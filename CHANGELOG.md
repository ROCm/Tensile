# Change Log for Tensile
<<<<<<< HEAD
=======

>>>>>>> 4c664ebe
## [Tensile 4.28.0 for ROCm 4.3.0]
### Added
- TensileRetuneLibrary for updating existing library logic files
- Support GFX1030
- Support NHWC

### Fixed
- TensileCreateLibrary crash with relative output and --merge-files

### Changed
- Change cmake_minimum_required to VERSION 3.13

## [Tensile 4.27.0 for ROCm 4.2.0]
### Added
- Benchmarking and library support for CU efficiency vs. overall speed
- support general batch GEMM
- Support offset for each input/output buffer in Tensile
- support support ldc != ldd for all GEMM kernel

### Optimizations
- Refactor ConvolutionVsContraction

### Fixed
- Fixed MasterSolutionLibrary having duplicated hardware rows
- channel stride is incorrect when converting conv problem into tensor contraction problem

## [Tensile 4.26.0 for ROCm 4.1.0]
### Added
- Make messagepack python dependency optional
- TensileCreateLibraryFiles: auto create target for build time lib generation
- Tensile cluster tuning tool
- Framework for filtering solutions
- Workflow for manually editing Kernels
- Tuning client design doc
- MatrixInstruction for general int8
- Tensile integration test for TensileCreateLibrary
- Trig float and random narrow init patterns for new client
- Summation dimension mirroring (contributed by timlathy & Slimakanzer)
- ROCm 4.1 TargetID support in Tensile; source kernels force xnack=OFF
- Tensile/Utilities/merge.py revamp for merging logic yaml files
  - now merge.py requires python3
  - add `-v` verbosity levels (up to 2)
  - add `--notrim` to retain leading dimensions in sizes
- New BoundsCheck design: Access guard page will trigger memory fault
- Solution fitness metric
- Auto-tuning documentation and build script improvements
- Support for High Precision Accumulate FP16/BF16 In FP32 Out
- CHANGELOG.md

### Optimizations
- Refine PersistentKernel: support PKn1, EPS, optimize LW-vmcnt and sMagicDiv2

### Fixed
- targets to clang-offload-bundler updated to use hipv4 prefix when appropriate
- Fix bugs of tail-loop branch label, and LR addr restore
- locateExe in Tensile/Common.py looks in defaultPath first
- Honor $ENV{ROCM_PATH} to support relocatable ROCm location<|MERGE_RESOLUTION|>--- conflicted
+++ resolved
@@ -1,8 +1,6 @@
 # Change Log for Tensile
-<<<<<<< HEAD
-=======
 
->>>>>>> 4c664ebe
+
 ## [Tensile 4.28.0 for ROCm 4.3.0]
 ### Added
 - TensileRetuneLibrary for updating existing library logic files
