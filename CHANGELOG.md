--- conflicted
+++ resolved
@@ -1,12 +1,9 @@
 # Change Log for Tensile
-<<<<<<< HEAD
 ## [(Unreleased) Tensile 4.29.0 for ROCm 4.4.0]
 ### Added
 - Custom Kernel mechanism for adding custom assembly kernels to Tensile
 - New assertions for problems sizes, alpha/beta values, and C equals D
-=======
 
->>>>>>> be4a65be
 
 ## [Tensile 4.28.0 for ROCm 4.3.0]
 ### Added
