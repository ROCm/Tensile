# Change Log for Tensile

<<<<<<< HEAD
=======
## (Unreleased) Tensile 4.36.0
### Added
- Add functions for user-driven tuning
- Add GFX11 support: HostLibraryTests yamls, rearragne FP32(C)/FP64(C) instruction order, archCaps for instruction renaming condition, adjust vgpr bank for A/B/C for optimize, separate vscnt and vmcnt, dual mac
- Add binary search for Grid-Based algorithm
- Add reject condition for (StoreCInUnroll + BufferStore=0) and (DirectToVgpr + ScheduleIterAlg<3 + PrefetchGlobalRead==2)
- Add support for (DirectToLds + hgemm + NN/NT/TT) and (DirectToLds + hgemm + GlobalLoadVectorWidth < 4)
- Add support for (DirectToLds + hgemm(TLU=True only) or sgemm + NumLoadsCoalesced > 1)
- Add GSU SingleBuffer algorithm for HSS/BSS
- Add gfx900:xnack-, gfx1032, gfx1034, gfx1035
- Enable gfx1031 support
### Optimizations
- Use AssertSizeLessThan for BufferStoreOffsetLimitCheck if it is smaller than MT1
- Improve InitAccVgprOpt
### Changed
- Use global_atomic for GSU instead of flat and global_store for debug code
- Replace flat_load/store with global_load/store
- Use global_load/store for BufferLoad/Store=0 and enable scheduling
- LocalSplitU support for HGEMM+HPA when MFMA disabled
- Update Code Object Version
- Type cast local memory to COMPUTE_DATA_TYPE in LDS to avoid precision loss
- Update asm cap cache arguments
- Unify SplitGlobalRead into ThreadSeparateGlobalRead and remove SplitGlobalRead
- Change checks, error messages, assembly syntax, and coverage for DirectToLds
- Remove unused cmake file
- Clean up the LLVM dependency code
- Update ThreadSeparateGlobalRead test cases for PrefetchGlobalRead=2
- Update sgemm/hgemm test cases for DirectToLds and ThreadSepareteGlobalRead
### Fixed
- Add build-id to header of compiled source kernels
- Fix solution index collisions
- Fix h beta vectorwidth4 correctness issue for WMMA
- Fix an error with BufferStore=0
- Fix mismatch issue with (StoreCInUnroll + PrefetchGlobalRead=2)
- Fix MoveMIoutToArch bug
- Fix flat load correctness issue on I8 and flat store correctness issue
- Fix mismatch issue with BufferLoad=0 + TailLoop for large array sizes
- Fix code generation error with BufferStore=0 and StoreCInUnrollPostLoop
- Fix issues with DirectToVgpr + ScheduleIterAlg<3
- Fix mismatch issue with DGEMM TT + LocalReadVectorWidth=2
- Fix mismatch issue with PrefetchGlobalRead=2
- Fix mismatch issue with DirectToVgpr + PrefetchGlobalRead=2 + small tile size
- Fix an error with PersistentKernel=0 + PrefetchAcrossPersistent=1 + PrefetchAcrossPersistentMode=1
- Fix mismatch issue with DirectToVgpr + DirectToLds + only 1 iteration in unroll loop case
- Remove duplicate GSU kernels: for GSU = 1, GSUAlgorithm SingleBuffer and MultipleBuffer kernels are identical
- Fix for failing CI tests due to CpuThreads=0
- Fix mismatch issue with DirectToLds + PrefetchGlobalRead=2
- Remove the reject condition for ThreadSeparateGlobalRead and DirectToLds (HGEMM, SGEMM only)
- Modify reject condition for minimum lanes of ThreadSeparateGlobalRead (SGEMM or larger data type only)

>>>>>>> 8be2a4d9
## Tensile 4.35.0 for ROCm 5.4.0
### Added
- Async DMA support for Transpose Data Layout (ThreadSeparateGlobalReadA/B)
- Option to output library logic in dictionary format
- No solution found error message for benchmarking client
- Exact K check for StoreCInUnrollExact
- Support for CGEMM + MIArchVgpr
- client-path parameter for using prebuilt client
- CleanUpBuildFiles global parameter
- Debug flag for printing library logic index of winning solution
- NumWarmups global parameter for benchmarking
- Windows support for benchmarking client
- DirectToVgpr support for CGEMM
- TensileLibLogicToYaml for creating tuning configs from library logic solutions
### Optimizations
- Put beta code and store separately if StoreCInUnroll = x4 store
- Improved performance for StoreCInUnroll + b128 store
### Changed
- Re-enable HardwareMonitor for gfx90a
- Decision trees use MLFeatures instead of Properties
### Fixed
- Reject DirectToVgpr + MatrixInstBM/BN > 1
- Fix benchmark timings when using warmups and/or validation
- Fix mismatch issue with DirectToVgprB + VectorWidth > 1
- Fix mismatch issue with DirectToLds + NumLoadsCoalesced > 1 + TailLoop
- Fix incorrect reject condition for DirectToVgpr
- Fix reject condition for DirectToVgpr + MIWaveTile < VectorWidth
- Fix incorrect instruction generation with StoreCInUnroll

## Tensile 4.34.0 for ROCm 5.3.0
### Added
- Lazy loading of solution libraries and code object files
- Support for dictionary style logic files
- Support for decision tree based logic files using dictionary format
- DecisionTreeLibrary for solution selection
- DirectToLDS support for HGEMM
- DirectToVgpr support for SGEMM
- Grid based distance metric for solution selection
- Support for gfx11xx
- Support for DirectToVgprA/B + TLU=False
- ForkParameters Groups as a way of specifying solution parameters
- Support for a new Tensile yaml config format
- TensileClientConfig for generating Tensile client config files
- Options for TensileCreateLibrary to build client and create client config file
### Optimizations
- Solution generation is now cached and is not repeated if solution parameters are unchanged
### Changed
- Default MACInstruction to FMA
### Fixed
- Accept StaggerUStride=0 as valid
- Reject invalid data types for UnrollLoopEfficiencyEnable
- Fix invalid code generation issues related to DirectToVgpr
- Return hipErrorNotFound if no modules are loaded
- Fix performance drop for NN ZGEMM with 96x64 macro tile
- Fix memory violation for general batched kernels when alpha/beta/K = 0

## Tensile 4.33.0 for ROCm 5.2.0
### Added
- TensileUpdateLibrary for updating old library logic files
- Support for TensileRetuneLibrary to use sizes from separate file
- ZGEMM DirectToVgpr/DirectToLds/StoreCInUnroll/MIArchVgpr support
- Tests for denorm correctness
- Option to write different architectures to different TensileLibrary files
### Optimizations
- Optimize MessagePackLoadLibraryFile by switching to fread
- DGEMM tail loop optimization for PrefetchAcrossPersistentMode=1/DirectToVgpr
### Changed
- Alpha/beta datatype remains as F32 for HPA HGEMM
- Force assembly kernels to not flush denorms
- Use hipDeviceAttributePhysicalMultiProcessorCount as multiProcessorCount
### Fixed
- Fix segmentation fault when run i8 datatype with TENSILE_DB=0x80

## Tensile 4.32.0 for ROCm 5.1.0
### Added
- Better control of parallelism to control memory usage
- Support for multiprocessing on Windows for TensileCreateLibrary
- New JSD metric and metric selection functionality
- Initial changes to support two-tier solution selection
### Optimizations
- Optimized runtime of TensileCreateLibraries by reducing max RAM usage
- StoreCInUnroll additional optimizations plus adaptive K support
- DGEMM NN optimizations with PrefetchGlobalRead(PGR)=2 support
### Changed
- Update Googletest to 1.11.0
### Removed
- Remove no longer supported benchmarking steps

## Tensile 4.31.0 for ROCm 5.0.0
### Added
- DirectToLds support (x2/x4)
- DirectToVgpr support for DGEMM
- Parameter to control number of files kernels are merged into to better parallelize kernel compilation
- FP16 alternate implementation for HPA HGEMM on aldebaran
### Optimizations
- Add DGEMM NN custom kernel for HPL on aldebaran
### Changed
- Update tensile_client executable to std=c++14
### Removed
- Remove unused old Tensile client code
### Fixed
- Fix hipErrorInvalidHandle during benchmarks
- Fix addrVgpr for atomic GSU
- Fix for Python 3.8: add case for Constant nodeType
- Fix architecture mapping for gfx1011 and gfx1012
- Fix PrintSolutionRejectionReason verbiage in KernelWriter.py
- Fix vgpr alignment problem when enabling flat buffer load

## Tensile 4.30.0 for ROCm 4.5.0
### Added
- Custom Kernel mechanism for adding custom assembly kernels to Tensile
- New assertions for problems sizes, alpha/beta values, and C equals D
- Support setting VectorWidth in M dimension in MFMA SourceSwap configuration
### Fixed
- Fix merge.py keeping duplicate solutions
- Fix ScheduleIterAlg 2,3 cases for aldebaran

## Tensile 4.28.0 for ROCm 4.3.0
### Added
- TensileRetuneLibrary for updating existing library logic files
- Support GFX1030
- Support NHWC

### Fixed
- TensileCreateLibrary crash with relative output and --merge-files

### Changed
- Change cmake_minimum_required to VERSION 3.13

## Tensile 4.27.0 for ROCm 4.2.0
### Added
- Benchmarking and library support for CU efficiency vs. overall speed
- support general batch GEMM
- Support offset for each input/output buffer in Tensile
- support support ldc != ldd for all GEMM kernel

### Optimizations
- Refactor ConvolutionVsContraction

### Fixed
- Fixed MasterSolutionLibrary having duplicated hardware rows
- channel stride is incorrect when converting conv problem into tensor contraction problem

## Tensile 4.26.0 for ROCm 4.1.0
### Added
- Make messagepack python dependency optional
- TensileCreateLibraryFiles: auto create target for build time lib generation
- Tensile cluster tuning tool
- Framework for filtering solutions
- Workflow for manually editing Kernels
- Tuning client design doc
- MatrixInstruction for general int8
- Tensile integration test for TensileCreateLibrary
- Trig float and random narrow init patterns for new client
- Summation dimension mirroring (contributed by timlathy & Slimakanzer)
- ROCm 4.1 TargetID support in Tensile; source kernels force xnack=OFF
- Tensile/Utilities/merge.py revamp for merging logic yaml files
  - now merge.py requires python3
  - add `-v` verbosity levels (up to 2)
  - add `--notrim` to retain leading dimensions in sizes
- New BoundsCheck design: Access guard page will trigger memory fault
- Solution fitness metric
- Auto-tuning documentation and build script improvements
- Support for High Precision Accumulate FP16/BF16 In FP32 Out
- CHANGELOG.md

### Optimizations
- Refine PersistentKernel: support PKn1, EPS, optimize LW-vmcnt and sMagicDiv2

### Fixed
- targets to clang-offload-bundler updated to use hipv4 prefix when appropriate
- Fix bugs of tail-loop branch label, and LR addr restore
- locateExe in Tensile/Common.py looks in defaultPath first
- Honor $ENV{ROCM_PATH} to support relocatable ROCm location<|MERGE_RESOLUTION|>--- conflicted
+++ resolved
@@ -1,7 +1,5 @@
 # Change Log for Tensile
 
-<<<<<<< HEAD
-=======
 ## (Unreleased) Tensile 4.36.0
 ### Added
 - Add functions for user-driven tuning
@@ -52,7 +50,6 @@
 - Remove the reject condition for ThreadSeparateGlobalRead and DirectToLds (HGEMM, SGEMM only)
 - Modify reject condition for minimum lanes of ThreadSeparateGlobalRead (SGEMM or larger data type only)
 
->>>>>>> 8be2a4d9
 ## Tensile 4.35.0 for ROCm 5.4.0
 ### Added
 - Async DMA support for Transpose Data Layout (ThreadSeparateGlobalReadA/B)
