/*******************************************************************************
 *
 * Copyright (C) 2020-2022 Advanced Micro Devices, Inc. All rights reserved.
 *
 * Permission is hereby granted, free of charge, to any person obtaining a copy
 * of this software and associated documentation files (the "Software"), to deal
 * in the Software without restriction, including without limitation the rights
 * to use, copy, modify, merge, publish, distribute, sublicense, and/or sell
 * copies of the Software, and to permit persons to whom the Software is
 * furnished to do so, subject to the following conditions:
 *
 * The above copyright notice and this permission notice shall be included in
 * all copies or substantial portions of the Software.
 *
 * THE SOFTWARE IS PROVIDED "AS IS", WITHOUT WARRANTY OF ANY KIND, EXPRESS OR
 * IMPLIED, INCLUDING BUT NOT LIMITED TO THE WARRANTIES OF MERCHANTABILITY,
 * FITNESS FOR A PARTICULAR PURPOSE AND NONINFRINGEMENT. IN NO EVENT SHALL THE
 * AUTHORS OR COPYRIGHT HOLDERS BE LIABLE FOR ANY CLAIM, DAMAGES OR OTHER
 * LIABILITY, WHETHER IN AN ACTION OF CONTRACT, TORT OR OTHERWISE, ARISING FROM,
 * OUT OF OR IN CONNECTION WITH THE SOFTWARE OR THE USE OR OTHER DEALINGS IN THE
 * SOFTWARE.
 *
 *******************************************************************************/

// This file is for internal AMD use.
// If you are interested in running your own Jenkins, please raise a github issue for assistance.

def runCompileCommand(platform, project, jobName, boolean debug=false)
{
    project.paths.construct_build_prefix()

    String compiler = 'hipcc'
    String pythonVersion = 'py3'
    // Do release build of HostLibraryTests on CI until it is upgraded to rocm 5.3 to
    // avoid bug causing long build times of certain files.
    String buildType = 'Release' // debug ? 'Debug' : 'RelWithDebInfo'
    String parallelJobs = "export HIPCC_COMPILE_FLAGS_APPEND='-O3 -Wno-format-nonliteral -parallel-jobs=4'"
<<<<<<< HEAD

    // comment
=======
    
    int systemCPUs = sh(script: 'nproc', returnStdout: true ).trim().toInteger()
    //int systemRAM = sh(script: 'free -g | grep -P "[[:digit:]]+" -m 1 -o | head -n 1', returnStdout: true ).trim().toInteger()
    long containerRAMbytes = sh(script: 'if [ -f /sys/fs/cgroup/memory.max ]; then cat /sys/fs/cgroup/memory.max; else cat /sys/fs/cgroup/memory/memory.limit_in_bytes; fi', returnStdout: true ).trim().toLong()
    int containerRAM = containerRAMbytes / (1024 * 1024)
    //int maxThreads = Math.min(Math.min(systemCPUs, systemRAM / 10), 64)
    int maxThreads = containerRAM / 8
    if (maxThreads > systemCPUs)
        maxThreads = systemCPUs
    if (maxThreads > 64)
        maxThreads = 64
    if (maxThreads < 1)
        maxThreads = 1
    
    String buildThreads = maxThreads.toString() // if hipcc is used may be multiplied by parallel-jobs
>>>>>>> 33473369

    def test_dir =  "Tensile/Tests"
    def test_marks = "unit"

    def command = """#!/usr/bin/env bash
            set -ex

            hostname

            cd ${project.paths.project_build_prefix}
            ${parallelJobs}

            gpuArch=`/opt/rocm/bin/rocm_agent_enumerator  | tail -n 1`

            #### temporary fix to remedy incorrect home directory
            export HOME=/home/jenkins
            ####
            tox --version
            export TENSILE_COMPILER=${compiler}
            tox -v --workdir /tmp/.tensile-tox -e ${pythonVersion} -- ${test_dir} -m "${test_marks}" --junit-xml=\$(pwd)/python_unit_tests.xml --timing-file=\$(pwd)/timing-\$gpuArch.csv

            mkdir build
            pushd build

            export PATH=/opt/rocm/bin:\$PATH
<<<<<<< HEAD
            cmake -DCMAKE_BUILD_TYPE=${buildType} -DCMAKE_CXX_COMPILER=${compiler} -DTensile_ROOT=\$(pwd)/../Tensile ../HostLibraryTests
=======
            cmake -DCMAKE_BUILD_TYPE=${buildType} -DCMAKE_CXX_COMPILER=${compiler} -DTensile_CPU_THREADS=${buildThreads} -DTensile_ROOT=\$(pwd)/../Tensile ../HostLibraryTests
>>>>>>> 33473369
            NPROC_BUILD=16
            if [ `nproc` -lt 16 ]
            then
              NPROC_BUILD=`nproc`
            fi
            make -j\$NPROC_BUILD

            popd
            """

    try
    {
        platform.runCommand(this, command)
    }
    catch(e)
    {
        try
        {
            junit "${project.paths.project_build_prefix}/python_unit_tests.xml"
        }
        catch(ee)
        {}

        throw e
    }

    junit "${project.paths.project_build_prefix}/python_unit_tests.xml"
}

def publishResults(project, boolean skipHostTest=false)
{
    try
    {
        archiveArtifacts "${project.paths.project_build_prefix}/timing*.csv"
    }
    finally
    {
        try
        {
            if (!skipHostTest) junit "${project.paths.project_build_prefix}/build/host_test_output.xml"
        }
        finally
        {
            junit "${project.paths.project_build_prefix}/python_tests.xml"
        }
    }
}

def runTestCommand (platform, project, jobName, test_marks, boolean skipHostTest=false)
{
    def test_dir =  "Tensile/Tests"

    String compiler = 'hipcc'
    String pythonVersion = 'py3'
    String markSkipHostTest = skipHostTest ? "#" : ""
    String markSkipExtendedTest = !test_marks.contains("extended") ? "\"--gtest_filter=-*Extended*:*Ocl*\"" : "\"--gtest_filter=-*Ocl*\""

    def command = """#!/usr/bin/env bash
            set -x

            hostname

            export PATH=/opt/rocm/bin:\$PATH
            cd ${project.paths.project_build_prefix}

            gpuArch=`/opt/rocm/bin/rocm_agent_enumerator  | tail -n 1`

            ${markSkipHostTest}pushd build
            ${markSkipHostTest}./TensileTests ${markSkipExtendedTest} --gtest_output=xml:host_test_output.xml --gtest_color=yes
            ${markSkipHostTest}HOST_ERR=\$?
            ${markSkipHostTest}popd

            #### temporary fix to remedy incorrect home directory
            export HOME=/home/jenkins
            ####
            tox --version
            export TENSILE_COMPILER=${compiler}
            tox -v --workdir /tmp/.tensile-tox -e ${pythonVersion} -- ${test_dir} -m "${test_marks}" --timing-file=\$(pwd)/timing-\$gpuArch.csv
            PY_ERR=\$?
            date

            ${markSkipHostTest}if [[ \$HOST_ERR -ne 0 ]]
            ${markSkipHostTest}then
            ${markSkipHostTest}    exit \$HOST_ERR
            ${markSkipHostTest}fi

            if [[ \$PY_ERR -ne 0 ]]
            then
                exit \$PY_ERR
            fi
        """

    // This awkward sequence prevents an exception in runCommand() from being
    // eaten by an exception in publishResults(), while allowing partial results
    // to still be published.
    try
    {
        platform.runCommand(this, command)
    }
    catch(e)
    {
        try
        {
            publishResults(project, skipHostTest)
        }
        catch(ee)
        {}

        throw e
    }
    publishResults(project, skipHostTest)
}

return this<|MERGE_RESOLUTION|>--- conflicted
+++ resolved
@@ -35,10 +35,6 @@
     // avoid bug causing long build times of certain files.
     String buildType = 'Release' // debug ? 'Debug' : 'RelWithDebInfo'
     String parallelJobs = "export HIPCC_COMPILE_FLAGS_APPEND='-O3 -Wno-format-nonliteral -parallel-jobs=4'"
-<<<<<<< HEAD
-
-    // comment
-=======
     
     int systemCPUs = sh(script: 'nproc', returnStdout: true ).trim().toInteger()
     //int systemRAM = sh(script: 'free -g | grep -P "[[:digit:]]+" -m 1 -o | head -n 1', returnStdout: true ).trim().toInteger()
@@ -54,7 +50,6 @@
         maxThreads = 1
     
     String buildThreads = maxThreads.toString() // if hipcc is used may be multiplied by parallel-jobs
->>>>>>> 33473369
 
     def test_dir =  "Tensile/Tests"
     def test_marks = "unit"
@@ -80,11 +75,7 @@
             pushd build
 
             export PATH=/opt/rocm/bin:\$PATH
-<<<<<<< HEAD
-            cmake -DCMAKE_BUILD_TYPE=${buildType} -DCMAKE_CXX_COMPILER=${compiler} -DTensile_ROOT=\$(pwd)/../Tensile ../HostLibraryTests
-=======
             cmake -DCMAKE_BUILD_TYPE=${buildType} -DCMAKE_CXX_COMPILER=${compiler} -DTensile_CPU_THREADS=${buildThreads} -DTensile_ROOT=\$(pwd)/../Tensile ../HostLibraryTests
->>>>>>> 33473369
             NPROC_BUILD=16
             if [ `nproc` -lt 16 ]
             then
