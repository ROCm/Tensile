--- conflicted
+++ resolved
@@ -212,7 +212,7 @@
     benchmarkGroup["ForkParameters"] = forkParams
     benchmarkGroup["BenchmarkCommonParameters"] = commonParams
     benchmarkGroup["BenchmarkFinalParameters"] = finalParams
-    
+
     return benchmarkGroup
 
 def generateDefaultScheme():
@@ -250,20 +250,19 @@
 
     transposeType = "%s%s" % (transposeA.lower(),transposeB.lower())
     benchmarkGroup = None
-<<<<<<< HEAD
-            
+
     if transposeType == "tn" and rk == "true" and mfma == "false":
         scheme = generateDefaultScheme()
         scheme["GlobalSplitU"] = [1,3]
         scheme["ReplacementKernel"] = [True]
         noExact = True
-        benchmarkGroup = generateBenchmarkGroupFromScheme(scheme,tileAware) 
+        benchmarkGroup = generateBenchmarkGroupFromScheme(scheme,tileAware)
         appendThreadTiles(benchmarkGroup, [[8,2],[8,4],[2,8],[4,8],[16,2],[16,4],[16,8],[2,16],[4,16],[8,16]])
         appendWorkGroups(benchmarkGroup, [[16,16,1],[8,8,1]])
         appendSizes(benchmarkGroup,sizeList,tileAware,noExact,rk)
         problemGroup.append(benchmarkGroup)
 
-        benchmarkGroup = generateBenchmarkGroupFromScheme(scheme,tileAware) 
+        benchmarkGroup = generateBenchmarkGroupFromScheme(scheme,tileAware)
         appendThreadTiles(benchmarkGroup, [[4,4]])
         appendWorkGroups(benchmarkGroup, [[16,32,1]])
         appendSizes(benchmarkGroup,sizeList,tileAware,False,rk)
@@ -274,67 +273,67 @@
         if dType == "h":
             scheme["AssertSummationElementMultiple"] = [2]
             scheme["AssertFree0ElementMultiple"] = [2]
-        
+
         if transposeType == "tn" and rk == "true" and dType == "s":
             scheme["GlobalSplitU"] = [1,3]
             scheme["ReplacementKernel"] = [True]
             noExact = True
-            benchmarkGroup = generateBenchmarkGroupFromScheme(scheme,tileAware) 
+            benchmarkGroup = generateBenchmarkGroupFromScheme(scheme,tileAware)
             appendMatrixInstructions(benchmarkGroup, [[16, 16, 1, 4],[16, 16, 4, 1]])
             appendThreadTiles(benchmarkGroup, [[4,16],[8,16]])
             appendWorkGroups(benchmarkGroup, [[16,16,1]])
             appendSizes(benchmarkGroup,sizeList,tileAware,noExact,rk)
             problemGroup.append(benchmarkGroup)
 
-            benchmarkGroup = generateBenchmarkGroupFromScheme(scheme,tileAware) 
+            benchmarkGroup = generateBenchmarkGroupFromScheme(scheme,tileAware)
             appendMatrixInstructions(benchmarkGroup, [[16, 16, 1, 4],[16, 16, 4, 1]])
             appendThreadTiles(benchmarkGroup, [[4,16],[8,16]])
             appendWorkGroups(benchmarkGroup, [[16,16,1]])
             appendSizes(benchmarkGroup,sizeList,tileAware,False,rk)
             problemGroup.append(benchmarkGroup)
         else:
-            benchmarkGroup = generateBenchmarkGroupFromScheme(scheme,tileAware) 
+            benchmarkGroup = generateBenchmarkGroupFromScheme(scheme,tileAware)
             appendMatrixInstructions(benchmarkGroup, [[32, 32, 1, 2]])
             appendThreadTiles(benchmarkGroup, [[1,32],[2,32],[4,32],[1,64],[2,64]])
             appendWorkGroups(benchmarkGroup, [[16,16,1],[64,4,1]])
             appendSizes(benchmarkGroup,sizeList,tileAware)
             problemGroup.append(benchmarkGroup)
-        
-            benchmarkGroup = generateBenchmarkGroupFromScheme(scheme,tileAware)     
+
+            benchmarkGroup = generateBenchmarkGroupFromScheme(scheme,tileAware)
             appendMatrixInstructions(benchmarkGroup, [[32, 32, 2, 1]])
             appendThreadTiles(benchmarkGroup, [[1,32],[2,32],[4,32],[1,64],[2,64]])
             appendWorkGroups(benchmarkGroup, [[16,16,1]])
             appendSizes(benchmarkGroup,sizeList,tileAware)
             problemGroup.append(benchmarkGroup)
-            
-            benchmarkGroup = generateBenchmarkGroupFromScheme(scheme,tileAware)     
+
+            benchmarkGroup = generateBenchmarkGroupFromScheme(scheme,tileAware)
             appendMatrixInstructions(benchmarkGroup, [[16, 16, 1, 4]])
             appendThreadTiles(benchmarkGroup, [[4,16],[8,16],[2,32],[4,32],[2,64]])
             appendWorkGroups(benchmarkGroup, [[16,16,1],[64,4,1]])
             appendSizes(benchmarkGroup,sizeList,tileAware)
             problemGroup.append(benchmarkGroup)
-            
-            benchmarkGroup = generateBenchmarkGroupFromScheme(scheme,tileAware)     
+
+            benchmarkGroup = generateBenchmarkGroupFromScheme(scheme,tileAware)
             appendMatrixInstructions(benchmarkGroup, [[16, 16, 4, 1]])
             appendThreadTiles(benchmarkGroup, [[4,16],[8,16],[2,32],[4,32],[2,64]])
             appendWorkGroups(benchmarkGroup, [[16,16,1]])
             appendSizes(benchmarkGroup,sizeList,tileAware)
             problemGroup.append(benchmarkGroup)
-    
+
     else:
         scheme = generateDefaultScheme()
         if dType == "h":
             scheme["AssertSummationElementMultiple"] = [2]
             scheme["AssertFree0ElementMultiple"] = [2]
-    
+
         if sizeKey == "batch":
             if dType == "d":
                 scheme["StaggerU"] = [0,32]
-                benchmarkGroup = generateBenchmarkGroupFromScheme(scheme,tileAware) 
+                benchmarkGroup = generateBenchmarkGroupFromScheme(scheme,tileAware)
                 appendThreadTiles(benchmarkGroup, [[6,6],[6,4],[4,6],[8,4],[4,4],[4,8]])
                 appendWorkGroups(benchmarkGroup, [[16,16,1],[16,8,1],[8,16,1],[16,32,1],[32,16,1]])
             else:
-                benchmarkGroup = generateBenchmarkGroupFromScheme(scheme,tileAware) 
+                benchmarkGroup = generateBenchmarkGroupFromScheme(scheme,tileAware)
                 appendThreadTiles(benchmarkGroup, [[4,4],[4,6],[6,4],[4,8],[8,4],[8,8]])
                 appendWorkGroups(benchmarkGroup, [[16,16,1],[16,8,2],[8,16,2],[4,16,4],[16,4,4],[8,8,4]])
             appendSizes(benchmarkGroup,sizeList,tileAware)
@@ -342,11 +341,11 @@
             scheme["GlobalSplitU"] = [1,4]
             if dType == "d":
                 scheme["StaggerU"] = [0,32]
-                benchmarkGroup = generateBenchmarkGroupFromScheme(scheme,tileAware) 
+                benchmarkGroup = generateBenchmarkGroupFromScheme(scheme,tileAware)
                 appendThreadTiles(benchmarkGroup, [[6,6],[6,4],[4,6],[8,4],[4,4],[4,8]])
                 appendWorkGroups(benchmarkGroup, [[16,16,1],[16,8,1],[8,16,1],[16,32,1],[32,16,1]])
             else:
-                benchmarkGroup = generateBenchmarkGroupFromScheme(scheme,tileAware) 
+                benchmarkGroup = generateBenchmarkGroupFromScheme(scheme,tileAware)
                 appendThreadTiles(benchmarkGroup, [[2,2],[4,2],[2,4],[4,4]])
                 appendWorkGroups(benchmarkGroup, [[16,16,1],[8,16,2],[16,8,2],[32,8,4],[8,32,4],[8,8,4]])
             appendSizes(benchmarkGroup,sizeList,tileAware)
@@ -354,11 +353,11 @@
             scheme["GlobalSplitU"] = [1,4]
             if dType == "d":
                 scheme["StaggerU"] = [0,32]
-                benchmarkGroup = generateBenchmarkGroupFromScheme(scheme,tileAware) 
+                benchmarkGroup = generateBenchmarkGroupFromScheme(scheme,tileAware)
                 appendThreadTiles(benchmarkGroup, [[6,6],[6,4],[4,6],[8,4],[4,4],[4,8]])
                 appendWorkGroups(benchmarkGroup, [[16,16,1],[16,8,1],[8,16,1],[16,32,1],[32,16,1]])
             else:
-                benchmarkGroup = generateBenchmarkGroupFromScheme(scheme,tileAware) 
+                benchmarkGroup = generateBenchmarkGroupFromScheme(scheme,tileAware)
                 appendThreadTiles(benchmarkGroup, [[4,4],[4,6],[6,4],[4,8],[8,4],[8,8]])
                 appendWorkGroups(benchmarkGroup, [[16,16,1],[8,16,2],[16,8,2],[4,16,4],[16,4,4],[8,8,4]])
             appendSizes(benchmarkGroup,sizeList,tileAware)
@@ -368,72 +367,25 @@
                 scheme["DepthU"] = [8,16]
             if dType == "d":
                 scheme["StaggerU"] = [0,32]
-                benchmarkGroup = generateBenchmarkGroupFromScheme(scheme,tileAware) 
+                benchmarkGroup = generateBenchmarkGroupFromScheme(scheme,tileAware)
                 appendThreadTiles(benchmarkGroup, [[6,6],[6,4],[4,6],[8,4],[4,4],[4,8]])
                 appendWorkGroups(benchmarkGroup, [[16,16,1],[16,8,1],[8,16,1],[16,32,1],[32,16,1]])
             else:
-                benchmarkGroup = generateBenchmarkGroupFromScheme(scheme,tileAware) 
+                benchmarkGroup = generateBenchmarkGroupFromScheme(scheme,tileAware)
                 appendThreadTiles(benchmarkGroup, [[4,4],[4,6],[6,4],[4,8],[8,4],[8,8]])
                 appendWorkGroups(benchmarkGroup, [[16,16,1],[8,16,2],[16,8,2],[8,8,4]])
             appendSizes(benchmarkGroup,sizeList,tileAware)
         else: #sizeKey == "large"
             if dType == "d":
                 scheme["StaggerU"] = [0,32]
-                benchmarkGroup = generateBenchmarkGroupFromScheme(scheme,tileAware) 
+                benchmarkGroup = generateBenchmarkGroupFromScheme(scheme,tileAware)
                 appendThreadTiles(benchmarkGroup, [[6,6],[6,4],[4,6],[8,4],[4,4],[4,8]])
                 appendWorkGroups(benchmarkGroup, [[16,16,1],[16,8,1],[8,16,1],[32,16,1],[16,32,1]])
             else:
-                benchmarkGroup = generateBenchmarkGroupFromScheme(scheme,tileAware) 
+                benchmarkGroup = generateBenchmarkGroupFromScheme(scheme,tileAware)
                 appendThreadTiles(benchmarkGroup, [[4,4],[6,4],[4,6],[4,8],[8,4],[8,8]])
                 appendWorkGroups(benchmarkGroup, [[16,16,1],[16,8,2],[8,16,2],[8,8,4]])
             appendSizes(benchmarkGroup,sizeList,tileAware)
-=======
-
-    scheme = generateDefaultScheme()
-
-    if dType == "h":
-        scheme["AssertSummationElementMultiple"] = [2]
-        scheme["AssertFree0ElementMultiple"] = [2]
-
-    if sizeKey == "batch":
-        scheme["GlobalSplitU"] = [1]
-        benchmarkGroup = generateBenchmarkGroupFromScheme(scheme,tileAware)
-        appendThreadTiles(benchmarkGroup, [[4,4],[4,6],[6,4],[4,8],[8,4],[8,8]])
-        appendWorkGroups(benchmarkGroup, [[16,16,1],[16,8,2],[8,16,2],[4,16,4],[16,4,4],[8,8,4]])
-        appendSizes(benchmarkGroup,sizeList,tileAware)
-    elif sizeKey == "tiny":
-        scheme["GlobalSplitU"] = [1,4]
-        benchmarkGroup = generateBenchmarkGroupFromScheme(scheme,tileAware)
-        appendThreadTiles(benchmarkGroup, [[2,2],[4,2],[2,4],[4,4]])
-        appendWorkGroups(benchmarkGroup, [[16,16,1],[8,16,2],[16,8,2],[32,8,4],[8,32,4],[8,8,4]])
-        appendSizes(benchmarkGroup,sizeList,tileAware)
-    elif sizeKey == "small":
-        scheme["GlobalSplitU"] = [1,4]
-        benchmarkGroup = generateBenchmarkGroupFromScheme(scheme,tileAware)
-        appendThreadTiles(benchmarkGroup, [[4,4],[4,6],[6,4],[4,8],[8,4],[8,8]])
-        appendWorkGroups(benchmarkGroup, [[16,16,1],[8,16,2],[16,8,2],[4,16,4],[16,4,4],[8,8,4]])
-        appendSizes(benchmarkGroup,sizeList,tileAware)
-    elif sizeKey == "medium":
-        if transposeType == "tn":
-            scheme["GlobalSplitU"] = [1,8]
-            scheme["DepthU"] = [8, 16]
-            benchmarkGroup = generateBenchmarkGroupFromScheme(scheme,tileAware)
-            appendThreadTiles(benchmarkGroup, [[4,4],[4,6],[6,4],[8,4],[4,8],[8,8]])
-            appendWorkGroups(benchmarkGroup, [[16,16,1],[8,16,2],[16,8,2],[8,8,4]])
-            appendSizes(benchmarkGroup,sizeList,tileAware)
-        else:
-            scheme["GlobalSplitU"] = [1,8]
-            benchmarkGroup = generateBenchmarkGroupFromScheme(scheme,tileAware)
-            appendThreadTiles(benchmarkGroup, [[4,4],[4,6],[6,4],[4,8],[8,4],[8,8]])
-            appendWorkGroups(benchmarkGroup, [[16,16,1],[8,16,2],[16,8,2],[8,8,4]])
-            appendSizes(benchmarkGroup,sizeList,tileAware)
-    else: #sizeKey == "large"
-        scheme["GlobalSplitU"] = [1]
-        benchmarkGroup = generateBenchmarkGroupFromScheme(scheme, tileAware)
-        appendThreadTiles(benchmarkGroup, [[4,4],[6,4],[4,6],[4,8],[8,4],[8,8]])
-        appendWorkGroups(benchmarkGroup, [[16,16,1],[16,8,2],[8,16,2],[8,8,4]])
-        appendSizes(benchmarkGroup,sizeList,tileAware)
->>>>>>> fc7d97af
 
         problemGroup.append(benchmarkGroup)
 
@@ -486,18 +438,12 @@
             newConfig.benchmarkProblems = [problemGroup]
             configDefs[configurationFilePath] = newConfig
 
-<<<<<<< HEAD
         if mfma == "true" or rk == "true":
             updateProblemGroupFromKey(key,sizeKey,problemGroup,sizeMapper[sizeKey],tileAware,mfma,rk)
         else:
             for sizeKey in sizeMapper:
                 sizeList = sizeMapper[sizeKey]
                 updateProblemGroupFromKey(key,sizeKey,problemGroup,sizeList,tileAware,mfma,rk)
-=======
-        for sizeKey in sizeMapper:
-            sizeList = sizeMapper[sizeKey]
-            updateProblemGroupFromKey(key,sizeKey,problemGroup,sizeList,tileAware)
->>>>>>> fc7d97af
 
     for key in configDefs:
         newConfig = configDefs[key]
@@ -549,16 +495,16 @@
     outputFileName2 = GetOutputFileName(scriptPath, namePart+"-strided", "sh")
     outputFileName3 = GetOutputFileName(scriptPath, namePart+"-all", "sh")
     outputFileName4 = GetOutputFileName(scriptPath, namePart+"-verify", "sh")
-    
-    if probDef != "gemm": 
+
+    if probDef != "gemm":
         scriptFileNames.append(outputFileName2)
     if probDef != "batch":
         scriptFileNames.append(outputFileName)
-    count = 0    
+    count = 0
 
     for key in keys:
         if disableStrides == "true":
-            if  "ld" not in key or "stride" not in key: 
+            if  "ld" not in key or "stride" not in key:
                 lineDefinitions = problemMapper[key]
         else:
             lineDefinitions = problemMapper[key]
@@ -607,41 +553,30 @@
                                 count = 2
                         else:
                             i.write("%s\n" % line)
-        noiterlines = [] 
+        noiterlines = []
         lines = []
 
     generateRunScript(scriptFileNames, scriptPath)
-<<<<<<< HEAD
-    
+
 def OutputScript2(problemMapper, scriptPath, namePart, disableStrides="false", probDef="both", initialization="random_int"):
-=======
-
-def OutputScript2(problemMapper, scriptPath, namePart):
->>>>>>> fc7d97af
 
     keys = list(problemMapper.keys())
 
     scriptFileNames = []
-<<<<<<< HEAD
     outputFileName = GetOutputFileName(scriptPath, namePart, "sh")
     outputFileName2 = GetOutputFileName(scriptPath, namePart+"-strided", "sh")
     outputFileName3 = GetOutputFileName(scriptPath, namePart+"-all", "sh")
     outputFileName4 = GetOutputFileName(scriptPath, namePart+"-verify", "sh")
-    
-    if probDef != "gemm": 
+
+    if probDef != "gemm":
         scriptFileNames.append(outputFileName2)
     if probDef != "batch":
-=======
-
-    for key in keys:
-        outputFileName = GetOutputFileName(scriptPath, namePart, key, "sh")
->>>>>>> fc7d97af
         scriptFileNames.append(outputFileName)
-    count = 0    
+    count = 0
 
     for key in keys:
         if disableStrides == "true":
-            if "ld" not in key or "stride" not in key: 
+            if "ld" not in key or "stride" not in key:
                 lineDefinitions = problemMapper[key]
         else:
             lineDefinitions = problemMapper[key]
@@ -660,7 +595,6 @@
                         g.write("%s\n" % line)
                         h.write("%s\n" % line)
                 else:
-<<<<<<< HEAD
                     if "rocblas-bench" in line:
                         f.write("ROCBLAS_TENSILE_LIBPATH=${TENSILE_LIBRARY} %s\n" % line)
                         h.write("ROCBLAS_TENSILE_LIBPATH=${TENSILE_LIBRARY} %s\n" % line)
@@ -691,13 +625,9 @@
                                 count = 2
                         else:
                             i.write("%s\n" % line)
-        noiterlines = [] 
+        noiterlines = []
         lines = []
-                    
-=======
-                    f.write("%s\n" % line)
-
->>>>>>> fc7d97af
+
     generateRunScript(scriptFileNames, scriptPath,'2')
 
 def OutputProblemDefinitions(problemMapper, sizePath, namePart):
@@ -727,16 +657,12 @@
     argParser.add_argument("output_path", help="the output path")
     argParser.add_argument("output_file_name", help="the output file name")
     argParser.add_argument("library", help="the library Logic name")
-<<<<<<< HEAD
-    argParser.add_argument("tile_aware", help="true/false tile_aware_selection", default="false")    
-    argParser.add_argument("mfma", help="true/false mfma", default="false")    
-    argParser.add_argument("replacement_kernel", help="true/false replacement kernels", default="false")    
-    argParser.add_argument("disable_strides", help="true/false disable strides", default="false") 
-    argParser.add_argument("problem_definition", help="gemm, batch, or both", default="both") 
-    argParser.add_argument("initialization", help="random_int or trig_float", default="random_int") 
-=======
     argParser.add_argument("tile_aware", help="true/false tile_aware_selection", default="false")
->>>>>>> fc7d97af
+    argParser.add_argument("mfma", help="true/false mfma", default="false")
+    argParser.add_argument("replacement_kernel", help="true/false replacement kernels", default="false")
+    argParser.add_argument("disable_strides", help="true/false disable strides", default="false")
+    argParser.add_argument("problem_definition", help="gemm, batch, or both", default="both")
+    argParser.add_argument("initialization", help="random_int or trig_float", default="random_int")
 
     args = argParser.parse_args(userArgs)
     outputPath = args.output_path
@@ -776,19 +702,11 @@
     if not os.path.exists(sizePath):
         os.makedirs(sizePath)
 
-<<<<<<< HEAD
     OutputConfigs(problemMapper,configPath,outputName,library,tileAware,mfma,rk,disableStrides)
 
     if len(sys.argv) <= 11:
         OutputScript(problemMapper, scriptPath, namePart, disableStrides, probDefinition, initialization)
         OutputScript2(problemMapper, scriptPath2, namePart+'2', disableStrides, probDefinition, initialization)
-=======
-    OutputConfigs(problemMapper, configPath, outputName, library,tileAware)
-
-    if len(sys.argv) <= 6:
-        OutputScript(problemMapper, scriptPath, namePart)
-        OutputScript2(problemMapper, scriptPath2, namePart)
->>>>>>> fc7d97af
         OutputProblemDefinitions(problemMapper, sizePath, namePart)
     else:
         OutputScript(problemMapper, scriptPath, networkName, disableStrides, probDefinition, initialization)
