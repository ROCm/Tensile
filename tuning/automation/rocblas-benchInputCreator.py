################################################################################
#
# Copyright (C) 2016-2024 Advanced Micro Devices, Inc. All rights reserved.
#
# Permission is hereby granted, free of charge, to any person obtaining a copy
# of this software and associated documentation files (the "Software"), to deal
# in the Software without restriction, including without limitation the rights
# to use, copy, modify, merge, publish, distribute, sublicense, and/or sell
# copies of the Software, and to permit persons to whom the Software is
# furnished to do so, subject to the following conditions:
#
# The above copyright notice and this permission notice shall be included in
# all copies or substantial portions of the Software.
#
# THE SOFTWARE IS PROVIDED "AS IS", WITHOUT WARRANTY OF ANY KIND, EXPRESS OR
# IMPLIED, INCLUDING BUT NOT LIMITED TO THE WARRANTIES OF MERCHANTABILITY,
# FITNESS FOR A PARTICULAR PURPOSE AND NONINFRINGEMENT. IN NO EVENT SHALL THE
# AUTHORS OR COPYRIGHT HOLDERS BE LIABLE FOR ANY CLAIM, DAMAGES OR OTHER
# LIABILITY, WHETHER IN AN ACTION OF CONTRACT, TORT OR OTHERWISE, ARISING FROM,
# OUT OF OR IN CONNECTION WITH THE SOFTWARE OR THE USE OR OTHER DEALINGS IN THE
# SOFTWARE.
#
################################################################################

<<<<<<< HEAD
# Generates rocblas-bench input files from the library logic files.
# creates the benchmark and verification files:
# $ python3 rocblas-benchInputCreator.py -v ../libLogics/aldebaran_Cijk_Ailk_Bjlk_BBS_BH.yaml ./ BSS_NT
# creates the benchmark and verification files with hpl initialization:
# $ python3 rocblas-benchInputCreator.py -v -i hpl ../libLogics/aldebaran_Cijk_Ailk_Bjlk_BBS_BH.yaml ./ BSS_NT
# creates the benchmark file:
# $ python3 rocblas-benchInputCreator.py ../libLogics/aldebaran_Cijk_Ailk_Bjlk_BBS_BH.yaml ./ BSS_NT
=======
# Generates four rocblas-bench input files from the library logic files: beta 0/1 + rotating buffer 0/1. The cold and hot iteration counts are based on the performance in the library logic. 

# Usage:
# $ python3 rocblas-benchInputCreator.py [-v] [-i <init>] <lib logic dir> <output dir>

# creates the benchmark yamls and verification files with default iterations and initialization:
# $ python3 rocblas-benchInputCreator.py -v ../libLogics ./

# creates the benchmark yamls for 3s of benchamrking with default initialization:
# $ python3 rocblas-benchInputCreator.py -v -d 3.0 ../libLogics ./

# creates the benchmark yamls and verification files with hpl initialization:
# $ python3 rocblas-benchInputCreator.py -v -i hpl ../libLogics ./

# creates the benchmark yamls using the default initialization (trig or int)
# $ python3 rocblas-benchInputCreator.py ../libLogics ./
>>>>>>> 33473369

import argparse
import os
import yaml
<<<<<<< HEAD
=======
import math
>>>>>>> 33473369

typeIndexToName = {0: "f32_r", 1: "f64_r", 2: "f32_c", 3: "f64_c", 4: "f16_r", 5: "i8_r", 6: "i32_r", 7: "bf16_r", 8: "i8_r", 10: "f8_r", 11: "bf8_r", 12: "f8b8", 13: "b8f8"}

def parseArgs():
    argParser = argparse.ArgumentParser()

    h = {"libLogic" : "Input library logic file",
         "outDir"   : "Output directory for rocBLAS-bench yaml files",
         "verify"   : "Also output verify version of yaml files",
<<<<<<< HEAD
         "outfile"  : "the name of output file",
         "initial"  : "Matrix initialization: hpl, trig, int. The default is trig for non Int8 datatype, and int for Int8."
=======
         "initial"  : "Matrix initialization: hpl, trig, int. The default is trig for non Int8 datatype, and int for Int8.",
         "duration" : "total benchmark duration in seconds. Default is 0 (10/2 iterations)"
>>>>>>> 33473369
    }

    argParser.add_argument("libLogic", metavar="logic-file", type=str, help=h["libLogic"])
    argParser.add_argument("outDir", metavar="output-dir", type=str, help=h["outDir"])
    argParser.add_argument("--verify", "-v", action="store_true", help=h["verify"])
    argParser.add_argument("--initialization", "-i", action="store", type=str, default = 'trig',  help=h["initial"])
<<<<<<< HEAD
=======
    argParser.add_argument("--duration", "-d", action="store", type=float, default = 0.0,  help=h["duration"])
>>>>>>> 33473369

    return argParser.parse_args()

def getProblemType(problem):
    # transA/B, a/b/c/d/compute_type
    problemDict = {}

    if problem["ComplexConjugateA"]:
        problemDict["transA"] = "C"
    elif problem["TransposeA"]:
        problemDict["transA"] = "T"
    else:
        problemDict["transA"] = "N"

    if problem["ComplexConjugateB"]:
        problemDict["transB"] = "C"
    elif problem["TransposeB"]:
        problemDict["transB"] = "T"
    else:
        problemDict["transB"] = "N"

    problemDict["a_type"] = typeIndexToName[problem["DataType"]]
    problemDict["b_type"] = typeIndexToName[problem["DataType"]]
    problemDict["c_type"] = typeIndexToName[problem["DestDataType"]]
    problemDict["d_type"] = typeIndexToName[problem["DestDataType"]]

    f8gemm = True if (problem["DataType"]>=10) else False # is it f8

    if "ComputeDataType" in problem:
        compType = typeIndexToName[problem["ComputeDataType"]]
        if f8gemm: # f8 gemm
          if (typeIndexToName[problem["DataType"]] =="f8b8" and typeIndexToName[problem["DestDataType"]]=="f16_r"): # for F8B8HS
            problemDict["a_type"] = "f16_r"
            problemDict["b_type"] = "f16_r"
            problemDict["composite_compute_type"] = "f8_bf8_f32"
          elif (typeIndexToName[problem["DataType"]] =="b8f8" and typeIndexToName[problem["DestDataType"]]=="f16_r"): # for B8F8HS
            problemDict["a_type"] = "f16_r"
            problemDict["b_type"] = "f16_r"
            problemDict["composite_compute_type"] = "bf8_f8_f32"
          elif (typeIndexToName[problem["DataType"]] =="f8_r" and typeIndexToName[problem["DestDataType"]]=="f16_r"): # for F8HS
            problemDict["a_type"] = "f16_r"
            problemDict["b_type"] = "f16_r"
            problemDict["composite_compute_type"] = "f8_f8_f32"
          elif (typeIndexToName[problem["DataType"]] =="bf8_r" and typeIndexToName[problem["DestDataType"]]=="f16_r"): # for B8HS
            problemDict["a_type"] = "f16_r"
            problemDict["b_type"] = "f16_r"
            problemDict["composite_compute_type"] = "bf8_bf8_f32"
          elif (typeIndexToName[problem["DataType"]] =="f8b8" and typeIndexToName[problem["DestDataType"]]=="f32_r"): # for B8SS
            problemDict["a_type"] = "f8_r"
            problemDict["b_type"] = "bf8_r"
            problemDict["composite_compute_type"] = "f32"
          elif (typeIndexToName[problem["DataType"]] =="b8f8" and typeIndexToName[problem["DestDataType"]]=="f32_r"): # for B8SS
            problemDict["a_type"] = "bf8_r"
            problemDict["b_type"] = "f8_r"
            problemDict["composite_compute_type"] = "f32"
          elif (typeIndexToName[problem["DataType"]] =="b8f8" and typeIndexToName[problem["DestDataType"]]=="bf8_r"): # for B8F8B8S
            problemDict["a_type"] = "bf8_r"
            problemDict["b_type"] = "f8_r"
            problemDict["composite_compute_type"] = "f32"
          elif (typeIndexToName[problem["DataType"]] =="f8b8" and typeIndexToName[problem["DestDataType"]]=="bf8_r"): # for F8B8B8S
            problemDict["a_type"] = "f8_r"
            problemDict["b_type"] = "bf8_r"
            problemDict["composite_compute_type"] = "f32"
          else:
            problemDict["composite_compute_type"] = "f32"
        else:
          problemDict["compute_type"] = compType
    else:
        if problemDict["a_type"] == "f16_r" and problem["HighPrecisionAccumulate"]:
            problemDict["compute_type"] = "f32_r"
        elif problem["DataType"] == 5:
            problemDict["compute_type"] = "i32_r"
        else:
            problemDict["compute_type"] = problemDict["a_type"]

    if "F32XdlMathOp" in problem and problem["F32XdlMathOp"]==9: # XF32
        problemDict["math_mode"] = 1

    return problemDict

def getSizeParams(size, transA, transB):
    # M/N/K, batch_count, lda/b/c/d
    sizeDict = {}
    sizeDict["M"] = size[0]
    sizeDict["N"] = size[1]
    sizeDict["K"] = size[3]

    if size[2] != 1:
        sizeDict["batch_count"] = size[2]
        # rocBLAS-bench will handle setting default strides

    if len(size)==8: # ld defined in the library logic
        sizeDict["ldc"] = size[4]
        sizeDict["ldd"] = size[5]
        sizeDict["lda"] = size[6]
        sizeDict["ldb"] = size[7]
    else: # no ld defined in the library logic
        sizeDict["ldc"] = size[0]
        sizeDict["ldd"] = size[0]
        if not transA and not transB: # NN
            sizeDict["lda"] = size[0]
            sizeDict["ldb"] = size[3]
        elif transA and not transB:   # TN
            sizeDict["lda"] = size[3]
            sizeDict["ldb"] = size[3]
        elif not transA and transB:   # NT
            sizeDict["lda"] = size[0]
            sizeDict["ldb"] = size[1]
        else:                         # TT
            sizeDict["lda"] = size[3]
            sizeDict["ldb"] = size[1]

    return sizeDict


def dumpYaml(outDir, outputfile,postfix, content):
    name = outputfile+postfix
    benchPath = os.path.join(outDir, name)
    with open(benchPath, "w") as f:
        yaml.safe_dump(content, f, default_flow_style=None, sort_keys=False, width=5000)
        f.write(f"# End of {name} \n")

def createYaml(args, outputfile, problem, sizeMappings, verify):
    bench = []
    benchStrided = []
    benchGeneralBatched = []
<<<<<<< HEAD

=======

    bench_rotating = []
    benchStrided_rotating = []
    benchGeneralBatched_rotating = []

    bench_beta0 = []
    benchStrided_beta0 = []
    benchGeneralBatched_beta0 = []

    bench_beta0_rotating = []
    benchStrided_beta0_rotating = []
    benchGeneralBatched_beta0_rotating = []

    bench_verify = []
    benchStrided_verify = []
    benchGeneralBatched_verify = []

>>>>>>> 33473369
    # get GEMM function and matrix orientation - Fixed for each library
    problemParams = getProblemType(problem)
    transA = problem["TransposeA"]
    transB = problem["TransposeB"]
    
    # check if this is f8/b8:
    f8gemm = True if (problem["DataType"]>=10) else False
    
    if verify:
        otherParams_verify = {"alpha": 1, "beta": 1, "iters": 1, "cold_iters": 0, "norm_check": 1}

    #initialization
    if (args.initialization=='hpl' and problemParams["a_type"]!="i8_r"):
        init = {"initialization": "hpl"}
    elif (args.initialization=='trig' and problemParams["a_type"]!="i8_r"):
        init = {"initialization": "trig_float"}
    elif args.initialization== 'int':
        init = {"initialization": "rand_int"}
    else:
      print(f"Initialization {args.initialization} is not allowed for int8 datatype. Initialization changed to rand_int.")
      init = {"initialization": "rand_int"}

    # check if the library is General Batched based on the library name
    generalBatched = True if "_GB.yaml" in os.path.split(args.libLogic)[-1] else False

    #initialization
    if (args.initialization=='hpl' and problemParams["a_type"]!="i8_r"):
        init = {"initialization": "hpl"}
    elif (args.initialization=='trig' and problemParams["a_type"]!="i8_r"):
        init = {"initialization": "trig_float"}
    elif args.initialization== 'int':
        init = {"initialization": "rand_int"}
    else:
      print(f"Initialization {args.initialization} is not allowed for int8 datatype. Initialization changed to rand_int.")
      init = {"initialization": "rand_int"}

    # check if the library is General Batched based on the library name
    generalBatched = False
    if "_GB.yaml" in os.path.split(args.libLogic)[-1]:
        generalBatched = True

    # create rocBLAS-bench call for each size in logic file
    for (size, perf) in sizeMappings: # size[0] = M, size[1] = N, size[2] = batch_count, size[3] = K, size[4] = ldc, size[5] = ldd, size[6] = lda, size[7] = ldb

        params = {}
 
        if (not generalBatched and size[2] == 1 and not f8gemm):  # non-f8, non-batched gemm (serves both HPA and non-HPA)
            params["rocblas_function"] = "rocblas_gemm_ex"
        elif (not generalBatched and size[2] != 1 and not f8gemm): # non-f8, strided_batched gemm (serves both HPA and non-HPA)
            params["rocblas_function"] = "rocblas_gemm_strided_batched_ex"
        elif not generalBatched: # f8
            params["rocblas_function"] = "rocblas_gemm_ex3"
        elif (generalBatched and not f8gemm):  # non-f8, general batched gemm (serves both HPA and non-HPA) currently there is no f8 general batched
            params["rocblas_function"] = "rocblas_gemm_batched_ex"
        else:
            raise RuntimeError(" F8 GEMM is not supporting General Batched.")

        sizeParams = getSizeParams(size, transA, transB)

        if  args.duration>0.0:
            latency = 2*sizeParams['M']*sizeParams['N']*sizeParams['K']/perf[1]/1000 # us
            latency *= sizeParams["batch_count"] if "batch_count" in sizeParams else 1
            cold_iters = math.ceil( args.duration* 1e6 / latency)
            iters = cold_iters
            coe = 1.15
        else:
            cold_iters = 2
            iters = 10
            coe = 1
        
        otherParams = {"alpha": 1, "beta": 1, "iters": iters, "cold_iters": cold_iters}
        otherParams_rotating = {**otherParams, "flush_memory_size": 536870812}

        otherParams_beta0 = {"alpha": 1, "beta": 0, "iters": math.ceil( coe * iters), "cold_iters": math.ceil( coe * cold_iters)}
        otherParams_beta0_rotating = {**otherParams_beta0, "flush_memory_size": 536870812}

        params.update(problemParams)
        params.update(sizeParams)
<<<<<<< HEAD
        params.update(otherParams)
        params.update(init)

        if (size[2] == 1 and not generalBatched):
            bench.append(params)
        elif (generalBatched):
            benchGeneralBatched.append(params)
=======
        params.update(init)

        if (size[2] == 1 and not generalBatched):
            bench.append({**params, **otherParams})
            bench_rotating.append({**params, **otherParams_rotating})
            bench_beta0.append({**params, **otherParams_beta0})
            bench_beta0_rotating.append({**params, **otherParams_beta0_rotating})
            if verify:
                bench_verify.append({**params, **otherParams_verify})

        elif (generalBatched):
            benchGeneralBatched.append({**params, **otherParams})
            benchGeneralBatched_rotating.append({**params, **otherParams_rotating})
            benchGeneralBatched_beta0.append({**params, **otherParams_beta0})
            benchGeneralBatched_beta0_rotating.append({**params, **otherParams_beta0_rotating})
            if verify:
                benchGeneralBatched_verify.append({**params, **otherParams_verify})            
>>>>>>> 33473369
        else:
            benchStrided.append({**params, **otherParams})
            benchStrided_rotating.append({**params, **otherParams_rotating})
            benchStrided_beta0.append({**params, **otherParams_beta0})
            benchStrided_beta0_rotating.append({**params, **otherParams_beta0_rotating})
            if verify:
                benchStrided_verify.append({**params, **otherParams_verify})

<<<<<<< HEAD
    benchPath = os.path.join(args.outDir, prefix + "_bench.yaml") 
    benchStridedPath = os.path.join(args.outDir, prefix +"_bench-strided.yaml") 
    benchGeneralBatchedPath = os.path.join(args.outDir, prefix +"_bench-general-batched.yaml")

=======
>>>>>>> 33473369
    # write output
    if len(bench) > 0:
        dumpYaml(args.outDir, outputfile,"_bench.yaml", bench)
        dumpYaml(args.outDir, outputfile,"_bench_beta0.yaml", bench_beta0)
        dumpYaml(args.outDir, outputfile, "_bench_rotating.yaml", bench_rotating)
        dumpYaml(args.outDir, outputfile, "_bench_beta0_rotating.yaml", bench_beta0_rotating)
        if verify:
            dumpYaml(args.outDir, outputfile, "_verify.yaml", bench_verify)

    if len(benchStrided) > 0:
<<<<<<< HEAD
        with open(benchStridedPath, "w") as f:
            yaml.safe_dump(benchStrided, f, default_flow_style=None, sort_keys=False, width=5000)
    if len(benchGeneralBatched) > 0:
        with open(benchGeneralBatchedPath, "w") as f:
            yaml.safe_dump(benchGeneralBatched, f, default_flow_style=None, sort_keys=False, width=5000)
=======
        dumpYaml(args.outDir, outputfile, "_bench-strided.yaml", benchStrided)
        dumpYaml(args.outDir, outputfile, "_bench-strided_beta0.yaml", benchStrided_beta0)
        dumpYaml(args.outDir, outputfile, "_bench-strided_rotating.yaml", benchStrided_rotating)
        dumpYaml(args.outDir, outputfile, "_bench-strided_beta0_rotating.yaml", benchStrided_beta0_rotating)
        if verify:
            dumpYaml(args.outDir, outputfile, "_verify-strided.yaml", benchStrided_verify)

    if len(benchGeneralBatched) > 0:
        dumpYaml(args.outDir, outputfile, "_bench-general-batched.yaml", benchGeneralBatched)
        dumpYaml(args.outDir, outputfile, "_bench-general-batched_beta0.yaml", benchGeneralBatched_beta0)
        dumpYaml(args.outDir, outputfile, "_bench-general-batched_rotating.yaml", benchGeneralBatched_rotating)
        dumpYaml(args.outDir, outputfile, "_bench-general-batched_beta0_rotating.yaml", benchGeneralBatched_beta0_rotating)
        if verify:
            dumpYaml(args.outDir, outputfile, "_verify-general-batched.yaml", benchGeneralBatched_verify)
>>>>>>> 33473369

def main():
    args = parseArgs()

    if not (args.initialization in ['hpl', 'trig', 'int']):
        raise RuntimeError(f"Initialization {args.initialization} is not allowed. Choose from hpl, trig, or int.")

<<<<<<< HEAD
    with open(args.libLogic) as f:
        logicData = yaml.safe_load(f)
=======
    for libname in os.listdir(args.libLogic):
        output = os.path.splitext(libname)[0]
        print(f" working on {output}")
        yamlName = os.path.join(args.libLogic,libname)
        with open(yamlName) as f:
            logicData = yaml.safe_load(f)
>>>>>>> 33473369

        try:
            os.makedirs(args.outDir)
        except OSError:
            pass

        problem = logicData[4]
        sizeMappings = logicData[7]

        createYaml(args, output, problem, sizeMappings, args.verify)

if __name__ == "__main__":
    main()
<|MERGE_RESOLUTION|>--- conflicted
+++ resolved
@@ -22,15 +22,6 @@
 #
 ################################################################################
 
-<<<<<<< HEAD
-# Generates rocblas-bench input files from the library logic files.
-# creates the benchmark and verification files:
-# $ python3 rocblas-benchInputCreator.py -v ../libLogics/aldebaran_Cijk_Ailk_Bjlk_BBS_BH.yaml ./ BSS_NT
-# creates the benchmark and verification files with hpl initialization:
-# $ python3 rocblas-benchInputCreator.py -v -i hpl ../libLogics/aldebaran_Cijk_Ailk_Bjlk_BBS_BH.yaml ./ BSS_NT
-# creates the benchmark file:
-# $ python3 rocblas-benchInputCreator.py ../libLogics/aldebaran_Cijk_Ailk_Bjlk_BBS_BH.yaml ./ BSS_NT
-=======
 # Generates four rocblas-bench input files from the library logic files: beta 0/1 + rotating buffer 0/1. The cold and hot iteration counts are based on the performance in the library logic. 
 
 # Usage:
@@ -47,15 +38,11 @@
 
 # creates the benchmark yamls using the default initialization (trig or int)
 # $ python3 rocblas-benchInputCreator.py ../libLogics ./
->>>>>>> 33473369
 
 import argparse
 import os
 import yaml
-<<<<<<< HEAD
-=======
 import math
->>>>>>> 33473369
 
 typeIndexToName = {0: "f32_r", 1: "f64_r", 2: "f32_c", 3: "f64_c", 4: "f16_r", 5: "i8_r", 6: "i32_r", 7: "bf16_r", 8: "i8_r", 10: "f8_r", 11: "bf8_r", 12: "f8b8", 13: "b8f8"}
 
@@ -65,23 +52,15 @@
     h = {"libLogic" : "Input library logic file",
          "outDir"   : "Output directory for rocBLAS-bench yaml files",
          "verify"   : "Also output verify version of yaml files",
-<<<<<<< HEAD
-         "outfile"  : "the name of output file",
-         "initial"  : "Matrix initialization: hpl, trig, int. The default is trig for non Int8 datatype, and int for Int8."
-=======
          "initial"  : "Matrix initialization: hpl, trig, int. The default is trig for non Int8 datatype, and int for Int8.",
          "duration" : "total benchmark duration in seconds. Default is 0 (10/2 iterations)"
->>>>>>> 33473369
     }
 
     argParser.add_argument("libLogic", metavar="logic-file", type=str, help=h["libLogic"])
     argParser.add_argument("outDir", metavar="output-dir", type=str, help=h["outDir"])
     argParser.add_argument("--verify", "-v", action="store_true", help=h["verify"])
     argParser.add_argument("--initialization", "-i", action="store", type=str, default = 'trig',  help=h["initial"])
-<<<<<<< HEAD
-=======
     argParser.add_argument("--duration", "-d", action="store", type=float, default = 0.0,  help=h["duration"])
->>>>>>> 33473369
 
     return argParser.parse_args()
 
@@ -208,9 +187,6 @@
     bench = []
     benchStrided = []
     benchGeneralBatched = []
-<<<<<<< HEAD
-
-=======
 
     bench_rotating = []
     benchStrided_rotating = []
@@ -228,7 +204,6 @@
     benchStrided_verify = []
     benchGeneralBatched_verify = []
 
->>>>>>> 33473369
     # get GEMM function and matrix orientation - Fixed for each library
     problemParams = getProblemType(problem)
     transA = problem["TransposeA"]
@@ -307,15 +282,6 @@
 
         params.update(problemParams)
         params.update(sizeParams)
-<<<<<<< HEAD
-        params.update(otherParams)
-        params.update(init)
-
-        if (size[2] == 1 and not generalBatched):
-            bench.append(params)
-        elif (generalBatched):
-            benchGeneralBatched.append(params)
-=======
         params.update(init)
 
         if (size[2] == 1 and not generalBatched):
@@ -333,7 +299,6 @@
             benchGeneralBatched_beta0_rotating.append({**params, **otherParams_beta0_rotating})
             if verify:
                 benchGeneralBatched_verify.append({**params, **otherParams_verify})            
->>>>>>> 33473369
         else:
             benchStrided.append({**params, **otherParams})
             benchStrided_rotating.append({**params, **otherParams_rotating})
@@ -342,13 +307,6 @@
             if verify:
                 benchStrided_verify.append({**params, **otherParams_verify})
 
-<<<<<<< HEAD
-    benchPath = os.path.join(args.outDir, prefix + "_bench.yaml") 
-    benchStridedPath = os.path.join(args.outDir, prefix +"_bench-strided.yaml") 
-    benchGeneralBatchedPath = os.path.join(args.outDir, prefix +"_bench-general-batched.yaml")
-
-=======
->>>>>>> 33473369
     # write output
     if len(bench) > 0:
         dumpYaml(args.outDir, outputfile,"_bench.yaml", bench)
@@ -359,13 +317,6 @@
             dumpYaml(args.outDir, outputfile, "_verify.yaml", bench_verify)
 
     if len(benchStrided) > 0:
-<<<<<<< HEAD
-        with open(benchStridedPath, "w") as f:
-            yaml.safe_dump(benchStrided, f, default_flow_style=None, sort_keys=False, width=5000)
-    if len(benchGeneralBatched) > 0:
-        with open(benchGeneralBatchedPath, "w") as f:
-            yaml.safe_dump(benchGeneralBatched, f, default_flow_style=None, sort_keys=False, width=5000)
-=======
         dumpYaml(args.outDir, outputfile, "_bench-strided.yaml", benchStrided)
         dumpYaml(args.outDir, outputfile, "_bench-strided_beta0.yaml", benchStrided_beta0)
         dumpYaml(args.outDir, outputfile, "_bench-strided_rotating.yaml", benchStrided_rotating)
@@ -380,7 +331,6 @@
         dumpYaml(args.outDir, outputfile, "_bench-general-batched_beta0_rotating.yaml", benchGeneralBatched_beta0_rotating)
         if verify:
             dumpYaml(args.outDir, outputfile, "_verify-general-batched.yaml", benchGeneralBatched_verify)
->>>>>>> 33473369
 
 def main():
     args = parseArgs()
@@ -388,17 +338,12 @@
     if not (args.initialization in ['hpl', 'trig', 'int']):
         raise RuntimeError(f"Initialization {args.initialization} is not allowed. Choose from hpl, trig, or int.")
 
-<<<<<<< HEAD
-    with open(args.libLogic) as f:
-        logicData = yaml.safe_load(f)
-=======
     for libname in os.listdir(args.libLogic):
         output = os.path.splitext(libname)[0]
         print(f" working on {output}")
         yamlName = os.path.join(args.libLogic,libname)
         with open(yamlName) as f:
             logicData = yaml.safe_load(f)
->>>>>>> 33473369
 
         try:
             os.makedirs(args.outDir)
