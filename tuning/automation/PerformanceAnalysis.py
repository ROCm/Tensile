################################################################################
# Copyright 2016-2020 Advanced Micro Devices, Inc. All rights reserved.
#
# Permission is hereby granted, free of charge, to any person obtaining a copy
# of this software and associated documentation files (the "Software"), to deal
# in the Software without restriction, including without limitation the rights
# to use, copy, modify, merge, publish, distribute, sublicense, and/or sell cop-
# ies of the Software, and to permit persons to whom the Software is furnished
# to do so, subject to the following conditions:
#
# The above copyright notice and this permission notice shall be included in all
# copies or substantial portions of the Software.
#
# THE SOFTWARE IS PROVIDED "AS IS", WITHOUT WARRANTY OF ANY KIND, EXPRESS OR IM-
# PLIED, INCLUDING BUT NOT LIMITED TO THE WARRANTIES OF MERCHANTABILITY, FITNESS
# FOR A PARTICULAR PURPOSE AND NONINFRINGEMENT. IN NO EVENT SHALL THE AUTHORS OR
# COPYRIGHT HOLDERS BE LIABLE FOR ANY CLAIM, DAMAGES OR OTHER LIABILITY, WHETHER
# IN AN ACTION OF CONTRACT, TORT OR OTHERWISE, ARISING FROM, OUT OF OR IN CONNE-
# CTION WITH THE SOFTWARE OR THE USE OR OTHER DEALINGS IN THE SOFTWARE.
################################################################################


import os
import sys
import argparse
import re

import pandas as pd
from ExtractSizes import *
from TuningConfiguration import *

headers = ""

def MatchLine(headerPattern, linePattern, line):

    global headers

    if not headers:
        matched = headerPattern.match(line)

        if matched:
            headers = line

        return matched
    else:
        matched = linePattern.match(line)

        return matched

def ResultsFilesList(inputPath, resultsName):

    resultsFilePattern = re.compile(resultsName + "\.[0-9]*")
    resultsFiles = [f for f in os.listdir(inputPath)]

    filteredFiles = [f for f in resultsFiles if resultsFilePattern.match(f)]

    return filteredFiles

def ParseResults(inputPath, outputPath, resultsName):

    global headers

    headers = ""

    filteredFiles = ResultsFilesList(inputPath, resultsName)

    headerPattern = re.compile("transA,transB")
    linePattern = re.compile(r"(N|T),(N|T).*")

    outfilename = resultsName + ".csv"

    outputFilePath = os.path.join(outputPath, outfilename)
    outfile = open(outputFilePath,'w')

    for fl in filteredFiles:
        flPath = os.path.join(inputPath,fl)
        filteredLines = [ line for line in open(flPath) if MatchLine(headerPattern, linePattern, line)]
        outfile.writelines(filteredLines)
    outfile.flush()
    outfile.close()

def getMultiplier(xdl):

    if xdl == "true":
        return 2

    return 1

def getCuCount(gpu):

    gpuMap = {'vega10':64, 'mi25':64, 'vega20':64, 'v340l':56,'mi50':60,'arcturus':120,'mi60':64}
    for key in gpuMap.keys():
        if gpu == key:
            return gpuMap[key]

    return 64

def fillCallCounts(problemMapper, callCounts, callCount, callCountStrided, isOne):

    for i in problemMapper:
        for klist in i:
            midList = list()
            for key in klist:
                if key == "transposeA" or key == "transposeB" or key == "f" or key == "i":
                    if klist[key] == 10 and isOne == "true":
                        klist[key] = 1
                    midList.append(klist[key])
                if len(midList) == 4:
                    callCounts.append(midList)

    for line in callCounts:
<<<<<<< HEAD
        if line[0] == "gemm":
            callCount.append(line[3])
        elif line[0] == "gemm_strided_batched":
            callCountStrided.append(line[3])

def chooseCallCount(resultsName, callCount, callCountStrided):
    if "strided" in resultsName:
        return callCountStrided
    return callCount
=======
        if line[0] == "gemm" and line[1] == "N" and line[2] == "N":
            callCountNN.append(line[3])
        elif line[0] == "gemm" and line[1] == "N" and line[2] == "T":
            callCountNT.append(line[3])
        elif line[0] == "gemm" and line[1] == "T" and line[2] == "N":
            callCountTN.append(line[3])
        elif line[0] == "gemm_strided_batched" and line[1] == "N" and line[2] == "N":
            callCountNNstrided.append(line[3])
        elif line[0] == "gemm_strided_batched" and line[1] == "N" and line[2] == "T":
            callCountNTstrided.append(line[3])
        elif line[0] == "gemm_strided_batched" and line[1] == "T" and line[2] == "N":
            callCountTNstrided.append(line[3])

def chooseCallCount(resultsName, callCountNN, callCountNNstrided, callCountNT, callCountNTstrided, callCountTN, callCountTNstrided):

    if "strided-NN" in resultsName:
        return callCountNNstrided
    elif "strided-NT" in resultsName:
        return callCountNTstrided
    elif "strided-TN" in resultsName:
        return callCountTNstrided
    elif "NN" in resultsName:
        return callCountNN
    elif "NT" in resultsName:
        return callCountNT
    elif "TN" in resultsName:
        return callCountTN
>>>>>>> fc7d97af

def ProcessResults(outputPath, resultsName, freqM, sz, call_count, gpu = 'vega20', xdl = False):

    global headers
    resultsFilename = resultsName + ".csv"

    resultsFilePath = os.path.join(outputPath, resultsFilename)

    data = None
    data = pd.read_csv(resultsFilePath)
    multiplier = getMultiplier(xdl)
    cus = getCuCount(gpu)

    headerValues = headers.strip().split(",")
    headerLength = len(headerValues)
    key = headerValues[0:headerLength-2]
    key.append('us')

    performanceField = "rocblas-Gflops"
    timingField = "us"

    df = data.groupby(key,sort=False)

    results = df[performanceField].mean().to_frame()
    timingResults = df[timingField].mean().to_frame()

    freq=freqM
    factor=sz * 64 * multiplier * cus
<<<<<<< HEAD
    results['eff'] = 100*1e3*results['rocblas-Gflops'] / (factor * freq) 
    results['us_w'] = timingResults['us']*call_count
=======
    results['eff'] = 100*1e3*results['rocblas-Gflops'] / (factor * freq)
    results['wa'] = results['rocblas-Gflops']*call_count
>>>>>>> fc7d97af

    aggregateFileName = resultsName + "-aggregated.csv"
    aggregateFilePath = os.path.join(outputPath, aggregateFileName)

<<<<<<< HEAD
    results.to_csv(aggregateFilePath, header=True)
    
    resultsBad = results[results['eff'] < 70]
    badResultsFileName = resultsName + "-bad.csv"
    badResultsFilePath = os.path.join(outputPath, badResultsFileName)
    resultsBad.sort_values(by='us_w',ascending=False).to_csv(badResultsFilePath, header=True)    
=======
    results.to_csv(aggragateFilePath, header=True)

    resultsBad = results[results['eff'] < 70]
    badResultsFileName = resultsName + "-bad.csv"
    badResultsFilePath = os.path.join(outputPath, badResultsFileName)
    resultsBad.to_csv(badResultsFilePath, header=True)
>>>>>>> fc7d97af

    large1 = data
    large1['N'] = pd.to_numeric(large1['N'])
    large1['M'] = pd.to_numeric(large1['M'])
    large2 = large1[large1['N']>1000]
    large = large2[large2['M']>1000]

    largeAgg = large.groupby(key)
    largeResults = largeAgg[performanceField].mean().to_frame()
    largeResultsTime = largeAgg[timingField].mean().to_frame()
    largeResults['eff'] = 100*1e3*largeResults['rocblas-Gflops'] / (factor * freq)
    largeResults['us_w'] = largeResultsTime['us']

    resultsFileName = resultsName + "-large.csv"
    resultsFilePath = os.path.join(outputPath, resultsFileName)
<<<<<<< HEAD
    largeResults.sort_values(by='us_w',ascending=False).to_csv(resultsFilePath, header=True)  
=======
    largeResults.to_csv(resultsFilePath, header=True)
>>>>>>> fc7d97af

    resultsBad = largeResults[largeResults['eff'] < 70]
    badResultsFileName = resultsName + "-bad-large.csv"
    badResultsFilePath = os.path.join(outputPath, badResultsFileName)
<<<<<<< HEAD
    resultsBad.sort_values(by='eff',ascending=True).to_csv(badResultsFilePath, header=True)  
=======
    resultsBad.to_csv(badResultsFilePath, header=True)
>>>>>>> fc7d97af

def RunMain():

    userArgs = sys.argv[1:]

    argParser = argparse.ArgumentParser()
    argParser.add_argument("input_path", help="path where the results are located")
    argParser.add_argument("output_path", help="path where the processed files are to go")
    argParser.add_argument("frequency", help="frequecy in megahertz used in testing", type=int,default=1301)
    argParser.add_argument("data_size", help="data size",type=int,default=2)
    argParser.add_argument("input_file_name", help="configuration file path")
<<<<<<< HEAD
    argParser.add_argument("gpu", help="which gpu was used", type=str,default="vega20") 
    argParser.add_argument("mfma", help="were mfma instructions enabled", type=str,default="false")
    argParser.add_argument("is_count_1", help="were mfma instructions enabled", type=str,default="false")
    
=======
    argParser.add_argument("gpu", help="which gpu was used", type=str,default="vega20")
    argParser.add_argument("mfma", help="were mfma instructions enabled", type=str,default="disabled")

>>>>>>> fc7d97af
    args = argParser.parse_args(userArgs)

    inputPath = args.input_path
    outputPath = args.output_path
    freqM = args.frequency
    sz = args.data_size
    inputFileName = args.input_file_name
    cu = args.gpu
    xdl = args.mfma
<<<<<<< HEAD
    isOne = args.is_count_1
 
    problemMapper = list(ProcessFile(inputFileName).values())
    callCounts = list(list())
    callCount = list()
    callCountStrided = list()
    
    fillCallCounts(problemMapper, callCounts, callCount, callCountStrided, isOne)
=======

    problemMapper = list(ProcessFile(inputFileName).values())
    callCounts = list(list())
    callCountNN = list()
    callCountNNstrided = list()
    callCountNT = list()
    callCountNTstrided = list()
    callCountTN = list()
    callCountTNstrided = list()

    fillCallCounts(problemMapper, callCounts, callCountNN, callCountNNstrided, callCountNT, callCountNTstrided,callCountTN, callCountTNstrided)
>>>>>>> fc7d97af

    resultsFiles = [f for f in os.listdir(inputPath) if (os.path.isfile(os.path.join(inputPath, f)))]
    resultsNameSet = set()

    for resultsFile in resultsFiles:
        resultsName, _ = os.path.splitext(resultsFile)
        resultsNameSet.add(resultsName)

    resultsNames = list(resultsNameSet)

    for resultsName in resultsNames:
        ParseResults(inputPath, outputPath, resultsName)
        callCountChoice = chooseCallCount(resultsName, callCount, callCountStrided)
        ProcessResults(outputPath, resultsName, freqM, sz, callCountChoice, cu, xdl)


if __name__ == "__main__":
    RunMain()<|MERGE_RESOLUTION|>--- conflicted
+++ resolved
@@ -109,7 +109,6 @@
                     callCounts.append(midList)
 
     for line in callCounts:
-<<<<<<< HEAD
         if line[0] == "gemm":
             callCount.append(line[3])
         elif line[0] == "gemm_strided_batched":
@@ -119,35 +118,6 @@
     if "strided" in resultsName:
         return callCountStrided
     return callCount
-=======
-        if line[0] == "gemm" and line[1] == "N" and line[2] == "N":
-            callCountNN.append(line[3])
-        elif line[0] == "gemm" and line[1] == "N" and line[2] == "T":
-            callCountNT.append(line[3])
-        elif line[0] == "gemm" and line[1] == "T" and line[2] == "N":
-            callCountTN.append(line[3])
-        elif line[0] == "gemm_strided_batched" and line[1] == "N" and line[2] == "N":
-            callCountNNstrided.append(line[3])
-        elif line[0] == "gemm_strided_batched" and line[1] == "N" and line[2] == "T":
-            callCountNTstrided.append(line[3])
-        elif line[0] == "gemm_strided_batched" and line[1] == "T" and line[2] == "N":
-            callCountTNstrided.append(line[3])
-
-def chooseCallCount(resultsName, callCountNN, callCountNNstrided, callCountNT, callCountNTstrided, callCountTN, callCountTNstrided):
-
-    if "strided-NN" in resultsName:
-        return callCountNNstrided
-    elif "strided-NT" in resultsName:
-        return callCountNTstrided
-    elif "strided-TN" in resultsName:
-        return callCountTNstrided
-    elif "NN" in resultsName:
-        return callCountNN
-    elif "NT" in resultsName:
-        return callCountNT
-    elif "TN" in resultsName:
-        return callCountTN
->>>>>>> fc7d97af
 
 def ProcessResults(outputPath, resultsName, freqM, sz, call_count, gpu = 'vega20', xdl = False):
 
@@ -176,32 +146,18 @@
 
     freq=freqM
     factor=sz * 64 * multiplier * cus
-<<<<<<< HEAD
-    results['eff'] = 100*1e3*results['rocblas-Gflops'] / (factor * freq) 
+    results['eff'] = 100*1e3*results['rocblas-Gflops'] / (factor * freq)
     results['us_w'] = timingResults['us']*call_count
-=======
-    results['eff'] = 100*1e3*results['rocblas-Gflops'] / (factor * freq)
-    results['wa'] = results['rocblas-Gflops']*call_count
->>>>>>> fc7d97af
 
     aggregateFileName = resultsName + "-aggregated.csv"
     aggregateFilePath = os.path.join(outputPath, aggregateFileName)
 
-<<<<<<< HEAD
     results.to_csv(aggregateFilePath, header=True)
-    
+
     resultsBad = results[results['eff'] < 70]
     badResultsFileName = resultsName + "-bad.csv"
     badResultsFilePath = os.path.join(outputPath, badResultsFileName)
-    resultsBad.sort_values(by='us_w',ascending=False).to_csv(badResultsFilePath, header=True)    
-=======
-    results.to_csv(aggragateFilePath, header=True)
-
-    resultsBad = results[results['eff'] < 70]
-    badResultsFileName = resultsName + "-bad.csv"
-    badResultsFilePath = os.path.join(outputPath, badResultsFileName)
-    resultsBad.to_csv(badResultsFilePath, header=True)
->>>>>>> fc7d97af
+    resultsBad.sort_values(by='us_w',ascending=False).to_csv(badResultsFilePath, header=True)
 
     large1 = data
     large1['N'] = pd.to_numeric(large1['N'])
@@ -217,20 +173,12 @@
 
     resultsFileName = resultsName + "-large.csv"
     resultsFilePath = os.path.join(outputPath, resultsFileName)
-<<<<<<< HEAD
-    largeResults.sort_values(by='us_w',ascending=False).to_csv(resultsFilePath, header=True)  
-=======
-    largeResults.to_csv(resultsFilePath, header=True)
->>>>>>> fc7d97af
+    largeResults.sort_values(by='us_w',ascending=False).to_csv(resultsFilePath, header=True)
 
     resultsBad = largeResults[largeResults['eff'] < 70]
     badResultsFileName = resultsName + "-bad-large.csv"
     badResultsFilePath = os.path.join(outputPath, badResultsFileName)
-<<<<<<< HEAD
-    resultsBad.sort_values(by='eff',ascending=True).to_csv(badResultsFilePath, header=True)  
-=======
-    resultsBad.to_csv(badResultsFilePath, header=True)
->>>>>>> fc7d97af
+    resultsBad.sort_values(by='eff',ascending=True).to_csv(badResultsFilePath, header=True)
 
 def RunMain():
 
@@ -242,16 +190,10 @@
     argParser.add_argument("frequency", help="frequecy in megahertz used in testing", type=int,default=1301)
     argParser.add_argument("data_size", help="data size",type=int,default=2)
     argParser.add_argument("input_file_name", help="configuration file path")
-<<<<<<< HEAD
-    argParser.add_argument("gpu", help="which gpu was used", type=str,default="vega20") 
+    argParser.add_argument("gpu", help="which gpu was used", type=str,default="vega20")
     argParser.add_argument("mfma", help="were mfma instructions enabled", type=str,default="false")
     argParser.add_argument("is_count_1", help="were mfma instructions enabled", type=str,default="false")
-    
-=======
-    argParser.add_argument("gpu", help="which gpu was used", type=str,default="vega20")
-    argParser.add_argument("mfma", help="were mfma instructions enabled", type=str,default="disabled")
-
->>>>>>> fc7d97af
+
     args = argParser.parse_args(userArgs)
 
     inputPath = args.input_path
@@ -261,28 +203,14 @@
     inputFileName = args.input_file_name
     cu = args.gpu
     xdl = args.mfma
-<<<<<<< HEAD
     isOne = args.is_count_1
- 
+
     problemMapper = list(ProcessFile(inputFileName).values())
     callCounts = list(list())
     callCount = list()
     callCountStrided = list()
-    
+
     fillCallCounts(problemMapper, callCounts, callCount, callCountStrided, isOne)
-=======
-
-    problemMapper = list(ProcessFile(inputFileName).values())
-    callCounts = list(list())
-    callCountNN = list()
-    callCountNNstrided = list()
-    callCountNT = list()
-    callCountNTstrided = list()
-    callCountTN = list()
-    callCountTNstrided = list()
-
-    fillCallCounts(problemMapper, callCounts, callCountNN, callCountNNstrided, callCountNT, callCountNTstrided,callCountTN, callCountTNstrided)
->>>>>>> fc7d97af
 
     resultsFiles = [f for f in os.listdir(inputPath) if (os.path.isfile(os.path.join(inputPath, f)))]
     resultsNameSet = set()
