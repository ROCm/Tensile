#!/usr/bin/env bash

HELP_STR="
    Pre-Requisites: >=Anaconda 3.6 (or install python3.6 or higher, python3-pip/pip3, python3-yaml, python3-setuptools, python3-distutils,
                                    python3-venv, wheel, setuptools, pyyaml, msgpack, matplotlib, pandas, and numpy)
                    >=llvm-6.0-dev, >=cmake3.5, zlib1g-dev
                    <=rocm3.0 stack for hcc, >=rocm3.3 stack for hip-clang
    About
    This is the master tuning script. Here's what it does:
    1) Generates an input yaml file (ROCBLAS_LAYER=2 and ROCBLAS_LAYER=4 are supported) for each of the NN/NT/TN configurations.
    2) Runs Tensile for all 3 input yaml files
    3) Merges the tuning results (yaml file in 3_LibraryLogic directory) into the existing rocBLAS
    4) Runs massage script (adds ldc=ldd sizes) for vega10 and vega20 only
    5) Builds rocBLAS without tuned sizes (build_dir=reference_build)
    6) Builds rocBLAS with tuned sizes (build_dir=tuned_build)
    7) Runs rocblas-bench with untuned sizes and tuned sizes
    8) Runs analysis script, providing spreadsheets with performance before and after tuning

    usage: $0
    [-h|--help]             Display this help message
    [-o|--output-dir]       Output directory for all tuning-related files
    [-z|--log]              Pass in log file with rocblas-bench calls, or directory of log files if using network tuning
    [-y|--data-type]        Optional. Data type of sizes that you want to tune (sgemm, dgemm, hgemm only)
    [-g|--gpu]              Optional. GPU used for tuning (arcturus, mi25, mi50, mi60, r7, v340 only)
<<<<<<< HEAD
    [-f|--sclk]             Optional. Frequency of sclk in MHz 
    [-d|--no-dependencies]  Optional. Skip installing required dependencies (dependencies are not installed by default)
=======
    [-f|--sclk]             Optional. Frequency of sclk in MHz
    [-d|--no-dependencies]  Optional. Skip installing required dependencies (dependencies are installed by default)
>>>>>>> 62eada88
    [-n|--network]          Optional. String to search for in filenames in log directory
    [--client]              Optional. Choose Tensile client version. (new, old, both, default=new)
    [-m|--mfma]             Optional. Use MFMA kernels (default=false)
    [-r|--rk]               Optional. Use replacement kernels (sgemm only, default=false)
    [-c|--count]            Optional. Sets all cases where count=1 to count=10 (default=false)
    [-t|--tile-aware]       Optional. Use tile-aware method. (limited support, default=false)
    [-s|--disable-strides]  Optional. Disable leading dimensions and strides in tuning file (default=false)
    [-v|--verification]     Optional. Enable verification when running sizes in rocblas-bench (default=false, always true if arcturus)
    [-i|--initialization]   Optional. Initialize matrices when benchmarking (rand_int, trig_float, hpl, default=rand_int)
    [--disable-hpa]         Optional. Disable high precision accumulate in hgemm sizes (default=false)
    [--number]              Optional. Set script number (view scripts/performance in rocBLAS directory, default=1)
    [-u|--username]         Optional. Specify which Tensile fork to use (default=ROCmSoftwarePlatform)
    [--rocblas-fork]        Optional. Specify which rocBLAS fork to use (default=ROCmSoftwarePlatform)
    [-b|--branch]           Optional. Specify which Tensile branch to use (default=develop)
    [--rocblas-branch]      Optional. Specify which rocBLAS branch to use (default=develop)
    [-p|--public]           Optional. Specify whether you want to use rocBLAS (public) repo (default=false)
    [--one-type]            Optional. Only tune one matrix type (nn, nt, or tn)
    [--omit-type]           Optional. Ignore one matrix type when tuning (nn, nt, or tn)
    [--problem-definition]  Optional. Specify gemm, strided batched, or both sizes (gemm, batch, or both, default=both)
    [--hcc]                 Optional. Use hcc compiler (default=false)
    [--rocm-path]           Optional. Define ROCM_PATH, the location of the rocm stack (default=/opt/rocm)
"
HELP=false
TENSILE_CLIENT=new
COUNT=false
TILE_AWARE=false
MFMA=false
RK=false
DISABLE_STRIDES=false
DISABLE_HPA=false
LIBRARY=vega20
GPU=mi60
DVAL=2
NUM=1
DATA_TYPE=sgemm
PROBLEM_DEFINITION=both
VERIFICATION=false
INITIALIZATION=rand_int
ORGANIZATION=ROCmSoftwarePlatform
ROCBLAS_ORGANIZATION=ROCmSoftwarePlatform
ROCBLAS_BRANCH=develop
TENSILE_BRANCH=develop
PUBLIC=false
HCC=false
ROCM_PATH=/opt/rocm
DEPENDENCIES=false

OPTS=`getopt -o hg:z:y:o:f:drmn:ctsvi:u:b:p --long help,gpu:,log:,network:,data-type:,output-dir:,sclk:,no-dependencies,client:,rk,mfma,count,tile-aware,disable-strides,verification,initialization:,disable-hpa,username:,branch:,number:,rocblas-fork:,rocblas-branch:,public,one-type:,omit-type:,problem-definition:,hcc,rocm-path: -n 'parse-options' -- "$@"`

if [ $? != 0 ] ; then echo "Failed parsing options." >&2 ; exit 1 ; fi

eval set -- "$OPTS"

while true; do
    case "$1" in
        -h | --help )               HELP=true; shift ;;
        -g | --gpu )                GPU="$2"; shift 2;;
        -z | --log )                LOG="$2"; shift 2;;
        -n | --network )            NETWORK="$2"; shift 2;;
        -y | --data-type )          DATA_TYPE="$2"; shift 2;;
        -o | --output-dir )         OUTPUT_DIR="$2"; shift 2;;
        -f | --sclk )               SCLK="$2"; shift 2;;
        -d | --no-dependencies )    DEPENDENCIES=true; shift ;;
        -r | --rk )                 RK=true; shift ;;
        -m | --mfma )               MFMA=true; shift ;;
        -c | --count )              COUNT=true; shift ;;
        -t | --tile-aware )         TILE_AWARE=true; shift ;;
        -s | --disable-strides )    DISABLE_STRIDES=true; shift ;;
        -v | --verification )       VERIFICATION=true; shift ;;
        -i | --initialization )     INITIALIZATION="$2"; shift 2;;
        --disable-hpa )             DISABLE_HPA=true; shift;;
        -u | --username )           ORGANIZATION="$2"; shift 2;;
        --rocblas-fork )            ROCBLAS_ORGANIZATION="$2"; shift 2;;
        -b | --branch )             TENSILE_BRANCH="$2"; shift 2;;
        --rocblas-branch )          ROCBLAS_BRANCH="$2"; shift 2;;
        -p | --public )             PUBLIC=true; shift ;;
        --client)                   TENSILE_CLIENT="$2"; shift 2;;
        --number )                  NUM="$2"; shift 2;;
        --one-type )                TUNE_TYPE="$2"; shift 2;;
        --omit-type )               OMIT_TYPE="$2"; shift 2;;
        --problem-definition )      PROBLEM_DEFINITION="$2"; shift 2;;
        --hcc )                     HCC=true; shift ;;
        --rocm-path )               ROCM_PATH="$2"; shift 2;;
        -- ) shift; break ;;
        * ) break ;;
    esac
done

if $HELP; then
    echo "${HELP_STR}" >&2
    exit 2
fi

if [ -z ${LOG+foo} ]; then
   printf "A problem specification file or directory is required\n"
   exit 2
fi

if [ -z ${OUTPUT_DIR+foo} ]; then
   printf "An output directory is required\n"
   exit 2
fi

if [[ "${DEPENDENCIES}" == true ]]; then
    # install dependencies for Tensile and rocBLAS (Ubuntu only)
    sudo apt install -y --no-install-recommends cmake make ca-certificates git \
    pkg-config python3 python3-dev python3-matplotlib python3-pandas python3-pip \
    python3-setuptools python3-tk python3-venv python3-yaml libnuma1 llvm-6.0-dev \
    libboost-all-dev zlib1g-dev libomp-dev gfortran libpthread-stubs0-dev libmsgpack-dev \
    libmsgpackc2 wget

    # add required python dependencies
    pip3 install setuptools --upgrade && pip3 install wheel && pip3 install pyyaml msgpack

    # download and install Anaconda to ensure the spreadsheet can be generated
    if [[ $(ls -A ~/anaconda | wc -c) -eq 0 ]]; then
        wget https://repo.anaconda.com/archive/Anaconda3-2020.02-Linux-x86_64.sh -O ~/anaconda3.7.sh && \
        bash ~/anaconda3.7.sh -b -p ~/anaconda && eval "$(~/anaconda/bin/conda shell.bash hook)"
    fi

    # Install Gtest
    if [[ $(ls -A /usr/src/gtest/googletest-release-1.10.0 | wc -c) -eq 0 ]]; then
        sudo mkdir -p /usr/src/gtest && pushd /usr/src/gtest && \
        sudo wget https://github.com/google/googletest/archive/release-1.10.0.tar.gz  && \
        sudo tar -xvf release-1.10.0.tar.gz  && \
        pushd googletest-release-1.10.0 && \
        sudo mkdir build && pushd build && sudo cmake .. && sudo make && sudo make install && popd && popd && popd
    fi

    # Install Lapack
    if [[ $(ls -A /usr/lib/x86_64-linux-gnu/lapack/liblapack.so.3.7.1 | wc -c) -eq 0 ]]; then
        sudo mkdir -p /usr/src/lapack && pushd /usr/src/lapack && \
        sudo wget https://github.com/Reference-LAPACK/lapack-release/archive/lapack-3.7.1.tar.gz  && \
        sudo tar -xvf lapack-3.7.1.tar.gz  && \
        pushd lapack-release-lapack-3.7.1 && \
        sudo mkdir build && pushd build && \
        sudo cmake .. -DCBLAS=ON -DLAPACKE=OFF -DBUILD_TESTING=OFF -DCMAKE_Fortran_FLAGS='-fno-optimize-sibling-calls' && \
        sudo make && sudo make install && popd && popd && popd
    fi
fi

if [[ "${HCC}" == true ]]; then
    TENSILE_COMPILER=hcc
    CODE_OBJECT_VERSION=V2
    ROCBLAS_COMPILER=no-hip-clang
    export PATH=${ROCM_PATH}/bin:${ROCM_PATH}/hip/bin:${ROCM_PATH}/hcc/bin:${PATH}
else
    TENSILE_COMPILER=hipcc
    CODE_OBJECT_VERSION=V3
    ROCBLAS_COMPILER=hip-clang
    export PATH=${PATH}:${ROCM_PATH}/bin:${ROCM_PATH}/hip/bin:${ROCM_PATH}/llvm/bin
fi

if [[ "${DATA_TYPE}" == hgemm || "${DATA_TYPE}" == h ]]; then
    DATA_TYPE=hgemm
    DVAL=4
elif [[ "${DATA_TYPE}" == dgemm || "${DATA_TYPE}" == d ]]; then
    DATA_TYPE=dgemm
    DVAL=1
else
    if [[ "$(grep -c 'r s' ${LOG})" -gt 0 || "$(grep -c 'r f32' ${LOG})" -gt 0 || "$(grep -c 'sgemm' ${LOG})" -gt 0 || "$(grep -c 'a_type f32' ${LOG})" -gt 0 || "$(grep -c '"a_type: "f32_r"' ${LOG})" -gt 0 ]]; then
        printf "sgemm detected\n"
        DATA_TYPE=sgemm
        DVAL=2
    elif [[ "$(grep -c 'r d' ${LOG})" -gt 0 || "$(grep -c 'r f64' ${LOG})" -gt 0 || "$(grep -c 'dgemm' ${LOG})" -gt 0 ]]; then
        printf "dgemm detected\n"
        DATA_TYPE=dgemm
        DVAL=1
    elif [[ "$(grep -c 'r h' ${LOG})" -gt 0 || "$(grep -c 'r f16' ${LOG})" -gt 0 || "$(grep -c 'hgemm' ${LOG})" -gt 0 || "$(grep -c 'a_type f16' ${LOG})" -gt 0 || "$(grep -c 'a_type: "f16_r"' ${LOG})" -gt 0 ]]; then
        printf "hgemm detected\n"
        DATA_TYPE=hgemm
        DVAL=4
        if [[ "$(grep -c 'compute_type f16_r' ${LOG})" -gt 0 || "$(grep -c 'compute_type: "f16_r"' ${LOG})" -gt 0 ]]; then
            printf "compute_type of f16 detected, disabling HighPrecisionAccumulate\n"
            DISABLE_HPA=true
        fi
    else
        printf "Could not detect data type in log file, assuming sgemm\n"
        DATA_TYPE=sgemm
        DVAL=2
    fi
fi

if [[ "${GPU}" == mi25 || "${GPU}" == v340 ]]; then
    LIBRARY=vega10
elif [[ "${GPU}" == arcturus ]]; then
    LIBRARY=arcturus
    VERIFICATION=true
elif [[ "${GPU}" == mi50 || "${GPU}" == r7 ]]; then
    GPU=mi50
else
    rocm_agent_enumerator 2>&1 | tee rae.txt
    rocminfo 2>&1 | tee rocminfo.txt
    if [[ "$(grep -c 'gfx900' rae.txt)" -gt 0 ]]; then
        LIBRARY=vega10
        if [[ "$(grep -c 'Compute Unit:            56' rocminfo.txt)" -gt 0 ]]; then
            printf "v340 GPU detected\n"
            GPU=v340
        else
            printf "mi25 GPU detected\n"
            GPU=mi25
        fi
    elif [[ "$(grep -c 'gfx906' rae.txt)" -gt 0 ]]; then
        LIBRARY=vega20
        if [[ "$(grep -c 'Compute Unit:            60' rocminfo.txt)" -gt 0 ]]; then
            printf "mi50 GPU detected\n"
            GPU=mi50
        else
            printf "mi60 GPU detected\n"
            GPU=mi60
        fi
    elif [[ "$(grep -c 'gfx908' rae.txt)" -gt 0 ]]; then
        printf "arcturus GPU detected\n"
        LIBRARY=arcturus
        GPU=arcturus
        VERIFICATION=true

        # currently, only sgemm mfma kernels are supported in automation
        if [[ "${DATA_TYPE}" == sgemm ]]; then
            MFMA=true
        fi
    else
        printf "Could not detect GPU, assuming mi60\n"
        LIBRARY=vega20
        GPU=mi60
    fi
    rm -rf rae.txt rocminfo.txt
fi

if [ -z ${SCLK+foo} ]; then
    rocm-smi 2>&1 | tee rocmsmi.txt
    SCLK=$(cat rocmsmi.txt | awk 'FNR == 6 {print $4}' | cut -d M -f 1)
    printf "SCLK: ${SCLK}\n"
    rm -rf rocmsmi.txt
fi

if [[ "${TENSILE_CLIENT}" != both && "${TENSILE_CLIENT}" != old ]]; then
    printf "Setting Tensile Client to new\n"
    TENSILE_CLIENT=new
fi

collect_uniques () {
    strided=${LOGNAME}-strided.sh
    regular=${LOGNAME}.sh
    strided2=${LOGNAME}2-strided.sh
    regular2=${LOGNAME}2.sh

    pushd scripts
    bash ../../tuning/scripts/unique-rocblas-logs.sh ${strided}
    bash ../../tuning/scripts/unique-rocblas-logs.sh ${regular}
    mv unique-${strided} ${strided}
    mv unique-${regular} ${regular}
    popd

    pushd scripts2
    bash ../../tuning/scripts/unique-rocblas-logs.sh ${strided2}
    bash ../../tuning/scripts/unique-rocblas-logs.sh ${regular2}
    mv unique-${strided2} ${strided2}
    mv unique-${regular2} ${regular2}
    popd
}

make_packages()
{
    if [[ $(ls -A *.deb | wc -c) -eq 0 ]]; then
        make package
        cp *.deb ../../../packages/library
    fi
    if [[ $(ls -A clients/*.deb | wc -c) -eq 0 ]]; then
        make package_clients
        cp clients/*.deb ../../../packages/client
    fi
}



SCRIPT_PATH="$( cd "$(dirname "$0")" >/dev/null 2>&1 ; pwd -P )"
PROVISION_TUNNING=${SCRIPT_PATH}/provision_tuning.sh

mkdir -p ${OUTPUT_DIR}

if [[ $(ls -A ${OUTPUT_DIR} | wc -c) -eq 0 ]]; then
  if [ -z ${NETWORK+foo} ]; then
    TUNING_ARGS="-z ${LOG}"
  else
    TUNING_ARGS="-d ${LOG} -n ${NETWORK}"
  fi
  TUNING_ARGS+=" -w ${OUTPUT_DIR} -o ${OUTPUT_DIR}.yaml -l ${LIBRARY} --problem-definition ${PROBLEM_DEFINITION} -i ${INITIALIZATION} --client ${TENSILE_CLIENT} "

  if [ ${TILE_AWARE} ]; then
    TUNING_ARGS+=" -a"
  fi

  if [ ${MFMA} ]; then
    TUNING_ARGS+=" -m"
  fi

  if [ ${RK} ]; then
    TUNING_ARGS+=" -r"
  fi

  if [ ${DISABLE_STRIDES} ]; then
    TUNING_ARGS+=" -s"
  fi

  if [ ${DISABLE_HPA} ]; then
    TUNING_ARGS+=" --disable-hpa"
  fi
  ${PROVISION_TUNNING} ${TUNING_ARGS}
fi

# generate the names of the tuning scripts
BUILD_NN=build-${LIBRARY}_${DATA_TYPE}_nn_${OUTPUT_DIR}
BUILD_NT=build-${LIBRARY}_${DATA_TYPE}_nt_${OUTPUT_DIR}
BUILD_TN=build-${LIBRARY}_${DATA_TYPE}_tn_${OUTPUT_DIR}

if [[ "${TUNE_TYPE}" == nn ]]; then
    BUILD_DIRS=${BUILD_NN}
elif [[ "${TUNE_TYPE}" == nt ]]; then
    BUILD_DIRS=${BUILD_NT}
elif [[ "${TUNE_TYPE}" == tn ]]; then
    BUILD_DIRS=${BUILD_TN}
elif [[ "${OMIT_TYPE}" == nn ]]; then
    BUILD_DIRS="${BUILD_NT} ${BUILD_TN}"
elif [[ "${OMIT_TYPE}" == nt ]]; then
    BUILD_DIRS="${BUILD_NN} ${BUILD_TN}"
elif [[ "${OMIT_TYPE}" == tn ]]; then
    BUILD_DIRS="${BUILD_NN} ${BUILD_NT}"
else
    BUILD_DIRS="${BUILD_NN} ${BUILD_NT} ${BUILD_TN}"
fi

TENSILE_PATH=${OUTPUT_DIR}/tensile/Tensile
pushd ${TENSILE_PATH} > /dev/null

TUNING_SH="tune_tensile.sh"
echo "#!/bin/sh" > $TUNING_SH
echo "for dir in $BUILD_DIRS" >> $TUNING_SH
echo "do" >> $TUNING_SH
echo "  cd \${dir}" >> $TUNING_SH
echo "  ./doit.sh > doit-errs 2>&1" >> $TUNING_SH
echo "  cd .." >> $TUNING_SH
echo "done" >> $TUNING_SH

chmod +x $TUNING_SH

# run tuning
./tune_tensile.sh
popd > /dev/null

VERIFICATION_SH="${SCRIPT_PATH}/provision_verification.sh"
VERIFICATION_PATH="valdiate" 
VERIFICATION_SCRIPTS="${OUTPUT_DIR}/scripts"
VERIFICATION_EXE="${VERIFICATION_SH} -w ${VERIFICATION_PATH} -r ${TENSILE_PATH} -l ${LIBRARY}"

if [[ "${LIBRARY}" == arcturus || ("${DATA_TYPE}" == hgemm && "${DISABLE_HPA}" == false) ]]; then
    VERIFICATION_EXE+=" --no-massage"
fi

if [[ "${LIBRARY}" == arcturus ]]; then
    if [[ $(ls -A logs/log-efficiency | wc -c) -eq 0 && "${PUBLIC}" == false ]]; then

      VERIFICATION_EXE+=" --sclk ${SCLK}"
    fi
fi

ROCBLAS_REFERENCE_PATH="${VERIFICATION_PATH}/rocblas/rocBLAS-reference"
ROCBLAS_BENCH_PATH="${ROCBLAS_REFERENCE_PATH}/build/release/clients/staging"

if [ ! -f "${ROCBLAS_BENCH_PATH}/rocblas-bench" ]; then
  ${VERIFICATION_EXE}
fi

RUN_VERIFICATION_SH="${SCRIPT_PATH}/run_validation.sh"
RUN_VERIFICATION_EXE="${RUN_VERIFICATION_SH} -w ${VERIFICATION_PATH} -s ${VERIFICATION_SCRIPTS}"

if [ ! -d "${ROCBLAS_BENCH_PATH}/results_ref" ]; then
  ${RUN_VERIFICATION_EXE}
fi


ANALYSIS_SH="${SCRIPT_PATH}/analyze-results.sh"
ANALYSIS_PATH="${OUTPUT_DIR}/analysis"
ANALYSIS_EXE="${ANALYSIS_SH} -o ${ANALYSIS_PATH} -r ${ROCBLAS_BENCH_PATH}/results_ref -b ${ROCBLAS_BENCH_PATH}/results_validate -z ${VERIFICATION_SCRIPTS}/*-all.sh -f ${SCLK} -s ${DVAL} -g ${GPU} -c ${COUNT} -m ${MFMA}"

if [ ! -d "${ANALYSIS_PATH}" ]; then
    ${ANALYSIS_EXE}
fi<|MERGE_RESOLUTION|>--- conflicted
+++ resolved
@@ -22,13 +22,8 @@
     [-z|--log]              Pass in log file with rocblas-bench calls, or directory of log files if using network tuning
     [-y|--data-type]        Optional. Data type of sizes that you want to tune (sgemm, dgemm, hgemm only)
     [-g|--gpu]              Optional. GPU used for tuning (arcturus, mi25, mi50, mi60, r7, v340 only)
-<<<<<<< HEAD
     [-f|--sclk]             Optional. Frequency of sclk in MHz 
     [-d|--no-dependencies]  Optional. Skip installing required dependencies (dependencies are not installed by default)
-=======
-    [-f|--sclk]             Optional. Frequency of sclk in MHz
-    [-d|--no-dependencies]  Optional. Skip installing required dependencies (dependencies are installed by default)
->>>>>>> 62eada88
     [-n|--network]          Optional. String to search for in filenames in log directory
     [--client]              Optional. Choose Tensile client version. (new, old, both, default=new)
     [-m|--mfma]             Optional. Use MFMA kernels (default=false)
