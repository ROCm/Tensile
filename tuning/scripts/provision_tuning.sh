#!/bin/bash



function extract_sizes() {

  pushd "${WORKING_PATH}" > /dev/null
  local EXTRACT_SIZE_PATH=`pwd`
  popd > /dev/null

  EXTRACT_EXE="python ${AUTOMATION_ROOT}/GenerateTuningConfigurations.py ${SIZE_LOG} ${EXTRACT_SIZE_PATH} ${OUTPUT_FILE} ${LIBRARY} ${TILE_AWARE} ${MFMA} ${RK} ${DISABLE_STRIDES} ${PROBLEM_DEFINITION}  ${INITIALIZATION}"

  ${EXTRACT_EXE}

  pushd ${PEFORMANCE_PATH} > /dev/null
  chmod +x *
  popd > /dev/null
}

function extract_network_sizes() {

  pushd "${WORKING_PATH}" > /dev/null
  local EXTRACT_SIZE_PATH=`pwd`
  popd > /dev/null

  EXTRACT_EXE="python ${AUTOMATION_ROOT}/GenerateTuningConfigurations.py ${SIZE_DIR} ${NETWORK} ${EXTRACT_SIZE_PATH} ${OUTPUT_FILE} ${LIBRARY} ${TILE_AWARE} ${MFMA} ${RK} ${DISABLE_STRIDES} ${PROBLEM_DEFINITION} ${INITIALIZATION}"

  ${EXTRACT_EXE}

  pushd ${PEFORMANCE_PATH} > /dev/null
  chmod +x *
  popd > /dev/null
}

function build_configs() {
  # build the tuning configurations

  local HEADER_FILE="${CONFIGURATION_ROOT}/boiler/header.yml"
  local GENERATE_CONFIGURATION="${AUTOMATION_ROOT}/GenerateTuningConfigurations.py"

  BUILD_CONFIGS="python ${GENERATE_CONFIGURATION} -w ${WORKING_PATH} -d ${HEADER_FILE} -c ${CONFIGURATION_ROOT} -p ${PROBLEM_SPEC} -o ${OUTPUT_FILE}"
  ${BUILD_CONFIGS}

}

function provision_tensile() {

  local PROVISION_TENSILE="${SCRIPT_ROOT}/provision_repo.sh -w ${TENSILE_ROOT} -b ${TENSILE_BRANCH} -f ${TENSILE_FORK}"

  local TENSILE_PATH=Tensile

  if [ -n "${ID}" ]; then
    TENSILE_PATH="${TENSILE_PATH}-${ID}"
    PROVISION_TENSILE="${PROVISION_TENSILE} -i ${ID}"
  fi

  if [ -n "${TAG}" ]; then
    TENSILE_PATH="${TENSILE_PATH}-${TAG}"
  else
    if [ -n "${COMMIT}" ]; then
      TENSILE_PATH="${TENSILE_PATH}-${COMMIT}"
    fi
  fi

  if [ -n "${TAG}" ]; then
    PROVISION_TENSILE="${PROVISION_TENSILE} -t ${TAG}"
  fi

  if [ -n "${COMMIT}" ]; then
    PROVISION_TENSILE="${PROVISION_TENSILE} -c ${COMMIT}"
  fi

  ${PROVISION_TENSILE}

  cp -r ${STAGE_ROOT}/* ${TENSILE_ROOT}/${TENSILE_PATH}

}

HELP_STR="usage: $0 [-w|--working-path <path>] [-z | --size-log <logfile path>] [-f|--tensile-fork <username>] [-b|--branch <branch>] [-c <github commit id>] [-t|--tag <github tag>] [--rocblas-fork <username>] [-o|--output <configuration filename>] [-y | --type <data type>] [-l | --library <library/schedule>] [-m | --mfma] [-r | --rk] [-s | --disable-strides] [--problem-definition <gemm/batch/both] [-n] [[-h|--help]"
HELP=false
SUPPRESS_TENSILE=false
TENSILE_FORK='ROCmSoftwarePlatform'
ROCBLAS_FORK='ROCmSoftwarePlatform'
TENSILE_BRANCH='develop'
TENSILE_HOST="https://github.com/${TENSILE_FORK}/Tensile.git"
TILE_AWARE=false
MFMA=false
RK=false
DISABLE_STRIDES=false
PROBLEM_DEFINITION=both
INITIALIZATION=random_int

OPTS=`getopt -o hw:z:d:n:t:f:b:c:o:y:l:amrsi: --long help,working-path:,size-log:,log-dir:,tag:,tensile-fork:,rocblas-fork:,branch:,commit:,output:,type:,library:,tile-aware,mfma,rk,problem-definition:,disable-strides,initialization:,no-tensile,id: -n 'parse-options' -- "$@"`

if [ $? != 0 ] ; then echo "Failed parsing options." >&2 ; exit 1 ; fi

eval set -- "$OPTS"

while true; do
  case "$1" in
<<<<<<< HEAD
    -h | --help )           HELP=true; shift ;;
    -w | --working-path )   WORKING_PATH="$2"; shift 2;;
    -z | --size-log )       SIZE_LOG="$2"; shift 2;;
    -d | --log-dir )        SIZE_DIR="$2"; shift 2;;
    -n | --network )        NETWORK="$2"; shift 2;;
    -t | --tag )            TAG="$2"; shift 3;;
    -f | --tensile-fork)    TENSILE_FORK="$2"; shift 2;;
    --rocblas-fork)         ROCBLAS_FORK="$2"; shift 2;;
    -b | --branch  )        TENSILE_BRANCH="$2"; shift 2;;
    -c | --commit )         COMMIT="$2"; shift 2;;
    -o | --output )         OUTPUT_FILE="$2"; shift 2;; 
    -y | --type )           CONFIGURATION_TYPE="$2"; shift 2;;
    -l | --library )        LIBRARY="$2"; shift 2;;
    -a | --tile-aware )     TILE_AWARE=true; shift;;
    -m | --mfma )           MFMA=true; shift;;
    -r | --rk )             RK=true; shift;;
    --problem-definition )  PROBLEM_DEFINITION="$2"; shift;;
    -s | --disable-strides) DISABLE_STRIDES=true; shift;;
    -i | --initialization ) INITIALIZATION="$2"; shift;;
    --no-tensile )          SUPPRESS_TENSILE=true; shift;;
    --id )                  ID="$2"; shift 2;;
=======
    -h | --help )         HELP=true; shift ;;
    -w | --working-path ) WORKING_PATH="$2"; shift 2;;
    -z | --size-log )     SIZE_LOG="$2"; shift 2;;
    -d | --log-dir )      SIZE_DIR="$2"; shift 2;;
    -n | --network )      NETWORK="$2"; shift 2;;
    -t | --tag )          TAG="$2"; shift 3;;
    -f | --tensile-fork)  TENSILE_FORK="$2"; shift 2;;
    --rocblas-fork)       ROCBLAS_FORK="$2"; shift 2;;
    -b | --branch  )      TENSILE_BRANCH="$2"; shift 2;;
    -c | --commit )       COMMIT="$2"; shift 2;;
    -o | --output )       OUTPUT_FILE="$2"; shift 2;;
    -y | --type )         CONFIGURATION_TYPE="$2"; shift 2;;
    -l | --library )      LIBRARY="$2"; shift 2;;
    -a | --tile-aware )   TILE_AWARE=true; shift;;
    --no-tensile )        SUPPRESS_TENSILE=true; shift;;
    -i )                  ID="$2"; shift 2;;
>>>>>>> fc7d97af
    -- ) shift; break ;;
    * ) break ;;
  esac
done

if $HELP; then
  echo "${HELP_STR}" >&2
  exit 2
fi

if [ -z ${WORKING_PATH+foo} ]; then
   printf "A working path is required\n"
   exit 2
fi

if [ -z ${SIZE_LOG+foo} ] && [ -z ${SIZE_DIR+foo} ]; then
   printf "A problem specification file or directory is required\n"
   exit 2
fi

if [ -z ${OUTPUT_FILE+foo} ]; then
   printf "Need a configuration file name to generate\n"
   exit 2
fi
if [ -z ${LIBRARY+foo} ]; then
   printf "Need specify a target platform for tuning\n"
   exit 2
fi

if [ -z ${CONFIGURATION_TYPE+foo} ]; then
   printf "Need specify a configuration type\n"
   exit 2
fi

#determining the full path of tools root
TOOLS_ROOT=`dirname "$0"`
TOOLS_ROOT=`( cd "${TOOLS_ROOT}" && cd .. && pwd )`

TENSILE_ROOT="${WORKING_PATH}/reops"
BUILD_ROOT="${WORKING_PATH}/configs"
STAGE_ROOT="${WORKING_PATH}/make"
TENSILE_ROOT="${WORKING_PATH}/tensile"
CONFIGURATION_ROOT="${TOOLS_ROOT}/configuration"
AUTOMATION_ROOT="${TOOLS_ROOT}/automation"
SCRIPT_ROOT="${TOOLS_ROOT}/scripts"
SIZE_PATH="${WORKING_PATH}/sizes"
PROBLEM_SPEC="${WORKING_PATH}/problem_spec.csv"
PEFORMANCE_PATH="${WORKING_PATH}/scripts"

mkdir -p ${BUILD_ROOT}
mkdir -p ${STAGE_ROOT}
mkdir -p ${TENSILE_ROOT}
mkdir -p ${SIZE_PATH}
mkdir -p ${PEFORMANCE_PATH}


# extracts the sizes from the logs and generates the tuning configurations
if [ -z ${NETWORK+foo} ]; then
  extract_sizes
else
  extract_network_sizes
fi

ls ${BUILD_ROOT}/*.yaml | xargs -n1 basename | xargs ${SCRIPT_ROOT}/stage_tuning.sh ${BUILD_ROOT} ${STAGE_ROOT}

# if enabled, this will provision tensile and set it up for tuning
if ${SUPPRESS_TENSILE} ; then
  echo "Suppressing Tensile provisioning"
else
  provision_tensile
fi

<|MERGE_RESOLUTION|>--- conflicted
+++ resolved
@@ -98,7 +98,6 @@
 
 while true; do
   case "$1" in
-<<<<<<< HEAD
     -h | --help )           HELP=true; shift ;;
     -w | --working-path )   WORKING_PATH="$2"; shift 2;;
     -z | --size-log )       SIZE_LOG="$2"; shift 2;;
@@ -109,7 +108,7 @@
     --rocblas-fork)         ROCBLAS_FORK="$2"; shift 2;;
     -b | --branch  )        TENSILE_BRANCH="$2"; shift 2;;
     -c | --commit )         COMMIT="$2"; shift 2;;
-    -o | --output )         OUTPUT_FILE="$2"; shift 2;; 
+    -o | --output )         OUTPUT_FILE="$2"; shift 2;;
     -y | --type )           CONFIGURATION_TYPE="$2"; shift 2;;
     -l | --library )        LIBRARY="$2"; shift 2;;
     -a | --tile-aware )     TILE_AWARE=true; shift;;
@@ -120,24 +119,6 @@
     -i | --initialization ) INITIALIZATION="$2"; shift;;
     --no-tensile )          SUPPRESS_TENSILE=true; shift;;
     --id )                  ID="$2"; shift 2;;
-=======
-    -h | --help )         HELP=true; shift ;;
-    -w | --working-path ) WORKING_PATH="$2"; shift 2;;
-    -z | --size-log )     SIZE_LOG="$2"; shift 2;;
-    -d | --log-dir )      SIZE_DIR="$2"; shift 2;;
-    -n | --network )      NETWORK="$2"; shift 2;;
-    -t | --tag )          TAG="$2"; shift 3;;
-    -f | --tensile-fork)  TENSILE_FORK="$2"; shift 2;;
-    --rocblas-fork)       ROCBLAS_FORK="$2"; shift 2;;
-    -b | --branch  )      TENSILE_BRANCH="$2"; shift 2;;
-    -c | --commit )       COMMIT="$2"; shift 2;;
-    -o | --output )       OUTPUT_FILE="$2"; shift 2;;
-    -y | --type )         CONFIGURATION_TYPE="$2"; shift 2;;
-    -l | --library )      LIBRARY="$2"; shift 2;;
-    -a | --tile-aware )   TILE_AWARE=true; shift;;
-    --no-tensile )        SUPPRESS_TENSILE=true; shift;;
-    -i )                  ID="$2"; shift 2;;
->>>>>>> fc7d97af
     -- ) shift; break ;;
     * ) break ;;
   esac
