<<<<<<< HEAD
[submodule "lib/test/googletest"]
	path = lib/test/googletest
=======
[submodule "HostLibraryTests/googletest"]
	path = HostLibraryTests/googletest
>>>>>>> 8bc243ca
	url = https://github.com/google/googletest.git
    branch = master<|MERGE_RESOLUTION|>--- conflicted
+++ resolved
@@ -1,9 +1,4 @@
-<<<<<<< HEAD
-[submodule "lib/test/googletest"]
-	path = lib/test/googletest
-=======
 [submodule "HostLibraryTests/googletest"]
 	path = HostLibraryTests/googletest
->>>>>>> 8bc243ca
 	url = https://github.com/google/googletest.git
     branch = master