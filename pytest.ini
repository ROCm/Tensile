--- conflicted
+++ resolved
@@ -67,11 +67,8 @@
  vector_width
  wip
  zeropad
-<<<<<<< HEAD
  mirror_dims
 
-=======
->>>>>>> 4e8c8194
  xfail-gfx000:  architecture
  xfail-gfx900:  architecture
  xfail-gfx906:  architecture
