################################################################################
#
# Copyright (C) 2016-2022 Advanced Micro Devices, Inc. All rights reserved.
#
# Permission is hereby granted, free of charge, to any person obtaining a copy
# of this software and associated documentation files (the "Software"), to deal
# in the Software without restriction, including without limitation the rights
# to use, copy, modify, merge, publish, distribute, sublicense, and/or sell
# copies of the Software, and to permit persons to whom the Software is
# furnished to do so, subject to the following conditions:
#
# The above copyright notice and this permission notice shall be included in
# all copies or substantial portions of the Software.
#
# THE SOFTWARE IS PROVIDED "AS IS", WITHOUT WARRANTY OF ANY KIND, EXPRESS OR
# IMPLIED, INCLUDING BUT NOT LIMITED TO THE WARRANTIES OF MERCHANTABILITY,
# FITNESS FOR A PARTICULAR PURPOSE AND NONINFRINGEMENT. IN NO EVENT SHALL THE
# AUTHORS OR COPYRIGHT HOLDERS BE LIABLE FOR ANY CLAIM, DAMAGES OR OTHER
# LIABILITY, WHETHER IN AN ACTION OF CONTRACT, TORT OR OTHERWISE, ARISING FROM,
# OUT OF OR IN CONNECTION WITH THE SOFTWARE OR THE USE OR OTHER DEALINGS IN THE
# SOFTWARE.
#
################################################################################

from . import Code
from .DataType import DataType
from .SolutionStructs import isPackedIndex
from .Common import globalParameters, printExit
from .KernelWriter import KernelWriter

################################################################################
# Make OpenCL Kernel String
################################################################################
class KernelWriterSource(KernelWriter):

  ##############################################################################
  # Make OpenCL Kernel String
  ##############################################################################
  def __init__( self, kernelMinNaming, kernelSerialNaming ):
    super(KernelWriterSource, self).__init__( \
        kernelMinNaming, kernelSerialNaming)
    self.language = globalParameters["RuntimeLanguage"]

    if self.language == "OCL":
      # everything escaped extra b/c string
      self.endLine = "\\n\"\n\""
      self.endLinePP = "\\\\" + self.endLine
      self.quote = "\\\""
      self.endLineQuote = "\\\\n\\\""
    else:
      self.endLine = "\n"
      self.endLinePP =  "\\" + self.endLine
      self.quote = "\""
      self.endLineQuote = "\\n\""

    if self.language == "OCL":
      self.getGroupIdStr = "get_group_id"
      self.getNumGroupsStr = "get_num_groups"
      self.getLocalIdStr = "get_local_id"
      self.getGlobalIdStr = "get_global_id"
      self.sharedDeclStr = "__local "
      self.sharedPtrStr = "__local "
      self.globalPtrStr = "__global "
      self.syncStr = "barrier(CLK_LOCAL_MEM_FENCE);"
      self.fenceStr = "mem_fence(CLK_LOCAL_MEM_FENCE);"
      self.macFStr = "mad"
      self.macDStr = "mad"
      self.int64Str = "long"
      self.uint64Str = "unsigned long"
      self.vectorComponents = ["s0", "s1", "s2", "s3", "s4", "s5", "s6", "s7"]
      self.atomicCasStr = "atomic_cmpxchg"
      self.volatileStr = "volatile "
      self.deviceFunctionStr = ""
    else:
      self.getGroupIdStr = "hc_get_group_id"
      self.getNumGroupsStr = "hc_get_num_groups"
      self.getLocalIdStr = "hc_get_workitem_id"
      self.getGlobalIdStr = "hc_get_workitem_absolute_id"
      self.sharedDeclStr = "__shared__ "
      self.sharedPtrStr = ""
      self.globalPtrStr = ""
      self.syncStr = "__syncthreads();"
      self.fenceStr = self.syncStr
      self.macFStr = "fmaf"
      self.macDStr = "fma"
      self.int64Str = "int64_t"
      self.uint64Str = "uint64_t"
      self.vectorComponents = ["x", "y", "z", "w"]
      self.atomicCasStr = "atomicCAS"
      self.volatileStr = ""
      self.deviceFunctionStr = "__device__ "

    self.commentPrefix = "/*"
    self.commentSuffix = "*/"
    self.commentHR = "*"*40
    self.indent = "  "

    self.psdUuseMagic = 1 # use magic number calc for pack summaton dims

    self.db={}
    self.db["PrintStagger"] = 0


  ##############################################################################
  #
  #   Functions to Write Kernel Segments
  #
  ##############################################################################

  ##############################################################################
  # Open String
  ##############################################################################
  def openString(self, kernel):
    kStr = ""
    if self.language == "OCL":
      kernelName = self.getKernelName(kernel)
      kStr += "\n"
      kStr += "std::string %s_src_%u = \"" % (kernelName, self.stringIdx)
    return kStr

  ##############################################################################
  # Close String
  ##############################################################################
  def closeString(self, kernel):
    kStr = ""
    if self.language == "OCL":
      kStr += "\";\n"
      self.stringIdx += 1
    return kStr

  ##############################################################################
  # Init Kernel
  ##############################################################################
  def initKernel(self, kernel, tPA, tPB ):
    super(KernelWriterSource, self).initKernel( kernel, tPA, tPB )
    self.definedIter=set()
    pass

  ##############################################################################
  # Function Prefix
  ##############################################################################
  def functionPrefix(self, kernel):
    kStr = ""
    if kernel["ProblemType"]["DataType"].isHalf():
      if self.language == "OCL":
        self.vectorComponents = ["p[0]", "p[1]"]
      else:
        self.vectorComponents = ["p[0]", "p[1]"]

    kStr += self.endLine

    ####################################
    # kernel preprocessor definitions
    kStr += self.endLine
    kStr += "/* tile parameters */" + self.endLine
    kStr += "#define NUM_THREADS %3d%s" \
        % (kernel["NumThreads"], self.endLine )
    kStr += "#define SG%s %d%s" \
        % (self.tileChar0, kernel["SubGroup0"], self.endLine )
    kStr += "#define SG%s %d%s" \
        % (self.tileChar1, kernel["SubGroup1"], self.endLine )
    kStr += "#define TT%s %d%s" \
        % (self.tileChar0, kernel["ThreadTile0"], self.endLine )
    kStr += "#define TT%s %d%s" \
        % (self.tileChar1, kernel["ThreadTile1"], self.endLine )
    kStr += "#define MT%s (SG%s*TT%s)%s" \
        % (self.tileChar0, self.tileChar0, self.tileChar0, self.endLine )
    kStr += "#define MT%s (SG%s*TT%s)%s" \
        % (self.tileChar1, self.tileChar1, self.tileChar1, self.endLine )
    kStr += "#define VECTOR_WIDTH %u%s" % (kernel["VectorWidth"], self.endLine)
    kStr += "#define GLOBAL_LOAD_VECTOR_WIDTH_A %u%s" \
        % (kernel["GlobalLoadVectorWidthA"], self.endLine)
    kStr += "#define GLOBAL_LOAD_VECTOR_WIDTH_B %u%s" \
        % (kernel["GlobalLoadVectorWidthB"], self.endLine)
    kStr += "#define GLOBAL_WRITE_VECTOR_WIDTH %u%s" \
        % (kernel["GlobalWriteVectorWidth"], self.endLine)
    kStr += self.endLine
    kStr += "/* DepthU parameters*/%s" % self.endLine
    kStr += "#define CPSV (NUM_THREADS / MT%s * VECTOR_WIDTH)%s" \
        % (self.tileChar0, self.endLine)
    kStr += "#define LOCAL_SPLITU %d%s" \
        % (kernel["LocalSplitU"], self.endLine )
    kStr += "#define UNROLL %d%s" \
        % (kernel["LoopUnroll"], self.endLine )
    kStr += "#define LOCAL_DEPTHU (LOCAL_SPLITU*UNROLL)%s" % (self.endLine )
    if kernel["GlobalSplitU"] > 1:
      kStr += "#define GLOBAL_SPLITU %u%s" \
          % (kernel["GlobalSplitU"], self.endLine )
    kStr += self.endLine
    kStr += "/* other */%s" % self.endLine
    kStr += "#define PAD %u%s" % (kernel["LdsPadA"], self.endLine)  # TODO - ignore LdsPadB
    kStr += "#define WORK_GROUP_MAPPING %u%s" \
        % (abs(kernel["WorkGroupMapping"]), self.endLine)
    kStr += self.endLine

    ####################################
    # num loads
    kStr += "/* num loads parallel and perpendicular to coalesced */%s" \
        % self.endLine
    kStr += "#define NLCA %d%s" % (kernel["NumLoadsCoalescedA"], self.endLine )
    kStr += "#define NLCB %d%s" % (kernel["NumLoadsCoalescedB"], \
        self.endLine )

    kStr += "#define NLPA %d%s" % (kernel["NumLoadsPerpendicularA"], \
        self.endLine )
    kStr += "#define NLPB %d%s" % (kernel["NumLoadsPerpendicularB"], \
        self.endLine )
    kStr += self.endLine

    ####################################
    # load sizes
    kStr += "/* load sizes parallel and perpendicular to coalesced */%s" % self.endLine
    if kernel["ProblemType"]["TLUA"]:
      kStr += "#define LSCA (MT%s/NLCA)%s" \
          % (self.tileCharA, self.endLine)
      kStr += "#define LSPA (LOCAL_DEPTHU/NLPA)" + self.endLine
    else:
      kStr += "#define LSCA (LOCAL_DEPTHU/NLCA)%s" \
          % (self.endLine)
      kStr += "#define LSPA (MT%s/NLPA)%s" \
          % ( self.tileCharA, self.endLine)
    if kernel["ProblemType"]["TLUB"]:
      kStr += "#define LSCB (MT%s/NLCB)%s" \
          % (self.tileCharB, self.endLine)
      kStr += "#define LSPB (LOCAL_DEPTHU/NLPB)" + self.endLine
    else:
      kStr += "#define LSCB (LOCAL_DEPTHU/NLCB)%s" \
          % (self.endLine)
      kStr += "#define LSPB (MT%s/NLPB)%s" % (self.tileCharB, self.endLine)
    kStr += "#define LVCA (LSCA/GLOBAL_LOAD_VECTOR_WIDTH_A)%s" % (self.endLine)
    kStr += "#define LVCB (LSCB/GLOBAL_LOAD_VECTOR_WIDTH_B)%s" % (self.endLine)
    kStr += "#define LVPA (LSPA/GLOBAL_LOAD_VECTOR_WIDTH_A)%s" % (self.endLine)
    kStr += "#define LVPB (LSPB/GLOBAL_LOAD_VECTOR_WIDTH_B)%s" % (self.endLine)


    # local buffer size
    kStr += "#define LDS_OFFSET_B %u%s" % (kernel["LdsOffsetB"], self.endLine)
    kStr += "#define LDS_NUM_ELEMENTS %u%s" % (kernel["LdsNumElements"], \
        self.endLine)

    # prefetch local buffer offsets
    # layout is redA, redB, blkA, blkB
    if kernel["PrefetchGlobalRead"]:
      kStr += "#define LDS_OFFSET_BLK %u%s" \
         % (kernel["LdsOffsetA_Blk"], self.endLine)

    ########################################
    # z-ordering
    if kernel["WorkGroupMappingType"] == "Z":
      kStr += self.endLine
      kStr += "#ifndef Z_ORDER_FUNCTIONS%s" % self.endLine
      kStr += "#define Z_ORDER_FUNCTIONS%s" % self.endLine
      kStr += "%svoid z_order(%s" % (self.deviceFunctionStr, self.endLine)
      kStr += "    unsigned int *z0, // 16-bits output%s" % self.endLine
      kStr += "    unsigned int *z1, // 16-bits output%s" % self.endLine
      kStr += "    unsigned int serial ) { // 32-bits input%s" % self.endLine
      kStr += "  *z0 = serial;%s" % (self.endLine)
      kStr += "  *z1 = (serial >> 1);%s" % (self.endLine)
      kStr += "  *z0 &= 0x55555555;%s"  % (self.endLine)
      kStr += "  *z1 &= 0x55555555;%s"  % (self.endLine)
      kStr += "  *z0 |= ( (*z0) >> 1 );%s" % (self.endLine)
      kStr += "  *z1 |= ( (*z1) >> 1 );%s" % (self.endLine)
      kStr += "  *z0 &= 0x33333333;%s"  % (self.endLine)
      kStr += "  *z1 &= 0x33333333;%s"  % (self.endLine)
      kStr += "  *z0 |= ( (*z0) >> 2 );%s" % (self.endLine)
      kStr += "  *z1 |= ( (*z1) >> 2 );%s" % (self.endLine)
      kStr += "  *z0 &= 0x0f0f0f0f; %s" % (self.endLine)
      kStr += "  *z1 &= 0x0f0f0f0f;%s"  % (self.endLine)
      kStr += "  *z0 |= ( (*z0) >> 4 );%s" % (self.endLine)
      kStr += "  *z1 |= ( (*z1) >> 4 );%s" % (self.endLine)
      kStr += "  *z0 &= 0x00ff00ff;%s"  % (self.endLine)
      kStr += "  *z1 &= 0x00ff00ff;%s"  % (self.endLine)
      kStr += "  *z0 |= ( (*z0) >> 8 );%s" % (self.endLine)
      kStr += "  *z1 |= ( (*z1) >> 8 );%s" % (self.endLine)
      kStr += "  *z0 &= 0x0000ffff;%s"  % (self.endLine)
      kStr += "  *z1 &= 0x0000ffff;%s"  % (self.endLine)
      kStr += "}%s" % self.endLine
      kStr += self.endLine
      kStr += "%sunsigned int round_down_power_of_2( unsigned int d0, unsigned int d1) {%s" % (self.deviceFunctionStr, self.endLine)
      kStr += "  unsigned int pow2 = min(d0, d1);%s" % self.endLine
      kStr += "  pow2 = pow2 | (pow2 >> 1);%s" % self.endLine
      kStr += "  pow2 = pow2 | (pow2 >> 2);%s" % self.endLine
      kStr += "  pow2 = pow2 | (pow2 >> 4);%s" % self.endLine
      kStr += "  pow2 = pow2 | (pow2 >> 8);%s" % self.endLine
      kStr += "  pow2 = pow2 | (pow2 >> 16);%s" % self.endLine
      kStr += "  pow2 = pow2 - (pow2 >> 1);%s" % self.endLine
      kStr += "  return pow2;%s" % self.endLine
      kStr += "}%s" % self.endLine
      kStr += self.endLine
      kStr += "%svoid generalized_z_order(%s" % (self.deviceFunctionStr, self.endLine)
      kStr += "    unsigned int *z0,%s" % self.endLine
      kStr += "    unsigned int *z1,%s" % self.endLine
      kStr += "    unsigned int d0,%s" % self.endLine
      kStr += "    unsigned int d1,%s" % self.endLine
      kStr += "    unsigned int maxPow2,%s" % self.endLine
      kStr += "    unsigned int max0,%s" % self.endLine
      kStr += "    unsigned int max1 ) {%s" % self.endLine
      kStr += "  if (! maxPow2) maxPow2 = round_down_power_of_2( max0, max1 );%s" % self.endLine
      kStr += "  // determine which tile wg is in and relative coord in tile%s" % self.endLine
      kStr += "  unsigned int offset0 = 0; // coord of tile%s" % self.endLine
      kStr += "  unsigned int offset1 = 0; // coord of tile%s" % self.endLine
      kStr += "  unsigned int start0 = 0;%s" % self.endLine
      kStr += "  unsigned int start1 = 0;%s" % self.endLine
      kStr += "  unsigned int tile = maxPow2;%s" % self.endLine
      kStr += "  unsigned int tilem1 = tile - 1;%s" % self.endLine
      kStr += "  for ( unsigned int i = 0; i < 16; i++ ) {%s" % self.endLine
      kStr += "    start0 = d0 & ~tilem1; // (d0 / tile) * tile;%s" % self.endLine
      kStr += "    start1 = d1 & ~tilem1; // (d1 / tile) * tile;%s" % self.endLine
      kStr += "    offset0 |= start0; // +=%s" % self.endLine
      kStr += "    offset1 |= start1;%s" % self.endLine
      kStr += "    d0 &= ~start0; // -=%s" % self.endLine
      kStr += "    d1 &= ~start1;%s" % self.endLine
      kStr += "    unsigned int end0 = start0 + tile; // cant be | b/c evals to 0+4->4 or 4+4->8%s" % self.endLine
      kStr += "    unsigned int end1 = start1 + tile;%s" % self.endLine
      kStr += "    if ( end0 <= max0 && end1 <= max1 ) break; // both end and max can be non-pow2%s" % self.endLine
      kStr += "    max0 -= start0; // cant be &~ b/c max0 doesnt necessarily have multiple of start0 to turn off%s" % self.endLine
      kStr += "    max1 -= start1;%s" % self.endLine
      kStr += "    tile >>= 1;%s" % self.endLine
      kStr += "    tilem1 >>= 1;%s" % self.endLine
      kStr += "  }%s" % self.endLine
      kStr += "  // d0, d1 is relative coord within tile%s" % self.endLine
      kStr += self.endLine
      kStr += "  // z-order relative coord%s" % self.endLine
      kStr += "  unsigned int serial = d0 + d1 * tile;%s" % self.endLine
      kStr += "  z_order( z0, z1, serial );%s" % self.endLine
      kStr += "  // add tile offset onto z-ordered index%s" % self.endLine
      kStr += "  *z0 |= offset0;%s" % self.endLine
      kStr += "  *z1 |= offset1;%s" % self.endLine
      #kStr += "  if (get_local_id(0)==0) printf(\\\"%%u, %%u -> %%u, %%u\\\\n\\\", d0, d1, (*z0), (*z1));%s" % self.endLine
      kStr += "}%s" % self.endLine
      kStr += "#endif%s" % self.endLine

    ####################################
    # global memory indices
    kStr += self.endLine
    kStr += "/* global memory indices */" + self.endLine
    # D
    kStr += "#define GLOBAL_D(IDX%s" % self.indexChars[0]
    for i in range(1, kernel["ProblemType"]["NumIndicesC"]):
      kStr += ", IDX%s" % self.indexChars[i]
    indexChar = self.indexChars[0]
    kStr += ") (( (IDX%s)*strideD%s" % (indexChar, indexChar)
    for i in range(1, kernel["ProblemType"]["NumIndicesC"]):
      indexChar = self.indexChars[i]
      kStr += " + (IDX%s)*strideD%s" % (indexChar, indexChar)
    if kernel["_GlobalAccumulation"] == 'MultipleBuffer':
      kStr += " + (gsuSumIdx)*strideW"
    kStr += " ))" + self.endLine
    # C
    kStr += "#define GLOBAL_C(IDX%s" % self.indexChars[0]
    for i in range(1, kernel["ProblemType"]["NumIndicesC"]):
      kStr += ", IDX%s" % self.indexChars[i]
    indexChar = self.indexChars[0]
    kStr += ") (( (IDX%s)*strideC%s" % (indexChar, indexChar)
    for i in range(1, kernel["ProblemType"]["NumIndicesC"]):
      indexChar = self.indexChars[i]
      kStr += " + (IDX%s)*strideC%s" % (indexChar, indexChar)
    kStr += " ))" + self.endLine
    # A non-vector
    kStr += "#define GLOBAL_OFFSET_A(IDX%s" \
        % self.indexChars[kernel["ProblemType"]["IndexAssignmentsA"][0]]
    for i in range(1, len(kernel["ProblemType"]["IndexAssignmentsA"])):
      kStr += ", IDX%s" \
          % self.indexChars[kernel["ProblemType"]["IndexAssignmentsA"][i]]
    indexChar = self.indexChars[kernel["ProblemType"]["IndexAssignmentsA"][0]]
    kStr += ") (( (IDX%s)*strideA%s" % (indexChar, indexChar)
    for i in range(1, len(kernel["ProblemType"]["IndexAssignmentsA"])):
      indexChar = self.indexChars[kernel["ProblemType"]["IndexAssignmentsA"][i]]
      kStr += " + (IDX%s)*strideA%s" % (indexChar, indexChar)
    kStr += " ))%s" % self.endLine
    # B non-vector
    kStr += "#define GLOBAL_OFFSET_B(IDX%s" \
        % self.indexChars[kernel["ProblemType"]["IndexAssignmentsB"][0]]
    for i in range(1, len(kernel["ProblemType"]["IndexAssignmentsB"])):
      kStr += ", IDX%s" \
          % self.indexChars[kernel["ProblemType"]["IndexAssignmentsB"][i]]
    indexChar = self.indexChars[kernel["ProblemType"]["IndexAssignmentsB"][0]]
    kStr += ") (( (IDX%s)*strideB%s" % (indexChar, indexChar)
    for i in range(1, len(kernel["ProblemType"]["IndexAssignmentsB"])):
      indexChar = self.indexChars[kernel["ProblemType"]["IndexAssignmentsB"][i]]
      kStr += " + (IDX%s)*strideB%s" % (indexChar, indexChar)
    kStr += " ))" + self.endLine
    kStr += self.endLine

    ####################################
    # data types
    kStr += "/* data types */" + self.endLine
    kStr += "#define DATA_TYPE %s%s" \
        % (kernel["ProblemType"]["DataType"].toDevice(self.language), \
        self.endLine)
    kStr += "#define DEST_DATA_TYPE %s%s" \
        % (kernel["ProblemType"]["DestDataType"].toDevice(self.language), \
        self.endLine)
    kStr += "#define COMPUTE_DATA_TYPE %s%s" \
        % (kernel["ProblemType"]["ComputeDataType"].toDevice(self.language), \
        self.endLine)
    #vecStr = kernel["ProblemType"]["DataType"].toDevice(self.language)
    #if kernel["VectorWidth"] > 1:
    #  vecStr += str(kernel["VectorWidth"])
    #kStr += "#define VECTOR_TYPE %s%s" % (vecStr, self.endLine)

    if self.language == "HIP" and kernel["ProblemType"]["DataType"].isComplex():
      kStr += "#define s0 x" + self.endLine
      kStr += "#define s1 y" + self.endLine

    ####################################
    # Atomic Global MAC
    if kernel["GlobalSplitU"] > 1 and kernel["_GlobalAccumulation"] != 'MultipleBuffer':
      kStr += self.comment("atomic add float")
      kStr += "#ifndef ATOMIC_FLOAT_FUNCTION%s" % (self.endLine)
      kStr += "#define ATOMIC_FLOAT_FUNCTION%s" % (self.endLine)
      if self.language == "OCL":
        """
        kStr += self.endLine
        kStr += "void atomicAddType(%s%sfloat *fPtr, float operand) {%s" \
            % (self.volatileStr, self.globalPtrStr, self.endLine)
        kStr += "  volatile atomic_float *aPtr = (atomic_float*)(fPtr);%s" % (self.endLine)
        kStr += "  float oldValue, newValue;%s" % (self.endLine)
        kStr += "  oldValue = atomic_load_explicit(aPtr, memory_order_relaxed, memory_scope_device);%s" % (self.endLine)
        #kStr += "  oldValue = atomic_load(aPtr);%s" % (self.endLine)
        kStr += "  do {%s" % (self.endLine)
        kStr += "    newValue = oldValue + operand;%s" % (self.endLine)
        #kStr += "    prevReturn = %s(uPtr, prevVal.ui, newVal.ui);%s" \
        #    % (self.atomicCasStr, self.endLine)
        kStr += "  } while ( !atomic_compare_exchange_weak_explicit(aPtr, &oldValue, newValue, memory_order_relaxed, memory_order_relaxed) );%s" % (self.endLine)
        #kStr += "  } while ( !atomic_compare_exchange_weak(aPtr, &oldValue, newValue) );%s" % (self.endLine)
        kStr += "}%s" % (self.endLine)
        """
        kStr += "typedef union {%s" % (self.endLine)
        kStr += "  unsigned int ui;%s" % (self.endLine)
        kStr += "  float f;%s" % (self.endLine)
        kStr += "} AtomicFloat;%s" % (self.endLine)
        kStr += self.endLine
        kStr += "%svoid atomicAddType(%s%sfloat *fPtr, float operand) {%s" \
            % ("__device__ " if self.language == "HIP" else "", \
            self.volatileStr, self.globalPtrStr, self.endLine)
        kStr += "  AtomicFloat newVal;%s" % (self.endLine)
        kStr += "  AtomicFloat prevVal;%s" % (self.endLine)
        kStr += "  %s%sunsigned int *uPtr = (%s%sunsigned int *)fPtr;%s" \
            % (self.volatileStr, self.globalPtrStr, self.volatileStr, \
            self.globalPtrStr, self.endLine)
        kStr += "  unsigned int prevReturn = *uPtr;%s" % (self.endLine)
        kStr += "  do {%s" % (self.endLine)
        kStr += "    prevVal.ui = prevReturn;%s" % (self.endLine)
        kStr += "    newVal.f = prevVal.f + operand;%s" % (self.endLine)
        kStr += "    prevReturn = %s(uPtr, prevVal.ui, newVal.ui);%s" \
            % (self.atomicCasStr, self.endLine)
        kStr += "  } while (prevVal.ui != prevReturn);%s" % (self.endLine)
        kStr += "}%s" % (self.endLine)
      else:
        """
        kStr += "%svoid atomicAddType(%s%sfloat *fPtr, float operand) {%s" \
            % ("__device__ " if self.language == "HIP" else "", \
            self.volatileStr, self.globalPtrStr, self.endLine)
        kStr += "  %s%sunsigned int *uPtr = (%s%sunsigned int *)fPtr;%s" \
            % (self.volatileStr, self.globalPtrStr, self.volatileStr, \
            self.globalPtrStr, self.endLine)
        #kStr += "  unsigned int old = *uPtr;%s" % (self.endLine)
        kStr += "  unsigned int old = atomicAdd(uPtr, 0); // atomic read%s" % (self.endLine)
        kStr += "  unsigned int assumed, newValue;%s" % (self.endLine)
        kStr += "  do {%s" % (self.endLine)
        kStr += "    assumed = old;%s" % (self.endLine)
        kStr += "    newValue = __float_as_uint(operand + __uint_as_float(assumed));%s" % (self.endLine)
        kStr += "    old = %s(uPtr, assumed, newValue);%s" \
            % (self.atomicCasStr, self.endLine)
        kStr += "  } while (assumed != old);%s" % (self.endLine)
        kStr += "}%s" % (self.endLine)
        """
        if globalParameters["CxxCompiler"] == "hipcc":
          kStr += self.endLine
          kStr += "__device__ inline int atomicAddType(int *fPtr, int operand)%s" % (self.endLine)
          kStr += "{%s" % (self.endLine)
          kStr += "  return atomicAdd(fPtr,operand);%s" % (self.endLine)
          kStr += "}%s" % (self.endLine)
          kStr += self.endLine
          kStr += "__device__ inline unsigned int atomicAddType(unsigned int *fPtr, unsigned int operand)%s" % (self.endLine)
          kStr += "{%s" % (self.endLine)
          kStr += "  return atomicAdd(fPtr,operand);%s" % (self.endLine)
          kStr += "}%s" % (self.endLine)
          kStr += self.endLine
          kStr += "__device__ inline unsigned long long int atomicAddType(unsigned long long int *fPtr, unsigned long long int operand)%s" % (self.endLine)
          kStr += "{%s" % (self.endLine)
          kStr += "  return atomicAdd(fPtr,operand);%s" % (self.endLine)
          kStr += "}%s" % (self.endLine)
          kStr += self.endLine
          kStr += "__device__ inline float atomicAddType(float *fPtr, float operand)%s" % (self.endLine)
          kStr += "{%s" % (self.endLine)
          kStr += "  return atomicAdd(fPtr,operand);%s" % (self.endLine)
          kStr += "}%s" % (self.endLine)
          kStr += self.endLine
          kStr += "__device__ inline double atomicAddType(double *fPtr, double operand)%s" % (self.endLine)
          kStr += "{%s" % (self.endLine)
          kStr += "  return atomicAdd(fPtr,operand);%s" % (self.endLine)
          kStr += "}%s" % (self.endLine)
          kStr += self.endLine
        else:
          kStr += self.endLine
          kStr += "template <typename T>%s" % (self.endLine)
          kStr += "__device__ inline void atomicAddType(%s%sT *fPtr, T operand) {%s" \
              % (self.volatileStr, self.globalPtrStr, self.endLine)
          kStr += "  std::atomic<T> *aPtr = reinterpret_cast<std::atomic<T>*>(fPtr);%s" % (self.endLine)
          kStr += "  T oldValue, newValue;%s" % (self.endLine)
          kStr += "  oldValue = aPtr->load(std::memory_order_relaxed);%s" % (self.endLine)
          kStr += "  do {%s" % (self.endLine)
          kStr += "    newValue = oldValue + operand;%s" % (self.endLine)
          #kStr += "    prevReturn = %s(uPtr, prevVal.ui, newVal.ui);%s" \
          #    % (self.atomicCasStr, self.endLine)
          #kStr += "  } while ( !std::atomic_compare_exchange_weak_explicit(aPtr, &oldValue, newValue, std::memory_order_acq_rel, std::memory_order_release) );%s" % (self.endLine)
          kStr += "  } while ( !std::atomic_compare_exchange_weak_explicit(aPtr, &oldValue, newValue, std::memory_order_relaxed, std::memory_order_release) );%s" % (self.endLine)
          kStr += "}%s" % (self.endLine)

      kStr += "#endif%s" % self.endLine

    kStr += "#define MAGIC_DIV1(dividend, magicNumber, magicShift) ((uint64_t)(dividend) * magicNumber >> magicShift)%s" % self.endLine


    ####################################
    # MACs
    kStr += self.endLine
    kStr += "/* MAC's */" + self.endLine

    if self.language == "OCL":
      kStr += "#define MAC(A,B,DST) mad(A,B,DST)"
    else:
      if kernel["ProblemType"]["HighPrecisionAccumulate"] and kernel["ProblemType"]["DataType"].isHalf():
        kStr += "#define MAC(A,B,DST) DST += static_cast<float>(A) * static_cast<float>(B)"
      elif kernel["ProblemType"]["HighPrecisionAccumulate"] and kernel["ProblemType"]["DataType"].isInt8x4():
        kStr += "#define MAC(A,B,DST) DST = GenDot4(static_cast<int>(A), static_cast<int>(B), static_cast<int>(DST))"
      elif kernel["ProblemType"]["HighPrecisionAccumulate"] and kernel["ProblemType"]["DataType"].isBFloat16():
        kStr += "#define MAC(A,B,DST) DST += static_cast<float>(A) * static_cast<float>(B);"
      else:
        kStr += "#define MAC(A,B,DST) DST += A*B"
    kStr += self.endLine

    if kernel["ProblemType"]["DataType"].isReal():
      # real data
      if ((kernel["ThreadTileA"] % 2 == 0) and (kernel["ProblemType"]["DataType"].isHalf())):
        if kernel["ProblemType"]["HighPrecisionAccumulate"]:
          kStr += "#define TYPE_MAC(MULA0,MULB0,DST0,MULA1,MULB1,DST1) " + self.endLinePP
          kStr += " DST0 = MAC(MULA0,MULB0,DST0);" + self.endLinePP
          kStr += " DST1 = MAC(MULA1,MULB1,DST1);" + self.endLinePP
          kStr += self.endLine
        else:
          kStr += "#define TYPE_MAC(MULA0,MULB0,DST0,MULA1,MULB1,DST1) " + self.endLinePP
          kStr += "  a_pk_fma[0] = MULA0; %s " % (self.endLinePP)
          kStr += " a_pk_fma[1] = MULA1; %s " % (self.endLinePP)
          kStr += " b_pk_fma[0] = MULB0; %s " % (self.endLinePP)
          kStr += " b_pk_fma[1] = MULB1; %s " % (self.endLinePP)
          kStr += " c_pk_fma[0] = DST0; %s " % (self.endLinePP)
          kStr += " c_pk_fma[1] = DST1; %s " % (self.endLinePP)
          kStr += " c_pk_fma = tensile_fmadd_half2(a_pk_fma, b_pk_fma, c_pk_fma); %s " % (self.endLinePP)
          kStr += " DST0 = c_pk_fma[0]; %s " % (self.endLinePP)
          kStr += " DST1 = c_pk_fma[1]; %s " % (self.endLinePP)
          kStr += self.endLine
      else:
        kStr += "#define TYPE_MAC(MULA,MULB,DST) " \
            + "DST = MAC(MULA,MULB,DST);" + self.endLine

      # GSU
      if kernel["GlobalSplitU"] > 1:
        if kernel["_GlobalAccumulation"] != 'MultipleBuffer': # 1st kernel would take care of Beta
          if kernel["ProblemType"]["UseBeta"]:
            kStr += "#define TYPE_MAC_WRITE(DST,SRC,ALPHA,REG,BETA) atomicAddType(&(DST), (ALPHA)*(REG));"
          else:
            kStr += "#define TYPE_MAC_WRITE(DST,ALPHA,REG) atomicAddType(&(DST), (ALPHA)*(REG));"
        elif kernel["_GlobalAccumulation"] == 'MultipleBuffer': # 2nd kernel would take care of Alpha and Beta
          if kernel["ProblemType"]["UseBeta"]:
            kStr += "#define TYPE_MAC_WRITE(DST,SRC,ALPHA,REG,BETA) DST = (REG);" + self.endLine
          else:
            kStr += "#define TYPE_MAC_WRITE(DST,ALPHA,REG) DST = (REG);" + self.endLine
      else:
        if kernel["ProblemType"]["UseBeta"]:
          # dst = alpha*reg + dst*beta
          if kernel["ProblemType"]["HighPrecisionAccumulate"] and \
            kernel["ProblemType"]["DataType"].isBFloat16() and \
            kernel["ProblemType"]["DestDataType"].isBFloat16():
            kStr += "#define TYPE_MAC_WRITE(DST,SRC,ALPHA,REG,BETA) " \
              + "DST = 0 != (BETA) ? " \
              + "static_cast<tensile_bfloat16>((ALPHA)*(REG) + (BETA) * static_cast<float>(SRC)) : " \
              + "static_cast<tensile_bfloat16>((ALPHA)*(REG));" + self.endLine

          else:
            kStr += "#define TYPE_MAC_WRITE(DST,SRC,ALPHA,REG,BETA) " \
              + "DST = 0 != (BETA) ? (ALPHA)*(REG) + (BETA)*(SRC) : (ALPHA)*(REG);" + self.endLine
        else:
          # dst = alpha*reg
          kStr += "#define TYPE_MAC_WRITE(DST,ALPHA,REG) " \
              + "DST = (ALPHA)*(REG);" + self.endLine
    else:
      # complex data
      if not kernel["ProblemType"]["ComplexConjugateA"] and not kernel["ProblemType"]["ComplexConjugateB"]:
        # neither conjugate
        kStr += (
          "#define TYPE_MAC(MULA,MULB,DST) " + self.endLinePP +
          "  DST.s0 = MAC(  MULA.s0, MULB.s0, DST.s0 ); " + self.endLinePP +
          "  DST.s0 = MAC( -MULA.s1, MULB.s1, DST.s0 ); " + self.endLinePP +
          "  DST.s1 = MAC(  MULA.s0, MULB.s1, DST.s1 ); " + self.endLinePP +
          "  DST.s1 = MAC(  MULA.s1, MULB.s0, DST.s1 );" + self.endLine )
      elif kernel["ProblemType"]["ComplexConjugateA"] and not kernel["ProblemType"]["ComplexConjugateB"]:
        # A conjugate (negate imaginary A.s1)
        kStr += (
          "#define TYPE_MAC(MULA,MULB,DST) " + self.endLinePP +
          "  DST.s0 = MAC(  MULA.s0, MULB.s0, DST.s0 ); " + self.endLinePP +
          "  DST.s0 = MAC(  MULA.s1, MULB.s1, DST.s0 ); " + self.endLinePP +
          "  DST.s1 = MAC(  MULA.s0, MULB.s1, DST.s1 ); " + self.endLinePP +
          "  DST.s1 = MAC( -MULA.s1, MULB.s0, DST.s1 );" + self.endLine )
      elif not kernel["ProblemType"]["ComplexConjugateA"] and kernel["ProblemType"]["ComplexConjugateB"]:
        # B conjugate (negate imaginary B.s1)
        kStr += (
          "#define TYPE_MAC(MULA,MULB,DST) " + self.endLinePP +
          "  DST.s0 = MAC(  MULA.s0,  MULB.s0, DST.s0 ); " + self.endLinePP +
          "  DST.s0 = MAC( -MULA.s1, -MULB.s1, DST.s0 ); " + self.endLinePP +
          "  DST.s1 = MAC(  MULA.s0, -MULB.s1, DST.s1 ); " + self.endLinePP +
          "  DST.s1 = MAC(  MULA.s1,  MULB.s0, DST.s1 );" + self.endLine )
      else:
        # A & B conjugate (negate imaginary .s1)
        kStr += (
          "#define TYPE_MAC(MULA,MULB,DST) " + self.endLinePP +
          "  DST.s0 = MAC(  MULA.s0,  MULB.s0, DST.s0 ); " + self.endLinePP +
          "  DST.s0 = MAC(  MULA.s1, -MULB.s1, DST.s0 ); " + self.endLinePP +
          "  DST.s1 = MAC(  MULA.s0, -MULB.s1, DST.s1 ); " + self.endLinePP +
          "  DST.s1 = MAC( -MULA.s1,  MULB.s0, DST.s1 );" + self.endLine )

      if kernel["GlobalSplitU"] > 1: # 1st kernel will have taken care of B
        if kernel["_GlobalAccumulation"] != 'MultipleBuffer': # 1st kernel would take care of Beta
          if kernel["ProblemType"]["UseBeta"]:
            kStr += "#define TYPE_MAC_WRITE(DST,SRC,ALPHA,REG,BETA) atomicAddType(&(DST), (ALPHA)*(REG));" + self.endLine
          else:
            kStr += "#define TYPE_MAC_WRITE(DST,ALPHA,REG) atomicAddType(&(DST), (ALPHA)*(REG));" + self.endLine
        elif kernel["_GlobalAccumulation"] == 'MultipleBuffer': # 2nd kernel would take care of Alpha and Beta
          if kernel["ProblemType"]["UseBeta"]:
            kStr += "#define TYPE_MAC_WRITE(DST,SRC,ALPHA,REG,BETA) DST = (REG);" + self.endLine
          else:
            kStr += "#define TYPE_MAC_WRITE(DST,ALPHA,REG) DST = (REG);" + self.endLine

      else:
        if kernel["ProblemType"]["UseBeta"]:
          # dst = alpha*reg + beta*dst
          kStr += (
            "#define TYPE_MAC_WRITE( DST, SRC, ALPHA, REG, BETA ) "+self.endLinePP +
            "  /* (1) */ " + self.endLinePP +
            "  type_mac_tmp = REG.s0; " + self.endLinePP +
            "  REG.s0 *= ALPHA.s0; " + self.endLinePP +
            "  REG.s0 = MAC( -ALPHA.s1, REG.s1, REG.s0 ); " + self.endLinePP +
            "  REG.s1 *= ALPHA.s0; " + self.endLinePP +
            "  REG.s1 = MAC(  ALPHA.s1, type_mac_tmp, REG.s1 ); "+self.endLinePP+
            "  /* (2) */ " + self.endLinePP +
            "  if(BETA.s0 != 0) { " + self.endLinePP +
            "  REG.s0 = MAC(  BETA.s0, SRC.s0, REG.s0 ); " + self.endLinePP +
            "  REG.s1 = MAC(  BETA.s0, SRC.s1, REG.s1 ); " + self.endLinePP +
            "  } " + self.endLinePP +
            "  if (BETA.s1 != 0) { " + self.endLinePP +
            "  REG.s0 = MAC( -BETA.s1, SRC.s1, REG.s0 ); " + self.endLinePP +
            "  REG.s1 = MAC(  BETA.s1, SRC.s0, REG.s1 ); " + self.endLinePP +
            "  } " + self.endLinePP +
            "  /* (3) */ " + self.endLinePP +
            "  DST = REG;" + self.endLine )
        else:
          # dst = alpha*reg
          kStr += (
            "#define TYPE_MAC_WRITE( DST, ALPHA, REG ) "+self.endLinePP+
            "  /* (1) */ " + self.endLinePP +
            "  type_mac_tmp = REG.s0; " + self.endLinePP +
            "  REG.s0 *= ALPHA.s0; " + self.endLinePP +
            "  REG.s0 = MAC( -ALPHA.s1, REG.s1, REG.s0 ); " + self.endLinePP +
            "  REG.s1 *= ALPHA.s0; " + self.endLinePP +
            "  REG.s1 = MAC(  ALPHA.s1, type_mac_tmp, REG.s1 ); "+self.endLinePP+
            "  /* (3) */ " + self.endLinePP +
            "  DST = REG;" + self.endLine )

    ####################################
    # sumation unroll
    kStr += self.endLine
    kStr += "/* %dx%d micro-tile */%s" \
      % (kernel["ThreadTile0"], kernel["ThreadTile1"], self.endLine)
    numMacs = 2 if kernel["PrefetchLocalRead"] else 1

    for m in range(0, numMacs):
      kStr += "#define MAC_%ux%u" \
          % (kernel["ThreadTile0"], kernel["ThreadTile1"])
      if kernel["PrefetchLocalRead"]:
        kStr += ("" if m==0 else "_BLK")
      kStr += self.endLinePP

      """
    if False:
      if kernel["VectorWidth"] == 1:
        kStr += "  printf(\\\"MAC: T[%%02u]: %%.0f, %%.0f, %%.0f, %%.0f, %%.0f, %%.0f, %%.0f, %%.0f; %%.0f, %%.0f, %%.0f, %%.0f, %%.0f, %%.0f, %%.0f, %%.0f\\\\n\\\", serial, rA[0], rA[1], rA[2], rA[3], rA[4], rA[5], rA[6], rA[7], rB[0], rB[1], rB[2], rB[3], rB[4], rB[5], rB[6], rB[7]); %s" % (self.endLinePP)
      if kernel["VectorWidth"] == 2:
        kStr += "  printf(\\\"MAC: T[%%02u]: %%.0f, %%.0f, %%.0f, %%.0f, %%.0f, %%.0f, %%.0f, %%.0f; %%.0f, %%.0f, %%.0f, %%.0f, %%.0f, %%.0f, %%.0f, %%.0f\\\\n\\\", serial, rA[0].%s, rA[0].%s, rA[1].%s, rA[1].%s, rA[2].%s, rA[2].%s, rA[3].%s, rA[3].%s, rB[0].%s, rB[0].%s, rB[1].%s, rB[1].%s, rB[2].%s, rB[2].%s, rB[3].%s, rB[3].%s); %s" % ( \
            self.vectorComponents[0], self.vectorComponents[1], \
            self.vectorComponents[0], self.vectorComponents[1], \
            self.vectorComponents[0], self.vectorComponents[1], \
            self.vectorComponents[0], self.vectorComponents[1], \
            self.vectorComponents[0], self.vectorComponents[1], \
            self.vectorComponents[0], self.vectorComponents[1], \
            self.vectorComponents[0], self.vectorComponents[1], \
            self.vectorComponents[0], self.vectorComponents[1], \
            self.endLinePP)
      if kernel["VectorWidth"] == 4:
        kStr += "  printf(\\\"MAC: T[%%02u]: %%.0f, %%.0f, %%.0f, %%.0f, %%.0f, %%.0f, %%.0f, %%.0f; %%.0f, %%.0f, %%.0f, %%.0f, %%.0f, %%.0f, %%.0f, %%.0f\\\\n\\\", serial, rA[0].%s, rA[0].%s, rA[0].%s, rA[0].%s, rA[1].%s, rA[1].%s, rA[1].%s, rA[1].%s, rB[0].%s, rB[0].%s, rB[0].%s, rB[0].%s, rB[1].%s, rB[1].%s, rB[1].%s, rB[1].%s); %s" % ( \
            self.vectorComponents[0], self.vectorComponents[1], \
            self.vectorComponents[2], self.vectorComponents[3], \
            self.vectorComponents[0], self.vectorComponents[1], \
            self.vectorComponents[2], self.vectorComponents[3], \
            self.vectorComponents[0], self.vectorComponents[1], \
            self.vectorComponents[2], self.vectorComponents[3], \
            self.vectorComponents[0], self.vectorComponents[1], \
            self.vectorComponents[2], self.vectorComponents[3], \
            self.endLinePP)
      """

      for idx1 in range(0, kernel["ThreadTile1"]):
        for idx0 in range(0, kernel["ThreadTile0"]):
          strC = "rC[%d+%d*TT%s]" % (idx0, idx1, self.tileChar0 )
          strA = "rA[%d%s]" % (idx0 if self.tPB["tile01Idx"] else idx1, ("+TT%s"%self.tileCharA) if m>0 else "")
          strB = "rB[%d%s]" % (idx1 if self.tPB["tile01Idx"] else idx0, ("+TT%s"%self.tileCharB) if m>0 else "")
          if ((kernel["ThreadTile0"] % 2 == 0) and (kernel["ProblemType"]["DataType"].isHalf())):
            if idx0 % 2 == 0:
              kStr += "  TYPE_MAC(%s,%s,%s , " % (strA, strB, strC)
            else:
              kStr += "%s,%s,%s); %s" % (strA, strB, strC, self.endLinePP)
          else:
            kStr += "  TYPE_MAC(%s,%s,%s); %s" % (strA, strB, strC, \
                self.endLinePP)

      if kernel["UnrollMemFence"]:
        kStr += "  " + self.fenceStr
      kStr += self.endLine

      """
      for b in range(0, kernel["ThreadTileB"]):
        for a in range(0, kernel["ThreadTileA"]):
          # a
          vecA = a / kernel["VectorWidth"]
          elemA = a % kernel["VectorWidth"]
          strA = "rA[%d%s]" % (vecA, ("+TT%s/VECTOR_WIDTH"%self.tileCharA) \
              if m>0 else "")
          if kernel["VectorWidth"] > 1:
            strA += ".%s" % self.vectorComponents[elemA]
          # b
          vecB = b / kernel["VectorWidth"]
          elemB = b % kernel["VectorWidth"]
          strB = "rB[%d%s]" % (vecB, ("+TT%s/VECTOR_WIDTH"%self.tileCharB) \
              if m>0 else "")
          if kernel["VectorWidth"] > 1:
            strB += ".%s" % self.vectorComponents[elemB]
          # c
          strC = "rC[%d+%d*TT%s/VECTOR_WIDTH]" % (vecA, b, self.tileChar0 )
          elemC = elemA
          if kernel["VectorWidth"] > 1:
            strC += ".%s" % self.vectorComponents[elemC]
          #kStr += "  printf(\\\"T[%%u,%u,%u]: %s:%%.0f += %s:%%.0f * %s:%%.0f\\\\n\\\", serial, %s, %s, %s); %s" % (a, b, strC, strA, strB, strC, strA, strB, self.endLinePP)
          kStr += "  TYPE_MAC(%s,%s,%s); %s" % (strA, strB, strC, \
              self.endLinePP)
      if kernel["UnrollMemFence"]:
        kStr += "  " + self.fenceStr
      kStr += self.endLine
      """

    ####################################
    # preprocessor definitions of kernel arguments
    firstStride = 0
    if kernel["ProblemType"]["UseInitialStridesCD"]:
      # no strides #defined
      lastStrideD = 0
      lastStrideC = 0
    else:
      # #define initial stride
      kStr += "/* hard-coded initial strides CD*/%s" \
          % self.endLine
      lastStrideD = 1
      lastStrideC = 1

    if kernel["ProblemType"]["UseInitialStridesAB"]:
      lastStrideA = 0
      lastStrideB = 0
    else:
      kStr += "/* hard-coded initial strides AB */%s" \
          % self.endLine
      lastStrideA = 1
      lastStrideB = 1

    for i in range(firstStride, lastStrideD):
      kStr += "#define strideD" + self.indexChars[i] + " 1" + self.endLine
    for i in range(firstStride, lastStrideC):
      kStr += "#define strideC" + self.indexChars[i] + " 1" + self.endLine
    for i in range(firstStride, lastStrideA):
      kStr += "#define strideA" \
          + self.indexChars[kernel["ProblemType"]["IndexAssignmentsA"][i]] \
          + " 1" + self.endLine
    for i in range(firstStride, lastStrideB):
      kStr += "#define strideB" \
          + self.indexChars[kernel["ProblemType"]["IndexAssignmentsB"][i]] \
          + " 1" + self.endLine
    return kStr


  ##############################################################################
  # Function Signature Prefix
  ##############################################################################
  def functionSignaturePrefix(self, kernel):
    s = ""
    if self.language == "HIP":
      s += "#pragma clang diagnostic push" + self.endLine
      s += "#pragma clang diagnostic ignored \"-Wunused-parameter\"" + self.endLine
    return s


  ##############################################################################
  # Function Signature
  ##############################################################################
  def functionSignature(self, kernel ):
    kernelName = self.getKernelName(kernel)
    problemType = kernel["ProblemType"]

    # determine chars for fast access
    self.indexChars = []
    for i in range(0, len(globalParameters["IndexChars"])):
      self.indexChars.append(globalParameters["IndexChars"][i])
    self.indexChars[kernel["ProblemType"]["Index0"]] \
        = "0" + self.indexChars[kernel["ProblemType"]["Index0"]]
    self.indexChars[kernel["ProblemType"]["Index1"]] \
        = "1" + self.indexChars[kernel["ProblemType"]["Index1"]]
    self.tileChar0 = self.indexChars[kernel["ProblemType"]["Index0"]]
    self.tileChar1 = self.indexChars[kernel["ProblemType"]["Index1"]]

    s = ""
    # kernel name
    if self.language == "OCL":
      s += "__attribute__((reqd_work_group_size(NUM_THREADS,1,1)))"
      s += self.endLine
      s += "__kernel "
    else:
      s += "extern \"C\"\n"
      s += "__global__ "
    # the new default of 1024 degrades HGEMM performance too much
    s += "void\n__launch_bounds__(256)\n%s" % ( kernelName )
    s += "(" + self.endLine
    # pointers
    globalStr = "__global "
    if self.language == "HIP":
      #s += "  hipLaunchParm lp," + self.endLine
      globalStr = ""
    ptrStr = kernel["ProblemType"]["DestDataType"].toDevice(self.language)
    if kernel["_GlobalAccumulation"]:
      ptrStr = kernel["ProblemType"]["ComputeDataType"].toDevice(self.language)

    isStridedBuffer = kernel["ProblemType"]["StridedBatched"] or kernel["_GlobalAccumulation"]
    ptrStr  += ("" if isStridedBuffer else "*")
    batchStr = ("" if isStridedBuffer else "Batch")
    s += "  " + globalStr + ptrStr + " *"+ batchStr + "D,"
    s += self.endLine
    s += "  " + globalStr + ptrStr + " const * " + batchStr + "C,"
    s += self.endLine

    ptrStr   = kernel["ProblemType"]["DataType"].toDevice(self.language)
    ptrStr  += ("" if kernel["ProblemType"]["StridedBatched"] else "*")
    batchStr = ("" if kernel["ProblemType"]["StridedBatched"] else "Batch")
    s += "  " + globalStr + ptrStr + " const * " + batchStr + "A,"
    s += self.endLine
    s += "  " + globalStr + ptrStr + " const * " + batchStr + "B"

    # alpha & beta
    s += "," + self.endLine + "  " \
        + kernel["ProblemType"]["ComputeDataType"].toDevice(self.language) + " const alpha"
    if kernel["ProblemType"]["UseBeta"]:
      s += "," + self.endLine + "  " \
          + kernel["ProblemType"]["ComputeDataType"].toDevice(self.language) + " const beta"

    # strides
    firstStrideAB = firstStrideCD = 1
    if kernel["ProblemType"]["UseInitialStridesAB"]:
      firstStrideAB = 0
    if kernel["ProblemType"]["UseInitialStridesCD"]:
      firstStrideCD = 0
    lastStrideD = kernel["ProblemType"]["NumIndicesC"]
    lastStrideC = kernel["ProblemType"]["NumIndicesC"]
    lastStrideA = len(kernel["ProblemType"]["IndexAssignmentsA"])
    lastStrideB = len(kernel["ProblemType"]["IndexAssignmentsB"])
    for i in range(firstStrideCD, lastStrideD):
      s += "," + self.endLine + "  unsigned int const strideD" + self.indexChars[i]
    for i in range(firstStrideCD, lastStrideC):
      s += "," + self.endLine + "  unsigned int const strideC" + self.indexChars[i]
    for i in range(firstStrideAB, lastStrideA):
      s += "," + self.endLine + "  unsigned int const strideA" \
          + self.indexChars[kernel["ProblemType"]["IndexAssignmentsA"][i]]
    for i in range(firstStrideAB, lastStrideB):
      s += "," + self.endLine + "  unsigned int const strideB" \
          + self.indexChars[kernel["ProblemType"]["IndexAssignmentsB"][i]]

    # sizes
    for i in range(0, kernel["ProblemType"]["TotalIndices"]):
      s += "," + self.endLine + "  unsigned int size" + self.indexChars[i]

    for idxChar in self.magicSumChars:
      s += ",%s  unsigned magicNumberNumIter%s /*PSD*/" % (self.endLine, idxChar)
      s += ",%s  unsigned magicShiftNumIter%s /*PSD*/" % (self.endLine, idxChar)
      if kernel["GlobalSplitU"]>1 and idxChar==self.unrollChar:
          s += ",%s  unsigned magicNumberNumIter%s_GsuRemainder /*PSD */" % (self.endLine, idxChar)
          s += ",%s  unsigned magicShiftNumIter%s_GsuRemainder /*PSD */" % (self.endLine, idxChar)

    for idxChar in self.magicNonSumChars:
      s += ",%s  unsigned magicNumberSize%s" % (self.endLine, idxChar)
      s += ",%s  unsigned magicShiftSize%s" % (self.endLine, idxChar)

    for idx in problemType["IndicesSummation"]:
      for tc in ('A','B'):
        for zp in kernel["ProblemType"]["ZeroPad%s"%tc]:
          (freeDim, sumDim) = zp[:2]
          freeDimChar = globalParameters["IndexChars"][freeDim]
          sumChar = self.indexChars[sumDim]
          if sumDim == idx:
            s += ",%s  int padStart%s%s%s" % (self.endLine, tc, freeDimChar, sumChar)
            s += ",%s  int padEnd%s%s%s" % (self.endLine, tc, freeDimChar, sumChar)

    s += "," + self.endLine + "  unsigned int staggerUIterParm"

    # kernel["PersistentKernel"]:
    s += "," + self.endLine + "  unsigned int problemNumGroupTiles0"
    s += "," + self.endLine + "  unsigned int problemNumGroupTiles1"

    # offset
    s += "," + self.endLine + "  unsigned int offsetD"
    s += "," + self.endLine + "  unsigned int offsetC"
    s += "," + self.endLine + "  unsigned int offsetA"
    s += "," + self.endLine + "  unsigned int offsetB"

    s += " )"
    return s

  ##############################################################################
  # Function Signature Suffix
  ##############################################################################
  def functionSignatureSuffix(self, kernel):
    s = ""
    if self.language == "HIP":
      s += self.endLine
      s += "#pragma clang diagnostic pop" + self.endLine
    return s

  ##############################################################################
  # Function Begin
  ##############################################################################
  def functionBegin(self, kernel):
    s = ""
    s += " {" + self.endLine
    return s


  ##############################################################################
  # Allocate Resources
  ##############################################################################
  def allocateResources(self, kernel):
    kStr = ""

    kStr += "  unsigned int serial = %s(0);%s" \
        % (self.getLocalIdStr, self.endLine)
    kStr += "  unsigned int sgId = serial / (SG%s*SG%s);%s" \
        % (self.tileChar0, self.tileChar1, self.endLine)

    ####################################
    # zero
    if kernel["ProblemType"]["DataType"].isHalf() \
        and kernel["VectorWidth"] > 1 \
        and (kernel["LoopTail"] or kernel["EdgeType"] == "Branch"):
      kStr += "#define SCALAR_ZERO 0%s" % self.endLine
    elif kernel["ProblemType"]["DestDataType"].isBFloat16():
      kStr += "#define SCALAR_ZERO 0.0f%s" % self.endLine
    else:
      kStr += "#define SCALAR_ZERO %s%s" % ( kernel["ProblemType"][\
         "DataType"].zeroString(self.language, 1), \
         self.endLine )

    # TODO - use a different value for OOB data
    #        Currently use zero since Tensile already has handy functions to create zero in different types
    if kernel["ProblemType"]["HighPrecisionAccumulate"] and kernel["ProblemType"]["DataType"].isBFloat16():
      kStr += "#define SCALAR_OOB_DATA static_cast<tensile_bfloat16>(0.0f)%s" % self.endLine
    else:
      kStr += "#define SCALAR_OOB_DATA SCALAR_ZERO%s" % self.endLine

    kStr += "  /* registers for MAC's */" + self.endLine
    # TODO: change to kStr += "  COMPUTE_DATA_TYPE rC[TT%s*TT%s];%s" \ % (self.tileChar0, self.tileChar1, self.endLine )
    # with above there is no need for the if below
    if kernel["ProblemType"]["HighPrecisionAccumulate"] and (kernel["ProblemType"]["DataType"].isHalf() or kernel["ProblemType"]["DataType"].isBFloat16()):
        kStr += "  float rC[TT%s*TT%s];%s" \
            % (self.tileChar0, self.tileChar1, self.endLine )
    else:
        kStr += "  DEST_DATA_TYPE rC[TT%s*TT%s];%s" \
            % (self.tileChar0, self.tileChar1, self.endLine )

    # registers for valuAB
    kStr += "  DATA_TYPE rA[TT%s%s];%s" \
        % (self.tPA["tileChar"], ("*2" if kernel["PrefetchLocalRead"] else ""), \
        self.endLine)
    kStr += "  DATA_TYPE rB[TT%s%s];%s" \
        % (self.tPB["tileChar"], ("*2" if kernel["PrefetchLocalRead"] else ""), \
        self.endLine)

    ####################################
    # registers for global -> local load
    kStr += self.endLine
    kStr += "  /* registers for global->local */%s" % self.endLine
    for perp in range(0, kernel["NumLoadsPerpendicularA"]):
      for sPerp in range(0, self.numReadsPerpVecCompA):
        for para in range(0, kernel["NumLoadsCoalescedA"]):
          for sPara in range(0, self.numReadsCoalVecCompA):
            kStr += "  DATA_TYPE a_%u_%u_%u_%u;%s" \
                % (para, sPara, perp, sPerp, self.endLine)
    for perp in range(0, kernel["NumLoadsPerpendicularB"]):
      for sPerp in range(0, self.numReadsPerpVecCompB):
        for para in range(0, kernel["NumLoadsCoalescedB"]):
          for sPara in range(0, self.numReadsCoalVecCompB):
            kStr += "  DATA_TYPE b_%u_%u_%u_%u;%s" \
                % (para, sPara, perp, sPerp, self.endLine)
    """
    for perp in range(0, kernel["NumLoadsPerpendicularA"]):
      for para in range(0, kernel["NumLoadsCoalescedA"]):
        kStr += "a_" + str(para) + "_" + str(perp)
        if para == kernel["NumLoadsCoalescedA"]-1 \
            and perp == kernel["NumLoadsPerpendicularA"]-1:
          kStr += ";" + self.endLine
        else:
          kStr += ", "
    kStr += "  VECTOR_TYPE "
    for perp in range(0, kernel["NumLoadsPerpendicularB"]):
      for para in range(0, kernel["NumLoadsCoalescedB"]):
        kStr += "b_" + str(para) + "_" + str(perp)
        if para == kernel["NumLoadsCoalescedB"]-1 \
            and perp == kernel["NumLoadsPerpendicularB"]-1:
          kStr += ";" + self.endLine
        else:
          kStr += ", "
    """

    ####################################
    # allocate tensile_half2 memory
    if kernel["ProblemType"]["DataType"].isHalf():
      kStr += self.endLine
      kStr += "  /* allocate tensile_half2 memory */" + self.endLine
      kStr += "  tensile_half2 a_pk_fma;" + self.endLine
      kStr += "  tensile_half2 b_pk_fma;" + self.endLine
      kStr += "  tensile_half2 c_pk_fma;" + self.endLine

    ####################################
    # allocate local memory
    kStr += self.endLine
    kStr += "  /* allocate local memory */" + self.endLine
    kStr += "  %sDATA_TYPE localMemory[LDS_NUM_ELEMENTS];%s" \
        % (self.sharedDeclStr, self.endLine )


    ####################################
    # apply general batch
    if not kernel["ProblemType"]["StridedBatched"]:
      zeroStr = kernel["ProblemType"]["ComputeDataType"].zeroString(self.language, 1)

      kStr += self.endLine
      kStr += "  unsigned int sizeUnroll = 1"
      for i in range(kernel["ProblemType"]["NumIndicesSummation"]):
        loopDim  = kernel["ProblemType"]["IndicesSummation"][i]
        loopChar = self.indexChars[loopDim]
        kStr += f" * size{loopChar}"
      kStr += ";" + self.endLine

      kStr += "  unsigned int wg = " + self.getGroupIdStr + "(2);" + self.endLine
      if not kernel["_GlobalAccumulation"]:
        kStr +=  "  DEST_DATA_TYPE      * D = BatchD[wg];" + self.endLine
        kStr += f"  DEST_DATA_TYPE const* C = (beta == {zeroStr}) ? nullptr : BatchC[wg];" + self.endLine
      kStr += f"  DATA_TYPE      const* A = ((alpha == {zeroStr}) || (sizeUnroll == 0)) ? nullptr : BatchA[wg];" + self.endLine
      kStr += f"  DATA_TYPE      const* B = ((alpha == {zeroStr}) || (sizeUnroll == 0)) ? nullptr : BatchB[wg];" + self.endLine

    ####################################
    # apply offset
    kStr += self.endLine
    if not kernel["_GlobalAccumulation"]:
      kStr += "  D = D + offsetD;" + self.endLine
      kStr += "  C = C + offsetC;" + self.endLine
    kStr += "  A = A + offsetA;" + self.endLine
    kStr += "  B = B + offsetB;" + self.endLine

    if 0:
      # in some cases we know the pad values at compile time and could hard-code here.  Not enabled.
      for tc in ('A', 'B'):
        for zp in kernel["ProblemType"]["ZeroPad%s"%tc]:
          (freeDim, sumDim, padStart, padEnd) = zp
          freeDimChar = globalParameters["IndexChars"][freeDim]
          sumChar = self.indexChars[sumDim]
          kStr += self.endLine
          kStr += "  unsigned int padStart%s%s%s = %u;" % (tc, freeDimChar, sumChar, padStart) + self.endLine
          kStr += "  unsigned int padEnd%s%s%s = %u;" % (tc, freeDimChar, sumChar, padEnd) + self.endLine

    self.magicSumChars = []
    if kernel["PackSummationDims"]:
      self.magicSumChars += [globalParameters["IndexChars"][c] for \
          c in kernel["ProblemType"]["IndicesSummation"][1:]]

    self.magicNonSumChars = kernel["PackedC0IdxChars"][:-1] + kernel["PackedC1IdxChars"][:-1]

    if kernel["MagicDivAlg"] == 2:
      kStr += self.endLine
      kStr += "  typedef struct MagicStruct {unsigned M; int a; int s;} MagicStruct;" + self.endLine
      kStr += "  const unsigned MAGIC_STRUCT_A = 0x80000000; // for extracting a-bit from shift kernarg" + self.endLine
      kStr += "#define MAGIC_DIV2(dividend, magic) (((((uint64_t)(dividend) * magic.M) >> 32) + dividend*magic.a) >> magic.s)%s" % self.endLine

      sumParms=[(idxChar, "magicStruct%s"%idxChar, "NumIter%s"%idxChar) for idxChar in self.magicSumChars]
      if kernel["PackSummationDims"] and kernel["GlobalSplitU"] > 1 and sumParms:
          sumParms.append([self.unrollChar, "magicStruct%s_GsuRemainder"%self.unrollChar, "NumIter%s_GsuRemainder" % self.unrollChar])
      for (idxChar, magicStruct, parmName) in sumParms + [(idxChar, "magicStruct%s"%idxChar, "Size%s"%idxChar) for idxChar in self.magicNonSumChars]:
        kStr += self.endLine
        kStr += "  MagicStruct %s;"%(magicStruct) + self.endLine
        kStr += "  %s.M = magicNumber%s;" % (magicStruct, parmName) + self.endLine
        kStr += "  %s.a = (magicShift%s & MAGIC_STRUCT_A) ? 1:0;" %(magicStruct, parmName) + self.endLine
        kStr += "  %s.s = magicShift%s & (~MAGIC_STRUCT_A);" %(magicStruct, parmName) + self.endLine


    return kStr

  ##############################################################################
  # Open Persistent Loop
  # init iteration counter, define loop target
  ##############################################################################
  def openPersistentLoop(self, kernel):
    kStr = ""
    if kernel["PersistentKernel"]:
      wg0 = "wg%s" % self.tileChar0
      wg1 = "wg%s" % self.tileChar1
      kStr += "  %s serialWgIter = %s(0);%s" \
        % (self.uint64Str, self.getGroupIdStr, self.endLine)
      kStr += "  unsigned int n%s = problemNumGroupTiles0;%s" \
          % ( wg0, self.endLine)
      kStr += "  unsigned int n%s = problemNumGroupTiles1;%s" \
          % ( wg1, self.endLine)
      kStr += "  unsigned int %s;%s" % ( wg0, self.endLine)
      kStr += "  unsigned int %s;%s" % ( wg1, self.endLine)

      # PersistentKernel along batch dimension
      if kernel["PersistentKernelAlongBatch"]:
        kStr += "  unsigned int wgKSerial;" + self.endLine
        kStr += "  unsigned int wgIJSerial;" + self.endLine

      #kStr += "if (serial==0) printf(\"WG%%u_%%u probWG:%%u_%%u  %s\", hc_get_group_id(0), hc_get_group_id(1), %s, %s);" % (self.endLinePP, wg0, wg1)+ self.endLine
      kStr += "%swhile (1) { // persistent loop %s" % (self.endLine, self.endLine)
    return kStr


  ##############################################################################
  # Global Read Addresses: Work-Group
  ##############################################################################
  def graWorkGroup(self, kernel, isPap):
    kStr = ""

    wg0 = "wg%s" % self.tileChar0
    wg1 = "wg%s" % self.tileChar1
    nwgg = kernel["WorkGroupMapping"] >= 0
    n0 = 0 if nwgg else 1
    n1 = 1 if nwgg else 0

    if kernel["PersistentKernel"]:
      # TODO - PK not support GSU in Assembly, but HIP is OK
      kStr += "  unsigned int numWGIJ = problemNumGroupTiles0*problemNumGroupTiles1;" + self.endLine
      if kernel["PersistentKernelAlongBatch"]:
        wgKSerial = "wgKSerial"
        wgIJSerial = "wgIJSerial"
        # compare serialWgIter against problem groups
        # TODO - AlongBatch not support GSU in HIP now
        kStr += "  if (serialWgIter >= numWGIJ * sizeK) break; // persistent loop" + self.endLine
        kStr += "  %s  = serialWgIter / numWGIJ;%s" % ( wgKSerial, self.endLine)
        kStr += "  %s  = serialWgIter %% numWGIJ;%s" % ( wgIJSerial, self.endLine)
        kStr += "  %s  = %s %% problemNumGroupTiles0;%s" % ( wg0, wgIJSerial, self.endLine)
        kStr += "  %s  = %s / problemNumGroupTiles0;%s" % ( wg1, wgIJSerial, self.endLine)
        if not kernel["ProblemType"]["StridedBatched"]:
          zeroStr = kernel["ProblemType"]["ComputeDataType"].zeroString(self.language, 1)
          if not kernel["_GlobalAccumulation"]:
            kStr +=  "  D = BatchD[wgKSerial] + offsetD;%s" % self.endLine
            kStr += f"  C = ((beta == {zeroStr}) ? nullptr : BatchC[wgKSerial]) + offsetC;%s" % self.endLine
          kStr += f"  A = (((alpha == {zeroStr}) || (sizeUnroll == 0)) ? nullptr : BatchA[wgKSerial]) + offsetA;" + self.endLine
          kStr += f"  B = (((alpha == {zeroStr}) || (sizeUnroll == 0)) ? nullptr : BatchB[wgKSerial]) + offsetB;" + self.endLine
      else:
        # compare serialWgIter against problem groups
        if kernel["GlobalSplitU"] > 1:
          kStr += "  if (serialWgIter >= numWGIJ * GLOBAL_SPLITU) break; // persistent loop" + self.endLine
        else:
          kStr += "  if (serialWgIter >= numWGIJ) break; // persistent loop" + self.endLine
        kStr += "  %s  = serialWgIter %% problemNumGroupTiles0;%s" % ( wg0, self.endLine)
        kStr += "  %s  = serialWgIter / problemNumGroupTiles0;%s" % ( wg1, self.endLine)
    else:
      # optionally transpose work-group grid
      kStr += "  unsigned int %s = %s(%u);%s" \
          % ( wg0, self.getGroupIdStr, n0, self.endLine)
      kStr += "  unsigned int %s = %s(%u);%s" \
          % ( wg1, self.getGroupIdStr, n1, self.endLine)
      kStr += "  unsigned int n%s = %s(%u);%s" \
          % ( wg0, self.getNumGroupsStr, n0, self.endLine)
      kStr += "  unsigned int n%s = %s(%u);%s" \
          % ( wg1, self.getNumGroupsStr, n1, self.endLine)
      if kernel["GlobalSplitU"] > 1:
        kStr += "  n%s /= GLOBAL_SPLITU;%s" % (wg1, self.endLine)

    # split up work-group grid
    if kernel["GlobalSplitU"] > 1:
      kStr += "  unsigned int gsuSumIdx;%s" % self.endLine
      if kernel["GlobalSplitUWorkGroupMappingRoundRobin"]:
        kStr += "  gsuSumIdx = %s / n%s;%s" \
            % (wg1, wg1, self.endLine)
        kStr += "  %s = %s %% n%s;%s" \
            % (wg1, wg1, wg1, self.endLine)
      else:
        kStr += "  gsuSumIdx = %s %% GLOBAL_SPLITU;%s" \
            % (wg1, self.endLine)
        kStr += "  %s = %s / GLOBAL_SPLITU;%s" \
            % (wg1, wg1, self.endLine)

      ########################################
      # Blocked rows or columns
    if kernel["WorkGroupMappingType"] == "B" and abs(kernel["WorkGroupMapping"]) > 1:
      kStr += self.endLine
      kStr += "  %s wgSerial = %s + (%s %% WORK_GROUP_MAPPING) * n%s;// within block%s" \
        % (self.uint64Str, wg0, wg1, wg0, self.endLine)
      kStr += "  unsigned int block = %s / WORK_GROUP_MAPPING;%s" \
          % (wg1, self.endLine );
      kStr += "  unsigned int blockRemainder = (%s < n%s-(n%s %% WORK_GROUP_MAPPING) ) ? 0 : n%s %% WORK_GROUP_MAPPING;%s" % \
          ( wg1, wg1, wg1, wg1, self.endLine )
      for blockRemainder in range(0, abs(kernel["WorkGroupMapping"])):
        blockWidth = abs(kernel["WorkGroupMapping"]) if blockRemainder==0 else blockRemainder
        if blockRemainder > 0:
          kStr += " else "
        else:
          kStr += "  "
        if blockRemainder < abs(kernel["WorkGroupMapping"])-1:
          kStr += "if ( blockRemainder == %u) " % (blockRemainder)
        kStr += "{%s" % self.endLine
        kStr += "    %s = wgSerial / %u;%s" \
            % (wg0, blockWidth, self.endLine)
        kStr += "    %s = wgSerial %% %u + block*WORK_GROUP_MAPPING;%s" \
            % (wg1, blockWidth, self.endLine)
        kStr += "  }"
      kStr += "%s" % self.endLine


    ########################################
    # Generalized Z-Order
    elif kernel["WorkGroupMappingType"] == "Z":

      kStr += "  unsigned int nwg0 = (size%s + MT%s - 1) / MT%s;%s" \
          % (self.tileChar0, self.tileChar0, self.tileChar0, self.endLine)
      kStr += "  unsigned int nwg1 = (size%s + MT%s - 1) / MT%s;%s" \
          % (self.tileChar1, self.tileChar1, self.tileChar1, self.endLine)

      if abs(kernel["WorkGroupMapping"]) == 1: # Generalized Z-Order
        kStr += "  generalized_z_order(&%s, &%s, %s, %s, 0, nwg0, nwg1);%s" \
            % ( wg0, wg1, wg0, wg1, self.endLine)

      elif abs(kernel["WorkGroupMapping"]) == 2: # Z-Order round up and return early
        kStr += "  unsigned int wgSerial = %s + %s * n%s;%s" % (wg0, wg1, wg0 if nwgg else wg1, self.endLine)
        kStr += "  z_order(&%s, &%s, wgSerial);%s" % (wg0, wg1, self.endLine)
        kStr += "  if (%s >= nwg0 || %s >= nwg1) return; // wg mapped out of bounds after z-ordering%s" \
            % (wg0, wg1, self.endLine)
      else:
        printExit("WorkGroupMappingType=Z and WorkGroupMapping=%u not supported"%kernel["WorkGroupMapping"])

    #kStr += "if (serial==0) printf(\"WG:%%u_%%u progWG:%%u_%%u \\n\", hc_get_group_id(0), hc_get_group_id(1), %s, %s);" \
    #      % (wg0, wg1)+ self.endLine
    return kStr


  ##############################################################################
  # Global Read Addresses: Tile Assignment A/B
  ##############################################################################
  def graTileAssignment(self, kernel, tP):
    kStr = ""
    kStr += "  unsigned int globalReadOffset%s%s = (serial%s" \
        % (tP["tensorChar"], tP["tileChar"], ("%" if tP["grcg"] == tP["tlu"] else "/") )
    if tP["grcg"]:
      kStr += (tP["lvc"] if tP["grcv"] else tP["lsc"])
    else:
      kStr += (tP["lsp"] if tP["grcv"] else tP["lvp"])
    kStr += ")"
    if tP["grcv"] == tP["tlu"]:
      kStr += "*GLOBAL_LOAD_VECTOR_WIDTH_%s" % tP["tensorChar"]
    kStr += " + ("
    kStr += "wg%s" % (tP["tileChar"])
    kStr += ")*MT%s;%s" % (tP["tileChar"], self.endLine)
    return kStr


  ##############################################################################
  # Global Read Addresses: Unroll Assignment A/B
  ##############################################################################
  def graUnrollAssignment(self, kernel, tP):
    kStr = "  unsigned int globalReadOffset%s%s = " % (tP["tensorChar"], self.unrollChar)
    if kernel["ProblemType"]["IndicesSummation"][self.unrollIdx] in kernel["ProblemType"]["MirrorDims%s"% tP["tensorChar"]]:
      kStr += "size%s - 1 - " % self.unrollChar
    kStr += "(serial" + ("/" if tP["grcg"] == tP["tlu"] else "%")
    if tP["grcg"]:
      kStr += (tP["lvc"] if tP["grcv"] else tP["lsc"])
    else:
      kStr += (tP["lsp"] if tP["grcv"] else tP["lvp"])
    kStr += ")"
    if tP["grcv"] != tP["tlu"]:
      kStr += "*GLOBAL_LOAD_VECTOR_WIDTH_%s"% tP["tensorChar"]
    if kernel["GlobalSplitU"] > 1:
      if kernel["GlobalSplitUSummationAssignmentRoundRobin"]:
        kStr += " + LOCAL_DEPTHU*"
      else:
        kStr += " + (size%s/GLOBAL_SPLITU)*" % self.unrollChar
      kStr += "gsuSumIdx"
    kStr += ";%s" % self.endLine
    return kStr

  ##############################################################################
  # Global Read Addresses: Other Free Assignments
  ##############################################################################
  def graOtherFreeAssignments(self, kernel):
    kStr = ""
    # packed free dims don't use 'wg' level vars for dims
    nonTileFreeIndices = list(range(0, kernel["ProblemType"]["NumIndicesC"]))
    nonTileFreeIndices.remove(kernel["ProblemType"]["Index0"])
    nonTileFreeIndices.remove(kernel["ProblemType"]["Index1"])
    if kernel["PersistentKernel"] and kernel["PersistentKernelAlongBatch"]:
      kStr += "  unsigned int wgK = wgKSerial % sizeK;" + self.endLine
    else:
      for i in range(0, len(nonTileFreeIndices)):
        index = nonTileFreeIndices[i]
        if isPackedIndex(kernel, index):
          continue
        kStr += "  unsigned int wg" + self.indexChars[index] \
            + " = ( " + self.getGroupIdStr + "(2)"
        for j in reversed(list(range( i+1, len(nonTileFreeIndices)))):
          index2 = nonTileFreeIndices[j]
          kStr += " / size" + self.indexChars[index2]
        kStr += " ) % size" + self.indexChars[index] + ";" + self.endLine

    return kStr

  ##############################################################################
  # Global Read Addresses: Other Summation Assignments
  ##############################################################################
  def graOtherSummationAssignments(self, kernel):
    kStr = ""
    for i in range(self.otherSummations):
      index = i + kernel["ProblemType"]["NumIndicesC"]
      if index in kernel["ProblemType"]["MirrorDimsA"]:
        kStr += "unsigned int globalReadOffsetA%s = size%s - 1;%s" \
            % (self.indexChars[index], self.indexChars[index], self.endLine)
      else:
        kStr += "#define globalReadOffsetA%s 0%s" \
            % (self.indexChars[index], self.endLine)
      if index in kernel["ProblemType"]["MirrorDimsB"]:
        kStr += "unsigned int globalReadOffsetB%s = size%s - 1;%s" \
            % (self.indexChars[index], self.indexChars[index], self.endLine)
      else:
        kStr += "#define globalReadOffsetB%s 0%s" \
            % (self.indexChars[index], self.endLine)
    return kStr

  ##############################################################################
  # Global Read Addresses: Tile Offsets A/B
  ##############################################################################
  def graTileOffsets(self, kernel, tP):
    kStr = ""
    tc = tP["tensorChar"]
    for l in range(0, tP["nrt"]):
      for s in range(0, 1 if tP["rc"] else tP["nrtv"]):
        flattenedOffset = "flattenedOffset%s_%u_%u"%(tc,l,s)
        gro = "globalReadOffset%s%s_%u_%u" % (tc, tP["tileChar"], l, s)
        kStr += "  unsigned int %s = globalReadOffset%s%s + %u + %d*%s;%s" \
            % (flattenedOffset, tc, tP["tileChar"], s, l, \
            (tP["lsc"] if tP["tlu"] else tP["lsp"]), \
            self.endLine)

        # clip to edge if the flattened offset is OOB:
        tP["packedSizeList"] = ["size%s"%self.indexChars[idx] for idx in kernel["PackedC%dIndicesX"%(tP["tile01Idx"])]]
        sizeStr = " * ".join(tP["packedSizeList"])

        kStr += "  %s = (%s > (%s-1)) ? (%s-1):%s;%s" \
            % (flattenedOffset, flattenedOffset, sizeStr, sizeStr, flattenedOffset, self.endLine)

        # Create additional vector address components for any packed dimensions
        lastGro = flattenedOffset
        firstPrintedIdx=1
        lastIdx = -1
        for idx in kernel["ProblemType"]["IndexAssignments%s"%tc]:
          if idx < kernel["ProblemType"]["NumIndicesC"] and isPackedIndex(kernel, idx, tP["PackBatchDims"]):
            gro = "globalReadOffset%s%s_%u_%u" % (tc, self.indexChars[idx], l, s)
            # unpacked batch dims do not to declare a GRO ; they use WG
            # packed batch dims and free dims do need a GRO defined here, and may need to 'unpack'
            # process in order of index assignments for A/B.
            if firstPrintedIdx:
              # no unpacking from prev needed:
              firstPrintedIdx = 0
              kStr += "  unsigned int %s = %s;%s" % (gro, flattenedOffset, self.endLine)
              #kStr += "printf(\"gro: serial:%%u wg0:%%u wg1:%%u %s:%%u\\n\", serial, wg0I, wg1J, %s);%s" % (gro, gro, self.endLine)
            else:
              # if another free dim or a packed batch dim
              if kernel["MagicDivAlg"]:
                c = globalParameters["IndexChars"][lastIdx]
                if kernel["MagicDivAlg"]==1:
                  kStr += "  unsigned int %s = MAGIC_DIV1(%s, magicNumberSize%s, magicShiftSize%s);%s" \
                          % (gro, lastGro, c, c, self.endLine)
                elif kernel["MagicDivAlg"]==2:
                  kStr += "  unsigned int %s = MAGIC_DIV2(%s, magicStruct%s);%s" \
                          % (gro, lastGro, c, self.endLine)
                kStr += "  %s -= (%s*size%s);%s" \
                    % (lastGro, gro, self.indexChars[lastIdx], self.endLine)
              else:
                kStr += "  unsigned int %s = %s / size%s; // extract packed index%s" \
                        % (gro, lastGro, self.indexChars[lastIdx], self.endLine)
                kStr += "  %s %%= size%s;%s" % (lastGro, self.indexChars[lastIdx], self.endLine)
            lastGro = gro
            lastIdx = idx

          if 0 and tP["isA"]:
            kStr += "printf(\"gro-0: serial:%%u wg0:%%u wg1:%%u globalReadOffsetA0I_0_0:%%u\\n\", serial, wg0I, wg1J, globalReadOffsetA0I_0_0);%s" \
                    % (self.endLine)
          if 0 and tP["isB"]:
            kStr += "printf(\"gro-0: serial:%%u wg0:%%u wg1:%%u globalReadOffsetA0J_0_0:%%u\\n\", serial, wg0I, wg1J, globalReadOffsetA0J_0_0);%s" \
                    % (self.endLine)

    if 0 and tP["isB"]:
      kStr += "printf(\"gro-1: serial:%%u wg0:%%u wg1:%%u globalReadOffsetA0I_0_0:%%u globalReadOffsetB1J_0_0:%%u\\n\", serial, wg0I, wg1J, globalReadOffsetA0I_0_0, globalReadOffsetB1J_0_0);%s" \
        % (self.endLine)

    return kStr

  ##############################################################################
  # Global Read Addresses: Unroll Offsets A/B
  ##############################################################################
  def graUnrollOffsets(self, kernel, tP):
    kStr = ""
    isMirrorUnroll = kernel["ProblemType"]["IndicesSummation"][self.unrollIdx] in kernel["ProblemType"]["MirrorDims%s"% tP["tensorChar"]]
    for l in range(0, tP["nru"]):
      for s in range(0, 1 if tP["rc"] else kernel["VectorWidth"]):
        kStr += "  unsigned int globalReadOffset%s%s_%u_%u = globalReadOffset%s%s + %u %s %d*%s;%s" \
            % (tP["tensorChar"], self.unrollChar, l, s, \
            tP["tensorChar"], self.unrollChar, s,    \
            "-" if isMirrorUnroll else "+", l, \
            (tP["lsp"] if tP["tlu"] else tP["lsc"]), \
            self.endLine)
      #else:
      #  kStr += "  unsigned int globalReadOffset%s%s_%u = globalReadOffset%s%s + %d*%s;%s" \
      #      % (tP["tensorChar"], self.unrollChar, l, tP["tensorChar"], self.unrollChar, l, \
      #      (tP["lsp"] if tP["tlu"] else tP["lsc"]), \
      #      self.endLine)
    return kStr


  ##############################################################################
  # Global Read Addresses: Branch A/B - TODO
  ##############################################################################
  def graBranch(self, kernel, tP):
    kStr = ""
    for l in range(0, tP["nrt"]):
      gro = "(globalReadOffset%s%s_%u_0%s)" \
          % (tP["tensorChar"], tP["tileChar"], l, \
          (" + (VECTOR_WIDTH-1)" if tP["rtc"] else "") )
      limit = "size%s" % (tP["tileChar"])
      kStr += "  bool inBounds%s_%u = %s < %s;%s" \
          % (tP["tensorChar"], l, gro, limit, self.endLine)
    return kStr

  ##############################################################################
  # Global Read Addresses: Shift A/B
  ##############################################################################
  def graShift(self, kernel, tP):
    kStr = ""
    for l in range(0, tP["nrt"]):
      for s in range(0, 1 if tP["rc"] else tP["nrtv"]):
        #gro = "globalReadOffset%s%s_%u_%u" \
        #    % (tP["tensorChar"], tP["tileChar"], l, s )

        #limit = "(size%s-GLOBAL_LOAD_VECTOR_WIDTH_%s)" % (tP["tileChar"], tP["tensorChar"] )

        #kStr += "  %s = (%s > %s) ? %s+%u : %s;%s" \
        #    % (gro, gro, limit, limit, s, gro, self.endLine)

        kStr += "  globalReadOffset%s%s_%u_%u" \
            % (tP["tensorChar"], tP["tileChar"], l, s )
        kStr += " = ("
        kStr += "  globalReadOffset%s%s_%u_%u" \
            % (tP["tensorChar"], tP["tileChar"], l, s )
        kStr += " > "
        kStr += "size%s-%s" % (tP["tileChar"], "GLOBAL_LOAD_VECTOR_WIDTH_%s+%u"%(tP["tensorChar"], s) if tP["rtv"] else "1")
        kStr += ") ? "
        kStr += "size%s-%s" % (tP["tileChar"], "GLOBAL_LOAD_VECTOR_WIDTH_%s+%u"%(tP["tensorChar"], s) if tP["rtv"] else "1")
        kStr += " : "
        kStr += "globalReadOffset%s%s_%u_%u" \
            % (tP["tensorChar"], tP["tileChar"], l, s )
        kStr += ";%s" % self.endLine

    return kStr

  ##############################################################################
  # Global Read Addresses: Final Offsets A/B
  ##############################################################################
  def graFinalOffsets(self, kernel, tP):
    kStr = ""
    tc = tP["tensorChar"]
    problemType = kernel["ProblemType"]
    for perp in range(0, tP["nrp"]):
      for sPerp in range(0, tP["nrpv"]):
        for para in range(0, tP["nrc"]):
          for sPara in range(0, 1 if tP["rc"] else tP["nrcv"]):
            # Pass parms to GLOBAL_OFFSET_ macro:
            gro = "globalReadOffset%s_%u_%u_%u_%u" \
                  % (tP["tensorChar"], para, sPara, perp, sPerp)

            kStr += "  %s %s = GLOBAL_OFFSET_%s( " \
                % (self.int64Str, gro, tP["tensorChar"])
            for i in range(0, len(tP["ia"])):
              index = tP["ia"][i]
              if index < kernel["ProblemType"]["NumIndicesC"]:
                if index == tP["tileIdx"]:
                  kStr += "(globalReadOffset%s%s_%u_%u)" \
                      % (tP["tensorChar"], tP["tileChar"], \
                      (para if tP["tlu"] else perp), \
                      (sPara if tP["tlu"] else sPerp) )
                else:
                  if isPackedIndex(kernel, index):
                    # pass vector per-tensor-dim offset (rather than scalar wg)
                    if index in problemType["IndicesBatch"] and not tP["PackBatchDims"]:
                      # pass 0, this is is the non-packed batch dim and must be 0
                      kStr += "0"
                    else:
                      kStr += "(globalReadOffset%s%s_%u_%u)" \
                          % (tc, \
                          self.indexChars[index],
                          (para if tP["tlu"] else perp), \
                          (sPara if tP["tlu"] else sPerp) )
                  else:
                    # just a non-vector group index
                    if kernel["ProblemType"]["StridedBatched"]:
                      kStr += "wg" + self.indexChars[index]
                    else:
                      kStr += "0"
              else: # summation index
                if index == kernel["ProblemType"]["IndexUnroll"]:
                  kStr += "(globalReadOffset%s%s_%u_%u)" \
                      % (tP["tensorChar"], self.unrollChar, \
                      (perp if tP["tlu"] else para), \
                      (sPerp if tP["tlu"] else sPara) )
                else:
                  kStr += "(globalReadOffset%s%s)" \
                      % (tP["tensorChar"], self.indexChars[index])
              if i < len(tP["ia"])-1:
                kStr += ", "
            kStr += " );%s" % self.endLine
            for zp in kernel["ProblemType"]["ZeroPad%s"%tc]:
              # subtract pad - this both helps efficiently detect OOB on the summation start and also
              # corrects the valid offsets for the start pad.
              (freeDim,sumDim) = zp[:2]
              freeDimChar = globalParameters["IndexChars"][freeDim]
              freeDimChar2 = self.indexChars[freeDim]
              sumChar = self.indexChars[sumDim]
              kStr += self.indent + gro + " -= padStart%s%s%s;"%(tc,freeDimChar, sumChar) + self.endLine
              freeOffset = "globalReadOffset%s%s_%u_%u" \
                      % (tc, freeDimChar2, \
                        (para if tP["tlu"] else perp), \
                        (sPara if tP["tlu"] else sPerp) )
              if sumDim == kernel["ProblemType"]["IndexUnroll"]:
                sumOffset = "globalReadOffset%s%s_%u_%u" \
                        % (tc, sumChar,
                        (perp if tP["tlu"] else para), \
                        (sPerp if tP["tlu"] else sPara) )
              else:
                sumOffset = "globalReadOffset%s%s" % (tc, sumChar)
              kStr += self.indent + \
                      "unsigned" + " " +\
                      gro + "_ZP%s%s =  %s*stride%s%s + %s*stride%s%s - padStart%s%s%s;" \
                            % (freeDimChar, sumChar,
                               freeOffset, tc,freeDimChar2,  sumOffset, tc, sumChar,   \
                               tc, freeDimChar, sumChar) + \
                      self.endLine
            if 0 and tP["isA"]:
              kStr += "printf(%sgid0=%%u %s=%%lu%s, %s(0), %s);" \
                       % (self.quote, gro, self.endLineQuote, \
                          self.getGlobalIdStr, gro) + self.endLine
    return kStr

  ##############################################################################
  # Global Read Addresses: Addresses A/B
  ##############################################################################
  def graAddresses(self, kernel, tP, isPap=False):
    kStr = ""

    for perp in range(0, tP["nrp"]):
      for sPerp in range(0, tP["nrpv"]):
        for para in range(0, tP["nrc"]):
          for sPara in range(0, 1 if tP["rc"] else tP["nrcv"]):
            kStr += "  %sDATA_TYPE const *globalRead%s_%u_%u_%u_%u = %s + globalReadOffset%s_%u_%u_%u_%u;%s" \
                % (self.globalPtrStr, tP["tensorChar"], \
                para, sPara, perp, sPerp, \
                tP["tensorChar"], tP["tensorChar"], \
                para, sPara, perp, sPerp, \
                self.endLine)
        #else:
        #    kStr += "  %sVECTOR_TYPE const *globalRead%s_%u_%u = (%sVECTOR_TYPE const *)(%s + globalReadOffset%s_%u_%u);%s" \
        #        % (self.globalPtrStr, tP["tensorChar"], para, perp, self.globalPtrStr, \
        #        tP["tensorChar"], tP["tensorChar"], para, perp, self.endLine)
    return kStr

  ##############################################################################
  # Global Read Addresses: Increments A/B
  ##############################################################################
  def graIncrements(self, kernel, loopIdx, tP):
    kStr = ""
    tc = tP["tensorChar"]
    loopChar = self.indexChars[ \
        kernel["ProblemType"]["IndicesSummation"][loopIdx]]
    isMirrorIdx = kernel["ProblemType"]["IndicesSummation"][loopIdx] in kernel["ProblemType"]["MirrorDims%s"%(tc)]
    declStr = "%s%s globalReadInc%s%s = %s(%s)stride%s%s" \
        % (self.indent, self.int64Str, tc, loopChar, \
        "-" if isMirrorIdx else "", self.int64Str, tc, loopChar)
    if loopIdx==self.unrollIdx:
      kStr += declStr
      if not kernel["PackSummationDims"]:
        # PSD recomputes load address using globalReadIncrementFromBase and includes LOCAL_DEPTHU multiple
        #- don't include it here
        kStr += "*LOCAL_DEPTHU"
      if kernel["GlobalSplitU"] > 1 \
          and kernel["GlobalSplitUSummationAssignmentRoundRobin"]:
        kStr += "*GLOBAL_SPLITU"
    else:
      if kernel["PackSummationDims"]:
        # Skip the subtract of previous iteration since PSD compute load address using globalReadIncrementFromBase
        kStr += declStr
      else:
        # For Source kernel the address moves during the unroll loop
        # but not during the tail loop - so higher-order summations
        # need to only subtract the increments performed in the unroll
        # loop (truncate the iterations that are handled in tail loop).
        tmpChar = self.indexChars[kernel["ProblemType"]["IndicesSummation"][loopIdx+1]]
        isPervMirrorIdx = kernel["ProblemType"]["IndicesSummation"][loopIdx+1] in kernel["ProblemType"]["MirrorDims%s"%(tc)]
        if loopIdx+1 == self.unrollIdx:
          # special case needs to adjust (subtract) address incs made during unroll loop
          if kernel["GlobalSplitU"] > 1:
            numIter = "incNumIter%s_%s" % (self.unrollChar, tc)
            kStr += self.indent + "unsigned int %s = size%s/LOCAL_DEPTHU;" \
                    % (numIter, tmpChar) + self.endLine
            kStr += self.calculateLoopNumIterGsu(kernel, numIter, numIter, hidden=True)
            numIter += "*GLOBAL_SPLITU"
          else:
            numIter = "size%s/LOCAL_DEPTHU" % tmpChar
          kStr += declStr
          kStr += " %s stride%s%s*(" % ("+" if isPervMirrorIdx else "-", tc, tmpChar) + numIter + ")*LOCAL_DEPTHU"
        else:
          # other summation that does not immediately wrap the unroll inc:
          kStr += declStr
          kStr += " %s stride%s%s*(size%s)" % ("+" if isPervMirrorIdx else "-", tc, tmpChar, tmpChar)
    kStr += ";" + self.endLine
    return kStr

  ##############################################################################
  # Local Write Addresses: Tile Assignment A/B
  ##############################################################################
  def lwaTileAssignment(self, kernel, tP):
    kStr = self.comment("local write addresses: tile assignment %s"%tP["tensorChar"])
    kStr += "  unsigned int lw%s%s = (serial%s" \
        % (tP["tensorChar"], tP["tileChar"], ("%" if tP["grcg"] \
        == tP["tlu"] else "/") )
    if tP["grcg"]:
      kStr += (tP["lvc"] if tP["grcv"] else tP["lsc"])
    else:
      kStr += (tP["lsp"] if tP["grcv"] else tP["lvp"])
    kStr += ")";
    if tP["grcv"] == tP["tlu"]:
      kStr += "*GLOBAL_LOAD_VECTOR_WIDTH_%s" % tP["tensorChar"]
    kStr += ";%s" % self.endLine
    return kStr

  ##############################################################################
  # Local Write Addresses: Unroll Assignment A/B
  ##############################################################################
  def lwaUnrollAssignment(self, kernel, tP):
    kStr = self.comment("local write addresses: unroll assignment %s"%tP["tensorChar"])
    kStr += "  unsigned int lw%s%s = (serial%s" \
        % (tP["tensorChar"], self.unrollChar, ("/" if tP["grcg"] \
        == tP["tlu"] else "%") )
    if tP["grcg"]:
      kStr += (tP["lvc"] if tP["grcv"] else tP["lsc"])
    else:
      kStr += (tP["lsp"] if tP["grcv"] else tP["lvp"])
    kStr += ")";
    if tP["grcv"] != tP["tlu"]:
      kStr += "*GLOBAL_LOAD_VECTOR_WIDTH_%s" % tP["tensorChar"]
    kStr += ";%s" % self.endLine
    return kStr

  ##############################################################################
  # Local Write Addresses: First Offset A/B
  ##############################################################################
  def lwaFirstOffset(self, kernel, tP, uDu=0):
    kStr = ""
    kStr += "  unsigned int localWriteFirstOffset%s = lw%s%s + lw%s%s*(MT%s+PAD)%s;%s" \
        % (tP["tensorChar"], tP["tensorChar"], tP["tileChar"], \
        tP["tensorChar"], self.unrollChar, tP["tileChar"], \
        " + LDS_OFFSET_B" if tP["isB"] else "", self.endLine)
    return kStr

  ##############################################################################
  # Local Write Addresses: Final Offsets A/B
  ##############################################################################
  def lwaFinalOffsets(self, kernel, tP):
    kStr = self.comment("local write addresses: final offsets %s" % tP["tensorChar"])
    for perp in range(0, tP["nrp"]):
      for sPerp in range(0, tP["nwpv"]):
        for para in range(0, tP["nrc"]):
          for sPara in range(0, 1): # tP["nwcv"]):
            kStr += "  unsigned int localWriteOffset%s_%u_%u_%u_%u = localWriteFirstOffset%s + (%u + %d*%s)" \
                % (tP["tensorChar"], para, sPara, perp, sPerp, \
                tP["tensorChar"], sPara if tP["tlu"] else sPerp, para, \
                (tP["lsc"] if not tP["tlu"] else tP["lsc"]) )
            if not tP["tlu"]:
              kStr += "*(MT%s+PAD)" % (tP["tileChar"])
            kStr += " + (%u + %d*%s)" % (
                sPerp if tP["tlu"] else sPara, perp, \
                (tP["lsp"] if tP["tlu"] else tP["lsp"]) )
            if tP["tlu"]:
              kStr += "*(MT%s+PAD)" % (tP["tileChar"])
            kStr += ";%s" % self.endLine
    return kStr

  ##############################################################################
  # Local Write Addresses: Declare Addresses A/B
  ##############################################################################
  def lwaDeclareAddresses(self, kernel, tP):
    kStr = self.comment("local write addresses: declare addresses %s" % tP["tensorChar"])
    for perp in range(0, tP["nrp"]):
      for sPerp in range(0, tP["nwpv"]):
        for para in range(0, tP["nrc"]):
          for sPara in range(0, 1): # tP["nwcv"]):
            kStr += "  %sDATA_TYPE *localWrite%s_%u_%u_%u_%u;%s"\
                % (self.sharedPtrStr, tP["tensorChar"], \
                para, sPara, perp, sPerp, self.endLine )
    return kStr

  ##############################################################################
  # Local Read Addresses: Tile Assignment A/B
  ##############################################################################
  def lraTileAssignment(self, kernel, tPA, tPB):
    kStr = ""

    tP0 = tPA if tPB["tile01Idx"] else tPB
    tP1 = tPB if tPB["tile01Idx"] else tPA

    kStr += "  unsigned int lr%s = (serial %% SG%s);%s" \
        % (tP0["tileChar"], self.tileChar0, self.endLine)
    kStr += "  unsigned int lr%s = (serial / SG%s) %% SG%s;%s" \
        % (tP1["tileChar"], self.tileChar0, self.tileChar1, self.endLine)

    return kStr

  ##############################################################################
  # Local Read Addresses: Final Offset A
  ##############################################################################
  def lraFinalOffset(self, kernel, tP):
    kStr = ""
    kStr += "  unsigned int localReadOffset%s = lr%s*VECTOR_WIDTH + sgId*(MT%s+PAD)%s;%s" \
        % ( tP["tensorChar"], tP["tileChar"], tP["tileChar"], \
        " + LDS_OFFSET_B" if tP["isB"] else "", self.endLine)
    return kStr

  ##############################################################################
  # Local Read Addresses for direct LDS : Final Offset A/B
  ##############################################################################
  def directToLdsLraOffset(self, kernel, finalVgpr, tmp1, tmp2, tP):
    return ""

  ##############################################################################
  # Local Read Addresses offset conversion for DTL + NLC > 1
  ##############################################################################
  def lraOffsetConversionForDTLandNLC(self, kernel, tP, offset_val, generateAsm=False, \
                                      finalVgpr=None, tmp1=None, tmp2=None):
    return ""

  ##############################################################################
  # Local Read Addresses: Declare Addresses A/B
  ##############################################################################
  def lraDeclareAddresses(self, kernel, tP):
    kStr = ""
    kStr += "  %sDATA_TYPE *localRead%s;%s" % (self.sharedPtrStr, \
        tP["tensorChar"], self.endLine)
    return kStr

  ##############################################################################
  # Recalculate local write addresses A/B
  ##############################################################################
  def recalcLocalWriteAddresses(self, kernel, tP, uDu):
    return ""

  ##############################################################################
  # Recalculate local read addresses A/B
  ##############################################################################
  def recalcLocalReadAddressesAB(self, kernel):
    return ""

  ##############################################################################
  # openShadowInit
  ##############################################################################
  def openShadowInit(self, kernel):
    return ""

  ##############################################################################
  # closeShadowInit
  ##############################################################################
  def closeShadowInit(self, kernel):
    return ""

  ##############################################################################
  # Initialize C
  ##############################################################################
  def initC(self, kernel):
    kStr = ""

    # init rC, in pf this is called twice
    kStr += self.endLine
    for i in range(0, kernel["ThreadTile0"]*kernel["ThreadTile1"]):
        kStr += "  rC[%u] = SCALAR_ZERO;%s" % (i, self.endLine)

    return kStr

  ##############################################################################
  # Declare Loop Num Iterations
  ##############################################################################
  def declareLoopNumIter(self, kernel):
    kStr = ""
    for loopIdx in kernel["ProblemType"]["IndicesSummation"]:
      loopChar = self.indexChars[loopIdx]
      kStr += "%sint numIter%s;%s" \
          % (self.indent, loopChar, self.endLine)

    return kStr


  ##############################################################################
  # Declare stagger parms used for both A and B
  # Input is the number of loop iterations
  # Defines staggerUIter
  # staggerUIter must be power-of-2 to simplify masking implementation
  ##############################################################################
  def declareStaggerParms(self, kernel):
    kStr = ""
    loopChar = self.indexChars[ \
        kernel["ProblemType"]["IndicesSummation"][self.unrollIdx]]

    # Number of elements in U accessed by the unroll loop:
    # Does not include elements accessed in tail loop
    kStr += "  const unsigned origNumIter = numIter%s;%s" % (loopChar, self.endLine)

    if kernel["StaggerUMapping"] == 0:
      staggerInput = ("wg%s" % self.tileChar0)
    elif kernel["StaggerUMapping"] == 1:
      staggerInput = "wg%s" % self.tileChar1
    elif kernel["StaggerUMapping"] == 2:
      staggerInput = "wg2"
    elif kernel["StaggerUMapping"] == 3:
      staggerInput = "wgSerial"
    elif kernel["StaggerUMapping"] == 4:
      staggerInput = "0xffffffff" # all WG compute same stagger, this is test mode
    else:
      assert(0) # unsupported
    #kStr += "if (serial==0) printf(\"xWG:%u_%u progWG:%u_%u staggerUIterParm=%u\\n\", hc_get_group_id(0), hc_get_group_id(1), wg0I, wg1J, staggerUIterParm);"  + self.endLine
    kStr += "  unsigned staggerUIter = (%s & staggerUIterParm);%s" % (staggerInput, self.endLine)

    bpeAB = int(4*kernel["ProblemType"]["DataType"].numRegisters())
    kStr += "  staggerUIter = (staggerUIter << %u); // shift so each stagger has %u-byte stride%s" \
            % (kernel["_staggerStrideShift"], \
              (1<<kernel["_staggerStrideShift"])*kernel["DepthU"]*bpeAB, self.endLine)
    #kStr += "if (serial==0) printf(\"WG:%u_%u progWG:%u_%u staggerUIter=%u\\n\", hc_get_group_id(0), hc_get_group_id(1), wg0I, wg1J, staggerUIter);"  + self.endLine
    #kStr += "  staggerUIter = 0;\n"

    if self.db["PrintStagger"]:
      kStr += "if (%s(2)==0 && %s(1)==0 && %s(0) == 0)%s" % \
              (self.getGlobalIdStr, self.getGlobalIdStr, self.getGlobalIdStr, self.endLine)
      kStr += "  printf(%sStaggerOffset loop init: numIter=%%u, staggerUIter=%%u, globalReadIncAL=%%lu globalReadIncBL=%%lu %s,\
                        numIter%s, staggerUIter, globalReadIncAL, globalReadIncBL);%s" \
                      % (self.quote, self.endLineQuote, loopChar, self.endLine)
    return kStr

  ##############################################################################
  # Calculate and apply stagger offsets
  #
  # To help with cache and memory parking, offset the start position in the
  # summation dimension so each group starts at a different K
  ##############################################################################
  def calculateStagger(self, kernel, tP):
    kStr = ""
    tc = tP["tensorChar"]
    loopIdx = self.unrollIdx
    loopChar = self.indexChars[kernel["ProblemType"]["IndicesSummation"][loopIdx]]
    for perp in range(0, tP["nrp"]):
      for sPerp in range(0, tP["nrpv"]):
        for para in range(0, tP["nrc"]):
          for sPara in range(0, 1 if tP["rc"] else tP["nrcv"]):
            gr = "globalRead%s_%u_%u_%u_%u" \
                  % (tc,   para, sPara, perp, sPerp)

            ti= "globalReadOffset%s%s_%u_%u" \
                % (tc, tP["tileChar"], \
                (para if tP["tlu"] else perp), \
                (sPara if tP["tlu"] else sPerp) )

            kStr += "  %s += (staggerUIter * globalReadInc%s%s); // apply stagger offset%s" \
                    % (gr, tc, loopChar, self.endLine)

            if self.db["PrintStagger"]:
              kStr += "if (%s(2)==0 && %s(1)==0 && %s(0) <= 16)%s" % \
                      (self.getGlobalIdStr, self.getGlobalIdStr, self.getGlobalIdStr, self.endLine)
              # typecasting to work around hcc printf bugs:
              kStr += "printf(%sStaggerOffset init: gid=%%u.%%u.%%u, ti=0x%%x  %s-%s=0x%%x%s, \
                              %s(2),%s(1),%s(0), %s,  (unsigned)(size_t)(%s-%s));%s" \
                             % (self.quote,\
                                gr, tc,
                                self.endLineQuote,\
                                self.getGlobalIdStr, self.getGlobalIdStr, self.getGlobalIdStr,\
                                ti,  gr, tc, \
                                self.endLine)

    # if prefetching then wrap iteration needs to change since already prefetched
    # some tiles before entering the unroll loop
    kStr += self.endLine
    if tP["isB"]:
      kStr += "  staggerUIter += %u; // add PrefetchGlobalRead%s" \
          % (kernel["PrefetchGlobalRead"], self.endLine)
      # StaggerUIter is now the loop iteration where we should wrap the offset back to 0

    return kStr

  ##############################################################################
  # Remove the stagger offset for the kernel
  # (used in tail loop)
  ##############################################################################
  def removeStagger(self, kernel, tP):
    kStr = ""
    tc = tP["tensorChar"]
    loopIdx = self.unrollIdx
    loopChar = self.indexChars[kernel["ProblemType"]["IndicesSummation"][loopIdx]]
    for perp in range(0, tP["nrp"]):
      for sPerp in range(0, tP["nrpv"]):
        for para in range(0, tP["nrc"]):
          for sPara in range(0, 1 if tP["rc"] else tP["nrcv"]):
            gr = "globalRead%s_%u_%u_%u_%u" \
                  % (tP["tensorChar"], para, sPara, perp, sPerp)

            if self.staggerU:
              kStr += "  %s += ((origNumIter - (staggerUIter - %u)) * globalReadInc%s%s); // remove stagger offset%s" \
                      % (gr, kernel["PrefetchGlobalRead"], tc, loopChar, self.endLine)

              if self.db["PrintStagger"]:
                kStr += "if (%s(2)==0 && %s(1)==0 && %s(0) <= 8)%s" % \
                        (self.getGlobalIdStr, self.getGlobalIdStr, self.getGlobalIdStr, self.endLine)
                kStr += "printf(%sStaggerOffset remove: gid=%%u.%%u.%%u, origNumIter=%%u staggerUIter=%%u %s=%%p %s=%%p %s, \
                                %s(2),%s(1),%s(0), origNumIter, staggerUIter, %s, %s);%s" \
                               % (self.quote, \
                                  tc, gr, \
                                  self.endLineQuote, \
                                  self.getGlobalIdStr, self.getGlobalIdStr, self.getGlobalIdStr,
                                  tc, gr, \
                                  self.endLine)

    return kStr


  ##############################################################################
  # Emit code to compute loop iterations for GSU.
  # If the unroll summation size is not evenly divisible by GSU, then
  # some of the CUs working on same output space may perform different
  # numbers of unroll loop iterations.  Account for that here.
  # This is a separate function since the graInc for multiple summations
  # needs to know the #loop iters as well, so this code allows the
  # code to be replicated in multiple places.
  ##############################################################################
  def calculateLoopNumIterGsu(self, kernel, srcIterVar, dstIterVar, hidden):
    kStr = ""
    if hidden:
      kStr += self.indent + "{" + self.endLine
      indent = self.indent + "  "
    else:
      indent = self.indent
    kStr += "%sunsigned int numIterMyWg = %s / GLOBAL_SPLITU;%s" \
        % (indent, srcIterVar, self.endLine)
    kStr += "%sunsigned int numIterPerWgRemainder = %s %% GLOBAL_SPLITU;%s" \
        % (indent, srcIterVar, self.endLine)
    kStr += "%sif (gsuSumIdx < numIterPerWgRemainder) {%s" \
        % (indent, self.endLine)
    kStr += indent + "  numIterMyWg ++;" + self.endLine
    kStr += "%s}%s" % (indent, self.endLine)
    kStr += "%s%s = numIterMyWg;%s" \
        % (indent, dstIterVar, self.endLine)
    if hidden:
      kStr += self.indent + "}" + self.endLine
    return kStr


  ##############################################################################
  # Calculate Loop Num Iterations
  ##############################################################################
  def calculateLoopNumIter(self, kernel, loopIdx, isPap):
    tailLoop = loopIdx < 0
    if tailLoop:
      loopIdx = self.unrollIdx

    kStr = ""
    problemType = kernel["ProblemType"]
    loopDim  = problemType["IndicesSummation"][loopIdx]
    loopChar = self.indexChars[loopDim]
    if tailLoop:
      kStr += self.endLine + "  /* Compute tail loop num iter */" + self.endLine
      if kernel["PackSummationDims"]:
          totalIters = "(size%s" % self.unrollChar
          for os in range(self.otherSummations):
            otherSumChar = self.indexChars[problemType["IndicesSummation"][os]]
            totalIters += "*size%s" % otherSumChar
          totalIters += ")"
      else:
          totalIters = "size%s" % self.unrollChar
      kStr += "%snumIter%s = (((%s %% LOCAL_DEPTHU) + LOCAL_SPLITU - 1) / LOCAL_SPLITU);%s" \
          % (self.indent, self.unrollChar, totalIters, self.endLine)
      if kernel["GlobalSplitU"] > 1:
        kStr += "%sif (gsuSumIdx != numIterPerWgRemainder) {%s" \
            % (self.indent, self.endLine)
        kStr += "%s  numIter%s = 0;%s" \
            % (self.indent, self.unrollChar, self.endLine)
        kStr += "%s}%s" % (self.indent, self.endLine)
        #kStr += "if (serial==0) printf(\\\"WG%u_%u TK:%u\\\\n\\\", get_group_id(0), get_group_id(1), numIterK);" + self.endLine
    else:
      kStr += self.endLine + "  /* Compute summation loop num iter */" + self.endLine

      # Check alpha == 0
      zeroStr = kernel["ProblemType"]["ComputeDataType"].zeroString(self.language, 1)
      kStr += self.indent + "if(alpha == %s) size%s = 0;"%(zeroStr, loopChar) + "  // Short circuit check alpha=0, skip A*B " + self.endLine

      if loopIdx == self.unrollIdx and kernel["GlobalSplitU"] > 1:
        kStr += self.calculateLoopNumIterGsu(kernel, "(size%s / LOCAL_DEPTHU)"%loopChar, \
                                             "numIter%s"%loopChar, hidden=False)
        #kStr += "if (serial==0) printf(\\\"WG%u_%u UK:%u\\\\n\\\", get_group_id(0), get_group_id(1), numIterK);" + self.endLine

        if self.unrollIncIsDepthU:
            kStr += self.indent + "numIter%s *= LOCAL_DEPTHU;"%loopChar + self.endLine
      else:
        kStr += self.indent + "numIter%s = size%s" \
            % (loopChar, loopChar)
        if not self.unrollIncIsDepthU and loopIdx == self.unrollIdx:
            kStr += " / LOCAL_DEPTHU"
        kStr += ";" + self.endLine

      if self.unrollIncIsDepthU and loopIdx==self.unrollIdx:
        kStr += self.indent + "unsigned int psdIter=0; // packed summation dim iterator" + self.endLine

      zpA = self.zpForSumIdx(loopDim, problemType["ZeroPadA"])
      zpB = self.zpForSumIdx(loopDim, problemType["ZeroPadB"])
      for (zp,tc) in ((zpA,'A'), (zpB,'B')):
        if zp:
          (freeDim,sumDim) = zp[:2]
          freeDimChar = globalParameters["IndexChars"][freeDim]
          freeDimChar2 = self.indexChars[freeDim]
          sumChar = self.indexChars[sumDim]
          kStr += "%sunsigned int elementEdge%s%s = stride%s%s * size%s + stride%s%s*(size%s - 1) - padStart%s%s%s - padEnd%s%s%s;" \
              % (self.indent, tc, loopChar, tc, freeDimChar2, freeDimChar2, tc, loopChar, loopChar, tc, freeDimChar, sumChar, tc, freeDimChar, sumChar) \
              + self.endLine

          if sumChar not in self.definedIter:
            kStr += self.indent + "unsigned int iter%s = 0;" % sumChar + self.endLine
            self.definedIter.add(sumChar)

    return kStr



  ##############################################################################
  # Open Loop
  ##############################################################################
  def openLoop(self, kernel, loopIdx, uDu=0, noLabelGen=False, beginLabelOnly=False):
    problemType = kernel["ProblemType"]
    tailLoop = loopIdx < 0
    if tailLoop:
      loopIdx = self.unrollIdx

    kStr = ""
    loopChar = self.indexChars[ \
        kernel["ProblemType"]["IndicesSummation"][loopIdx]]
    if kernel["LoopDoWhile"] and not tailLoop:
      kStr += "%sdo {%s" % (self.indent, self.endLine)
      self.indent += "  "
      kStr += "%snumIter%s--;%s" % (self.indent, loopChar, self.endLine)
      assert(not self.unrollIncIsDepthU)
    else:
      if self.unrollIncIsDepthU and loopIdx==self.unrollIdx and not tailLoop:
        if kernel["PackSummationDims"]:
          totalIters = "("
          totalIters += "*".join(["numIter%s"%(self.indexChars[os]) for os in problemType["IndicesSummation"]])
          totalIters += ")"
        else:
          totalIters = "numIter%s" % loopChar
        kStr += self.indent \
                + "while (psdIter < %s) {" % (totalIters) \
                + self.endLine
      else:
        kStr += "%swhile (numIter%s-- > %u) {%s" \
            % (self.indent, loopChar, \
            (1 if (kernel["PrefetchGlobalRead"] and loopIdx == self.unrollIdx \
            and not tailLoop) else 0), self.endLine)
      self.indent += "  "
    #if tailLoop:
    #  kStr += "if (serial==0) printf(\\\"WG%u_%u: ti=%u\\\\n\\\", get_group_id(0), get_group_id(1), numIterK);" + self.endLine
    #else:
    #  kStr += "if (serial==0) printf(\\\"WG%u_%u: ui=%u\\\\n\\\", get_group_id(0), get_group_id(1), numIterK);" + self.endLine
    return kStr

  ##############################################################################
  # Close Loop
  ##############################################################################
<<<<<<< HEAD
  def closeLoop(self, kernel, loopIdx, finalLoop, loopCopies, uDu=0, emitEndLabelOnly=False, oddLabel=False):
=======
  def closeLoop(self, kernel, loopIdx, finalLoop, uDu=0, emitEndLabelOnly=False, oddLabel=False):
    tailLoop = loopIdx < 0
>>>>>>> 86670c6b
    kStr = ""
    if emitEndLabelOnly:
      return kStr
    problemType = kernel["ProblemType"]
    loopDim = problemType["IndicesSummation"][loopIdx]
    loopChar = self.indexChars[loopDim]

    for tc in ('A', 'B'):
      # assume A and B don't specify same summation idx
      zp = next((zpi for zpi in problemType["ZeroPad%s"%tc] if zpi[1] == loopDim), None)
      if zp:
        if loopIdx == self.unrollIdx:
          incAmount = "LOCAL_DEPTHU"
          if kernel["GlobalSplitU"] > 1 \
              and kernel["GlobalSplitUSummationAssignmentRoundRobin"]:
            incAmount += "*GLOBAL_SPLITU"
        else:
          incAmount = "1"

    self.indent = self.indent[2:]
    if kernel["LoopDoWhile"] and not tailLoop:
      kStr += "%s} while (numIter%s > %u);%s" \
          % (self.indent, loopChar, \
          (1 if kernel["PrefetchGlobalRead"] else 0), self.endLine )
    else:
      kStr += "%s}%s" % (self.indent, self.endLine)
    #kStr += "if (serial==0) printf(\\\"WG%u_%u: rc0=%.0f\\\\n\\\", get_group_id(0), get_group_id(1), rC[0]);" + self.endLine
    return kStr

  ##############################################################################
  # Close Loop
  ##############################################################################
  def openLoopCopy(self, kernel, lc):
    return ""

  ##############################################################################
  # End Summation
  ##############################################################################
  def endSummation(self,kernel, label = None, isOptNLL = False):
    return ""

  ##############################################################################
  # MAC Iteration
  ##############################################################################
  def macIter(self, kernel, black, iuiCount, useMacro, isTail=False):
    kStr = ""
    for iui in range(0,iuiCount):
        kStr += "%sMAC_%ux%u" % (self.indent, \
            kernel["ThreadTile0"],kernel["ThreadTile1"])
        if black:
          kStr += "_BLK"
        kStr += self.endLine
    return kStr

  ##############################################################################
  # At Least 1 Unroll
  ##############################################################################
  def openSumAtLeastUnroll(self, kernel, prefetch, isOptNLL, isPap):
    kStr = ""
    if kernel["GlobalSplitU"] > 1:
      kStr += "%sif (numIterMyWg >= 1) {%s" \
          % (self.indent, self.endLine)
    else:
      kStr += "%sif (size%s >= LOCAL_DEPTHU) {%s" \
          % (self.indent, self.unrollChar, self.endLine)
    self.indent += "  "
    return kStr

  def closeSumAtLeastUnroll(self, kernel, prefetch, isOptNLL, isPap, isNGLL):
    kStr = ""
    self.indent = self.indent[2:]
    kStr += "%s} // end %s%s" % \
        (self.indent, "PrefetchGlobalRead" if prefetch else "unroll", self.endLine)
    if prefetch:
      kStr += "%selse { // still need to initC even if skipped prefetch%s" % (self.indent, self.endLine)
      kStr += self.initC(kernel)
      kStr += "%s}%s" % (self.indent, self.endLine)

    return kStr


  def globalReadIncCheckStagger(self, iterVar, loopChar, tP, para, sPara, perp, sPerp):
    kStr = ""
    tc = tP["tensorChar"]

    # Check to see if GRA wraps around edge:
    gr = "globalRead%s_%u_%u_%u_%u" \
            % (tP["tensorChar"], para, sPara, perp, sPerp)

    kStr += "%sif ((%s) == staggerUIter) {%s" \
            % (self.indent, iterVar, self.endLine)

    if self.db["PrintStagger"]:
      # note loop counter numIterK/numIterL hard-coded, manually hack if needed
      kStr += "if (%s(2)==0 && %s(1)==0 && %s(0) <= 16)%s" % \
              (self.getGlobalIdStr, self.getGlobalIdStr, self.getGlobalIdStr, self.endLine)
      kStr += "printf(%sStaggerOffset wrap-gro: gid=%%u.%%u.%%u, old GR-%s=0x%%x numIter=%%u staggerUIter=%%u%s,\
                        %s(2),%s(1),%s(0), (unsigned)(size_t)(%s-%s), numIterL, staggerUIter);%s" \
                       % (self.quote, \
                          tc, \
                          self.endLineQuote, \
                          self.getGlobalIdStr, self.getGlobalIdStr, self.getGlobalIdStr, \
                          gr,tc, \
                          self.endLine)

    kStr += "  %s%s -= (origNumIter * globalReadInc%s%s); // wrap staggered offset back to row start%s" \
            % (self.indent, \
               gr,  tc, loopChar,
               self.endLine)
    kStr += "%s}%s" % (self.indent, self.endLine)
    if self.db["PrintStagger"]:
      kStr += "if (%s(2)==0 && %s(1)==0 && %s(0) <= 8)%s" % \
              (self.getGlobalIdStr, self.getGlobalIdStr, self.getGlobalIdStr, self.endLine)
      kStr += "printf(%sStaggerOffset check-gro: gid=%%u.%%u.%%u, GR-%s=0x%%x %s, \
                      %s(2),%s(1),%s(0), (unsigned)(size_t)(%s-%s));%s" \
                     % (self.quote, \
                        tc, \
                        self.endLineQuote, \
                        self.getGlobalIdStr, self.getGlobalIdStr, self.getGlobalIdStr, \
                        gr,tc, \
                        self.endLine)
    return kStr

  ##############################################################################
  # Global Read: Increment either A or B
  # Called from globalReadIncrementAB below
  ##############################################################################
  def globalReadIncrement(self, kernel, loopIdx, tP, prefetchIndex, incs=1):
    kStr = ""
    tc = tP["tensorChar"]
    loopChar = self.indexChars[kernel["ProblemType"]["IndicesSummation"][loopIdx]]
    kStr += self.comment("global read inc %s for sum%c"%(tc,loopChar))
    for perp in range(0, tP["nrp"]):
      for sPerp in range(0, tP["nrpv"]):
        for para in range(0, tP["nrc"]):
          for sPara in range(0, 1 if tP["rc"] else tP["nrcv"]):
            globalRead = "globalRead%s_%u_%u_%u_%u" % (tc, para, sPara, perp, sPerp)
            kStr += "%s%s = (%sDATA_TYPE const *)( ((%sDATA_TYPE const *)%s) + %s*globalReadInc%s%s);%s" \
                % (self.indent, globalRead,
                self.globalPtrStr, self.globalPtrStr,
                globalRead,
                incs, tc, loopChar, \
                self.endLine)

            if self.staggerU and loopIdx==self.unrollIdx:
              kStr += self.globalReadIncCheckStagger("numIter%s"%loopChar, loopChar, tP, para, sPara, perp, sPerp)

          #else:
          #  kStr += "%sglobalRead%s_%u_%u%s += globalReadInc%s%s%s;%s" \
          #      % (self.indent, tP["tensorChar"], para, perp, \
          #      (("_s%u"%s) if (tP["rtc"] \
          #      or tP["ruc"]) else ""), \
          #      tP["tensorChar"], loopChar, "" if (tP["rtc"] \
          #      or tP["ruc"]) else "/VECTOR_WIDTH", \
          #      self.endLine)
    return kStr

  def globalReadIncrementFromBase(self, kernel, tP, sumOffset, loopChar):
    """ Recompute the address, starting from base address pointer + initial offset + summation offset """
    kStr = ""
    tc = tP["tensorChar"]
    kStr += self.comment("global read inc %s from base"%(tc))
    for perp in range(0, tP["nrp"]):
      for sPerp in range(0, tP["nrpv"]):
        for para in range(0, tP["nrc"]):
          for sPara in range(0, 1 if tP["rc"] else tP["nrcv"]):
            globalRead = "globalRead%s_%u_%u_%u_%u" % (tc, para, sPara, perp, sPerp)
            kStr += self.indent + \
                "%s = %s + globalReadOffset%s_%u_%u_%u_%u + %s;" % (
                  globalRead,
                  tc,
                  tc, para, sPara, perp, sPerp,
                  sumOffset
                ) + self.endLine
            if self.staggerU:
              kStr += self.globalReadIncCheckStagger("iter%s"%loopChar, loopChar, tP, para, sPara, perp, sPerp)

    return kStr


  ##############################################################################
  # Global Read: Increment A and B
  # Called from KernelWriter
  # If PackSummationDims=1, this increments all counters for A and B
  ##############################################################################
  def globalReadIncrementAB(self, kernel, loopIdx, prefetchIndex, incs=1):
    imod = Code.Module("globalReadIncrementAB%s")

    problemType = kernel["ProblemType"]
    unrollChar = self.indexChars[problemType["IndicesSummation"][self.unrollIdx]]

    headerCode = ""
    if self.unrollIncIsDepthU and loopIdx==self.unrollIdx:
      headerCode += self.endLine
      headerCode += self.indent + "psdIter += LOCAL_DEPTHU;" + self.endLine

    if loopIdx==self.unrollIdx and kernel["PackSummationDims"] and self.actualSummationLoops==1:
      kStr = headerCode
      if prefetchIndex>0:
        psdPackedBits = "(LOCAL_DEPTHU)"
      else:
        psdPackedBits = "(psdIter)"
      for os in reversed(range(problemType["NumIndicesSummation"])):
        # Only get here if we are packing summation dims
        sumDim  = problemType["IndicesSummation"][os]
        sumChar = self.indexChars[sumDim]
        firstIter = (os==problemType["NumIndicesSummation"]-1)
        lastIter  = (os==0)

        kStr += self.endLine
        iterType = "" if sumChar in self.definedIter else "unsigned int "
        if not lastIter:
          c = "//" if self.psdUuseMagic else "" # show non-magic code commented out
          kStr += self.indent + c + iterType + "iter%s = %s %% numIter%s;" % \
              (sumChar, psdPackedBits, sumChar) + self.endLine

          kStr += self.indent + c
          if firstIter:
            kStr += "unsigned int "
          kStr += "psdPackedBits = %s / numIter%s;" % (psdPackedBits, sumChar) + self.endLine

          if self.psdUuseMagic:
            assert kernel["MagicDivAlg"] == 2  # older alg not supported
            kStr += self.indent
            if firstIter:
              kStr += "unsigned int "
            if os == self.unrollIdx and kernel["GlobalSplitU"]>1:
              magicStruct = "((gsuSumIdx < numIterPerWgRemainder) ? magicStruct%s_GsuRemainder : magicStruct%s)"\
                  % (sumChar, sumChar)
            else:
              magicStruct = "magicStruct%s" % sumChar
            kStr += "tmpBits = MAGIC_DIV2(%s, %s);" % (psdPackedBits, magicStruct) + self.endLine
            kStr += self.indent + iterType + "iter%s = %s - tmpBits*numIter%s;" % \
                (sumChar, psdPackedBits, sumChar) + self.endLine

            kStr += self.indent
            if firstIter:
              kStr += "unsigned int "
            kStr += "psdPackedBits = tmpBits;" + self.endLine

          # set up bits for next iteration:
          psdPackedBits = "psdPackedBits"
        else:
          # last iteration:
          kStr += self.indent + iterType + "iter%s = %s;" % (sumChar, psdPackedBits) + self.endLine

        # update psdOffset:
        for (tc) in ('A','B'):
          kStr += self.indent
          if firstIter:
            kStr += self.int64Str + " psdOffset%s = " % tc
          else:
            kStr += "psdOffset%s += " % tc
          kStr += "iter%s*globalReadInc%s%s;" % (sumChar, tc, sumChar)
          kStr += self.endLine

      # Add the psdOffsets for A and B:
      for (tc,tP) in (('A',self.tPA),('B',self.tPB)):
        # makeSchedule is linked to the modules names - update both together
        incCode = Code.Module("globalReadIncrement%s"%tc)
        kStr += self.indent + self.globalReadIncrementFromBase(kernel, tP, "psdOffset%s"%tc, unrollChar)
        incCode.addText(kStr)
        kStr = ""
        imod.addCode(incCode)
    else:
      # Non pack-summation-dims code path:
      incA = Code.Module("globalReadIncrementA")
      incA.addText(headerCode)
      incA.addText(self.globalReadIncrement(kernel, loopIdx, self.tPA, prefetchIndex, incs))
      imod.addCode(incA)

      incB = Code.Module("globalReadIncrementB")
      incB.addText(self.globalReadIncrement(kernel, loopIdx, self.tPB, prefetchIndex, incs))
      imod.addCode(incB)

    return imod

  ##############################################################################
  # DirectToLds M0 update: Do It A/B
  ##############################################################################
  def directToLdsM0Update(self, kernel, mode, tP, usePlaceHolder=False):
    tc = tP["tensorChar"]
    imod = Code.Module("directToLdsM0Update%s_%u"%(tc,mode))
    return imod


  ##############################################################################
  # Global Read: Do It A/B
  ##############################################################################
  def globalReadDo(self, kernel, mode, tP, vregSetIdx=0):
    kStr = ""
    tc = tP["tensorChar"]

    guardK = (mode==2)
    kStr += self.comment("global read %s")%tc

    #for perp in range(0, tP["nrp"]):
    #  for para in range(0, tP["nrc"]):
    #    for s in range(0, numUnrollVectorComponents):
    for perp in range(0, tP["nrp"]):
      for sPerp in range(0, tP["nrpv"]):
        for para in range(0, tP["nrc"]):
          for sPara in range(0, tP["nrcv"]):
            dest ="%s_%u_%u_%u_%u" \
                % (tP["tensorChar"].lower(), \
                para, sPara, perp, sPerp )
            kStr += "%s%s = " % (self.indent, dest)
            isMirrorIdx = kernel["ProblemType"]["IndicesSummation"][self.unrollIdx] in kernel["ProblemType"]["MirrorDims%s"% tc]
            # guard around K
            guarded = 0
            if guardK:
              guarded = 1
              guardMirror = ""
              if isMirrorIdx:
                guardMirror += "- (size%s / LOCAL_DEPTHU)*LOCAL_DEPTHU" % (self.unrollChar)
              kStr += "( globalReadOffset%s%s_%u_%u %s %s %u >= (size%s %% LOCAL_DEPTHU%s)%s )" \
                  % (tP["tensorChar"], self.unrollChar, \
                  (perp if tP["tlu"] else para), (sPerp if tP["tlu"] else 0), \
                  guardMirror, "-" if isMirrorIdx and tc == 'B' else "+", \
                  (0 if tP["tlu"] else sPara), self.unrollChar, \
                  (" + LOCAL_DEPTHU*gsuSumIdx" if kernel["GlobalSplitU"]>1 \
                  else ""), (" || !numIter%s"%self.unrollChar) \
                  if kernel["GlobalSplitU"] > 1 else "")

            # guard around pad
            for zp in kernel["ProblemType"]["ZeroPad%s"%tc]:
              if guarded:
                kStr += " || "
              guarded = 1
              (freeDim, sumDim) = zp[:2]
              freeDimChar = globalParameters["IndexChars"][freeDim]
              sumChar = self.indexChars[sumDim]
              assert self.unrollIncIsDepthU
              if kernel["PackSummationDims"]:
                iterVar = "iter"+sumChar
              elif sumDim == kernel["ProblemType"]["IndicesSummation"][self.unrollIdx]:
                iterVar = "psdIter"
              else:
                raise RuntimeError("ZP not supported with multiple summations and PSD==0")
              if sumDim in kernel["ProblemType"]["MirrorDims%s"%(tc)]:
                iterVar = "-" + iterVar

              globalReadOffsetZp = "globalReadOffset%s_%u_%u_%u_%u_ZP%s%s" \
                  % (tc, para, 0 if tP["rc"] else sPara, perp, sPerp, \
                     freeDimChar, sumChar);
              kStr += " ( (%s * stride%s%s + %s) >= elementEdge%s%s )" \
                      % (iterVar, tc, sumChar, globalReadOffsetZp, tc, sumChar)

            # guard around edge
            if kernel["EdgeType"] == "Branch":
              if guarded:
                kStr += " || "
              guarded = 1
              kStr += "( !inBounds%s_%u )" % ( \
                  (tP["tensorChar"], para if tP["tlu"] else perp) )
            if guarded:
              kStr += " ? SCALAR_OOB_DATA : "
            kStr += "*(globalRead%s_%u_%u_%u_%u %s %u);%s" \
                % (tP["tensorChar"], para, 0 if tP["rc"] else sPara, perp, sPerp, "-" if isMirrorIdx and tc == 'B' else "+", sPara if tP["rc"] else 0, \
                self.endLine)

            #if self.db["PrintStagger"] and tP["isA"]:
            if 0 and self.db["PrintStagger"]:
              kStr += "if (%s(2)==0 && %s(1)==0 && %s(0) <= 16)%s" % \
                      (self.getGlobalIdStr, self.getGlobalIdStr, self.getGlobalIdStr, self.endLine)
              kStr += "  printf(%sglobalRead: gid=%%u.%%u.%%u, %s loaded:%%.0f%s, \
                                %s(2),%s(1),%s(0), %s );%s" \
                             % (self.quote,\
                                tc,
                                self.endLineQuote, \
                                self.getGlobalIdStr, self.getGlobalIdStr, self.getGlobalIdStr,\
                                dest, \
                                self.endLine)
    return kStr

  ##############################################################################
  # Local Write: Swap Offsets A/B
  ##############################################################################
  def localWriteSwapOffsets(self, kernel, internalPointerSwap, tP):
    kStr = ""
    for perp in range(0, tP["nrp"]):
      for sPerp in range(0, tP["nwpv"]):
        for para in range(0, tP["nrc"]):
          for sPara in range(0, 1): # tP["nwcv"]):
            kStr += "%slocalWriteOffset%s_%u_%u_%u_%u = (localWriteOffset%s_%u_%u_%u_%u + LDS_OFFSET_BLK)%%(LDS_OFFSET_BLK*2);%s" \
                % (self.indent, tP["tensorChar"], \
                para, sPara, perp, sPerp, tP["tensorChar"], \
                para, sPara, perp, sPerp, self.endLine )
    return kStr

  ##############################################################################
  # Local Write: Reset Offsets A/B
  ##############################################################################
  def localWriteResetOffsets(self, kernel, internalPointerSwap, tP):
    kStr = ""
    for perp in range(0, tP["nrp"]):
      for sPerp in range(0, tP["nwpv"]):
        for para in range(0, tP["nrc"]):
          for sPara in range(0, 1): # tP["nwcv"]):
            kStr += "%slocalWriteOffset%s_%u_%u_%u_%u %%= LDS_OFFSET_BLK;%s" \
                % (self.indent, tP["tensorChar"], \
                para, sPara, perp, sPerp, self.endLine )
    return kStr

  ##############################################################################
  # Local Write: Init Pointers A/B
  ##############################################################################
  def localWriteInitPointers(self, kernel, tP):
    kStr = self.comment("local write init pointers %s" % tP["tensorChar"])
    for perp in range(0, tP["nrp"]):
      for sPerp in range(0, tP["nwpv"]):
        for para in range(0, tP["nrc"]):
          for sPara in range(0, 1): # tP["nwcv"]):
            kStr += "%slocalWrite%s_%u_%u_%u_%u = (%sDATA_TYPE *)(localMemory + localWriteOffset%s_%u_%u_%u_%u);%s"\
                % (self.indent, tP["tensorChar"], \
                para, sPara, perp, sPerp, self.sharedPtrStr, tP["tensorChar"], \
                para, sPara, perp, sPerp, self.endLine)
    return kStr

  ##############################################################################
  # Local Write in Prefetch Pass (PreLoop): Do It A/B
  ##############################################################################
  def preLoopLocalWriteDo(self, kernel, tPA, tPB):
    kStr = ""
    LWCodeA = self.localWriteDo(kernel, tPA)
    LWCodeB = self.localWriteDo(kernel, tPB)
    kStr += self.comment("local write a")
    kStr += LWCodeA
    kStr += self.comment("local write b")
    kStr += LWCodeB
    return kStr

  ##############################################################################
  # Replace the determined vmcnt in PreLoop LocalWrite
  ##############################################################################
  def replacePreLoopLWVmcnt(self, kernel):
    return ""

  ##############################################################################
  # Local Write: Do It A/B
  ##############################################################################
  def localWriteDo(self, kernel, tP, uDu=0):
    kStr = ""
    if self.language == "HIP":
      kStr += "#pragma clang diagnostic push" + self.endLine
      kStr += "#pragma clang diagnostic ignored \"-Wconditional-uninitialized\"" + self.endLine
    for perp in range(0, tP["nrp"]):
      for sPerp in range(0, tP["nwpv"]):
        for para in range(0, tP["nrc"]):
          for sPara in range(0, tP["nwcv"]):
            kStr += "%s*(localWrite%s_%u_%u_%u_%u + %u) = %s_%u_%u_%u_%u;%s" \
                % (self.indent, tP["tensorChar"], \
                para, 0, perp, sPerp, sPara, \
                tP["tensorChar"].lower(), \
                para, \
                sPara if tP["tlu"] else sPerp, \
                perp, \
                sPerp if tP["tlu"] else sPara, \
                self.endLine)
    if self.language == "HIP":
      kStr += "#pragma clang diagnostic pop" + self.endLine
    if False and tP["isB"]:
      kStr += "%s%s" % (self.syncStr, self.endLine)
      kStr += "    /* print Local state */" + self.endLine
      kStr += "    for (unsigned int i = serial; i < LDS_NUM_ELEMENTS; i+=NUM_THREADS) {%s" % self.endLine
      kStr += "      printf(\\\"lds[%%06u] = %%.0f\\\\n\\\", i, localMemory[i]);%s" % self.endLine
      kStr += "    }" + self.endLine
    return kStr

  ##############################################################################
  # Local Read: Swap Offsets A/B
  ##############################################################################
  def localReadSwapOffsets(self, kernel, internalPointerSwap, tP):
    kStr = ""
    kStr += "%slocalReadOffset%s = (localReadOffset%s + LDS_OFFSET_BLK)%%(LDS_OFFSET_BLK*2);%s" \
        % (self.indent, tP["tensorChar"], tP["tensorChar"], self.endLine)
    return kStr

  ##############################################################################
  # Local Read: Reset Offsets A/B
  ##############################################################################
  def localReadResetOffsets(self, kernel, tP):
    kStr = ""
    kStr += "%slocalReadOffset%s %%= LDS_OFFSET_BLK;%s" \
        % (self.indent, tP["tensorChar"], self.endLine)
    return kStr

  ##############################################################################
  # Local Read: Init Pointers A/B
  ##############################################################################
  def localReadInitPointers(self, kernel, tP):
    kStr = ""
    kStr += "%slocalRead%s = (%sDATA_TYPE *)(localMemory + localReadOffset%s);%s" \
        % (self.indent, tP["tensorChar"], self.sharedPtrStr, \
        tP["tensorChar"], self.endLine)
    return kStr

  ##############################################################################
  # Local Read: Increment A/B
  ##############################################################################
  def localReadInc(self, kernel, iui, tP):
    kStr = ""
    kStr += "%slocalRead%s += LOCAL_SPLITU*(MT%s+PAD);%s" \
        % (self.indent, tP["tensorChar"], tP["tileChar"], self.endLine)
    return kStr

  ##############################################################################
  # Local Read: Do It A/B
  ##############################################################################
  def localReadDo(self, kernel, black, iui, epsi, tP):
    tc   = tP["tensorChar"]
    imod = Code.Module("LocalReadDo%s_I%s"%(tc,iui))
    pack = Code.Module("pack%s_I%s"%(tc,iui))

    for r in range(0, kernel[tP["tt"]]//kernel["VectorWidth"]):
      for s in range(0, kernel["VectorWidth"]):
        imod.addCode("%sr%s[%u*VECTOR_WIDTH+%u%s] = localRead%s[%u*SG%s*VECTOR_WIDTH + %u]; %s" \
            % (self.indent, tP["tensorChar"], r, s, \
            (("+TT%s"%tP["tileChar"]) if black else ""), \
            tP["tensorChar"], r, tP["tileChar"], s, self.endLine))

    return imod, pack

  ##############################################################################
  # Shift Vector Components d0,1
  ##############################################################################
  def shiftVectorComponents(self, kernel, tP):
    kStr = ""
    kStr += "  unsigned int wgMT%s = size%s - wg%s*MT%s;%s" \
        % (tP["tileChar"], tP["tileChar"], tP["tileChar"], \
        tP["tileChar"], self.endLine)
    kStr += "  if (wgMT%s > MT%s) wgMT%s = MT%s;%s" \
        %(tP["tileChar"], tP["tileChar"], tP["tileChar"], \
        tP["tileChar"], self.endLine)
    kStr += "  unsigned int r%s = wgMT%s %% GLOBAL_LOAD_VECTOR_WIDTH_%s;%s" \
        % (tP["tileChar"], tP["tileChar"], tP["tensorChar"], self.endLine)
    kStr += "  if (r%s > 0 && ((wgMT%s/VECTOR_WIDTH) %% SG%s) == (serial %s SG%s)%s ) {%s" \
        % (tP["tileChar"], tP["tileChar"], tP["tileChar"], "%" if tP["isA"] else "/", \
        self.tileChar0, (" %% SG%s"%self.tileChar1) if tP["isB"] else "", self.endLine)

    # old
    #kStr += "    unsigned int s%s = (wgMT%s/VECTOR_WIDTH)/SG%s;%s" \
    #    % (tP["tileChar"], tP["tileChar"], tP["tileChar"], self.endLine)
    # new
    # (wgMT/(SG0*VW))*(VW/glvw) + (wgMT%VW) / glvw
    kStr += "    unsigned int s%s = (wgMT%s%%VECTOR_WIDTH)/GLOBAL_LOAD_VECTOR_WIDTH_%s + (wgMT%s/(SG%s*VECTOR_WIDTH))*(VECTOR_WIDTH/GLOBAL_LOAD_VECTOR_WIDTH_%s);%s" \
        % (tP["tileChar"], tP["tileChar"], tP["tensorChar"], \
        tP["tileChar"], tP["tileChar"], tP["tensorChar"], self.endLine)

    for r in range(1, tP["glvw"]):
      kStr += "    if (r%s == %u) {%s" % (tP["tileChar"], r, self.endLine)
      numVectors = kernel["ThreadTile%s"%(tP["tile01Idx"])]//tP["glvw"]
      for vIdx in range(0, numVectors):
        if vIdx == 0:
          kStr += "      "
        else:
          kStr += " else "
        if vIdx < numVectors-1:
          kStr += "if (s%s == %u) " % (tP["tileChar"], vIdx)
        kStr += "{%s" % self.endLine
        for tt in range(0, kernel["ThreadTile%u"%(((tP["tile01Idx"])+1)%2)]):
          for s in range(0, r):
            if tP["isA"]:
              kStr += "        rC[%u + %u*GLOBAL_LOAD_VECTOR_WIDTH_A + %u*TT%s] = rC[%u + %u*GLOBAL_LOAD_VECTOR_WIDTH_A + %u*TT%s];%s" \
                % (s, vIdx, tt, self.tileChar0, \
                s+tP["glvw"]-r, vIdx, tt, self.tileChar0, \
                self.endLine)
            else:
              kStr += "        rC[%u + %u*TT%s*GLOBAL_LOAD_VECTOR_WIDTH_B + %u*TT%s] = rC[%u + %u*TT%s*GLOBAL_LOAD_VECTOR_WIDTH_B + %u*TT%s];%s" \
                % (tt, vIdx, self.tileChar0, s, self.tileChar0, \
                tt, vIdx, self.tileChar0, \
                s+tP["glvw"]-r, self.tileChar0, self.endLine)
        #kStr += "printf(\\\"sv %u %u\\\");%s" % (r, vIdx, self.endLine)
        kStr += "      }"
        if vIdx == numVectors-1:
          kStr += self.endLine
      kStr += "    }%s" % self.endLine
    kStr += "  }%s" % self.endLine
    return kStr


  ##############################################################################
  # Shift Vectors Components d1
  ##############################################################################
  def shiftVectorComponents1(self, kernel, tP):
    kStr = ""
    kStr += "  unsigned int wgMT%s = size%s - %s*MT%s;%s" \
        % (self.tileChar1, self.tileChar1, "wg%s"%self.tileChar1, \
        self.tileChar1, self.endLine)
    kStr += "  if (wgMT%s > MT%s) wgMT%s = MT%s;%s" \
        %(self.tileChar1, self.tileChar1, self.tileChar1, \
        self.tileChar1, self.endLine)
    kStr += "  unsigned int r%s = wgMT%s %% VECTOR_WIDTH;%s" \
        % (self.tileChar1, self.tileChar1, self.endLine)
    kStr += "  if (r%s > 0 && ((wgMT%s/VECTOR_WIDTH) %% SG%s) == ((serial / SG%s) %% SG%s) ) {%s" \
        % (self.tileChar1, self.tileChar1, self.tileChar1, \
        self.tileChar0, self.tileChar1, \
        self.endLine)
    kStr += "    unsigned int s%s = (wgMT%s/VECTOR_WIDTH)/SG%s;%s" \
        % (self.tileChar1, self.tileChar1, self.tileChar1, self.endLine)
    for r1 in range(1, tP["glvw"]):
      kStr += "    if (r%s == %u) {%s" % (self.tileChar1, r1, self.endLine)
      numVectors = kernel["ThreadTile1"]/tP["glvw"]
      for vIdx in range(0, numVectors):
        if vIdx == 0:
          kStr += "      "
        else:
          kStr += " else "
        if vIdx < numVectors - 1:
          kStr += "if (s%s == %u) " % (self.tileChar1, vIdx)
        kStr += "{%s" % self.endLine

        for s in range(0, r1):
          for tt0 in range(0, kernel["ThreadTile0"]):
            kStr += "        rC[%u+%u*TT%s*VECTOR_WIDTH + %u*TT%s] = rC[%u+%u*TT%s*VECTOR_WIDTH + %u*TT%s];%s" \
                % (tt0, vIdx, self.tileChar0, s, self.tileChar0, \
                tt0, vIdx, self.tileChar0, \
                s+tP["glvw"]-r1, self.tileChar0, self.endLine)

        kStr += "      }"
        if vIdx == numVectors - 1:
          kStr += self.endLine

      kStr += "    }%s" % self.endLine
    kStr += "  }%s" % self.endLine
    return kStr

  ##############################################################################
  # Complex Declare Tmp Registers
  ##############################################################################
  def complexDeclareTmpRegisters(self, kernel):
    kStr = ""
    if kernel["ProblemType"]["DataType"].value == DataType.complexSingle:
      kStr += "  float type_mac_tmp;" + self.endLine
    if kernel["ProblemType"]["DataType"].value == DataType.complexDouble:
      kStr += "  double type_mac_tmp;" + self.endLine
    return kStr

  ##############################################################################
  # LocalSplitU: Local Write
  ##############################################################################
  def localSplitULocalWrite(self, kernel):
    kStr = ""
    kStr += "  %sDATA_TYPE *localLocalSplitU = (%sDATA_TYPE *)(localMemory);%s" \
      % (self.sharedPtrStr, self.sharedPtrStr, self.endLine)
    for j in range(0, kernel["ThreadTile1"] // kernel["VectorWidth"]):
      for i in range(0, kernel["ThreadTile0"] // kernel["VectorWidth"]):
        for s in range(0, kernel["VectorWidth"]):
          for vc in range(0, kernel["VectorWidth"]):
            kStr += "%slocalLocalSplitU[%u + (lr%s + %u*SG%s + (MT%s/VECTOR_WIDTH)*(lr%s*VECTOR_WIDTH + %u + SG%s*VECTOR_WIDTH*%u) + (MT%s*MT%s/VECTOR_WIDTH)*sgId)*VECTOR_WIDTH] = rC[%u + (%u+%u*(TT%s/VECTOR_WIDTH)+%u*TT%s)*VECTOR_WIDTH];%s" \
              % (self.indent, vc, self.tileChar0, i, self.tileChar0, \
                self.tileChar0, self.tileChar1, \
                s, self.tileChar1, j, self.tileChar0, self.tileChar1, vc, i, s, \
                self.tileChar0, j, self.tileChar0, self.endLine)
    kStr += self.syncThreads(kernel);
    """

    kStr += "    /* print Local state */" + self.endLine
    kStr += "    for (unsigned int i = serial; i < MT0I*MT1J*LOCAL_SPLITU; i+=NUM_THREADS) {%s" % self.endLine
    kStr += "      printf(\\\"localLocalSplitU[%%06u] = %%10.0f, %%10.0f\\\\n\\\", i, localLocalSplitU[i], localLocalSplitU[i]);%s" \
        % self.endLine
    kStr += "    }" + self.endLine
    """
    return kStr

  ##############################################################################
  # LocalSplitU: Local Read
  ##############################################################################
  def localSplitULocalRead(self, kernel):
    kStr = ""
    for i in range(0, kernel["NumGlobalWriteVectorsPerThread"]):
      for s in range(0, kernel["VectorWidth"]):
        kStr += "  rC[%u + %3u*GLOBAL_WRITE_VECTOR_WIDTH] = localLocalSplitU[%u + (serial+%u*NUM_THREADS)*GLOBAL_WRITE_VECTOR_WIDTH];%s" \
            % (s, i, s, i, self.endLine)
    kStr += self.endLine
    return kStr

  ##############################################################################
  # LocalSplitU: Reduction
  ##############################################################################
  def localSplitUReduction(self, kernel):
    kStr = ""
    for r in range(1, kernel["LocalSplitU"]):
      for i in range(0, kernel["NumGlobalWriteVectorsPerThread"]):
        for s in range(0, kernel["GlobalWriteVectorWidth"]):
          kStr += "  rC[%u + %3u*GLOBAL_WRITE_VECTOR_WIDTH] += localLocalSplitU[(%u + serial*GLOBAL_WRITE_VECTOR_WIDTH+%u*NUM_THREADS*GLOBAL_WRITE_VECTOR_WIDTH + %u*MT%s*MT%s)];%s" \
              % (s, i, s, i, r, self.tileChar0, self.tileChar1, self.endLine)
      kStr += self.endLine
    return kStr



  ##############################################################################
  # extractGlobalCDims: Extract the packed dims from mask(s)
  #
  # tensorIdx:
  ##############################################################################
  def extractGlobalCDims(self, kernel, base, tensorIdx):
    kStr = ""
    lastIndex = None
    if tensorIdx == 0:
      flattenedGlobalC = "flattenedGlobalC0"
    elif tensorIdx == 1:
      flattenedGlobalC = "flattenedGlobalC1"

    first = 1
    for idx in kernel["PackedC%sIndicesX"%tensorIdx]:
      kStr += "  globalC%s = " % (self.indexChars[idx])

      if first:
        # first print just copies flattenedGlobalC1 - no div / mod
        first = 0
        kStr += "  %s" % (flattenedGlobalC)
        if base:
          kStr += " + %s" % base
        kStr += ";" + self.endLine
      else:
        # later iterations extract dimension from previous using mod,
        # then div to remove the extracted bits for next iteration
        #kStr += "printf(\"pre: serial:%%u wg0:%%u wg1:%%u globalC0I:%%u globalC1J:%%u\\n\", serial, wg0I, wg1J, globalC0I, globalC1J);%s" % (self.endLine)
        if kernel["MagicDivAlg"]:
          c = globalParameters["IndexChars"][lastIndex]
          if kernel["MagicDivAlg"]==1:
            kStr += "MAGIC_DIV1(globalC%s, magicNumberSize%s, magicShiftSize%s);%s" \
                    % (self.indexChars[lastIndex], c, c, self.endLine)
          elif kernel["MagicDivAlg"]==2:
            kStr += "MAGIC_DIV2(globalC%s, magicStruct%s);%s" \
                    % (self.indexChars[lastIndex], c, self.endLine)
          kStr += "  globalC%s -= (globalC%s*size%s);%s" \
                  % (self.indexChars[lastIndex], self.indexChars[idx], \
                     self.indexChars[lastIndex], self.endLine)
        else:
          kStr += "(globalC%s) / size%s;%s" % (self.indexChars[lastIndex], self.indexChars[lastIndex], self.endLine)
          kStr += "  globalC%s %%= size%s;%s" % (self.indexChars[lastIndex], self.indexChars[lastIndex], self.endLine)

      lastIndex = idx
      #kStr += "printf(\"post: serial:%%u wg0:%%u wg1:%%u globalC0I:%%u globalCK=%%u\\n\", serial, wg0I, wg1J, globalC0I, globalCK);%s" % (self.endLine)

    return kStr

  ##############################################################################
  # globalWriteWorkGroupInitBeforePersistentLoop:
  ##############################################################################
  def globalWriteWorkGroupInitBeforePersistentLoop(self, kernel):
    return ""

  ##############################################################################
  # globalWriteWorkGroupInit:
  ##############################################################################
  def globalWriteWorkGroupInit(self, kernel):
    return ""

  ##############################################################################
  # LocalSplitU: Global Write Indices
  ##############################################################################
  def localSplitUGlobalWriteIndices(self, kernel):
    kStr = ""

    # Add Index0
    index0 = kernel["ProblemType"]["Index0"]
    kStr += "  unsigned int localC%s = (serial %% (MT%s/GLOBAL_WRITE_VECTOR_WIDTH))*GLOBAL_WRITE_VECTOR_WIDTH;%s" \
        % (self.tileChar0, self.tileChar0, self.endLine)
    kStr += "  unsigned int globalC%s = (wg%s)" % (self.indexChars[index0], self.indexChars[index0])
    kStr += "*MT%s + localC%s;%s" % (self.tileChar0, self.tileChar0, self.endLine)
    # Save original flattened C0 before extracting batch components:
    kStr += "  unsigned int flattenedGlobalC0 = globalC%s;%s" \
        % (self.indexChars[index0], self.endLine)

    # Add Index1
    index1 = kernel["ProblemType"]["Index1"]
    kStr += "  unsigned int localC%s = serial / (MT%s/GLOBAL_WRITE_VECTOR_WIDTH);%s" \
        % (self.tileChar1, self.tileChar0, self.endLine)
    kStr += "  unsigned int globalC%s = (wg%s)" % (self.indexChars[index1], self.indexChars[index1])
    kStr += "*MT%s + localC%s;%s" % (self.tileChar1, self.tileChar1, self.endLine)
    kStr += "  unsigned int flattenedGlobalC1 = globalC%s;%s" \
        % (self.indexChars[index1], self.endLine)

    for i in range(0, kernel["ProblemType"]["NumIndicesC"]):
      if i != index0 and i != index1:
        kStr += "  unsigned int globalC%s = " \
            % (self.indexChars[i])
        if isPackedIndex(kernel,i):
          kStr += "0; // define, will be set below%s" % (self.endLine)
        elif kernel["ProblemType"]["StridedBatched"] or kernel["_GlobalAccumulation"]:
          kStr += "(wg%s);%s" % (self.indexChars[i], self.endLine)
        else:
          kStr += "0;%s" % (self.endLine)

    if kernel["_GlobalAccumulation"] == 'MultipleBuffer':
      indexChar = self.indexChars[0]
      kStr += "  %s strideW = 1 + (size%s - 1) " % (self.uint64Str, indexChar)
      for i in range(1, kernel["ProblemType"]["NumIndicesC"]):
        strideStr = "1"
        for j in range(0, i):
          strideStr += " * size%s" % (self.indexChars[j])
        indexChar = self.indexChars[i]
        kStr += " + (size%s - 1) * %s" % (indexChar, strideStr)
      kStr += ";" + self.endLine

    return kStr

  ##############################################################################
  # LocalSplitU: Global Write
  ##############################################################################
  def localSplitUGlobalWrite(self, kernel):
    kStr = ""
    packGranularity = kernel["PackGranularity"]
    addTensorDimCheck0 = addTensorDimCheck1 = 0
    for b in range(0, kernel["NumGlobalWriteVectorsPerThread"]):
      loadOffset1 = " %u*CPSV" %b
      if packGranularity==2:
        addTensorDimCheck1 = 1
        base1 = loadOffset1
        loadOffset1 = "0"
      for s in range(0, kernel["GlobalWriteVectorWidth"]):
        loadOffset0 = "%u" % (s)
        if packGranularity==2:
          addTensorDimCheck0 = 1
          base0 = loadOffset0
          loadOffset0 = "0"
        if kernel["EdgeType"] != "None":
          if addTensorDimCheck0 or addTensorDimCheck1:
            kStr += self.endLine
          if addTensorDimCheck0:
            kStr += "  /* new 0 offset - inc and extract tensor dims */%s" % (self.endLine)
            kStr += self.extractGlobalCDims(kernel, base0, 0)
            addTensorDimCheck0 = 0
          if addTensorDimCheck1:
            kStr += "  /* new 1 offset - inc and extract tensor dims */%s" % (self.endLine)
            kStr += self.extractGlobalCDims(kernel, base1, 1)
            addTensorDimCheck1 = 0

          ### Bounds checks:
          # if packed, check flattened against product of all packed sizes
          # The flattened base never changes so add all address offsets before comparison
          globalC0ForCheck = "flattenedGlobalC0"
          size0ForCheck = " * ".join(self.tPA["packedSizeList"])
          kStr += "  if (%s%s < %s) {" \
              % (globalC0ForCheck, \
              ((" + %u" %s) if kernel["GlobalWriteVectorWidth"]>1 else ""), \
              size0ForCheck)

          globalC1ForCheck = "flattenedGlobalC1"
          size1ForCheck = " * ".join(self.tPB["packedSizeList"])
          kStr += "  if (%s + %u*CPSV < %s) {" \
              % (globalC1ForCheck, b, size1ForCheck)

        kStr += "  TYPE_MAC_WRITE( D[ GLOBAL_D( (%s)" % self.uint64Str
        for i in range(0, kernel["ProblemType"]["NumIndicesC"]):
          kStr += " globalC%s" % self.indexChars[i]
          if i == kernel["ProblemType"]["Index0"] and kernel["GlobalWriteVectorWidth"]>1:
            kStr += " + %s" % (loadOffset0)
          if i == kernel["ProblemType"]["Index1"]:
            kStr += " + %s" % (loadOffset1)
          if i < kernel["ProblemType"]["NumIndicesC"]-1:
            kStr += ", (%s)" % self.uint64Str
        kStr += ") ]"

        if kernel["ProblemType"]["UseBeta"]:
          kStr += ", C[ GLOBAL_C( (%s)" % self.uint64Str
          for i in range(0, kernel["ProblemType"]["NumIndicesC"]):
            kStr += " globalC%s" % self.indexChars[i]
            if i == kernel["ProblemType"]["Index0"] and kernel["GlobalWriteVectorWidth"]>1:
              kStr += " + %s" % (loadOffset0)
            if i == kernel["ProblemType"]["Index1"]:
              kStr += " + %s" % (loadOffset1)
            if i < kernel["ProblemType"]["NumIndicesC"]-1:
              kStr += ", (%s)" % self.uint64Str
          kStr += ") ]"

        kStr += ", alpha"
        kStr += ", rC[%u + %u*GLOBAL_WRITE_VECTOR_WIDTH]" % (s, b )

        if kernel["ProblemType"]["UseBeta"]:
          kStr += ", beta"
        kStr += ")"

        if kernel["EdgeType"] != "None":
          kStr += "} }"
        kStr += self.endLine
    return kStr


  ##############################################################################
  # Not LocalSplitU: Global Write Indices
  ##############################################################################
  def notLocalSplitUGlobalWriteIndices(self, kernel):
    kStr = ""

    # Add Index0 and Index1:
    index0 = kernel["ProblemType"]["Index0"]
    kStr += "  unsigned int flattenedGlobalC0 = "
    kStr += "(wg%s)*MT%s + (serial %% SG%s)*VECTOR_WIDTH;%s" \
            % (self.indexChars[index0], self.tileChar0, self.tileChar0, self.endLine)

    index1 = kernel["ProblemType"]["Index1"]
    kStr += "  unsigned int flattenedGlobalC1 = "
    kStr += "(wg%s)*MT%s + (serial / SG%s)*VECTOR_WIDTH;%s" \
            % (self.indexChars[index1], self.tileChar1, self.tileChar0, self.endLine)

    for i in range(0, kernel["ProblemType"]["NumIndicesC"]):
      kStr += "  unsigned int globalC%s = " % self.indexChars[i]
      if i == index0 and len(kernel["PackedC0IndicesX"]) == 1:
        kStr += "flattenedGlobalC0;"
      elif i == index1 and len(kernel["PackedC1IndicesX"]) == 1:
        kStr += "flattenedGlobalC1;"
      elif isPackedIndex(kernel,i):
        kStr += "0; // will be set below"
      elif kernel["ProblemType"]["StridedBatched"] or kernel["_GlobalAccumulation"]:
        kStr += "(wg%s);" % (self.indexChars[i])
      else:
        kStr += "0;"
      kStr += "%s" % self.endLine

    if kernel["_GlobalAccumulation"] == 'MultipleBuffer':
      indexChar = self.indexChars[0]
      kStr += "  %s strideW = 1 + (size%s - 1) " % (self.uint64Str, indexChar)
      for i in range(1, kernel["ProblemType"]["NumIndicesC"]):
        strideStr = "1"
        for j in range(0, i):
          strideStr += " * size%s" % (self.indexChars[j])
        indexChar = self.indexChars[i]
        kStr += " + (size%s - 1) * %s" % (indexChar, strideStr)
      kStr += ";" + self.endLine

    return kStr

  ##############################################################################
  # Not LocalSplitU: Global Write
  ##############################################################################
  def notLocalSplitUGlobalWrite(self, kernel):
    kStr = ""
    packGranularity = kernel["PackGranularity"]
    addTensorDimCheck0 = addTensorDimCheck1 = 0

    for b in range(0, kernel["ThreadTile1"]//kernel["VectorWidth"]):
      for a in range(0, kernel["ThreadTile0"]//kernel["VectorWidth"]):
        if packGranularity==2:
          addTensorDimCheck0 = 1
          base0 = " %u*SG%s*VECTOR_WIDTH" % (a,self.tileChar0)
        for s1 in range(0, kernel["VectorWidth"]):
          if packGranularity==2:
            addTensorDimCheck1 = 1
            base1 = "%u + %u*SG%s*VECTOR_WIDTH" % (s1, b,self.tileChar1)
            offsetS1 = ""
          else:
            offsetS1 = ((" + %u"%s1) if kernel["VectorWidth"]>1 else "")
          for s0 in range(0, kernel["VectorWidth"]):
            # set default offsets, may be overridden in packed mode:
            offsetS0 = ((" + %u"%s0) if kernel["VectorWidth"]>1 else "")
            offset0 = "%s + %u*SG%s*VECTOR_WIDTH" \
                      % (offsetS0, a, self.tileChar0)
            offset1 = "%s + %u*SG%s*VECTOR_WIDTH" % (\
                ((" + %u"%s1) if kernel["VectorWidth"]>1 else ""), \
                b, self.tileChar1)

            if kernel["EdgeType"] == "Branch":
              kStr += "  if (globalC%s + (VECTOR_WIDTH-1) + %u*SG%s*VECTOR_WIDTH < size%s) {" \
                  % (self.tileChar0, a, self.tileChar0, self.tileChar0)
              kStr += "  if (globalC%s + (VECTOR_WIDTH-1) + %u*SG%s*VECTOR_WIDTH < size%s) {" \
                  % (self.tileChar1, b, self.tileChar1, self.tileChar1)
            elif kernel["EdgeType"] == "ShiftPtr":
              if addTensorDimCheck0 or addTensorDimCheck1:
                kStr += self.endLine
              if addTensorDimCheck0:
                kStr += "  /* new vw0 offset - inc and extract tensor dims */%s" % (self.endLine)
                kStr += self.extractGlobalCDims(kernel, base0, 0)
                addTensorDimCheck0 = 0
              if addTensorDimCheck1:
                kStr += "  /* new vw1 offset - inc and extract tensor dims */%s" % (self.endLine)
                kStr += self.extractGlobalCDims(kernel, base1, 1)
                addTensorDimCheck1 = 0

              tP0 = self.tPA if self.tPB["tile01Idx"] else self.tPB
              tP1 = self.tPB if self.tPB["tile01Idx"] else self.tPA

              ### Bounds checks:
              # if packed, check flattened against product of all packed sizes
              # The flattened base never changes so add all address offsets before comparison
              if packGranularity == 2:
                # base contains some addressing components, so just offset here:
                offset0 = offsetS0
              globalC0ForCheck = "flattenedGlobalC0"
              size0ForCheck = " * ".join(tP0["packedSizeList"])

              # Check 0 dimension against appropriate size limit
              kStr += "  if (%s%s + %u*SG%s*VECTOR_WIDTH < %s) {" \
                  % (globalC0ForCheck,
                  ((" + %u"%s0) if kernel["VectorWidth"]>1 else ""), \
                  a, self.tileChar0, size0ForCheck)

              if packGranularity == 2:
                offset1 = offsetS1
              globalC1ForCheck = "flattenedGlobalC1"
              size1ForCheck = " * ".join(tP1["packedSizeList"])

              kStr += "  if (%s%s + %u*SG%s*VECTOR_WIDTH < %s) {" \
                  % (globalC1ForCheck,
                  ((" + %u"%s1) if kernel["VectorWidth"]>1 else ""), \
                  b, self.tileChar1, size1ForCheck)

            # Write the result
            kStr += "  TYPE_MAC_WRITE( D[ GLOBAL_D( (%s)" % self.uint64Str
            for i in range(0, kernel["ProblemType"]["NumIndicesC"]):
              kStr += " globalC%s" % self.indexChars[i]
              if i == kernel["ProblemType"]["Index0"]:
                kStr += offset0
              if i == kernel["ProblemType"]["Index1"]:
                kStr += offset1
              if i < kernel["ProblemType"]["NumIndicesC"]-1:
                kStr += ", (%s)" % self.uint64Str
            kStr += ") ]"

            if kernel["ProblemType"]["UseBeta"]:
              kStr += ", C[ GLOBAL_C( (%s)" % self.uint64Str
              for i in range(0, kernel["ProblemType"]["NumIndicesC"]):
                kStr += " globalC%s" % self.indexChars[i]
                if i == kernel["ProblemType"]["Index0"]:
                  kStr += offset0
                if i == kernel["ProblemType"]["Index1"]:
                  kStr += offset1
                if i < kernel["ProblemType"]["NumIndicesC"]-1:
                  kStr += ", (%s)" % self.uint64Str
              kStr += ") ]"

            kStr += ", alpha"
            #kStr += ", rC[%d+%d*(TT%s/VECTOR_WIDTH)+%d*TT%s]%s" \
            #    % (a, s1, self.tileChar0, b, self.tileChar0, \
            #    ((".%s"%self.vectorComponents[s0]) if kernel["VectorWidth"]>1\
            #    else "") )
            kStr += ", rC[%u*VECTOR_WIDTH+%u + (%u*VECTOR_WIDTH+%u)*TT%s]" \
                % (a, s0, b, s1, self.tileChar0 )
            if kernel["ProblemType"]["UseBeta"]:
              kStr += ", beta"
            kStr += ")"

            if kernel["EdgeType"] != "None":
              kStr += " } }"
            kStr += self.endLine
    return kStr

  def openPrefetchAcrossPersistent(self, kernel, isOptNLL, useBufferOOB=False):
    return ""

  def closePrefetchAcrossPersistent(self, kernel, isOptNLL, useBufferOOB=False):
    return ""

  ##############################################################################
  # PrefetchGlobalRead2
  ##############################################################################
  def openPrefetchGlobalRead2(self, kernel):
    return ""

  def closePrefetchGlobalRead2(self, kernel):
    return ""

  ##############################################################################
  # Function End
  ##############################################################################
  def functionEnd(self, kernel, addLabel):
    kStr = ""

    if kernel["PersistentKernel"]:
      kStr += "  serialWgIter += %s(0);%s" \
        % (self.getNumGroupsStr, self.endLine)
      kStr += "} // End Persistent Loop" + self.endLine



    kStr += self.endLine
    kStr += "}" + self.endLine

    return kStr

  ##############################################################################
  # Function Suffix
  ##############################################################################
  def functionSuffix(self, kernel):
    kStr = ""
    if globalParameters["MergeFiles"] and self.language == "HIP":
      kStr += "#undef UNROLL%s" % self.endLine
      kStr += "#undef LOCAL_SPLITU%s" % self.endLine
      kStr += "#undef LOCAL_DEPTHU%s" % self.endLine
      kStr += "#undef SG%s%s" % (self.tileChar0, self.endLine)
      kStr += "#undef SG%s%s" % (self.tileChar1, self.endLine)
      kStr += "#undef TT%s%s" % (self.tileChar0, self.endLine)
      kStr += "#undef TT%s%s" % (self.tileChar1, self.endLine)
      kStr += "#undef MT%s%s" % (self.tileChar0, self.endLine)
      kStr += "#undef MT%s%s" % (self.tileChar1, self.endLine)
      kStr += "#undef NLCA%s" % (self.endLine )
      kStr += "#undef NLCB%s" % (self.endLine )
      kStr += "#undef NLPA%s" % (self.endLine )
      kStr += "#undef NLPB%s" % (self.endLine )
      kStr += "#undef LSCA%s" % (self.endLine)
      kStr += "#undef LSPA%s" % (self.endLine)
      kStr += "#undef LSCB%s" % (self.endLine)
      kStr += "#undef LSPB%s" % (self.endLine)
      kStr += "#undef GLOBAL_D%s" % (self.endLine)
      kStr += "#undef GLOBAL_C%s" % (self.endLine)
      kStr += "#undef GLOBAL_OFFSET_A%s" % (self.endLine)
      kStr += "#undef GLOBAL_OFFSET_B%s" % (self.endLine)
      kStr += "#undef DATA_TYPE%s" % (self.endLine)
      kStr += "#undef DEST_DATA_TYPE%s" % (self.endLine)
      kStr += "#undef COMPUTE_DATA_TYPE%s" % (self.endLine)
      #kStr += "#undef VECTOR_TYPE%s" % (self.endLine)
      kStr += "#undef LDS_OFFSET_B%s" % (self.endLine)
      kStr += "#undef LDS_OFFSET_BLK%s" % (self.endLine)
      kStr += "#undef LDS_NUM_ELEMENTS%s" % (self.endLine)
      kStr += "#undef NUM_THREADS%s" % (self.endLine)
      kStr += "#undef PAD%s" % (self.endLine)
      kStr += "#undef WORK_GROUP_MAPPING%s" % (self.endLine)
      kStr += "#undef VECTOR_WIDTH%s" % (self.endLine)
      kStr += "#undef GLOBAL_LOAD_VECTOR_WIDTH_A%s" % (self.endLine)
      kStr += "#undef GLOBAL_LOAD_VECTOR_WIDTH_B%s" % (self.endLine)
      kStr += "#undef GLOBAL_WRITE_VECTOR_WIDTH%s" % (self.endLine)
      kStr += "#undef MAC%s" % (self.endLine)
      kStr += "#undef TYPE_MAC%s" % (self.endLine)
      kStr += "#undef TYPE_MAC_WRITE%s" % (self.endLine)
      kStr += "#undef GLOBAL_SPLITU%s" % (self.endLine)
      # zero
      kStr += "#undef SCALAR_ZERO%s" % (self.endLine )
      kStr += "#undef SCALAR_OOB_DATA%s" % (self.endLine )

      numMacs = 2 if kernel["PrefetchLocalRead"] else 1
      for m in range(0, numMacs):
        kStr += "#undef MAC_%ux%u" \
            % (kernel["ThreadTile0"], kernel["ThreadTile1"])
        if kernel["PrefetchLocalRead"]:
          kStr += ("" if m==0 else "_BLK")
        kStr += self.endLine
      # initial strides
      firstStride = 0
      if kernel["ProblemType"]["UseInitialStridesCD"]:
        lastStrideD = 0
        lastStrideC = 0
      else:
        lastStrideD = 1
        lastStrideC = 1
      if kernel["ProblemType"]["UseInitialStridesAB"]:
        lastStrideA = 0
        lastStrideB = 0
      else:
        lastStrideA = 1
        lastStrideB = 1
      for i in range(firstStride, lastStrideD):
        kStr += "#undef strideD" + self.indexChars[i] + self.endLine
      for i in range(firstStride, lastStrideC):
        kStr += "#undef strideC" + self.indexChars[i] + self.endLine
      for i in range(firstStride, lastStrideA):
        kStr += "#undef strideA" \
            + self.indexChars[kernel["ProblemType"]["IndexAssignmentsA"][i]] \
            + self.endLine
      for i in range(firstStride, lastStrideB):
        kStr += "#undef strideB" \
            + self.indexChars[kernel["ProblemType"]["IndexAssignmentsB"][i]] \
            + self.endLine
      # other summation indices
      for i in range(0,kernel["ProblemType"]["NumIndicesSummation"]-1):
        index = i + kernel["ProblemType"]["NumIndicesC"]
        kStr += "#undef globalReadOffsetA%s%s" \
            % (self.indexChars[index], self.endLine)
        kStr += "#undef globalReadOffsetB%s%s" \
            % (self.indexChars[index], self.endLine)
      kStr += self.endLine + self.endLine
    return kStr

  ##############################################################################
  # Kernel Body Prefix
  ##############################################################################
  def kernelBodyPrefix(self, kernel, tPA, tPB ):
    kStr = ""
    kernelName = self.getKernelFileBase(kernel)
    if not globalParameters["MergeFiles"]:
      kStr += "\n"
      kStr += "#include \"%s.h\"\n" % kernelName
      kStr += "\n"

    return kStr

  ##############################################################################
  # Kernel Body Suffix
  ##############################################################################
  def kernelBodySuffix(self, kernel, tPA, tPB ):
    kStr = ""
    kernelName = self.getKernelName(kernel)

    if self.language == "OCL":
      kStr += "std::string %s_src_concatenated = \n  %s_src_0" \
          % (kernelName, kernelName)
      for i in range(1, self.stringIdx):
        kStr += "\n  + %s_src_%u" % (kernelName, i)
      kStr += ";\n"
      kStr += "const char * const %s_src = %s_src_concatenated.c_str();" \
          % (kernelName, kernelName)

    kStr += "\n"
    return kStr

  ##############################################################################
  # WaitCnt
  ##############################################################################
  def wait(self, kernel, tPA, tPB, globalRead, localWrite, localRead, comment):
    return ""

  ##############################################################################
  # SyncThreads
  ##############################################################################
  def syncThreads(self, kernel, comment=""):
    return self.indent + self.syncStr + " //" + comment + self.endLine
# TODO: can be uncommented once source kernels support WavefrontSize=32
#    if kernel["NumThreads"] > kernel["WavefrontSize"]:
#        return self.indent + self.syncStr + " //" + comment + self.endLine
#    else:
#        return self.indent + "// Skip barrier: NumThreads=%s"%(kernel["NumThreads"]) + \
#               self.endLine

  ##############################################################################
  # MapAcctoArch
  ##############################################################################
  def MapAcctoArchRegs(self, kernel, option):
    return ""

  ##############################################################################
  # openmovaccVgpr
  ##############################################################################
  def openmovaccVgpr(self, kernel, backupSgpr):
    return ""

  ##############################################################################
  # getAccVgprCode
  ##############################################################################
  def getAccVgprCode(self,kernel,odd):
    return ""

  ##############################################################################
  # closemovaccVgpr
  ##############################################################################
  def closemovaccVgpr(self, kernel, backupSgpr):
    return ""

  ##############################################################################
  # init for StoreCInUnroll
  ##############################################################################
  def initStoreCInUnroll(self, kernel):
    return ""

  ##############################################################################
  # init for StoreCInUnroll per Persistent Loop
  ##############################################################################
  def initStoreCInUnrollPerPersistentLoop(self, kernel):
    return ""

  ##############################################################################
  # init for StoreCInUnroll per Unroll Loop
  ##############################################################################
  def initStoreCInUnrollPerUnrollLoop(self, kernel, needInit):
    return ""

  ##############################################################################
  # swap SrdC and SrdCbackup, SrdD and SrdDbackup
  ##############################################################################
  def swapSrdCDandBackup(self, kernel):
    return ""

  ##############################################################################
  # C/D address increment value for StoreCInUnroll
  ##############################################################################
  def generateCorDaddrIncrementForStoreCInUnroll(self, kernel, CorD, odd, tmpSgprWork):
    return ""

  ##############################################################################
  # get address/gpr index increment frequency for StoreCInUnroll
  ##############################################################################
  def getAddrGprIdxIncrementFrequencyForStoreCInUnroll(self, kernel):
    return ""

  ##############################################################################
  # generate post process for StoreCInUnroll loop
  ##############################################################################
  def generatePostProcessForStoreCInUnrollLoop(self, kernel, needPost):
    return ""

  ##############################################################################
  # restore SrdCbackup and SrdDbackup
  ##############################################################################
  def restoreSrdCandDBackup(self, kernel):
    return ""

  ##############################################################################
  # set storeC sync objects
  ##############################################################################
  def setStoreCsyncObject(self, kernel):
    return ""

  ##############################################################################
  # reset storeC sync objects
  ##############################################################################
  def resetStoreCsyncObject(self, kernel):
    return ""

  ##############################################################################
  # end process for StoreCInUnroll per PersistentLoop (OptNLL)
  ##############################################################################
  def endProcessPersistentLoopforStoreCInUnrollOptNLL(self, kernel):
    return ""

  ##############################################################################
  # end process for StoreCInUnroll per PersistentLoop (NoOptNLL)
  ##############################################################################
  def endProcessPersistentLoopforStoreCInUnrollNoOptNLL(self, kernel):
    return ""

  ##############################################################################
  # number of storeC code in template for StoreCInUnroll
  ##############################################################################
  def getNumberOfStoreCInTemplate(self, kernel):
    return ""

  ##############################################################################
  # number of LoadC code in template for StoreCInUnroll
  ##############################################################################
  def getNumberOfLoadCInForLoadC(self, kernel):
    return ""

  ##############################################################################
  # generate storeCInUnroll post loop code
  ##############################################################################
  def generateStoreInUnrollPostLoop(self, kernel, isOptNLL, isDTVodd):
    return ""

  ##############################################################################
  # openOddNoLoadLoopForDTV
  # generate open code for DirectToVgpr + odd exit case in noLoadLoop code
  ##############################################################################
  def openOddNoLoadLoopForDTV(self, kernel, isNGLL, name):
    return ""

  ##############################################################################
  # closeOddNoLoadLoopForDTV
  # generate close code for DirectToVgpr + odd exit case in noLoadLoop code
  ##############################################################################
  def closeOddNoLoadLoopForDTV(self, kernel, isNGLL, name):
    return ""

  ##############################################################################
  # generateEvenEndLabeNoLoadLoopForDTV
  # generate even end label for DirectToVgpr
  ##############################################################################
  def generateEvenEndLabeNoLoadLoopForDTV(self, kernel, isNGLL, name):
    return ""

  ##############################################################################
  # generateOddEndVgprCopyForDTV
  # generate odd end vgpr copy for DirectToVgpr
  ##############################################################################
  def generateOddEndVgprCopyForDTV(self, kernel):
    return ""<|MERGE_RESOLUTION|>--- conflicted
+++ resolved
@@ -2110,12 +2110,8 @@
   ##############################################################################
   # Close Loop
   ##############################################################################
-<<<<<<< HEAD
   def closeLoop(self, kernel, loopIdx, finalLoop, loopCopies, uDu=0, emitEndLabelOnly=False, oddLabel=False):
-=======
-  def closeLoop(self, kernel, loopIdx, finalLoop, uDu=0, emitEndLabelOnly=False, oddLabel=False):
     tailLoop = loopIdx < 0
->>>>>>> 86670c6b
     kStr = ""
     if emitEndLabelOnly:
       return kStr
