################################################################################
#
# Copyright (C) 2019-2022 Advanced Micro Devices, Inc. All rights reserved.
#
# Permission is hereby granted, free of charge, to any person obtaining a copy
# of this software and associated documentation files (the "Software"), to deal
# in the Software without restriction, including without limitation the rights
# to use, copy, modify, merge, publish, distribute, sublicense, and/or sell
# copies of the Software, and to permit persons to whom the Software is
# furnished to do so, subject to the following conditions:
#
# The above copyright notice and this permission notice shall be included in
# all copies or substantial portions of the Software.
#
# THE SOFTWARE IS PROVIDED "AS IS", WITHOUT WARRANTY OF ANY KIND, EXPRESS OR
# IMPLIED, INCLUDING BUT NOT LIMITED TO THE WARRANTIES OF MERCHANTABILITY,
# FITNESS FOR A PARTICULAR PURPOSE AND NONINFRINGEMENT. IN NO EVENT SHALL THE
# AUTHORS OR COPYRIGHT HOLDERS BE LIABLE FOR ANY CLAIM, DAMAGES OR OTHER
# LIABILITY, WHETHER IN AN ACTION OF CONTRACT, TORT OR OTHERWISE, ARISING FROM,
# OUT OF OR IN CONNECTION WITH THE SOFTWARE OR THE USE OR OTHER DEALINGS IN THE
# SOFTWARE.
#
################################################################################

import itertools
import os
import subprocess

from . import Common
<<<<<<< HEAD
from .Common import globalParameters, tPrint
=======
from .Common import globalParameters, print2, supportedCompiler
>>>>>>> 694a6346
from .Parallel import CPUThreadCount

def cmake_path(os_path):
    return (os_path.replace("\\", "/") if (os.name == "nt") else os_path)

class CMakeEnvironment:
    def __init__(self, sourceDir, buildDir, **options):
        self.sourceDir = sourceDir
        self.buildDir  = buildDir
        self.options = options

    def generate(self):

        args = ['cmake']
        args += ['-G', 'Ninja'] if (os.name == 'nt') else []
        args += itertools.chain.from_iterable([ ['-D{}={}'.format(key, value)] for key,value in self.options.items()])
        args += [self.sourceDir]
        args = [cmake_path(arg) for arg in args]

        Common.tPrint(3, ' '.join(args))
        with Common.ClientExecutionLock():
            # change to use  check_output to force windows cmd block util command finish
            try:
                out = subprocess.check_output(args, stderr=subprocess.STDOUT, cwd=Common.ensurePath(self.buildDir))
                tPrint(3, out)
            except subprocess.CalledProcessError as err:
                print(err.output)
                raise
            

    def build(self):
        args = [('ninja' if (os.name == "nt") else 'make'), f'-j{CPUThreadCount()}']
        Common.tPrint(3, ' '.join(args))
        with Common.ClientExecutionLock():
            # change to use  check_output to force windows cmd block util command finish
            try:
                out = subprocess.check_output(args, stderr=subprocess.STDOUT, cwd=self.buildDir)
                tPrint(3, out)
            except subprocess.CalledProcessError as err:
                print(err.output)
                raise

    def builtPath(self, path, *paths):
        return os.path.join(self.buildDir, path, *paths)

def clientExecutableEnvironment(builddir=None):
    sourcedir = globalParameters["SourcePath"]
    if builddir is None:
        builddir = os.path.join(globalParameters["OutputPath"], globalParameters["ClientBuildPath"])
    builddir = Common.ensurePath(builddir)

    CxxCompiler = "clang++.exe" if ((os.name == "nt") and supportedCompiler(globalParameters['CxxCompiler'])) else globalParameters['CxxCompiler']
    CCompiler   = "clang.exe"   if ((os.name == "nt") and supportedCompiler(globalParameters['CxxCompiler'])) else globalParameters['CCompiler']

    options = {'CMAKE_BUILD_TYPE': globalParameters["CMakeBuildType"],
               'TENSILE_USE_MSGPACK': 'ON',
               'TENSILE_USE_LLVM': 'OFF' if (os.name == "nt") else 'ON',
               'Tensile_LIBRARY_FORMAT': globalParameters["LibraryFormat"],
               'CMAKE_CXX_COMPILER': os.path.join(globalParameters["ROCmBinPath"], CxxCompiler),
               'CMAKE_C_COMPILER': os.path.join(globalParameters["ROCmBinPath"], CCompiler)}

    return CMakeEnvironment(sourcedir, builddir, **options)


buildEnv = None

def getClientExecutable(builddir=None):
    if "PrebuiltClient" in globalParameters:
        return globalParameters["PrebuiltClient"]

    global buildEnv

    if buildEnv is None:
        buildEnv = clientExecutableEnvironment(builddir)
        buildEnv.generate()
        buildEnv.build()

    return buildEnv.builtPath("client/tensile_client")
<|MERGE_RESOLUTION|>--- conflicted
+++ resolved
@@ -27,11 +27,7 @@
 import subprocess
 
 from . import Common
-<<<<<<< HEAD
-from .Common import globalParameters, tPrint
-=======
-from .Common import globalParameters, print2, supportedCompiler
->>>>>>> 694a6346
+from .Common import globalParameters, tPrint, supportedCompiler
 from .Parallel import CPUThreadCount
 
 def cmake_path(os_path):
