--- conflicted
+++ resolved
@@ -1,13 +1,10 @@
 
 def use(): pass
 
-<<<<<<< HEAD
 # This should list all of the files in the 'Components' directory, without extensions.
 __all__ = [
     "MAC_F16",
     "MAC_F16_HPA",
     "Priority",
-    ]
-=======
-__all__ = ["MAC_F16", "Signature"]
->>>>>>> fb6da659
+    "Signature",
+    ]