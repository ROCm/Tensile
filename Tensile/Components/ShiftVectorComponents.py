--- conflicted
+++ resolved
@@ -436,34 +436,20 @@
                     kStr += writer.comment("shift d%u r=%u v=%u" % (tP["idx"], r, packIdx))
                     kStr += "label_%04u:%s" % (sviLabels[r-1][packIdx], writer.endLine)
 
-                    # mask if last thread in thread#-tile column
-<<<<<<< HEAD
                     cmt = "(serial % 64) / 32 == (wgMT/4)%2"
                     if kernel["SourceSwap"]:
                         cmt = "(serial / glvw) % wt0 == (wgMT % mib0) / glvw"
-                    kStr += inst("v_cmpx_eq_u32", sgpr(tmpSgpr,2), vgpr(tReg), vgpr(mReg), cmt )
+                    kStr += inst("v_cmpx_eq_u32", sgpr(tmpSgpr,writer.laneSGPRCount), vgpr(tReg), vgpr(mReg), "(serial % 64) / 32 == (wgMT/4)%2" )
 
                     if not kernel["SourceSwap"]:
                         # decide to jump to block wich handle element of shfit block (subtile)
                         # for vector widht 2 with continuous 4, we have 1, 3 case to handle
                         for outIdx in range(0, numShiftBlock):
                             if kernel["ProblemType"]["DataType"].isDouble():
-                                kStr += inst("v_cmp_eq_u32", "vcc", vgpr(eReg), hex(outIdx), "wgMT %% 4 == %u" % (outIdx) )
+                                kStr += inst("v_cmp_eq_u32", writer.vcc, vgpr(eReg), hex(outIdx), "wgMT %% 4 == %u" % (outIdx) )
                             else:
-                                kStr += inst("v_cmp_eq_u32", "vcc", vgpr(eReg), hex(outIdx*glvw+r), "wgMT %% 4 == %u" % (outIdx*2+1) )
+                                kStr += inst("v_cmp_eq_u32", writer.vcc, vgpr(eReg), hex(outIdx*glvw+r), "wgMT %% 4 == %u" % (outIdx*2+1) )
                             kStr += inst("s_cbranch_vccnz label_%04u" % svoLabels[(r-1)][packIdx][outIdx], "branch to shift d%u, r=%u, v=%u, o=%u" % (tP["idx"], r, packIdx, outIdx))
-=======
-                    kStr += inst("v_cmpx_eq_u32", sgpr(tmpSgpr,writer.laneSGPRCount), vgpr(tReg), vgpr(mReg), "(serial % 64) / 32 == (wgMT/4)%2" )
-
-                    # decide to jump to block wich handle element of shfit block (subtile)
-                    # for vector widht 2 with continuous 4, we have 1, 3 case to handle
-                    for outIdx in range(0, numShiftBlock):
-                        if kernel["ProblemType"]["DataType"].isDouble():
-                            kStr += inst("v_cmp_eq_u32", writer.vcc, vgpr(eReg), hex(outIdx), "wgMT %% 4 == %u" % (outIdx) )
-                        else:
-                            kStr += inst("v_cmp_eq_u32", writer.vcc, vgpr(eReg), hex(outIdx*glvw+r), "wgMT %% 4 == %u" % (outIdx*2+1) )
-                        kStr += inst("s_cbranch_vccnz label_%04u" % svoLabels[(r-1)][packIdx][outIdx], "branch to shift d%u, r=%u, v=%u, o=%u" % (tP["idx"], r, packIdx, outIdx))
->>>>>>> 2f46090e
 
                     # blocks to handle shfiting
                     for outIdx in range(0, numShiftBlock):
