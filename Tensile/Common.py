################################################################################
#
# Copyright (C) 2016-2022 Advanced Micro Devices, Inc. All rights reserved.
#
# Permission is hereby granted, free of charge, to any person obtaining a copy
# of this software and associated documentation files (the "Software"), to deal
# in the Software without restriction, including without limitation the rights
# to use, copy, modify, merge, publish, distribute, sublicense, and/or sell
# copies of the Software, and to permit persons to whom the Software is
# furnished to do so, subject to the following conditions:
#
# The above copyright notice and this permission notice shall be included in
# all copies or substantial portions of the Software.
#
# THE SOFTWARE IS PROVIDED "AS IS", WITHOUT WARRANTY OF ANY KIND, EXPRESS OR
# IMPLIED, INCLUDING BUT NOT LIMITED TO THE WARRANTIES OF MERCHANTABILITY,
# FITNESS FOR A PARTICULAR PURPOSE AND NONINFRINGEMENT. IN NO EVENT SHALL THE
# AUTHORS OR COPYRIGHT HOLDERS BE LIABLE FOR ANY CLAIM, DAMAGES OR OTHER
# LIABILITY, WHETHER IN AN ACTION OF CONTRACT, TORT OR OTHERWISE, ARISING FROM,
# OUT OF OR IN CONNECTION WITH THE SOFTWARE OR THE USE OR OTHER DEALINGS IN THE
# SOFTWARE.
#
################################################################################

from . import __version__
from . import Parallel
from collections import OrderedDict
from copy import deepcopy


import math
import os.path
import subprocess
import sys
import time

startTime = time.time()

ParallelMap = Parallel.ParallelMap

# print level
# 0 - user wants no printing
# 1 - user wants limited prints
# 2 - user wants full prints

################################################################################
# Global Parameters
################################################################################
globalParameters = OrderedDict()
workingDirectoryStack = []

########################################
# common
########################################
globalParameters["MinimumRequiredVersion"] = "0.0.0" # which version of tensile is required to handle all the features required by this configuration file
globalParameters["PerformanceMetric"] = "DeviceEfficiency" # performance metric for benchmarking; one of {DeviceEfficiency, CUEfficiency}
globalParameters["PrintLevel"] = 1                # how much info to print in generator. 0=none, 1=standard, 2=verbose
globalParameters["ClientLogLevel"] = 3            # the log level of client. 0=Error, 1=Terse, 2=Verbose, 3=Debug (Aligned with ResultReporter.hpp)
# benchmarking
globalParameters["KernelTime"] = False            # T=use device timers, F=use host timers
globalParameters["PreciseKernelTime"] = True      # T=On hip, use the timestamps for kernel start and stop rather than separate events.  Can provide more accurate kernel timing.  For GlobalSplitU kernels, recommend disabling this to provide consistent
# timing between GSU / non-GSU kernels
globalParameters["CodeFromFiles"] = True          # if False byte arrays will be generated during Benchmarking phase as before
globalParameters["SortProblems"] = False          # sort problems by size; else use order in YAML file
globalParameters["PinClocks"] = False             # T=pin gpu clocks and fan, F=don't
globalParameters["HardwareMonitor"] = True        # False: disable benchmarking client monitoring clocks using rocm-smi.
globalParameters["NumBenchmarks"] = 1             # how many benchmark data points to collect per problem/solution
globalParameters["SyncsPerBenchmark"] = 1         # how iterations of the stream synchronization for-loop to do per benchmark data point
globalParameters["EnqueuesPerSync"] = 1           # how many solution enqueues to perform per synchronization
globalParameters["SleepPercent"] = 300            # how long to sleep after every data point: 25 means 25% of solution time. Sleeping lets gpu cool down more.
# validation
globalParameters["NumElementsToValidate"] = 128   # number of elements to validate, 128 will be evenly spaced out (with prime number stride) across C tensor
globalParameters["BoundsCheck"] = 0   # Bounds check
#1: Perform bounds check to find out of bounds reads/writes.  NumElementsToValidate must be -1.
#2: Perform bounds check by front side guard page
#3: Perform bounds check by back side guard page
#4: Perform bounds check by both back and front side guard page

globalParameters["ValidationMaxToPrint"] = 4      # maximum number of mismatches to print
globalParameters["ValidationPrintValids"] = False # print matches too
# steps
globalParameters["ForceRedoBenchmarkProblems"] = True # if False and benchmarking already complete, then benchmarking will be skipped when tensile is re-run
globalParameters["ForceRedoLibraryLogic"] = True      # if False and library logic already analyzed, then library logic will be skipped when tensile is re-run
globalParameters["ForceRedoLibraryClient"] = True     # if False and library client already built, then building library client will be skipped when tensile is re-run

# Compare CPU reference convolution model vs golden tensor contracton model
# Useful to test if conversion from tensor contraction is working as expected
# In this mode, the filter,stride,dilation are specified in the problem type.
# If the problem type uses constant Filter,Stride,Dilation,Pad* (ie these are not 'N'), then the
# specified constant MUST match the dimension in the problem or the tensile runtime will assert.
# The batch size, spatial dims, Cin, and Cout are always read from the problem description.
globalParameters["ConvolutionVsContraction"] = False

globalParameters["ShowProgressBar"] = True     # if False and library client already built, then building library client will be skipped when tensile is re-run
globalParameters["SolutionSelectionAlg"] = 1          # algorithm to detetermine which solutions to keep. 0=removeLeastImportantSolutions, 1=keepWinnerSolutions (faster)
globalParameters["ExpandRanges"] = True          # expand ranges into exact configs before writing logic file.  False ignores ranges.
globalParameters["ExitAfterKernelGen"] = False     # Exit after generating kernels
globalParameters["GenerateSourcesAndExit"] = False # Exit after kernel source generation.
globalParameters["ShowProgressBar"] = True     # if False and library client already built, then building library client will be skipped when tensile is re-run
globalParameters["WavefrontWidth"] = 64     # if False and library client already built, then building library client will be skipped when tensile is re-run
globalParameters["ExitOnFails"] = 1     # 1: Exit after benchmark run if failures detected.  2: Exit during benchmark run.
globalParameters["CpuThreads"] = -1  # How many CPU threads to use for kernel generation.  0=no threading, -1 == nproc, N=min(nproc,N).  TODO - 0 sometimes fails with a kernel name error?  0 does not check error codes correctly
# FROM MERGE
#globalParameters["CpuThreads"] = -4         # How many CPU threads to use for kernel generation.  0=no threading, <0 == nproc*abs(CpuThreads), N=min(nproc,N)

# even if error occurs in kernel generation (ie due to resource overflow),
# generate the kernel source anyway.  Tensile will also attempt to run
# the kernel.  Useful to examine and debug overflow errors.
globalParameters["ForceGenerateKernel"] = 0

########################################
# optimization knob controls
########################################

globalParameters["UnrollLoopEfficiencyEnable"] = False   # if True split(S) MAC&LDS in each unroll iteration into n smaller groups..

########################################
# less common
########################################
globalParameters["CMakeBuildType"] = "Release"            # whether benchmark clients and library client should be release or debug
globalParameters["PrintSolutionRejectionReason"] = False  # when a solution is marked as invalid, print why
globalParameters["LibraryFormat"] = "yaml"                # set library backend (either yaml or msgpack)
globalParameters["EmbedLibrary"] = None                   # whether library should be embedded or not

# True/False: CSV will/won't export WinnerGFlops, WinnerTimeUS, WinnerIdx, WinnerName.
# TODO - if no side-effect, we can set default to True. This can make analyzing "LibraryLogic" (AddFromCSV) faster
globalParameters["CSVExportWinner"] = False

# (When NumBenchmarks > 1). True: CSV will merge the rows of same Problem-ID. False: Each problem will write out "NumBenchmarks" rows
#   In old client - No effect, since in old client, CSV file only exports the last benchmark, somehow is not correct because the previous benchmarks are discarded
#   In new client - csv file exports "NumBenchmarks" rows for every problem. This also make the later analyzing slower
#                   Set this to "True" can merge the rows for same problem, hence can reduce the csv file size and speed up the later analyzing
# TODO - if side-effect, we can set default to True. This can make "getResults()" / "AddFromCSV()" faster
globalParameters["CSVMergeSameProblemID"] = False

# how to initialize tensor data
# serial-in-u will use a sequence that increments in the K dimension
# This is a predictable patterns that can be checked as the kernel runs to detect
# when the wrong data is being used.
# trig_float initializes with the sin function to have non-zero values in the mantissa
# and exponent. It cannot be used for int8 or int32. Need to use tensileAlmostEqual
# not tensileEqual for checking the result.
# See ClientWriter.py, the DataInitName(Enum) for a list of initialization patterns
#       - Problem-Independent: 0=0, 1=1, 2=2, 3=rand, 4=Nan, 5=Infinity, 6=BadInput(Nan), 7=BadOutput(Inf), 16=RandomNarrow
#       - Problem-dependent: 8=SerialID, 9=SerialDim0, 10=SerialDim1, 11=Identity, 12~15= Cos/Sin, Abs or Not
#       For A, B, C, D: All the InitMode (0~16) can be used
#       For Alpha/Beta: Only problem-independent init (0~7, 16) can be used,
#                       problem-dependent init (8~15) would cause a exception (Invalid InitMode) in New Client
globalParameters["DataInitTypeAB"] = 3
globalParameters["DataInitTypeA"] = -1
globalParameters["DataInitTypeB"] = -1
globalParameters["DataInitTypeC"]  = 3
globalParameters["DataInitTypeD"]  = 0
globalParameters["DataInitTypeAlpha"] = 2
globalParameters["DataInitTypeBeta"] = 2
globalParameters["CEqualD"] = False               # Set to true if testing for the case where the pointer to C is the same as D.
globalParameters["BufferOffsetA"] = 0             # data offset of buffer A
globalParameters["BufferOffsetB"] = 0             # data offset of buffer B
globalParameters["BufferOffsetC"] = 0             # data offset of buffer C
globalParameters["BufferOffsetD"] = 0             # data offset of buffer D

# build parameters
globalParameters["CMakeCXXFlags"] = ""            # pass flags to cmake
globalParameters["CMakeCFlags"] = ""              # pass flags to cmake
globalParameters["DebugKernel"] = False           # assembly only, kernel gets buffer for debug "printing"; kernel writes data to memory, gets coppied to host and printed
globalParameters["LibraryPrintDebug"] = False     # solutions will print enqueue info when enqueueing a kernel

# debug for assembly
globalParameters["EnableAsserts"] = False         # Enable assembly debug assert
globalParameters["EnableDebugA"] = False          # Enable / Disable CheckValue1A
globalParameters["EnableDebugB"] = False          # Enable / Disable CheckValue1B
globalParameters["EnableDebugC"] = False          # Enable / Disable CheckValueC
globalParameters["ExpectedValueC"] = 16.0         # Expected C Value when CheckValueC, debug for Alpha*A*B
globalParameters["ForceCExpectedValue"] = False   # Force C to "DebugExpectedValueC", debug for global write

# Tensor printing controls:
globalParameters["PrintConvolutionUsage"] = 0      # Print Convolution usage info. 1=tensor fields,2=boilerplate info,4=print tensor mappings for specified ConvProblems
globalParameters["PrintTensorA"] = 0          # Print TensorA after initialization
globalParameters["PrintTensorB"] = 0          # Print TensorB after initialization
globalParameters["PrintTensorC"] = 0          # Print TensorC.  0x1=after init; 0x2=after copy-back; 0x3=both
globalParameters["PrintTensorD"] = 0          # Print TensorD.  0x1=after init; 0x2=after copy-back; 0x3=both
globalParameters["PrintTensorRef"] = 0          # Print reference tensor.  0x1=after init; 0x2=after copy-back; 0x3=both
globalParameters["PrintIndexAssignments"] = 0      # Print the tensor index assignment info
globalParameters["PrintWinnersOnly"] = False      # Only print the solutions which become the fastest
globalParameters["PrintCodeCommands"] = False  # print the commands used to generate the code objects (asm,link,hip-clang, etc)
globalParameters["DumpTensors"] = False        # If True, dump tensors to binary files instead of printing them.

# If PrintMax* is greater than the dimension, the middle elements will be repaced with "..."


# device selection
globalParameters["Platform"] = 0                  # select opencl platform
globalParameters["Device"] = 0                    # select hip device or opencl device within platform

# shouldn't need to change
globalParameters["DeviceLDS"] = 65536             # LDS bytes per CU, for computing occupancy
globalParameters["MaxLDS"] = 65536                # max LDS a kernel should attempt to use
globalParameters["MaxDepthU"] = 256               # max DepthU value to allow
globalParameters["ShortNames"] = False            # on windows kernel names can get too long; =True will convert solution/kernel names to serial ids
globalParameters["MergeFiles"] = True             # F=store every solution and kernel in separate file; T=store all solutions in single file
globalParameters["NumMergedFiles"] = 1            # The number of files that kernels should be split between when merging

globalParameters["MaxFileName"] = 64              # If a file name would be longer than this, shorten it with a hash.
<<<<<<< HEAD
globalParameters["SupportedISA"] = [(8,0,3), (9,0,0), (9,0,6), (9,0,8), (9,0,10), (10,1,0), (10,1,1), (10,1,2), (10,3,0),(10,3,1)] # assembly kernels writer supports these architectures
=======
globalParameters["SupportedISA"] = [(8,0,3), (9,0,0), (9,0,6), (9,0,8), (9,0,10), (10,1,0), (10,1,1), (10,1,2), (10,3,0), (11,0,0), (11,0,1), (11,0,2)] # assembly kernels writer supports these architectures
>>>>>>> 224c3e78

globalParameters["GenerateManifestAndExit"] = False               # Output manifest file with list of expected library objects and exit
globalParameters["NewClient"] = 2                                 # Old client deprecated: NewClient must be set to 2.
globalParameters["ClientBuildPath"] = "0_Build"                   # subdirectory for host code build directory
globalParameters["BenchmarkProblemsPath"] = "1_BenchmarkProblems" # subdirectory for benchmarking phases
globalParameters["BenchmarkDataPath"] = "2_BenchmarkData"         # subdirectory for storing final benchmarking data
globalParameters["LibraryLogicPath"] = "3_LibraryLogic"           # subdirectory for library logic produced by analysis
globalParameters["LibraryClientPath"] = "4_LibraryClient"         # subdirectory for building example library client
globalParameters["ClientExecutionLockPath"] = None                # Path for a file lock to ensure only one client is executed at once.  filelock module is required if this is enabled.
globalParameters["LibraryUpdateFile"] = ""                        # File name for writing indices and speeds suitable for updating an existing library logic file
globalParameters["LibraryUpdateComment"] = False                  # Include solution name as a comment in the library update file

# internal, i.e., gets set during startup
globalParameters["CurrentISA"] = (0,0,0)
globalParameters["ROCmAgentEnumeratorPath"] = None      # /opt/rocm/bin/rocm_agent_enumerator
globalParameters["ROCmSMIPath"] = None                  # /opt/rocm/bin/rocm-smi
globalParameters["AssemblerPath"] = None                # /opt/rocm/hip/bin/hipcc
globalParameters["WorkingPath"] = os.getcwd()           # path where tensile called from
globalParameters["IndexChars"] =  "IJKLMNOPQRSTUVWXYZ"  # which characters to use for C[ij]=Sum[k] A[ik]*B[jk]
globalParameters["ScriptPath"] = os.path.dirname(os.path.realpath(__file__))            # path to Tensile/Tensile.py
globalParameters["SourcePath"] = os.path.join(globalParameters["ScriptPath"], "Source") # path to Tensile/Source/
globalParameters["HipClangVersion"] = "0.0.0"

# default runtime is selected based on operating system, user can override
if os.name == "nt":
  globalParameters["RuntimeLanguage"] = "HIP" #"OCL"
else:
  globalParameters["RuntimeLanguage"] = "HIP"

globalParameters["CodeObjectVersion"] = "V3"
globalParameters["CxxCompiler"] = "hipcc"
globalParameters["Architecture"] = "all"

# might be deprecated
globalParameters["EnableHalf"] = False
globalParameters["ClientArgs"] = ""
globalParameters["PackageLibrary"] = False

# perf model
globalParameters["PerfModelL2ReadHits"] = 0.0
globalParameters["PerfModelL2WriteHits"] = 0.15
globalParameters["PerfModelL2ReadBwMul"] = 2
globalParameters["PerfModelReadEfficiency"] = 0.85

# limitation for training
globalParameters["MaxWorkspaceSize"] = 32 * 1024 * 1024 # max workspace for training (32M)
globalParameters["MinKForGSU"] = 256 # min K size to use GlobalSplitU algorithm (only for HPA now)

# control if a solution is run for a given problem
globalParameters["GranularityThreshold"] = 0.0

# directory where custom kernels are located
globalParameters["CustomKernelDirectory"] = os.path.join(os.path.dirname(os.path.realpath(__file__)), "CustomKernels")

globalParameters["PristineOnGPU"] = True # use Pristine memory on Tensile trainning verification or not

globalParameters["SeparateArchitectures"] = False # write Tensile library metadata to separate files for each architecture

globalParameters["LazyLibraryLoading"] = False # Load library and code object files when needed instead of at startup

# Save a copy - since pytest doesn't re-run this initialization code and YAML files can override global settings - odd things can happen
defaultGlobalParameters = deepcopy(globalParameters)

# Translate GPU targets to filter filenames in Tensile_LOGIC directory
architectureMap = {
  'all':'_','gfx000':'none', 'gfx803':'r9nano', 'gfx900':'vega10',
  'gfx906':'vega20', 'gfx906:xnack+':'vega20', 'gfx906:xnack-':'vega20',
  'gfx908':'arcturus','gfx908:xnack+':'arcturus', 'gfx908:xnack-':'arcturus',
  'gfx90a':'aldebaran', 'gfx90a:xnack+':'aldebaran', 'gfx90a:xnack-':'aldebaran',
<<<<<<< HEAD
  'gfx1010':'navi10', 'gfx1011':'navi12', 'gfx1012':'navi14', 'gfx1030':'navi21', 'gfx1031':'navi22'
=======
  'gfx1010':'navi10', 'gfx1011':'navi12', 'gfx1012':'navi14', 'gfx1030':'navi21',
  'gfx1100':'navi31', 'gfx1101':'navi32', 'gfx1102':'navi33'
>>>>>>> 224c3e78
}

def getArchitectureName(gfxName):
  if gfxName in architectureMap:
    return architectureMap[gfxName]
  else:
    for archKey in architectureMap:
      if gfxName in archKey:
        return architectureMap[archKey]
    return None

################################################################################
# Enumerate Valid Solution Parameters
################################################################################
validWorkGroups = []
for numThreads in range(64, 1025, 64):
  for nsg in [ 1, 2, 4, 8, 16, 32, 64, 96, 128, 256 ]:
    for sg0 in range(1, numThreads//nsg+1):
      sg1 = numThreads//nsg//sg0
      if sg0*sg1*nsg == numThreads:
          workGroup = [sg0, sg1, nsg]
          validWorkGroups.append(workGroup)

validThreadTileSides = [1, 2, 3, 4, 5, 6, 7, 8, 9, 10, 11, 12, 13, 14, 15, 16] + list(range(20, 256, 4))
validThreadTiles = []
for i in validThreadTileSides:
  for j in validThreadTileSides:
    validThreadTiles.append([i, j])

validActivationFormats = ('NCHW', 'NHWC', 'CNHW', 'NCDHW', 'NDHWC', 'CNDHW')
validWeightFormats = ('KCYX', "KYXC", "CKYX", "CYXK",  'KCZYX', 'CKZYX', 'CZYXK')
validMacroTileSides = [1, 2, 4, 8, 16, 32, 64, 128, 256, 512, 1024, 6, 12, 24, 48, 96, 192, 384, 768 ]
validMacroTiles = []
validISA = [(0,0,0)]
validISA.extend(globalParameters["SupportedISA"])
depthUs = list(range(-16, 0))
depthUs.extend(list(range(2,512+1,1)))
for i in validMacroTileSides:
  for j in validMacroTileSides:
    validMacroTiles.append([i, j])

validMFMA = {}
validMFMA["H"] = [[32,32,4,2], [32,32,8,1], [16,16,4,4], [16,16,16,1], [4,4,4,16]]
validMFMA["S"] = [[32,32,1,2], [32,32,2,1], [16,16,1,4], [16,16,4,1], [4,4,1,16]]
validMFMA["B"] = [[32,32,2,2], [32,32,4,1], [16,16,2,4], [16,16,8,1], [4,4,2,16]]
validMFMA["D"] = [[16,16,4,1], [4,4,4,4]]
validMFMA["B1k"] = [[32,32,4,2], [32,32,8,1], [16,16,4,4], [16,16,16,1], [4,4,4,16]]
validMFMA["C"] = validMFMA["S"]
validMFMA["Z"] = validMFMA["D"]
validMFMA["I8"] = [[32,32,4,2], [32,32,8,1], [16,16,4,4], [16,16,16,1], [4,4,4,16]]
validTT = 16
validMFMA["_format9"] = []

for MFMA in [validMFMA["H"], validMFMA["S"], validMFMA["B"], validMFMA["D"]]:
  for MI in MFMA:
    for bm in range(int(math.log(MI[3],2))+1):
      for tt0 in range(1,validTT+1):
        for tt1 in range(1,validTT+1):
          for wave_m in range (3):
            for wave_n in range(3):
              validMFMA["_format9"].append([MI[0],MI[1],MI[2],MI[3],2**bm,tt0,tt1,2**wave_m, 2**wave_n])
validMatrixInstructions = [[], [-1]] + validMFMA["H"] + validMFMA["S"] + validMFMA["B"] + validMFMA["D"] + validMFMA["B1k"]
validMatrixInstructions = validMatrixInstructions + validMFMA["_format9"]

# The supported typed GEMM, each entry is (Ti, To, Tc).
# DataType (Ti)        = The data-type of the input matrices: A/B
# DestDataType (To)    = The data-type of the output matrices: C/D
# ComputeDataType (Tc) = The data-type of computaiton: alpha/beta:
# Cinternal: basically should == ComputeDataType

# Align the supported GEMM type with rocBLAS: [A/B/ C/D/ alpha/beta]
#   (rocblas/library/include/internal/rocblas_functions.h)
# GEMM (HPA=F, the data type of input, output, and computation are all the same.)
#   - HGEMM: [H/H/ H/H/ H/H]
#   - SGEMM: [S/S/ S/S/ S/S]
#   - DGEMM: [D/D/ D/D/ D/D]
#   - CGEMM: [C/C/ C/C/ C/C]
#   - ZGEMM: [Z/Z/ Z/Z/ Z/Z]
# GEMM_Ex: (HPA=T, Computation is in a higher precision data-type)
#   - GEMM_EX (HHS): [H/H/ H/H/ S/S]
#   - GEMM_EX (HSS): [H/H/ S/S/ S/S]
#   - GEMM_EX (BBS): [B/B/ B/B/ S/S]
#   - GEMM_EX (BSS): [B/B/ S/S/ S/S]
#   - GEMM_EX (I8II): [I8/I8/ I/I/ I/I]
#   - GEMM_EX (4xi8II): [4xi8/4xi8/ I/I/ I/I], tensile packs 4 i8 to 4xi8 with some restrictions
# This is used in SolutionStruct.py::checkIfSupportedGEMMType()
validGEMMTypes = [ ('H','H','H'), ('S','S','S'), ('D','D','D'), ('C','C','C'), ('Z','Z','Z'), \
                   ('H','H','S'), ('H','S','S'), \
                   ('B','B','S'), ('B','S','S'), \
                   ('I8','I','I'), ('4xi8','I','I')]

# All HPA types are listed here (HPA=T). The name of the library logic files for these types is:
# *_TiToTc_BH*.yaml where Ti, Tc, and To are the data types of A/B, C/D, and computation, respectively.
# The name of the library logic files for non-HPA (HPA=F) types is: *_TiB*.yaml.
HPATypes = [ ('H','S','S'), ('H','H','S'), ('B','B','S'), ('B','S','S'), ('I8','I','I'), ('4xi8','I','I')]

validParameters = {
    "LoopDoWhile":                [ False, True ], # Source. True=DoWhile, False=For loop
    "LoopTail":                   [ False, True ], # tail loop handles non multiples of unrolled summation loop

    # threads load elements from global into registers, then write from registers to LDS
    # these options affect those read/write patterns
    # coalesce-group=True  means adjacent threads will     read adjacent addresses; if the data needs to be transposed then adjacent threads will NOT write adjacent elements to LDS.
    # coalesce-group=False means adjacent threads will NOT read adjacent addresses; if the data needs to be transposed then adjacent threads will     write adjacent elements to LDS.
    # this parameter really only matters for transposing
    # =False means the L1 cache will do the transposing work and it is quite fast; then data is written coalesced (no bank conflicts) to LDS.
    # =True means the transpose will happen while writing to LDS, this usually has bank conflicts, but it appears the throughput is still fast enough to not slow the VALUs down.
    # it appears that the L1 cache can still achieve quite a bit of performance for GRCG=False, but overall it's usually faster to read coalesced
    "GlobalReadCoalesceGroupA":   [ False, True ],
    "GlobalReadCoalesceGroupB":   [ False, True ],

    # for transposes, this option governs how short-vectors should be read from global and written to lds
    # it is impossible to transpose data while operating on short-vectors for GlobalRead,LocalWrite and LocalRead; an odd number of those must be transposing and operating on vector components.
    # since data will be read from lds many more times than it will be written, data must always end up in lds such that short-vectors can be read from lds
    # =True means read short-vector from global and write its components to lds
    # =False means read vector components from global so that a full short-vector can be written to lds
    # both options were supported until a refactoring of the short-vector code (necessary to enable assembly) broke it. Since =True always seems to be faster, no time has been spend on fixing =False
    #  it may still work in source, but just not in assembly. The problem is the order in which elements are stored into vgprs, is different than the order in which they are written to lds. In source each
    #  loaded element gets a variable name which in independent of the order that they are written in the source code, but in assembly the values are just assigned vgprs in order and that order needs to be shuffles.
    "GlobalReadCoalesceVectorA":  [        True ], # FIXME =False worked before the vector refactor; fixing requires re-ordering load/store indices; but they aren't the faster option so not worth time right now
    "GlobalReadCoalesceVectorB":  [        True ],

    # original global read to lds is interlace, [w0,w1,w2,w3,w0,w1,w2,w3,w0,w1,w2,w3,w0,w1,w2,w3]
    # when WaveSeparateGlobalRead is enabled, LDS is divided to number of waves part.
    # each wave load a block memory to lds,     [w0,w0,w0,w0,w1,w1,w1,w1,w2,w2,w2,w2,w3,w3,w3,w3]
    # -1 is selected by logic, 0 disable, 1 enable.
    "WaveSeparateGlobalReadA":    [ 0, 1 ],
    "WaveSeparateGlobalReadB":    [ 0, 1 ],

    # Splits global read addresses within a wave into a number of smaller groups
    # The default value of 1 reads the most contiguous elements across lanes,
    # but higher values may help avoid bank conflicts
    "SplitGlobalRead":            [1, 2, 4, 8],

    # PrefetchGlobalRead = 1:
    # Requires 2X LDS space, and VGPRs for buffering data on way into LDS
    #   prefetch / double-buffer reads from global memory -> vgprs -> lds.
    #
    # PrefetchGlobalRead = 2:
    # Do another prefetch while writing data from vgpr to lds.
    #   prefetch / double-buffer reads from global memory -> vgprs --> lds.
    #                                                              |-> prefetch reads
    "PrefetchGlobalRead":         [ 0, 1, 2 ],

    # number of iteration prefetch local reads from lds to VGPRs buffer = PLR % LoopIter
    # number of VGPRs buffer = min(PLR+1,LoopIters)
    # LoopIters = DepthU / LocalSplitU
    # (LoopIters /= MatrixInstruction_K)
    # ex. MT64x128x16_MI32x32x4x2_PLR1, we'll have 4 LoopIters, prefetch read 1 iteration, with 2 VGPRs buffer (2=min(1+1,4))
    #     before loop:       plr[0]
    #           loop: iter0:plr[1] MAC_r[0], iter1:plr[0] MAC_r[1], iter2:plr[1] MAC_r[0], iter3:plr[0] MAC_r[1]
    #   no load loop: iter0:plr[1] MAC_r[0], iter1:plr[0] MAC_r[1], iter2:plr[1] MAC_r[0], iter3:       MAC_r[1]
    #
    # ex. MT64x128x16_MI32x32x4x2_PLR3, we'll have 4 LoopIters, prefetch read 3 iteration, with 4 VGPRs buffer (4=min(3+1,4))
    #     before loop:       plr[0] plr[1] plr[2]
    #           loop: iter0:plr[3] MAC_r[0], iter1:plr[0] MAC_r[1], iter2:plr[1] MAC_r[2], iter3:plr[2] MAC_r[3]
    #   no load loop: iter0:plr[3] MAC_r[0], iter1:       MAC_r[1], iter2:       MAC_r[2], iter3:       MAC_r[3]
    #
    # ex. MT64x128x16_MI32x32x4x2_PLR5, we'll have 4 LoopIters, prefetch read 5%4=1 iteration, with 4 VGPRs buffer (4=min(5+1,4))
    #     before loop:       plr[0]
    #           loop: iter0:plr[1] MAC_r[0], iter1:plr[2] MAC_r[1], iter2:plr[3] MAC_r[2], iter3:plr[0] MAC_r[3]
    #   no load loop: iter0:plr[1] MAC_r[0], iter1:plr[2] MAC_r[1], iter2:plr[3] MAC_r[2], iter3:       MAC_r[3]
    #
    # ex. MT64x128x16_MI32x32x4x2_PLR5_LRVW8, we'll have 4 LoopIters, prefetch read 5%4=1 iteration, with 4 VGPRs buffer (4=min(5+1,4)) , each read read 2 iterations
    #     before loop:       plr[0:1]
    #           loop: iter0:plr[2:3] MAC_r[0], iter1: MAC_r[1], iter2: MAC_r[2], iter3:plr[0:1] MAC_r[3]
    #   no load loop: iter0:plr[2:3] MAC_r[0], iter1: MAC_r[1], iter2: MAC_r[2], iter3:         MAC_r[3]
    #
    # ex. MT64x128x16_MI32x32x4x2_PLR7, we'll have 4 LoopIters, prefetch read 7%4=3 iteration, with 4 VGPRs buffer (=min(7+1,4)) --> Exactly the same as PLR3
    #     before loop:       plr[0]
    #           loop: iter0:plr[1] MAC_r[0], iter1:plr[2] MAC_r[1], iter2:plr[3] MAC_r[2], iter3:plr[0] MAC_r[3]
    #   no load loop: iter0:plr[1] MAC_r[0], iter1:plr[2] MAC_r[1], iter2:plr[3] MAC_r[2], iter3:       MAC_r[3]
    "PrefetchLocalRead":          list(range(128+1)),

    # We use double LDS buffer when PrefetchGlobalRead.
    # While it reads data from LDS[0]/[1], it prefetch global data and writes to LDS[1]/[0]
    # If we can make sure all data are read from LDS to register before writing data to LDS, we can use 1 LDS buffer to save LDS memory.
    # this can help to generate Kernel that LDS usage originally exceed MaxLDS if using double LDS buffer,
    # or help to increase Occupancy.
    #     1 means: Force to use 1 LDS Buffer even with PrefetchGlobalRead
    #    -1 means: generator will use 1 LDS buffer only when LDS exceed MaxLDS
    # Use case:
    #    SIA2: 1LDSBuffer is set to 1 natively
    #    SIA3: 1LDSBuffer works only when PGR=True
    # TODO: optimize scheduling to support more cases.
    "1LDSBuffer": [-1 ,0, 1],

    # Split the unroll summation into multiple sections and combine the sections
    # GSU applies only to the unroll summation dimension
    "GlobalSplitU":               list(range(1, 1024+1)),

    # choose how to do GlobalSplitU
    # 1: use atomic operation to accumlate on one buffer
    # 2: each GSU group write to each own buffer and accumulate by another kernel
    "GlobalSplitUAlgorithm":      ["SingleBuffer", "MultipleBuffer"],

    # When splitting up the summation between workgroups, there are two options for organizing which workgroup will do what
    # If we begin with N workgroups and set GSU=4, there will now be 4N workgroups
    # GSUWGMRR=False means workgroup 0,1,2,3 will all work on the same tile; =True means workgroup 0, N-1, 2N-1, 3N-1 will all work on the same tile
    "GlobalSplitUWorkGroupMappingRoundRobin":     [ False, True ],
    # GSUSARR=False means the 4 workgroups do whole chunks of the summation: k=0 -> K/4-1, k=K/4 -> 2K/4-1, k=2K/4 -> 3K/4-1, k=3K/4 -> 4K/4-1
    # GSUSARR=True means the 4 workgroups round robin split up the chunks of the summation: k=0 -> DU-1, 4DU -> 5DU-1, ...; k=1DU -> 2DU-1, 5DU -> 6DU-1...; ...
    "GlobalSplitUSummationAssignmentRoundRobin":  [ False, True ],

    # in opencl for some compilers, performance improved by putting a memfence after each subiteration; it prevented the loads of one subiteration from being moved
    # into a prior iteration, which would help latency but it consumed more vgprs which was a net loss
    "UnrollMemFence":             [ False, True ],

    # not used yet; will refer to combining multiple reads into single instruction
    # such as ds_read_b32 -> ds_read2_b32
    # the pro is that it cuts in half the number of instructions
    # the con is that bits per offset is half, so arithmatic might be required to increment and reset offset vgprs
    "GlobalRead2A":               [ False, True ],
    "GlobalRead2B":               [ False, True ],
    "LocalWrite2A":               [ False, True ],
    "LocalWrite2B":               [ False, True ],
    "LocalRead2A":                [ False, True ],
    "LocalRead2B":                [ False, True ],

    # don't create a whole copy of the Unroll loop with loads removed - instead
    # use buffer limits to suppress global loads and ignore unnecessary ds_reads
    "SuppressNoLoadLoop":         [False, True],

    # For PrefetchGlobalRead=1, create a second copy of the unroll loop with
    # the LDS pointer swaps expanded into inline constants for LDS read and write instructions
    # This eliminates 4 vector XOR instructions used for pointer swap
    "ExpandPointerSwap":          [False, True],

    # Schedule global reads and global read incrementsinto LocalRead iterations
    # Can reduce pressure on local read instruction dispatch queue
    # 0=perform global reads at start of instruction loop
    # 1=schedule into the local read instruction iterations
    "ScheduleGlobalRead":         [0, 1],

    # Schedule local writes into LocalRead iterations.
    # Can reduce pressure on local read instruction dispatch queue
    "ScheduleLocalWrite":         [0, 1],

    # Scheduling algorithm to use for each iteration:
    # 0 = minimal/no scheduling.  Global Read and increments, followed by local reads,
    # followed by local writes, followed by MACs
    "ScheduleIterAlg":            [0, 1, 2, 3],

    # Optimizing Local Write Vmcnt in PreLoop when PGR is on, especially for PAP
    # 0: no optimization, force wait vmcnt 0
    # 1: do optimization, in PAP, this can avoid ds_write waiting for previous global store
    # Can always be True, set to False for debugging or comparison
    "OptPreLoopVmcnt":            [False, True],

    # For MatrixInstruction and SIA3, number of GlobalReadInstruction between mfma
    # the purpose of this parameter is to control density of global read instruction scheduling
    # Scheduling global read back to back can have better memory efficiency
    # However, when full of vmem FIFO, it will block other instruction to be issued
    # Range from 0.01 to 32
    #         0.1 means 1 GR per 10 mfma
    #           5 means 5 GR per 1 mfma
    "GlobalReadPerMfma":       [ i/100 for i in range(1,3200)],
    #
    # For MatrixInstruction and SIA3, number of LocalWriteInstruction between mfma
    # the purpose of this parameter is to control density of local write instruction scheduling
    # In PGR1, we want to schedule local write more denser, so we can have more
    #          latency to hide global read
    # In PGR2, since LW is followed by GR, every LW has same whole loop latecy
    #          to hide global read. We want to schedule LW less denser, can
    #          avoid full of vmem FIFO.
    # Range from 0.01 to 32
    #         0.1 means 1 LW per 10 mfma
    #           5 means 5 LW per 1 mfma
    # -1 will derived an optimized value internally
    # -2 will derived an optimized value and override LWPM silently (debug only, not recommended)
    "LocalWritePerMfma":       [ i/100 for i in range(1,3200)] + [ -1 ],

    # LDD Support
    # Allow LDD and StrideD to != LDC and StrideC for LDD <= LDC and LDD == M
    # TODO: remove. legacy logic yaml in rocblas contains true and false for this parameter
    # remove this parameter will cause two kernels have same.
    # so we can't remove it until we clean logic yaml in rocblas
    "LdcEqualsLdd":               [ False, True ],

    # Interleave alpha scale calculation with beta loads and address calcs - rather
    # than as a separate block of instructions
    "InterleaveAlpha":             [0, 1],

    # Create a copy of NoLoadLoop which interleaves the stores with the final mac
    # calculation and may perform other optimizations
    # 0 = no interleave
    # 1 = interleave one stores after required macs have completed execution
    # 2 = interleave two stores after required macs have completed execution
    "OptNoLoadLoop":               [0, 1, 2],

    # Prefetch across persistent kernel iterations - the no-load-loop computes the
    # tile assignment and next global read offset and launches the buffer loads for
    # the next tile in the sequence.
    "PrefetchAcrossPersistent":    [0, 1],

    # Changes the behaviour of prefetch across persistent.
    # Mode 0 is default, works for all sizes
    # Mode 1 disables static tile setup for prefetch and merges prefetch with ord. noLoadLoop,
    "PrefetchAcrossPersistentMode": [0, 1],

    "BufferLoad":                 [ False, True ],
    "BufferStore":                [ False, True ],

    # Attempt to load directly from global memory into Vgpr.
    # Assembly only
    "DirectToVgprA":              [ False, True ],
    "DirectToVgprB":              [ False, True ],

    # Attempt to load directly from global memory into LDS.
    # Assembly only
    # Requires BufferLoad, assembler support for lds modifier on buffer
    # loads (checked automatically), GlobalVectorWidth=1 (this is hw
    # requirement) and A/B must not require any transpose.
    # DirectToLds reduces load latency and eliminates the
    # G2L registers used to stage data.  Also replaces the
    # local write offset with an SGPR.
    # For an 8x8 TT with PrefetchGlobalRead=1 this can save 33 VGPRs.
    #    - Requirements for DirectToLds=1:
    #      GlobalLoadVectorWidth = 1/2/4
    #      TransposeLDS = 1 for TLU=0 case
    # DirectToLds support for x2/x4 (1st part of async_copy() support)
    "DirectToLds":                [ False, True ],

    # Load options:
    # (GRO = Global Read Offset)
    # BufferLoad=0:
    #  = Use flat instructions with 64 bit GRO for each load
    #    + supports sizes up to 2^64
    #    - uses many VGPR for addressing
    #    - uses execmask+compares for edge detection
    #    - generates extra LDS traffic (could convert flat->global load)
    # BufferLoad=1:
    #  = Use buffer load instructions with 32-bit offset
    #    + Less VGPRS (32b offset vs 64-bit) needed for addressing
    #    + Uses hardware buffer limit for edge detection
    #    - Limited range - the bot-right corner of macro-tile (plus padding=GRVW
    #        for shift-pointer, if ShiftPtr is required) must be within 2^32.
    #      ShiftPtrPad = MayShift ? GRWV*BPE : 0
    #      For TLU=1: Unroll*StrideA1 + ShiftPtrPad <= 2^32
    #      For TLU=0: MT*StrideA1 + ShiftPtrPad <= 2^32
    #      These conditions should be checked using Assert - TODO
    #  = UseSgprForGRO=1:
    #    + Attempt to use SGPR for Global Read Offsets.
    #    + Use one VGPR base GRO + many SGPR GRO rather than many VGPR GRO.
    #    + Each SGPR stores an offset from base GlobalReadOffset+0.
    #    - Requirements for UseSgprForGRO=1:
    #      - BufferLoad=1
    #      - Use appropriate Assert*ElementMultiple or GRVW=1 to eliminate need for ShifPtr
    #        (UseSgprForGRO does not support ShiftPtr since ShiftPtr needs to potentially shift GRO)
    #  = KernelWriterAssembly also supports 64-bit 2D buffer size (see use64bPbcLimit)
    #    - Requires 4 instructions to move scalar limit and a couple SGPR
    #    - Enabled by default.  If the overhead matters we can add asserts/YAML parm to specialize
    #  = UseInstOffsetForGRO=1:
    #    + Attempt to use Instruction offset for Global Read Offsets.
    #    + This feature avoid updating m0 for subsequent GRO(s) for directToLds feature
    #    - Requirements for UseInstOffsetForGRO=1:
    #      - BufferLoad=1
    #      - DirectToLds=1

    #  converting m0 update from LocalWriteAddrSGpr using  is usually win
    # -1 attempt to use a hueristic to determine when the tile size will use too many SGPR and fall back to VGPR
    "UseInstOffsetForGRO":              [ -1, 0, 1],


    # Converting VGPR GRO into SGPR GRO is usually a win
    # However, the mode may exhaust all available SGPR, in particular for large unroll
    # -1 attempt to use a hueristic to determine when the tile size will use too many SGPR and fall back to VGPR
    "UseSgprForGRO":              [ -1, 0, 1],

    # Some work-items in the group may not participate in the final buffer load.
    # Allows more flexibility in choosing DepthU.
    # 1= allocate extra addressing vpgr for edge cases
    # 2= use temp vgpr inside unroll loop, may save 1 VPR if both A and B have a fractional edge but costs v_alu
    "FractionalLoad":             [ 0, 1, 2] ,

    # Use a 64-bit shadow limit register to allow buffers larger than 2^32 bytes
    "Use64bShadowLimit":   [ True, False],

    # Attempt to vectorize atomics
    # 1,2,4 : Number of elements to vectorize
    # -1 : Maximum supported value.  Half=2, Single=1, Double=1
    # Currently 32-bit CAS only, eventually might support more
    "VectorAtomicWidth":          [ -1, 1, 2 ] ,

    # Assertion properties
    # These provide information or assertions that the problem size meets certain requirements
    # for sizes or alignments.  The kernel generator can use this information to produce
    # a kernel which uses those assertions to produce a faster kernel.
    #
    # If modifying or adding Assertions also change ProblemProperties class in TensileTypes.h

    # Kernel generator will assume that the summation size is some multiple of the element size
    # and uses this to optimize the kernel.
    # This can result in more efficient kernels, but requires runtime checking to ensure the specified
    # summation value meets the requirements.
    # (Recommended AF1EM value is 8 for half, 4 for single, 2 for double)
    #
    # Optimizations enabled by AssertSummationElementMultiple>1:
    #  - If >=2 for half:
    #     - Tail loop loads can be vectorized 2X to use dword
    #     - Enables asm kernels on V20
    #     - Can use DirectToLds for both unroll and tail loops
    #  - Tail loop can be unrolled up to InnerUnroll amount if AssertSummationElementMultiple%InnerUnroll==0
    #
    # 1 indicates no assertion (since all sizes are multiples of 1)
    "AssertSummationElementMultiple": [1,2,4,8,16,32,64],

    # Kernel generator will assume that the FreeIndex[0] size is some multiple of the element size
    # and uses this to optimize the kernel.
    # FreeIndex[0] is usually letter "I"
    # (Recommended AF0EM value is 8 for half, 4 for single, 2 for double)
    #
    # Optimizations enabled by AssertFree0ElementMultiple>1:
    # Load optimizations:
    #  - For TLU=1 matrix, if AF1WM>=GLVW then can enable UseSgprForGRO
    #      - Reduces registers used for address calculations
    #      - Enables FractionalLoad for more flexibility in address calcs
    #      - Removes address shift/unshift code
    #    - UseSgprForGRO will only be enabled if all matrices meet assertion requirements.
    #
    # Store Optimizations:
    #  - Can vectorize stores in edge tiles.  Vector width can be up to AF0EM.
    #   (since C matrix is always coalesced in Free0 index direction and this assertion guarantees the index element multiple)
    #
    # 1 indicates no assertion (since all sizes are multiples of 1)
    "AssertFree0ElementMultiple" : [1,2,4,8],

    # Kernel generator will assume that the FreeIndex[1] size is some multiple of the element size
    # and uses this to optimize the kernel.
    # FreeIndex[1] is usually letter "J"
    # (Recommended AF1EM value is 8 for half, 4 for single, 2 for double)

    # Optimizations enabled by AssertFree1ElementMultiple>1:
    #  - See above AssertFree0ElementMultiple "Load optimizations"

    # 1 indicates no assertion (since all sizes are multiples of 1)
    "AssertFree1ElementMultiple" : [1,2,4,8],

    # Some kernels only work for certain sizes, see ProblemProperties in TensileTypes for exact defs
    "AssertMinApproxSize" : [0,1,2,3],


    # Assertions/Predicates that require stride to be specified value.
    # Dictionary of pairs of {position:constValue}
    # Unlike SetConstStride*, these use a position in the IndexAssignments* field:
    #   EX: "{2:0}"  means IndexAssignmentsB[2] must be 0 to run the solution.
    # Use this syntax to specify multiple Fork values in a YAML config file.

    #- AssertStrideAEqual:
    #  - {5: 2, 6: 2} # these are two AssertStrideAEqual predicates for the same solution.
    #  - {5: 2}       # this is a second solution generated with a single predicate.

    # Like other assertions, these are used when kernel is generated and checked before running kernel.
    "AssertStrideAEqual":  -1,

    "AssertStrideBEqual":  -1,

    "AssertStrideCEqual":  -1,
    "AssertStrideDEqual":  -1,

    # Assertions that require stride to be specified value.
    # Dictionary of pairs of {index, constValue}.
    # Index is a member of the global index assignments.
    "AssertSizeEqual":       -1,
    "AssertSizeGreaterThan": -1,
    "AssertSizeLessThan":    -1,
    "AssertSizeMultiple":    -1,

    #Assert values for alpha and beta
    "AssertBetaValue":       [False, 1, -1],
    "AssertAlphaValue":      [False, 1, -1],

    #Assert C==D
    "AssertCEqualsD": [False, True],

    # Generate code inside kernel to check Assertions on Tensor dimensions
    "CheckTensorDimAsserts":               [False, True],

    # Generate code inside kernel to check several dimension overflow cases, in particular around use of 32-bit calcs
    # 0 = no check, 1=checks for cases that should be avoided through assertions and kernel selection,
    # 2=checks for cases that should never happen
    "CheckDimOverflow":               [0,1,2],

    # Stagger the start summation position of the tiles.
    # Elements from the summation dimension are loaded at offsets rather than all starting at 0.
    # StaggerU is the max 'clicks' of StaggerUStride bytes where each wg starts ; see StaggerUMapping
    # for how the specific stagger for a given wg is determined.
    #
    # The tile assignment C are same as with StaggerOffset=0 ; the difference is the
    # order that the summation elements are added.
    # GRO will wrap back to the row start when the edge is reached.
    #
    # This can be effective for TLU=0 style matrices where the K dimension is a large power-of-2.
    # In this case the start of each row of the tile is separated by an exact power-of-2
    # which causes poor dram, cache, and tlb behavior.  V20 has 16 channels each 256 bytes wide.

    # StaggerU adjusts the start position in the summation (aka 'U') dimension
    # to avoid these conflicts.  Both A and B matrix start at the adjusted position.
    # If >0 specifies the offset in multiples of the macro-tile "unroll" dim
    #  - Higher values will spread traffic to more channels but provide less L2 re-use.
    #  - StaggerU and WorkGroupMapping interact and should be tuned together -
    #    The WGM controls how tiles are assigned in C matrix, while StaggerU controls where those
    #    tiles start reading their summation dim parms.
    #  - StaggerU requires BufferLoad==1 and is silently ignored if BufferLoad==0
    "StaggerU":              [0,2,4,8,16,32,64],

    # Stride in bytes for each staggeru 'click'.
    # 256 is recommended since this is the width of memory channel (on gfx803,gfx900,gf906) - so
    # each click will start in a new memory channel and spread traffic among the 16 available channels.
    # For example StaggerUStride=256 and StaggerU=8 will use 8 unique starting points
    # in summation dimension, each offset by 256-bytes - provided the tensor dims are large
    # enough to support this.
    # StaggerUStride will be internally increased so it is an integer multiple of DepthU*BpeAB.
    # (the implementation requires this - the unroll iteration accesses data in steps of
    # DepthU*BPE
    # SUS=0 is only valid if SU=0
    "StaggerUStride":        [0,16,32,64,128,256,512,1024],

    # How the tile assignment (wg0, wg1, wg2) controls the initial StaggerU offset:
    # 0: Use wg0
    # 1: Use wg1
    # 2: Use wg2
    # 3: Use wgSerial, wgSerial = wg0 + wg1 * nwg0 + wg2 * (nwg0 * nwg1)
    # 4: Debug mode, offset each tile max allowed StaggerU.  This just moves hotspot
    #    to a different bank since all workgroups still start at same point.
    "StaggerUMapping":       [0,1,2,3,4],


    # 0=don't use magic div (source only)
    # 1=magic div alg #1.  Slightly faster but limited range (if magic number is 2^32)
    # 2=magic div alg#2.  Slightly slower but handles all unsigned ints up to 2^32
    "MagicDivAlg":       [0,1,2],

    # For Block Mapping type:
    # 0   : Use hardware-assigned wg number with no remapping.
    # N   : WG block width.  "Wrap" to a new wg1 "row" assignment after N WGs assigned in that row.
    # < 0 : Swaps the position of wg0 and wg1.  Does not change NumWorkGroups* or ProblemNumWorkGroups*. No longer supported.
    # Tensor C always mapped with first free coord as fastest moving
    # (Elements in this dimension are sequential in memory.
    #
    # For 2D nonbatched Matrix this means index order is I, then J
    # For 2D batched Matrix this means index order is I, then J, then K.
    #
    # Then for 2D case:
    #   - If drawn in row-major format, I is the width and J is the height.
    #   - WGM determines dimensions of the box used to assign tiles from C
    #   - WGM is the height of the box (in the J dimension)
    #   - Given WGM, the box width (in I dim) is determined by number of CUs
    #   - The box always moves across matrixC in the fastest-moving "I" dim, then
    #     wraps to next J.  TODO - might be useful to change this?
    #
    # Examples for 2D matrix:
    # WGM=8:  on CU64 machine this is a square box
    # WGM=1:  Short/Fat - this will cover maximum width in I dimension of C.  This matches hardware assigned mapping.
    # WGM=64: Tall/Skinny - this will cover maximum width in J dimention of C.
    #
    # Formula for wgSerial:
    # wgSerial = wg0 + (wg1 % WorkGroupMapping) * nwg0
    "WorkGroupMapping":           list(range(0,1024+1)),  # change a workgroup's id so that the all the workgroups on the gpu at a time are hitting L2 cache the best
    "WorkGroupMappingType":       ["B", "Z"],           # Blocking, Z-order (not any faster than blocking, especially for the arithmetic it requires)
    "MaxOccupancy":               list(range(1, 40+1)),       # wg / CU; if cache thrashing is hurting performance, this allocates extra lds to artificially limit occupancy
    "WorkGroup":                  validWorkGroups,      # ( wg0 x wg1 x LocalSplitU ) dimensions of the workgroup which will operate on a tile and share lds

    #ThreadTile: ( tt0 x tt1 ) dimensions of the C tile that each thread works on,
    # TT=4 and VW=4 means a thread will work on a tight 4x4 tile of C, where VW=1 means the tile will work on 16 spread out values
    # Generally, the VW determines the consecutive a WI will work on, then it will skip ahead SG0*VW elements to get to the next row of VGPR inputs
    "ThreadTile":                 validThreadTiles,
    "MacroTile":                  validMacroTiles,      # MT0 = wg0*tt0, MT1 = wg1*tt1

    # Which instruction to use for MAC: MAD or FMA
    "MACInstruction":             ["MAD", "FMA"],
    "WavefrontSize":              [32, 64],

    # MatrixInstruction: (M x N x K x B)
    # XDLOPS tile definition, only valid for gfx908, gfx90a
    # MxNxKxB specifies matrix instruction variants
    #  MxNxB determines the shape of the C tile each instruction worked on
    #      K determines the unroll depth
    # If empty, do not use these instructions
    #
    # Alternative format: (M x N x K x B x MIBlockM x WaveTileM x WaveTileN x WaveM x WaveN)
    # (Note: MxN means M-by-N in the following comments)
    # MIBlockM determines how many blocks along M dimension for multi-block MI variants. Concrete examples:
    #  - MI 16x16x1x4 (4-block variant) with MIBlockM=4 -> (16x16)*(4x1)=64x16 tile per instruction executed
    #  - MI 32x32x1x2 (2-block variant) with MIBlockM=1 -> (32x32)*(1x2)=32x64 tile per instruction executed
    # WaveTileM/N are dimensions of the C tile each wave works on, and is close to the concept of ThreadTile in classic VALU kernels
    #  - WT 4x1 -> each wave executes 4x1 matrix instructions on the C tile of total area (4*MITileM)x(1*MITileN)
    # WaveM/N are dimensions of waves spawned for one workgroup where each wave consists of 64 threads
    #  - Wave2x2 -> a total of 4 waves in one workgroup of shape 2x2
    # Putting it all together:
    #  - [32, 32, 1, 2,  1,  4, 1,  2, 2]
    #     ^^^^^^^^^^^^   ^   ^^^^   ^^^^
    #      MatrixInst  BlkM   WT    Wave
    #  - means (32x64) per MI * (4x1) per wave * (2x2) per workgroup = (32*4*2)x(64*1*2) = 256x128 macro tile
    # Tensile will ignore the parameters ThreadTile and WorkGroup when the alternative format is used
    "MatrixInstruction":          validMatrixInstructions,

    # StoreRemap: Optimize MatrixInstruction store patterns to enhance performance.
    #             MI output data between each threads are along N dims.
    #             But global memory is along M dim continous.
    #             That mean global write between each threads are not continous.
    #             Therefore, store performance for MI instruction is poor.
    # How StoreRemap works in final store stage:
    #             1. Put all thread output data into LDS.
    #             2. All thread read data from LDS along M dims.
    #                (match global Memory continous direction)
    #             3. All thread write out data into global memory.
    # 0:   Disable StoreRemap (default)
    # 1~8: Enable StoreRemap and set the global write vector width
    # Suggest optimum value: fp32 = [2,4], fp16 or bf16 = [4,8] (dwordx2 and dowrdx4)
    # -1:  Use dwordx2 if support SRVW, or set SRVW to 0
    "StoreRemapVectorWidth":      [-1,0,1,2,4,8],

    # SourceSwap: Optimizes MatrixInstruction store pattern by swapping mfma input order.
    "SourceSwap":                 [False, True],

    # AtomicAddC: If CEqualsD and Beta=1, use atomic add instead of load/store.
    "AtomicAddC":                 [False, True],

    # Following parameters are designed for store scheduling.
    # (store stands for load from C (with beta) and store to C/D)
    #
    # we want to hide store behind unroll loop
    #   1. if we can launch 2 WorkGroups per CU (occupancy >= 2, large M/N)
    #   2. if there are remaining global memory bandwidth in unroll loop (compute bound kernel)
    #
    # we can hide store behind the other WG's loop by lowering priority of store
    #   priority of loop is the same as priority of store
    #     WG0: ￣￣￣￣￣￣￣￣￣￣￣￣￣￣￣\__
    #         |<-- loop --->|<-- store -->|end
    #
    #     WG1: ___________________________/￣￣￣￣￣￣￣￣￣￣￣￣\__
    #         |<--------- loop ------------------->|<-- store -->|end
    #
    #   priority of loop is higher than priority of store
    #     WG0: ￣￣￣￣￣￣￣\____________________
    #         |<-- loop --->|<------ store ----->|end
    #
    #     WG1: _____________/￣￣￣￣￣\__________________
    #         |<------- loop -------->|<----- store ---->|end
    "StorePriorityOpt":           [False, True],
    #
    # If we issue store in short period of time, kernel will become from compute bound to memory bound
    # 0 means issue instructions as many as possible if VGPR available
    "NumElementsPerBatchStore":   list(range(0, 256)),
    #
    # add sync after per batch store in order to store contiguous elements
    # add sleep after per batch store in order to distribute store over whole loops
    # NOTE: this parameter is highly depends on size_k
    # 0 means no sync and sleep
    "StoreSyncOpt":               list(range(0, 256)),
    #
    # There are index or address calculation between global instructions.
    # issue global instruction b2b has better performance
    "GroupLoadStore":             [False, True],
    #
    # Do storeC (output of GEMM) in unroll Loop; When PK enabled, storeC Code section can be
    # moved into unroll Loop code section for tiles[0..N-2], storeC scheduled in PK[1..N-1]
    # Enable this feature when PK is enabled
    # Enable this feature when you have 2 or More Tiles/CU
    # disable StoreSyncOpt, StorePriorityOpt,GroupLoadStore feature when this feature is enabled
    # enable PersistentKernel , PrefetchAcrossPersistent
    "StoreCInUnroll":             [False, True],
    #
    # StoreCInUnrollInterval is to specify the MFMA interval between 2 StoreC/AtomicAdd.
    # (This is effective only for StoreVectorWidth=1)
    # Actual MCMA interval is StoreCInUnrollInterval * (1/ LocalWritePerMfma).
    # For example, if StoreCInUnrollInterval=3, LocalWritePerMfma=0.5, StoreC/AtomicAddC inserted
    # at every 6 MFMAs (interval = 6)
    "StoreCInUnrollInterval":     list(range(1, 16)),
    #
    # StoreCInUnrollExact is to optimize specific K size by removing arbitrary K support code
    # 128x128 tile case, only K=512 is covered by StoreCInUnroll
    "StoreCInUnrollExact":        [False, True],
    #
    # StoreCInUnrollPostLoop is to add extra post loop to execute remaining LoadC/StoreC for K < supported minimumK for StoreCInUnroll
    "StoreCInUnrollPostLoop":     [False, True],

    # In order to remove the copying from Acc vgpr to Arch vgpr, only use Arch vgprs for v_mfma_xxx.
    # Only support for kernel whose totalVgpr counts less than 256 and gcn that has control bit ACC_CD.
    "MIArchVgpr":               [False, True],

    # Disable overlapping AB-tile vgpr and read/write addr vgprs with C-tile vgprs
    # Valid only for MatrixInstruction enabled kernels, which by default overlaps
    # C-tile w/ AB-tile until it's due for v_accvgpr_read before the writeback. Illustrated below:
    # |<----------------------- valuC ----------------------->|
    # |<--- valuA/B --->|<-- R/W pointers -->|xxx|<- Spares ->|
    #                                          ^        ^
    #         (Reserved by persistent kernels) ^        ^
    #                       (Utilized by register pool) ^
    "DisableVgprOverlapping":     [False, True],

    # If positive, each switch includes switches <= the specified switch.
    # For example 3 will enable NoPostLoop+NoGlobalRead+NoLocalWrite
    # If negative, setting is precise and will disable only the specified code piece.
    # intended use is to evaluate which sections of the kernel are taking most of the execution time
    # 0=Baseline
    # 1= +NoPostLoop
    # 2= +NoGlobalRead
    # 3= +NoLocalWrite
    # 4= +NoLocalRead
    # 5= +NoWait +NoSync
    # 6= +NoMAC
    # 7= +NoPreLoop+ NoGlobalReadInc
    # 9= NullKernel
    # For example set DisableKernelPieces: [0,1,2,3,4,5,6,7,9]
    #   this will create a set of kernels with progessively more pieces of the kernel disabled
    "DisableKernelPieces":        list(range(-9,10)),         # disable pieces of the kernel, for performance isolation

    # assume atomics always work correctly.
    "DisableAtomicFail": [False, True],

    # alternate implementation for fp16 HPA MFMA
    "Fp16AltImpl": [False, True],

    # 0  : standard launch
    # N>0 : launch persistent kernel with N workgroups per compute unit
    #       - Recommended min is enough WG to use all resources on the CU
    #       - Higher values result in shorter-running WG which are less 'persistent'
    #         this increases the switch time between work-groups but results in
    #         more opportunities to schedule other WG or recover if a wg runs long
    #         or all compute units were not available before the launch.
    #       - Host code will not launch more groups than tiles in the C space
    # -1 : Automatically choose a "heuristic" value that can possibly get a better gain: (TilesPerWorkgroup = 1~2)
    #      Not based on any theory, but on some experiment observation, can be used to reduce the kernels
    #      Recommand [-1,0,1] for basic tuning
    # Assertions/Requirements: NumWorkGroups0 * NumWorkGroups1 < 2^32
    "PersistentKernel":           range(-1,512+1) ,       # Use persistent kernel.

    # True:  Batch dimension (WG.z) is also considered in persistent kernel
    # False: Not considered
    #        for problems with large batch-size, PKAB = True could help
    #        for problems with only one batch, PKAB = True/False should make no difference
    "PersistentKernelAlongBatch": [False,True],

    # Allow macro-tile to span batch dimensions and thus a single workgroup can work across batch dimensions.
    # This can improve utilization, in particular if macro-tile is larger than the lower dimensions.
    # The byte address of the last element in the packed array must fit in 2^32.
    # 0x0 = each workgroup works on a single batch dim.
    # 0x1 = pack Batch dimensions into wg0/A - works if all batch strides for B==0.
    #       Also must set AssertFree0ElementMultiple to >= GlobalReadVectorWidth
    # 0x2 = pack Batch dimensions into wg1/B - works if all batch strides for A==0
    #       Also must set AssertFree1ElementMultiple to >= GlobalReadVectorWidth
    # 0x3 = pack batch dims into both A and B. Could support any stride for A and B. (Not supported yet)
    "PackBatchDims":             [0,1,2],

    # Pack free dimensions
    # If True, allow macro-tile to span free dimensions.  Single workgroup can work across multiple free dimensions.
    # If False, macro-tile is always Free0*Free1.  Additional free dimensions are not supported.
    "PackFreeDims":              [False, True],

    # Pack summation dims
    # If 0, a for loops are generated for each summation dimension.
    # If 1, summation dims are packed into a single loop and extracted as needed using mod/shift.  The innermost summation
    #  dimension must be an integer multiple of the unroll loop - in other words the load tile is contiguous in memory.
    #  In this mode, tensile can still prefetch data across the load tile dimension.
    # If 2, summations dims are packed into a single loop as above.  In addition, the load tile does not need to be
    #  contiguous in memory and can span summation dimensions. (not supported yet)
    "PackSummationDims":         [0,1],

    # debug mode, uses the PackSummationDims method to increment the unroll loop counter
    "UnrollIncIsDepthU":         [0,1],

    # Granularity allowed when packing tensor dims.
    # Lower values are finer granularity which requires more dimension division operations on store path
    # but supports more flexible tensor dimes.
    # Higher values are coarser values - less dimension division operations but tensor dims must meet
    # more stringent element multiple requirements
    # 0x1 : Any dimension supported, compute dims after each element (not supported yet)
    # 0x2 : VectorWidth must not span tensor dim
    "PackGranularity": [2],

    # Controls desired width (#elements) for loads from global memory -> LDS.
    # and eliminates the pointer unshift logic
    # -1 : Set GlobalReadVectorWidth =  VectorWidth
    # NOTE: for input bpe=32, max GRVW is 4  (to fit dwordx4) (FP32), min GRVW is 1 (dword)
    #                 bpe=16, max GRVW is 8  (to fit dwordx4) (FP16), min GRVW is 2 (dword)
    #                 bpe=8,  max GRVW is 16 (to fit dwordx4) (INT8), min GRVW is 4 (dword)
    "GlobalReadVectorWidth":      [ -1, 1, 2, 3, 4, 6, 8, 16 ],

    # Controls desired width (#elements) for loads from LDS -> VGPR.
    # -1 : Set LocalReadVectorWidth =  VectorWidth
    #  1 cannot be used for half type.
    # used in combination with TransposeLDS=True
    # in TransposeLDS=1 case, use wider load to fetch elements in summation dimension from LDS
    # helps optimizing instruction scheduling between MFMA and nonMFMA instructions
    # NOTE: for input bpe=32, max LRVW is 4  (to fit ds_read_b128) (FP32)
    #                 bpe=16, max LRVW is 8  (to fit ds_read_b128) (FP16)
    #                 bpe=8,  max LRVW is 16 (to fit ds_read_b128) (INT8)

    "LocalReadVectorWidth":      [ -1, 1, 2, 4, 8, 16 ],

    # threads should read/write/operate on this many contiguous elements from the C matrix.
    # If VW=4 then thread0 will process 4 consec C elements, then thread1 next 4, etc.
    # If the ThreadTile is > VectorWidth then thread0 will next operate on the 4 elements in C at (4*NumThreads)
    # Typically the load vector width and store vector width are directly related to the VW.
    # The global load width is closely related to the width of local stores so
    # GlobalReadVectorWidth also controls local write width.
    # Local read width also matches since VectorWidth consec elements must be read
    # Typically matching 16 bytes is good choice since the stores will be optimally coalesced with 16 bytes/WI.
    # -1 means use the largest vector width up to 128 bits.
    # Using a VW too large which results in >16bytes/thread isn't supported
    # For MFMA non SourceSwap: this parameter didn't take effect
    # For MFMA SourceSwap: this parameter only take effect on A buffer for now
    "VectorWidth":                [ -1, 1, 2, 3, 4, 6, 8 ],

    # If 0, store 1 element per instruction.
    # If 1, store vector-width elements per instruction.
    # if -1, store vector-wide elements per instruction unless PBD would not generate a valid kernel
    "VectorStore":                    [-1, 0, 1],

    # Controls desired width (#elements) for stores from reg to global memory.
    # When MatrixInstruciton == None, derived parameter gwvw takes precedence.
    # -1 : Set StoreVectorWidth = VectorWidth
    "StoreVectorWidth":           [ -1, 1, 2, 3, 4, 6, 8 ],

    # place upper and lower limits on the skinny-ness of macro tiles; shape=1 means square tile, like 64x64. shape=4 means 4x64 or 64x4 or 128x8...
    # these will just mark some kernels as invalid so that fewer kernels will be checked
    "MacroTileShapeMin":          list(range(1, 256+1)),
    "MacroTileShapeMax":          list(range(1, 256+1)),

    # when loading all the data from global into lds requires multiple load instructions, these parameters govern which
    # loads will pull which rectangle of data from global into lds
    # NLC=1 means one load along the coalesced dimension, which results in the most coalescing possible
    # NLC=-1 looks for the largest number of reads along the coalesced dimension which results in the least ammount of coalescing;
    # however in this case the stride between one load and another is a static value, therefore buffer loads only need one set of registers
    # whereas the =1 case has a stride which is a multiple of a kernel argument and therefore needs one address per load in the perpendicular dimension
    "NumLoadsCoalescedA":         list(range(-1, 64+1)),
    "NumLoadsCoalescedB":         list(range(-1, 64+1)),

    # DepthU, LocalSplitU (which is the 3rd number in WorkGroup), and LoopUnroll are closely related
    # LoopUnroll=4 means there are 4 subiterations within the loop, 4 actual iterations written in the code.
    # LocalSplit=2 means the workgroup is split up into 2 subgroups, and each subgroup is doing different parts of the summation.
    # subgroup0 does k=0-3, 8-11... and subgroup1 does k=4-7, 12-15...
    # So, each iteration through the summation loop, which has 4 actual subiterations, does 8 summation iterations, because each subgroup did 4;
    # and when data is read from global memory the threads read 8 elements along the summation dimension.
    # DepthU = LoopUnroll * LocalSplitU = 4*2 in this case
    # it made more sense for the user to directly control LocalSplitU and DepthU, then derrive afterwards LoopUnroll=DepthU/LocalSplitU
    # -1 : Only allow GLVW=1
    # -2 : Only allow max(GLVWA,GLVWB) < VW ?
    # -3 : Only allow min(GLVWA,GLVWB) < VW ?
    "DepthU":                     depthUs,

    # DepthULdsDivisor (Split LDS) determines how we pipeline the data from global memory to LDS
    # Instead of moving all in-flight data from the register buffer (G2L) to the LDS at once, we divide the G2L buffer into N portions and
    # write each portion of the G2L to LDS, read from LDS and do the actual matrix multiply-accumulate, before moving on to the portion and so on.
    # This helps cut down LDS usage by the value of the divisor. Helps increase CU occupancy or DepthU if kernel was previously LDS limited.
    #
    # The premise is to be able to fetch 256B (equivalent to 128 half's or 64 single's) in TN layout problems to maximize L2 utilization. This
    # was previously a problem for TN since it implies DepthU is large, and that leads to oversubscription of LDS.
    #
    # Preconditions:
    # ScheduleIterAlg=3, TransposeLDS=1, PGR=0/1 exlcuding 2, DirectToLds=0 (DirectToLds=0 because part of the data loaded *need* to reside in registers),
    # nRegs per load >= DepthULdsDivisor (since we artificially require at least 1 register per LDS write)
    #
    # Example: DepthULdsDivisor=2
    # v0, v1, v2, v3 | v0, v1, v2, v3 | ... ----> unroll dim
    # -----Thd 0----- -----Thd 1-----   ...
    # 1st subloop writes v0,v1 to LDS
    # 2nd subloop writes v2,v3 to LDS
    "DepthULdsDivisor":           [1, 2, 4],

    # integer ammount of padding to put into LDS, in 2016 this didn't seem to help performance, profilers were showing that channel conflicts weren't really hurting
    # performance so this has been deprecated and probably doesn't work
    # -1 means use same padding as the VectorWidth if TLU=0 else 0.  (Padding only helps when transpose is required)
    # With MatrixInstruciton: -1 means max(GRVW,MIInput) if TLU=0
    "LdsPadA":                     [ -1, 0, 1, 2, 3, 4, 8, 16, 32],
    "LdsPadB":                     [ -1, 0, 1, 2, 3, 4, 8, 16, 32],

    # Padding boundary for LDS. defines block-size for pad insertion. for every 'LdsBlockSizePerPad' bytes, LDS padding (pad value from LdsPad parameter)
    # is added (readOffset aware of the pad and adjusts offset value based on this parameter value).
    # Only support LdsBlockSizePerPad >= unrollDepth * BPE
    # 0 means disable LdsBlockSizePerPad,
    # -1 means round up to nearest power of 2 begin with 128
    "LdsBlockSizePerPad":          [-1, 0, 64, 128, 256, 512, 1024],

    # Transpose LDS format. Local store in Coalsced dimension , same as optimized global fetch dimension . applicable only in TLU=0 case for miSIMD(s)
    # TODO: No code for -1 ?
    "TransposeLDS":                [-1, 1, 0],

    # tinkered with adding extra syncs or waits in the assembly kernels to see if it would improve the sequencing between workgroups, "fully synchronous scheduling" is WAY more promising; this can be deprecated
    "PerformanceSyncLocation":    list(range(-1, 16*16+1)),
    "PerformanceWaitLocation":    list(range(-1, 16*16+1)),
    "PerformanceWaitCount":       list(range(-1, 16)),

    # add gls or slc after global memory read/writes to change cacheing, not cacheing the writes is promising and improved performance a tiny bit
    # 1: glc, 2: slc, 3: glc+slc
    "NonTemporalD":               list(range(0,4)),
    "NonTemporalC":               list(range(0,4)),
    "NonTemporalA":               list(range(0,4)),
    "NonTemporalB":               list(range(0,4)),

    # guard against out of bounds reads
    # None: don't guard
    # Branch: use if statements (source only, and doesn't support VW)
    # ShiftPtr: shift read pointers to be in bounds, then unshift registers (source & assembly),
    # ShiftPtr does not support very small problem dims < global load vector width since the shift
    # would move outside the array bounds.
    # If GLVW==1 or Assert*ElementMultiple for the coalesced dim is > GRVW, then shifting is not
    # necessary and the shift/unshift code will not be generated
    "EdgeType":                   [ "Branch", "ShiftPtr", "None" ], # None=don't guard against ou

    # Group together unroll iterations inside the unroll loop.
    # For example, InnerUnroll=2 will fetch LDS for two unroll iterations
    "InnerUnroll":                [1,2,4,8,16,32,64],

    # Arrange elements in LDS so N elements consec in U-dim are adjacent in LDS
    # 1 is default and results in no interleaving.
    # Implementation only supports LocalDotLayout that is a power-of-two
    "LocalDotLayout":             [1,2,4,8],

    # Aggressive performance mode
    # Some of these may cause instability, particularly s_setprio
    # 0=none, 1=add setprio, 2=add setprio and modify LDS to allow only 2 waves/simd
    "AggressivePerfMode":       [0,1,2],

    # Kernels should be written in assembly or source
    # if assembly, ISA will determine architecture
    # if source, Runtime will determine language
    # later on, we'll relax this to inner kernel languages and outer kernel languages, such as inline asm embedded in ocl or in llvm
    "KernelLanguage":             [ "Assembly", "Source" ],
    "ISA":                        validISA,       # arch for assembly kernels

    # Replaces assembly kernels if they are found in the directory Tensile/Tensile/ReplacementKernels
    "ReplacementKernel":          [False, True],

    # Name of the custom kernel located in globalParameters["CustomKernelDirectory"].
    # a custom kernel is a user written assembly kernel with its associated configuration parameters included in a custom.config section
    # inside the yaml block between the --- and ... markers.  These parameters are only used for information purposes, not kernel generation.
    # Ex:
    # custom.config:
    #   ProblemType:
    #     OperationType: GEMM
    #     etc...
    #   ThreadTile: [8, 8]
    #   etc...
    #
    # Custom kernels can be included in a BenchmarkProblemSizeGroup by having their name (without file extension) listed under the "CustomKernels"
    # category alongside InitialSolutionParameters, BenchmarkCommonParameters, etc...
    "CustomKernelName":            -1,

    # Will allow a kernel to be accepted even when checks determine it's not viable.
    # Intended for use with custom kernels which have confirmed to be correct
    "NoReject":                    [False, True],

    "MinVgprNumber":                list(range(0,256)),

    "MaxVgprNumber":                list(range(0,257)),
    }


# same parameter for all solution b/c depends only on compiler
defaultBenchmarkCommonParameters = [
    {"LoopDoWhile":               [ False ] },
    {"LoopTail":                  [ True ] },
    {"EdgeType":                  [ "Branch" ] },
    {"InnerUnroll":               [ 1 ] },
    {"LocalDotLayout":            [ 1 ] },
    {"AggressivePerfMode":        [ 1 ] },
    {"KernelLanguage":            [ "Source" ] },
    {"LdsPadA":                   [ 0 ] },
    {"LdsPadB":                   [ 0 ] },
    {"LdsBlockSizePerPad":        [ 0 ] },
    {"TransposeLDS":              [ 0 ] },
    {"MaxOccupancy":              [ 40 ] },
    {"VectorWidth":               [ -1 ] },
    {"VectorStore":               [ -1 ] },
    {"StoreVectorWidth":          [ -1 ] },
    {"GlobalReadVectorWidth":     [ -1 ] },
    {"LocalReadVectorWidth":      [ -1 ] },
    {"GlobalReadCoalesceVectorA": [ True ] },
    {"GlobalReadCoalesceVectorB": [ True ] },
    {"WaveSeparateGlobalReadA":   [ 0 ] },
    {"WaveSeparateGlobalReadB":   [ 0 ] },
    {"SplitGlobalRead":           [ 1 ] },
    {"GlobalReadCoalesceGroupA":  [ True ] },
    {"GlobalReadCoalesceGroupB":  [ True ] },
    {"PrefetchGlobalRead":        [ 1 ] },
    {"PrefetchLocalRead":         [ 1 ] },
    {"UnrollMemFence":            [ False ] },
    {"GlobalRead2A":              [ True ] },
    {"GlobalRead2B":              [ True ] },
    {"LocalWrite2A":              [ True ] },
    {"LocalWrite2B":              [ True ] },
    {"LocalRead2A":               [ True ] },
    {"LocalRead2B":               [ True ] },
    {"SuppressNoLoadLoop":        [ False ]},
    {"ExpandPointerSwap":         [ True ]},

    {"ScheduleGlobalRead":        [ 1 ] },
    {"ScheduleLocalWrite":        [ 1 ] },
    {"ScheduleIterAlg":           [ 1 ] },
    {"OptPreLoopVmcnt":           [ True ] },

    {"LdcEqualsLdd":              [ False ] },

    {"GlobalReadPerMfma":         [ 1 ] },
    {"LocalWritePerMfma":         [ -1 ] },

    {"InterleaveAlpha":           [ 0 ] },
    {"OptNoLoadLoop":             [ 1 ] },
    {"PrefetchAcrossPersistent":  [ 0 ] },
    {"PrefetchAcrossPersistentMode": [ 0 ] },

    {"BufferLoad":                [ True ] },
    {"BufferStore":               [ True ] },
    {"DirectToVgprA":             [ False ] },
    {"DirectToVgprB":             [ False ] },
    {"DirectToLds":               [ False ] },
    {"UseSgprForGRO":             [ -1 ] },
    {"UseInstOffsetForGRO":       [ 0 ] },
    {"AssertSummationElementMultiple": [ 1 ] },
    {"AssertFree0ElementMultiple": [ 1 ] },
    {"AssertFree1ElementMultiple": [ 1 ] },
    {"AssertMinApproxSize":        [ -1 ] },
    {"AssertStrideAEqual":        [ {} ] },
    {"AssertStrideBEqual":        [ {} ] },
    {"AssertStrideCEqual":        [ {} ] },
    {"AssertStrideDEqual":        [ {} ] },
    {"AssertSizeEqual":           [ {} ] },
    {"AssertSizeGreaterThan":     [ {} ] },
    {"AssertSizeMultiple":        [ {} ] },
    {"AssertSizeLessThan":        [ {} ] },
    {"AssertAlphaValue":          [ False ]},
    {"AssertBetaValue":           [ False ]},
    {"AssertCEqualsD":            [ False ]},
    {"CheckTensorDimAsserts"      : [ False ] },
    {"CheckDimOverflow"           : [ 0 ] },

    {"StaggerU":                  [ 32 ] },   # recommend [0,32]
    {"StaggerUStride":            [ 256 ] },  # recommend 256 for V10,V20
    {"StaggerUMapping":           [ 0 ] },    # recommend [0,1]
    {"MagicDivAlg":               [ 2 ] },
    {"GlobalSplitU":              [ 1 ] },
    {"GlobalSplitUAlgorithm":     [ "SingleBuffer" ] },
    {"GlobalSplitUSummationAssignmentRoundRobin": [ True ] },
    {"GlobalSplitUWorkGroupMappingRoundRobin":    [ False ] },
    {"MacroTileShapeMin":         [ 1 ] },
    {"MacroTileShapeMax":         [ 64 ] },
    {"PersistentKernel":          [ 0 ] },
    {"PersistentKernelAlongBatch":[ False ] },    # May be default True is better ?
    {"PackBatchDims":             [ 0 ] },
    {"PackFreeDims":              [ 1 ] },
    {"PackSummationDims":         [ 0 ] },
    {"UnrollIncIsDepthU":         [ 0 ] },
    {"PackGranularity":           [ 2 ] },
    {"FractionalLoad":            [ 0 ] },
    {"Use64bShadowLimit":         [ 1 ] },
    {"VectorAtomicWidth":         [ -1 ] },
    {"NumLoadsCoalescedA":        [ 1 ] },
    {"NumLoadsCoalescedB":        [ 1 ] },
    {"WorkGroup":                 [ [16,16,1]] },
    {"WorkGroupMappingType":      [ "B" ] },
    {"WorkGroupMapping":          [ 8 ] },
    {"ThreadTile":                [ [4,4] ] },
    {"MACInstruction":            [ "FMA" ]}, # Default to FMA, matches MAC performance and integrates additional flags
    {"WavefrontSize":             [ 64 ]},
    {"MatrixInstruction":         [ [] ] },
    {"DisableVgprOverlapping":    [ False ] },
    {"1LDSBuffer":                [ 0 ] },
    {"DisableAtomicFail":         [ 0 ] },
    {"DisableKernelPieces":       [ 0 ] },
    {"DepthU":                    [ -1 ] },
    {"DepthULdsDivisor":          [ 1 ] },
    {"PerformanceSyncLocation":   [ -1 ] },
    {"PerformanceWaitLocation":   [ -1 ] },
    {"PerformanceWaitCount":      [ -1 ] },
    {"NonTemporalD":              [ 0 ] },
    {"NonTemporalC":              [ 0 ] },
    {"NonTemporalA":              [ 0 ] },
    {"NonTemporalB":              [ 0 ] },
    {"ReplacementKernel":         [ False ] },
    {"CustomKernelName":          [ "" ] },
    {"NoReject":                  [ False ]},
    {"MinVgprNumber":             [0]},
    {"MaxVgprNumber":             [256]},
    {"StoreRemapVectorWidth":     [ 0 ] },
    {"SourceSwap":                [ False ] },
    {"AtomicAddC":                [ False ] },
    {"StorePriorityOpt":          [ False ] },
    {"NumElementsPerBatchStore":  [ 0 ] },
    {"StoreSyncOpt":              [ 0 ] },
    {"GroupLoadStore":            [ False ] },
    {"MIArchVgpr":                [ False ] },
    {"StoreCInUnroll":            [ False ] },
    {"StoreCInUnrollInterval":    [ 1 ] },
    {"StoreCInUnrollExact":       [ False ] },
    {"StoreCInUnrollPostLoop":    [ False ] },
    {"Fp16AltImpl":               [ False ] }
    ]

# dictionary of defaults comprised of default option for each parameter
defaultSolution = {}
for paramDict in defaultBenchmarkCommonParameters:
  for key, value in paramDict.items():
    defaultSolution[key] = value[0]
# other non-benchmark options for solutions

# valid fields in ConvolutionConfig and explanations:
validConvolutionConfig= [
    # For OperationType == Convolution*
    # Examples: NCHW, NHWC, NCDHW, more
    # *HW* and *YX*   create solution with 2 spatial dimensions.
    # *DHW* and *ZYX* create solution with 3 spatial dimensions.
    "TensorAFormat",           # see validTensorAFormats
    "TensorBFormat",           # see validTensorBFormats
    "TensorDFormat",           # see validTensorDFormats

    # Each of the parms below specifies dimensions separated by 'x".
    # -  The notation follows 'convolution' convention so fastest-moving dimensions are last,
    #    and should mirror the order of the spatial dimension in the activation format.
    #    For example, in NCHW format Filter=3x1 is 3 in the H dimension and 1 in the W dimension.
    # -  2 or 3 dimensions are supported 'Filter:3x1' or 'Filter:3x3x1'.
    # - Use an integer to create a kernel with a compile-time constant
    #   Use "N" to create flexible kernel the value provided at runtime via appropriate
    #   size and stride values.
    # - 0 specifies the default.  Defaults below shown for 2 spatial dimensions; a 3-dimensional
    #   default will be created if the formats request 3 spacial dimensions.
    "Filter",                   # examples: 1x1,3x3,1x7,7x1,NxN,Nx5,3x3x3.  Default=1x1/1x1x1.
    "Stride",                   # examples 1x1,2x2,1xN, 2x2x2.  Default=1x1/1x1x1.
    "Dilation",                 # examples 1x1,2x2,1xN, 2x2x2.  Default=1x1/1x1x1.

    # Pad at start of each filter dimension. Recommend 0x0 when possible or NxN otherwise.
    # (performance difference from compile-time padding is not significant)
    "PadStart",                 # examples:1x1, 2x3, 2x2x2, NxN.  Default=0x0/0x0x0.
    # Pad at end of each filter dimension
    "PadEnd",                   # examples:1x1, 2x3, 2x2x2, NxN.  Default=0x0/0x0x0.

    # For grouped convolutions:
    "GroupCount",

    # pack spatial dims (d,h,w) into single tensor dim when possible
    # This is preferred for cases where these dimensions are packed in memory
    # since it reduces addressing overhead and will produce a more efficient kernel
    # Default is 1, multiple dimensions will be created if needed for strides or other cases.
    "PackedSpatialDims",

    # pack filter dims (z,y,x) into single tensor dim when possible.
    # This is preferred for cases where these dimensions are packed in memory
    # since it reduces addressing overhead and will produce a more efficient kernel
    # Default is 1, multiple dimensions will be created if needed for dilations or other cases.
    "PackedFilterDims",

    # If 1:
    #  - Unroll index is the channel index
    #  - if PackSummationDims=0, this is likely highest perf since it provides a larger
    #    iteration count for the unroll loop.
    # If 0:
    #   - Unroll index is filter index (Forward,BackwardData) or spatial index (BackwardWeights)
    #   - provides better cache locality for most formats, but tigher looping.
    #   - Likely a good idea with PackSummationDims=1 since there is only one unroll loop.
    "UnrollOnChannel",

    # Input spatial dimensions (D,H,W)
    # Optional parameter for debug and testing.  This does not impact kernel generation.
    # If set,then each problem dimension size/stride will be checked to ensure they are
    # correctly specified. (TBD)
    # Also used by testbenches to compute consistent strides and sizes for auto-generated
    # problem sizes and strides.
    'Spatial',              # examples 56x56, 7x7.

    ]

################################################################################
# Default Problem Type
################################################################################
defaultProblemType = {
    # =GEMM uses TransposeA,B paramters and makes the problem type more readeable for users
    # =TensorContraction  requires specifying
    "OperationType":            "GEMM",           # GEMM, TensorContraction, ConvolutionForward, ConvolutionBackwardData, ConvolutionBackwardWeights

    "ConvolutionConfig":        [],               # See validConvolutionConfig

    "DataType":                 0,                # data types can specified by a variety of ways, such as "s", as listed in SolutionStructs.py::DataType
    "DestDataType":             0,                # destination data types can specified by a variety of ways, such as "s", as listed in SolutionStructs.py::DataType
    "ComputeDataType":          0,                # compute data types can specified by a variety of ways, such as "s", as listed in SolutionStructs.py::DataType
    "UseBeta":                  True,             # =True use beta parameter (asm will check for B=0 and optimize the write for that), =False don't use beta parameter
    "HighPrecisionAccumulate":  False,            # f32 += f16*f16
    "SilentHighPrecisionAccumulate": False,       # Keep kernel names the same for HPA mode.  Useful for testing.

    "ComplexConjugateA":        False,            # complex data should be conjugated for "C" transpose case
    "ComplexConjugateB":        False,

    # for OperationType == GEMM
    "TransposeA":               False,            # =True means transA="T" or "C", =False means transA = "N"
    "TransposeB":               True,
    "Batched":                  False,            # add batching dimension
    "StridedBatched":           True,             # use to select general batch or strided batch

    # for OperationType == TensorContraction
    # - Indices < NumIndicesC are Free or Batch indices and appear in C and D
    # - Indices which appear in both A and B, and are < NumIndicesC are batch.  A and B must have same number of batch indices.
    # - Indices which appear in both A and B, and are >= NumIndicesC are summation. A and B must have same number of summation indices.
    # - Indices which appear in A or B (but not both), are Free.  A and B may have different numbers of free indices.
    # - Summation loops are nested from smallest index number to largest, with the largest summation index as the 'unroll' loop.
    # - Memory order of C and D matrices is always 0..NumIndicesC-1, with 0 as the fastest-moving.
    #   - By choosing index assignments the output can be 'transposed'.  For example if IA=[1,2] IB=[0,2] then 0 is the coalesced dim for C/D.
    #   - Likewise batch index may be assigned between two free indices to control the output order, ie to write in CNHW format.
    #   - For example : IA=[0,1,3] IB=[2,1,3].  0,2 are free indices;  1 is batch.
    "IndexAssignmentsA":        [0, 2],
    "IndexAssignmentsB":        [1, 2],
    "NumIndicesC":              2,

    # use initial strides for AB.
    # This has some performance impact for the increased flexibility:
    #   - Additional strides will be passed into the kernel and will occupy SGPR registers
    #   - GlobalReadWidth must be 1 (since elements are not guaranteed to be adjacent in memory)
    "UseInitialStridesAB":      False,

    # use initial strides for CD.
    # This has some performance impact for the increased flexibility:
    #   - Additional strides will be passed into the kernel and will occupy SGPR registers
    #   - Additional multiply on the store address path
    #   -VectorStore must be 0.  If VectorStore is -1, it will be silently set to 0 internally.
    "UseInitialStridesCD":      False,

    "AllowNoFreeDims":          False,  # allow A or B to specify no free dims
                                        # (if false, A and B must have at least one free dim)
                                        # (if true, A and B must have at least one free or batch dim)

    # SetConstStride* sets the specified stride in the problem.
    # These no longer generate predicates - see AssertStrideEqualA/B below
    # List of pairs of [index, constValue].
    # Index is a member of the global index assignments (not an offset into IndexAssignmentsA/B)
    # EX: SetConstStrideA: [ [3, 1], [2, 4] ] sets
    #     strideA for index3 to constant '1' and stride for index2 to constant '4'.
    "SetConstStrideA":          [],
    "SetConstStrideB":          [],

    # ZeroPad:
    # Zero-pad will add leading and trailing "pad" elements to the specified 'anchor'
    # dimension when accessed by specified summation dimension.
    #
    # Format is list of tuples of [freeDim, sumDim, padStart, padEnd].
    #  - freeDim is the anchor where the zero-pad starts.
    #  - sumDim is the summation dim to which the padding checking is added.
    #  - padStart is the number of elements to pad before the Start element
    #  - padEnd is the number of elements to pad before the last element.

    # - Terms:
    #   - Start is the first summation element
    #   - FreeSize is the size of the specified free dimension (freeDim)
    #   - SumSize is the size of the specified summation dimension (sumDim)
    # - Pad Ranges:
    #   - Ranges show below are inclusive on the start element and exclusive on the last element.
    #     For example, [0,3) is 0,1,2.
    #    - Elements in the region [Start-padStart, Start) are in the leading pad region and will return 0.
    #    - Elements in the memory region [Start + freeSize + sumSize - padEnd,  Start + freeSize + sumSize)
    #     are in the trailing pad region and will return 0.
    #    - Code actually checks for elementMem < padStart or elementMem>=elementEdge
    #      - elementMem is the memory offset of the element from the tensor base
    #      - elementEdge is FreeSize*FreeStride + (SumSize-1)*SumStride - padEnd
    #        - FreeStride is typically spatial*convolutionStride
    #        - SumStride is typically spatial*dilation
    #        - PadStart and PadStop should be scaled by spatial on the host before calling the kernel.
    #          (spatial is not available inside the kernel)
    #      - The GPU implementations shift the load tile by -padStart, then return 0s for any address <=0.
    #        The elementEdge is also shifted by -padStart.  This allows the global read offset to be used for the
    #        edge comparison.  Edge comparisons are performed with vector instructions so each work-item computes
    #        a different in/out value.
    #      - Multiple summations OR together their edge checks, so any OOB edge returns 0 for the load.
    #
    # - Strides:
    #   - padStart and padStop are passed as kernel arguments. These are scaled by the spatial dim on the host;
    #   - No memory access is performed for elements in the Pad regions.
    #   - The Pad regions are handled by manipulating the tensor addressing and are not visible in actual memory.
    #     For example, a tensor with 2 rows, 16 elements/row, padStart=padEnd=2 occupies 32 elements in memory (not 40)
    #   - Typical use case is to set summationStride < freeSize, with padStart+padEnd+1 == summationStride.
    # - Caveats:
    #  - ZeroPad requires that the ElementEdge <= 2^32:
    #    This is SizeFree+SizeSum + Pad_Leading + PadTrailingPad + padding=GRWW for shift-pointer) bytes < 2^32
    #    Likely this is less than the standard buffer load limits (bottom-right corner of macro-tile)

    #  EX: ZeroPadA: [ [0,1,  2,3]] # TensorA free index 0 with sum index 1 has leading pad=2 and trailing pad=3
    # Note nesting of brackets ; the parm can contain multiple padding tuples.
    #  EX: ZeroPadA: [ [0,1, -1,-1]]# Pads are dynamic and passed as part of the problem.

    "ZeroPadA":                 [], # [ [0,1, 2,3]]
    "ZeroPadB":                 [], # Not fully supported/tested yet

    # Summation dimension indices
    "MirrorDimsA":              [],
    "MirrorDimsB":              [],

    # for LD description
    "NumIndicesLD":             4,
    "IndexAssignmentsLD":       [3, 4, 5, 6],      # order is LDD, LDC, LDA, LDB

    # Tile aware solution selection
    "TileAwareSelection":       False,

    # FP16 Alternate Implementation
    "Fp16AltImpl":              False
    }

defaultProblemSizes = [{"Range": [ [2880], 0, 0 ]}]
defaultBenchmarkFinalProblemSizes = [{"Range": [
    [64, 64, 64, 512], 0, 0 ]}]
defaultBatchedProblemSizes = [{"Range": [ [2880], 0, [1], 0 ]}]
defaultBatchedBenchmarkFinalProblemSizes = [{"Range": [
    [64, 64, 64, 512], 0, [1], 0 ]}]


defaultSolutionSummationSizes = [32,64,96,128,256,512,1024,2048,4096,8192,16192]


################################################################################
# Default Analysis Parameters
################################################################################
defaultAnalysisParameters = {
    "ScheduleName":       "Tensile",
    "DeviceNames":  "fallback",
    "ArchitectureName": "gfx000",
    "SolutionImportanceMin":      0.01, # = 0.01=1% total time saved by keeping this solution
    }


################################################################################
# Searching Nested Lists / Dictionaries
# to see if keys exist and what their values are
################################################################################
# param name in structures?
def inListOfDictionaries(param, dictionaries):
  for dictionary in dictionaries:
    if param in dictionary:
      return True
  return False
def inListOfListOfDictionaries(param, dictionaries):
  for dictionaryList in dictionaries:
    if inListOfDictionaries(param, dictionaryList):
      return True
  return False
def inListOfLists(param, lists):
  for l in lists:
    if param in l:
      return True
  return False

# get param values from structures.
def hasParam( name, structure ):
  if isinstance(structure, list):
    for l in structure:
      if hasParam(name, l):
        return True
    return False
  elif isinstance(structure, dict):
    return name in structure
  else:
    return name == structure
    #printExit("structure %s is not list or dict" % structure)

def getParamValues( name, structure ):
  if isinstance(structure, list):
    for l in structure:
      param = getParamValues(name, l)
      if param != None:
        return param
    return None
  elif isinstance(structure, dict):
    if name in structure:
      return structure[name]
    else:
      return None
  else:
    printExit("structure %s is not list or dict" % structure)

################################################################################
# Print Debug
################################################################################
def print1(message):
  if globalParameters["PrintLevel"] >= 1:
    print(message)
    sys.stdout.flush()
def print2(message):
  if globalParameters["PrintLevel"] >= 2:
    print(message)
    sys.stdout.flush()

def printWarning(message):
  print("Tensile::WARNING: %s" % message)
  sys.stdout.flush()
def printExit(message):
  print("Tensile::FATAL: %s" % message)
  sys.stdout.flush()
  sys.exit(-1)

################################################################################
# Locate Executables
# rocm-smi, hip-clang, rocm_agent_enumerator, clang-offload-bundler
################################################################################
def isExe( filePath ):
  return os.path.isfile(filePath) and os.access(filePath, os.X_OK)
def locateExe( defaultPath, exeName ): # /opt/rocm/bin, hip-clang
  # look in defaultPath first
  exePath = os.path.join(defaultPath, exeName)
  if isExe(exePath):
    return exePath
  # look in PATH second
  for path in os.environ["PATH"].split(os.pathsep):
    exePath = os.path.join(path, exeName)
    if isExe(exePath):
      return exePath
  return None

def GetAsmCaps(isaVersion):
  """ Determine assembler capabilities by testing short instructions sequences """
  rv = {}
  rv["SupportedISA"]      = tryAssembler(isaVersion, "")
  rv["HasExplicitCO"]     = tryAssembler(isaVersion, "v_add_co_u32 v0,vcc,v0,1")
  rv["HasExplicitNC"]     = tryAssembler(isaVersion, "v_add_nc_u32 v0,v0,1")

  rv["HasDirectToLds"]    = tryAssembler(isaVersion, "buffer_load_dword v40, v36, s[24:27], s28 offen offset:0 lds") \
                            or tryAssembler(isaVersion, "buffer_load_b32 v40, v36, s[24:27], s28 offen offset:0 lds")
  rv["HasAddLshl"]        = tryAssembler(isaVersion, "v_add_lshl_u32 v47, v36, v34, 0x2")
  rv["HasLshlOr"]         = tryAssembler(isaVersion, "v_lshl_or_b32 v47, v36, 0x2, v34")
  rv["HasSMulHi"]         = tryAssembler(isaVersion, "s_mul_hi_u32 s47, s36, s34")
  rv["HasCodeObjectV3"]   = tryAssembler(isaVersion, "", False, "-mcode-object-version=2")

  rv["HasMFMA"]           = tryAssembler(isaVersion, "v_mfma_f32_32x32x2bf16 a[0:31], v32, v33, a[0:31]")
  rv["HasMFMA_f64"]       = tryAssembler(isaVersion, "v_mfma_f64_16x16x4f64 v[0:7], v[32:33], v[36:37], v[0:7]")
  rv["HasMFMA_bf16_1k"]   = tryAssembler(isaVersion, "v_mfma_f32_32x32x4bf16_1k a[0:31], v[32:33], v[36:37], a[0:31]")

  rv["v_mac_f16"]         = tryAssembler(isaVersion, "v_mac_f16 v47, v36, v34")

  rv["v_fma_f16"]         = tryAssembler(isaVersion, "v_fma_f16 v47, v36, v34, v47, op_sel:[0,0,0,0]")
  rv["v_fmac_f16"]        = tryAssembler(isaVersion, "v_fma_f16 v47, v36, v34")

  rv["v_pk_fma_f16"]      = tryAssembler(isaVersion, "v_pk_fma_f16 v47, v36, v34, v47, op_sel:[0,0,0]")
  rv["v_pk_fmac_f16"]     = tryAssembler(isaVersion, "v_pk_fma_f16 v47, v36, v34")

  rv["v_mad_mix_f32"]     = tryAssembler(isaVersion, "v_mad_mix_f32 v47, v36, v34, v47, op_sel:[0,0,0] op_sel_hi:[1,1,0]")
  rv["v_fma_mix_f32"]     = tryAssembler(isaVersion, "v_fma_mix_f32 v47, v36, v34, v47, op_sel:[0,0,0] op_sel_hi:[1,1,0]")

  rv["v_dot2_f32_f16"]    = tryAssembler(isaVersion, "v_dot2_f32_f16 v20, v36, v34, v20")
  rv["v_dot2c_f32_f16"]   = tryAssembler(isaVersion, "v_dot2c_f32_f16 v47, v36, v34") \
                            or tryAssembler(isaVersion, "v_dot2acc_f32_f16 v47, v36, v34")

  rv["v_dot4_i32_i8"]     = tryAssembler(isaVersion, "v_dot4_i32_i8 v47, v36, v34")
  rv["v_dot4c_i32_i8"]    = tryAssembler(isaVersion, "v_dot4c_i32_i8 v47, v36, v34")
  rv["VOP3v_dot4_i32_i8"] = tryAssembler(isaVersion, "v_dot4_i32_i8 v47, v36, v34, v47")

  rv["v_mac_f32"]         = tryAssembler(isaVersion, "v_mac_f32 v20, v21, v22")
  rv["v_fma_f32"]         = tryAssembler(isaVersion, "v_fma_f32 v20, v21, v22, v23")
  rv["v_fmac_f32"]        = tryAssembler(isaVersion, "v_fmac_f32 v20, v21, v22")

  rv["v_fma_f64"]         = tryAssembler(isaVersion, "v_fma_f64 v[20:21], v[22:23], v[24:25], v[20:21]")

  rv["HasAtomicAdd"]      = tryAssembler(isaVersion, "buffer_atomic_add_f32 v0, v1, s[0:3], 0 offen offset:0")


  if tryAssembler(isaVersion, "s_waitcnt vmcnt(63)"):
    rv["MaxVmcnt"] = 63
  elif tryAssembler(isaVersion, "s_waitcnt vmcnt(15)"):
    rv["MaxVmcnt"] = 15
  else:
    rv["MaxVmcnt"] = 0

  # TODO- Need to query the max cap, just like vmcnt as well?
  rv["MaxLgkmcnt"] = 15

  rv["SupportedSource"] = True

  return rv

def GetArchCaps(isaVersion):
  rv = {}
  rv["HasEccHalf"]         = (isaVersion==(9,0,6) or isaVersion==(9,0,8) or isaVersion==(9,0,10))
  rv["Waitcnt0Disabled"]   = (isaVersion == (9,0,8) or isaVersion==(9,0,10))
  rv["SeparateVscnt"]      = isaVersion[0] in (10, 11)
  rv["CMPXWritesSGPR"]     = isaVersion[0] not in (10, 11)
  rv["HasWave32"]          = isaVersion[0] in (10, 11)
  rv["HasAccCD"]           = (isaVersion==(9,0,10))
  rv["ArchAccUnifiedRegs"] = (isaVersion==(9,0,10))

  return rv

def tryAssembler(isaVersion, asmString, debug=False, *options):
  """
  Try to assemble the asmString for the specified target processor
  Success is defined as assembler returning no error code or stderr/stdout
  """
  options = list(options)
  if globalParameters["PrintLevel"] >= 2:
    debug = True

  if isaVersion[0] >= 10:
    options += ['-mwavefrontsize64']

  args = [globalParameters["AssemblerPath"], '-x', 'assembler',
          '-target', 'amdgcn-amdhsa',
          '-mcpu='+gfxName(isaVersion),
          '-mcode-object-version=3',
          *options,
          '-']

  result = subprocess.run(args, input=asmString.encode(), stdout=subprocess.PIPE, stderr=subprocess.STDOUT)
  output = result.stdout.decode()

  if debug:
    print("isaVersion: ", isaVersion)
    print("asm_cmd:", ' '.join(args))
    print("asmString: ", asmString)
    print("output: ", output)
    print("return code: ", result.returncode)

  if output != "" or result.returncode != 0:
    return False
  return True

def gfxArch(name):
    import re
    match = re.search(r'gfx([0-9a-fA-F]{3,})', name)
    if not match: return None

    ipart = match.group(1)

    step = int(ipart[-1], 16)
    ipart = ipart[:-1]

    minor = int(ipart[-1])
    ipart = ipart[:-1]

    major = int(ipart)

    rv = (major, minor, step)

    return rv

def gfxName(arch):
    # convert last digit to hex because reasons
    name = str(arch[0]) + str(arch[1]) + ('%x' % arch[2])
    return 'gfx' + ''.join(map(str,name))

def detectGlobalCurrentISA():
  """
  Returns returncode if detection failure
  """
  global globalParameters

  if globalParameters["CurrentISA"] == (0,0,0) and globalParameters["ROCmAgentEnumeratorPath"]:
    process = subprocess.run([globalParameters["ROCmAgentEnumeratorPath"]], stdout=subprocess.PIPE)
    if os.name == "nt":
      line = ""
      for line_in in process.stdout.decode().splitlines():
        if 'gcnArchName' in line_in:
          line += line_in.split()[1]
          break # detemine if hipinfo will support multiple arch
      arch = gfxArch(line.strip())
      if arch is not None:
        if arch in globalParameters["SupportedISA"]:
          print1("# Detected local GPU with ISA: " + gfxName(arch))
          globalParameters["CurrentISA"] = arch
    else:
      for line in process.stdout.decode().split("\n"):
        arch = gfxArch(line.strip())
        if arch is not None:
          if arch in globalParameters["SupportedISA"]:
            print1("# Detected local GPU with ISA: " + gfxName(arch))
            globalParameters["CurrentISA"] = arch
    if (process.returncode):
      printWarning("%s exited with code %u" % (globalParameters["ROCmAgentEnumeratorPath"], process.returncode))
    return process.returncode
  return 0

def restoreDefaultGlobalParameters():
  """
  Restores `globalParameters` back to defaults.
  """
  global globalParameters
  global defaultGlobalParameters
  # Can't just assign globalParameters = deepcopy(defaultGlobalParameters) because that would
  # result in dangling references, specifically in Tensile.Tensile().
  globalParameters.clear()
  for key, value in deepcopy(defaultGlobalParameters).items():
    globalParameters[key] = value

def printTable(rows):
  rows = list([[str(cell) for cell in row] for row in rows])
  colWidths = list([max([len(cell) for cell in col]) for col in zip(*rows)])

  for row in rows:
    for (width, cell) in zip(colWidths, row):
      pad = ' ' * (width - len(cell))
      print(pad, cell, sep='', end=' ')
    print()

def printCapTable(parameters):
  import itertools
  archs = [(0,0,0)] + parameters["SupportedISA"]
  gfxNames = list(map(gfxName, archs))

  headerRow = ['cap'] + gfxNames

  def capRow(caps, cap):
    return [cap] + [('1' if cap in caps[arch] and caps[arch][cap] else '0') for arch in archs]

  allAsmCaps = set(itertools.chain(*[caps.keys() for arch, caps in parameters["AsmCaps"].items()]))
  allAsmCaps = sorted(allAsmCaps, key=lambda k: (k.split("_")[-1], k))
  asmCapRows = [capRow(parameters["AsmCaps"], cap) for cap in allAsmCaps]

  allArchCaps = set(itertools.chain(*[caps.keys() for arch, caps in parameters["ArchCaps"].items()]))
  allArchCaps = sorted(allArchCaps)
  archCapRows = [capRow(parameters["ArchCaps"], cap) for cap in allArchCaps]

  printTable([headerRow] + asmCapRows + archCapRows)

def which(p):
    exes = [p+x for x in ['', '.exe', '.bat']]
    system_path = os.environ['PATH'].split(os.pathsep)
    if p == 'hipcc' and 'CMAKE_CXX_COMPILER' in os.environ and os.path.isfile(os.environ['CMAKE_CXX_COMPILER']):
        return os.environ['CMAKE_CXX_COMPILER']
    for dirname in system_path+[globalParameters["ROCmBinPath"]]:
        for exe in exes:
            candidate = os.path.join(os.path.expanduser(dirname), exe)
            if os.path.isfile(candidate):
                return candidate
    return None

################################################################################
################################################################################
def assignGlobalParameters( config ):
  """
  Assign Global Parameters
  Each global parameter has a default parameter, and the user
  can override them, those overridings happen here
  """

  global globalParameters

  # Minimum Required Version
  if "MinimumRequiredVersion" in config:
    if not versionIsCompatible(config["MinimumRequiredVersion"]):
      printExit("Config file requires version=%s is not compatible with current Tensile version=%s" \
          % (config["MinimumRequiredVersion"], __version__) )

  # User-specified global parameters
  print2("GlobalParameters:")
  for key in globalParameters:
    defaultValue = globalParameters[key]
    if key in config:
      configValue = config[key]
      if configValue == defaultValue:
        print2(" %24s: %8s (same)" % (key, configValue))
      else:
        print2(" %24s: %8s (overriden)" % (key, configValue))
    else:
      print2(" %24s: %8s (unspecified)" % (key, defaultValue))

  globalParameters["ROCmPath"] = "/opt/rocm"
  if "ROCM_PATH" in os.environ:
    globalParameters["ROCmPath"] = os.environ.get("ROCM_PATH")
  if "TENSILE_ROCM_PATH" in os.environ:
    globalParameters["ROCmPath"] = os.environ.get("TENSILE_ROCM_PATH")
  if os.name == "nt" and "HIP_DIR" in os.environ:
    globalParameters["ROCmPath"] = os.environ.get("HIP_DIR") # windows has no ROCM
  globalParameters["CmakeCxxCompiler"] = None
  if "CMAKE_CXX_COMPILER" in os.environ:
    globalParameters["CmakeCxxCompiler"] = os.environ.get("CMAKE_CXX_COMPILER")

  globalParameters["ROCmBinPath"] = os.path.join(globalParameters["ROCmPath"], "bin")

  # ROCm Agent Enumerator Path
  if os.name == "nt":
    globalParameters["ROCmAgentEnumeratorPath"] = locateExe(globalParameters["ROCmBinPath"], "hipinfo.exe")
  else:
    globalParameters["ROCmAgentEnumeratorPath"] = locateExe(globalParameters["ROCmBinPath"], "rocm_agent_enumerator")

  if "CxxCompiler" in config:
    globalParameters["CxxCompiler"] = config["CxxCompiler"]

  if "TENSILE_ROCM_ASSEMBLER_PATH" in os.environ:
    globalParameters["AssemblerPath"] = os.environ.get("TENSILE_ROCM_ASSEMBLER_PATH")
  elif globalParameters["AssemblerPath"] is None and globalParameters["CxxCompiler"] == "hipcc":
    if os.name == "nt":
      globalParameters["AssemblerPath"] = locateExe(globalParameters["ROCmBinPath"], "clang++.exe")
    else:
      globalParameters["AssemblerPath"] = locateExe(os.path.join(globalParameters["ROCmPath"], "llvm/bin"), "clang++")

  globalParameters["ROCmSMIPath"] = locateExe(globalParameters["ROCmBinPath"], "rocm-smi")

  globalParameters["ExtractKernelPath"] = locateExe(os.path.join(globalParameters["ROCmPath"], "hip/bin"), "extractkernel")

  if "TENSILE_ROCM_OFFLOAD_BUNDLER_PATH" in os.environ:
    globalParameters["ClangOffloadBundlerPath"] = os.environ.get("TENSILE_ROCM_OFFLOAD_BUNDLER_PATH")
  else:
    if os.name == "nt":
      globalParameters["ClangOffloadBundlerPath"] = locateExe(globalParameters["ROCmBinPath"], "clang-offload-bundler.exe")
    else:
      globalParameters["ClangOffloadBundlerPath"] = locateExe(os.path.join(globalParameters["ROCmPath"], "llvm/bin"), "clang-offload-bundler")

  if "ROCmAgentEnumeratorPath" in config:
    globalParameters["ROCmAgentEnumeratorPath"] = config["ROCmAgentEnumeratorPath"]

  # read current gfx version
  returncode = detectGlobalCurrentISA()
  if globalParameters["CurrentISA"] == (0,0,0):
    printWarning("Did not detect SupportedISA: %s; cannot benchmark assembly kernels." % globalParameters["SupportedISA"])
  if returncode:
    if os.name == "nt":
      globalParameters["CurrentISA"] = (9,0,6)
      printWarning("Failed to detect ISA so forcing (gfx906) on windows")

  # TODO Remove this when rocm-smi supports gfx90a
  if globalParameters["CurrentISA"] == (9,0,10):
    printWarning("HardwareMonitor currently disabled for gfx90a")
    globalParameters["HardwareMonitor"] = False

  globalParameters["AsmCaps"] = {}
  globalParameters["ArchCaps"] = {}

  for v in globalParameters["SupportedISA"] + [(0,0,0)]:
    globalParameters["AsmCaps"][v] = GetAsmCaps(v)
    globalParameters["ArchCaps"][v] = GetArchCaps(v)

  if globalParameters["PrintLevel"] >= 1:
    printCapTable(globalParameters)

  globalParameters["SupportedISA"] = list([i for i in globalParameters["SupportedISA"] if globalParameters["AsmCaps"][i]["SupportedISA"]])

  validParameters["ISA"] = [(0,0,0), *globalParameters["SupportedISA"]]

  if "MergeFiles" in config and "NumMergedFiles" in config:
    if not config["MergeFiles"] and config["NumMergedFiles"] > 1:
      config["NumMergedFiles"] = 1
      printWarning("--num-merged-files and --no-merge-files specified, ignoring --num-merged-files")

  # For ubuntu platforms, call dpkg to grep the version of hip-clang.  This check is platform specific, and in the future
  # additional support for yum, dnf zypper may need to be added.  On these other platforms, the default version of
  # '0.0.0' will persist

  # Due to platform.linux_distribution() being deprecated, just try to run dpkg regardless.
  # The alternative would be to install the `distro` package.
  # See https://docs.python.org/3.7/library/platform.html#platform.linux_distribution
  try:
    if os.name == "nt":
      compileArgs = ['perl'] + [which('hipcc')] + ['--version']
      output = subprocess.run(compileArgs, check=True, stdout=subprocess.PIPE).stdout.decode()
    else:
      compiler = "hipcc"
      output = subprocess.run([compiler, "--version"], check=True, stdout=subprocess.PIPE).stdout.decode()

    for line in output.split('\n'):
      if 'HIP version' in line:
        globalParameters['HipClangVersion'] = line.split()[2]
        print1("# Found  hipcc version " + globalParameters['HipClangVersion'])

  except (subprocess.CalledProcessError, OSError) as e:
      printWarning("Error: {} running {} {} ".format('hipcc', '--version',  e))

  for key in config:
    value = config[key]
    if key not in globalParameters:
      printWarning("Global parameter %s = %s unrecognised." % ( key, value ))
    globalParameters[key] = value

def setupRestoreClocks():
  import atexit
  def restoreClocks():
    if globalParameters["PinClocks"]:
      rsmi = globalParameters["ROCmSMIPath"]
      subprocess.call([rsmi, "-d", "0", "--resetclocks"])
      subprocess.call([rsmi, "-d", "0", "--setfan", "50"])
  atexit.register(restoreClocks)
setupRestoreClocks()

################################################################################
# Assign Parameters
# populate dst with src[key] else give it the default/backup value
################################################################################
def assignParameterWithDefault(destinationDictionary, key, sourceDictionary, \
    defaultDictionary):
  if key in sourceDictionary:
    destinationDictionary[key] = deepcopy(sourceDictionary[key])
  else:
    destinationDictionary[key] = deepcopy(defaultDictionary[key])

# populate dst with src[key] else abort since it's required
def assignParameterRequired(destinationDictionary, key, sourceDictionary):
  if key in sourceDictionary:
    destinationDictionary[key] = deepcopy(sourceDictionary[key])
  else:
    printExit("Parameter \"%s\" must be defined in dictionary %s" % (key, sourceDictionary) )


################################################################################
# Push / Pop Working Path
# store a WorkingPath where to write files (like benchmark files)
################################################################################
def pushWorkingPath( foldername ):
  # Warning: this is not thread-safe, modifies the global WorkingPath!
  globalParameters["WorkingPath"] = \
      os.path.join(globalParameters["WorkingPath"], foldername )
  return ensurePath( globalParameters["WorkingPath"] )
def popWorkingPath():
  # Warning: this is not thread-safe, modifies the global WorkingPath!
  if len(workingDirectoryStack) == 0:
    globalParameters["WorkingPath"] = \
      os.path.split(globalParameters["WorkingPath"])[0]
  else:
    globalParameters["WorkingPath"] = workingDirectoryStack.pop()
def ensurePath(path):
  try:
    os.makedirs(path)
  except FileExistsError:
    pass
  except OSError:
    printExit("Failed to create directory \"%s\" " % (path) )
  return path
def setWorkingPath( fullPathName ):
  # Warning: this is not thread-safe, modifies the global WorkingPath!
  workingDirectoryStack.append(globalParameters["WorkingPath"])
  globalParameters["WorkingPath"] = ensurePath(fullPathName)


def roundUp(f):
  return (int)(math.ceil(f))

################################################################################
# Is query version compatible with current version
# a yaml file is compatible with tensile if
# tensile.major == yaml.major and tensile.minor.step > yaml.minor.step
################################################################################
def versionIsCompatible(queryVersionString):
  (qMajor, qMinor, qStep) = queryVersionString.split(".")
  (tMajor, tMinor, tStep) = __version__.split(".")

  # major version must match exactly
  if qMajor != tMajor:
    return False

  # minor.patch version must be >=
  if int(qMinor) > int(tMinor):
    return False
  if qMinor == tMinor:
    if int(qStep) > int(tStep):
      return False
  return True

def ClientExecutionLock():
  if not globalParameters["ClientExecutionLockPath"]:
    return open(os.devnull)

  import filelock
  return filelock.FileLock(globalParameters["ClientExecutionLockPath"])

# convert python list to C++ initializer style syntax
def listToInitializer(l):
  return "{" + ','.join(map(str, l)) + "}"

################################################################################
# Progress Bar Printing
# prints "||||" up to width
################################################################################
class ProgressBar:
  def __init__(self, maxValue, width=80):
    self.char = '|'
    self.maxValue = maxValue
    self.width = width
    self.maxTicks = self.width - 7


    self.priorValue = 0
    self.fraction = 0
    self.numTicks = 0
    self.createTime = time.time()

  def increment(self, value=1):
    self.update(self.priorValue+value)

  def update(self, value):
    currentFraction = 1.0 * value / self.maxValue
    currentNumTicks = int(currentFraction * self.maxTicks)
    if currentNumTicks > self.numTicks:
      self.numTicks = currentNumTicks
      self.fraction = currentFraction
      self.printStatus()
    self.priorValue = value

  def printStatus(self):
    sys.stdout.write("\r")
    sys.stdout.write("[%-*s] %3d%%" \
        % (self.maxTicks, self.char*self.numTicks, self.fraction*100) )
    if self.numTicks == self.maxTicks:
      stopTime = time.time()
      sys.stdout.write(" (%-.1f secs elapsed)\n"%(stopTime-self.createTime))
    sys.stdout.flush()

  def finish(self): pass

from copy import copy
class Backup:
  """RAII class to restore backed up fields from object"""
  fields = {}
  object = None
  def __init__(self, object, **fields):
    self.object = object
    for k, v in fields.items():
        self.fields[k] = copy(v)
  def __del__(self):
    for k, v in self.fields.items():
        setattr(self.object, k, v)

# Append copyrights to all files generated by tensile since they belong to Tensile intellectual property
CMakeHeader = """################################################################################
# Copyright (C) 2016-2021 Advanced Micro Devices, Inc. All rights reserved.
#
# Permission is hereby granted, free of charge, to any person obtaining a copy
# of this software and associated documentation files (the "Software"), to deal
# in the Software without restriction, including without limitation the rights
# to use, copy, modify, merge, publish, distribute, sublicense, and/or sell cop-
# ies of the Software, and to permit persons to whom the Software is furnished
# to do so, subject to the following conditions:
#
# The above copyright notice and this permission notice shall be included in all
# copies or substantial portions of the Software.
#
# THE SOFTWARE IS PROVIDED "AS IS", WITHOUT WARRANTY OF ANY KIND, EXPRESS OR IM-
# PLIED, INCLUDING BUT NOT LIMITED TO THE WARRANTIES OF MERCHANTABILITY, FITNESS
# FOR A PARTICULAR PURPOSE AND NONINFRINGEMENT. IN NO EVENT SHALL THE AUTHORS OR
# COPYRIGHT HOLDERS BE LIABLE FOR ANY CLAIM, DAMAGES OR OTHER LIABILITY, WHETHER
# IN AN ACTION OF CONTRACT, TORT OR OTHERWISE, ARISING FROM, OUT OF OR IN CONNE-
# CTION WITH THE SOFTWARE OR THE USE OR OTHER DEALINGS IN THE SOFTWARE.
################################################################################

###################################################
# This file was generated by Tensile:             #
# https://github.com/ROCmSoftwarePlatform/Tensile #
###################################################


"""

CHeader = """/*******************************************************************************
* Copyright (C) 2016-2021 Advanced Micro Devices, Inc. All rights reserved.
*
* Permission is hereby granted, free of charge, to any person obtaining a copy
* of this software and associated documentation files (the "Software"), to deal
* in the Software without restriction, including without limitation the rights
* to use, copy, modify, merge, publish, distribute, sublicense, and/or sell cop-
* ies of the Software, and to permit persons to whom the Software is furnished
* to do so, subject to the following conditions:
*
* The above copyright notice and this permission notice shall be included in all
* copies or substantial portions of the Software.
*
* THE SOFTWARE IS PROVIDED "AS IS", WITHOUT WARRANTY OF ANY KIND, EXPRESS OR IM-
* PLIED, INCLUDING BUT NOT LIMITED TO THE WARRANTIES OF MERCHANTABILITY, FITNESS
* FOR A PARTICULAR PURPOSE AND NONINFRINGEMENT. IN NO EVENT SHALL THE AUTHORS OR
* COPYRIGHT HOLDERS BE LIABLE FOR ANY CLAIM, DAMAGES OR OTHER LIABILITY, WHETHER
* IN AN ACTION OF CONTRACT, TORT OR OTHERWISE, ARISING FROM, OUT OF OR IN CONNE-
* CTION WITH THE SOFTWARE OR THE USE OR OTHER DEALINGS IN THE SOFTWARE.
*******************************************************************************/

/**************************************************
* This file was generated by Tensile:             *
* https://github.com/ROCmSoftwarePlatform/Tensile *
**************************************************/


"""

HR = "################################################################################"<|MERGE_RESOLUTION|>--- conflicted
+++ resolved
@@ -201,11 +201,8 @@
 globalParameters["NumMergedFiles"] = 1            # The number of files that kernels should be split between when merging
 
 globalParameters["MaxFileName"] = 64              # If a file name would be longer than this, shorten it with a hash.
-<<<<<<< HEAD
-globalParameters["SupportedISA"] = [(8,0,3), (9,0,0), (9,0,6), (9,0,8), (9,0,10), (10,1,0), (10,1,1), (10,1,2), (10,3,0),(10,3,1)] # assembly kernels writer supports these architectures
-=======
-globalParameters["SupportedISA"] = [(8,0,3), (9,0,0), (9,0,6), (9,0,8), (9,0,10), (10,1,0), (10,1,1), (10,1,2), (10,3,0), (11,0,0), (11,0,1), (11,0,2)] # assembly kernels writer supports these architectures
->>>>>>> 224c3e78
+globalParameters["SupportedISA"] = [(8,0,3), (9,0,0), (9,0,6), (9,0,8), (9,0,10),
+    (10,1,0), (10,1,1), (10,1,2), (10,3,0), (10,3,1), (11,0,0), (11,0,1), (11,0,2)] # assembly kernels writer supports these architectures
 
 globalParameters["GenerateManifestAndExit"] = False               # Output manifest file with list of expected library objects and exit
 globalParameters["NewClient"] = 2                                 # Old client deprecated: NewClient must be set to 2.
@@ -275,12 +272,9 @@
   'gfx906':'vega20', 'gfx906:xnack+':'vega20', 'gfx906:xnack-':'vega20',
   'gfx908':'arcturus','gfx908:xnack+':'arcturus', 'gfx908:xnack-':'arcturus',
   'gfx90a':'aldebaran', 'gfx90a:xnack+':'aldebaran', 'gfx90a:xnack-':'aldebaran',
-<<<<<<< HEAD
-  'gfx1010':'navi10', 'gfx1011':'navi12', 'gfx1012':'navi14', 'gfx1030':'navi21', 'gfx1031':'navi22'
-=======
-  'gfx1010':'navi10', 'gfx1011':'navi12', 'gfx1012':'navi14', 'gfx1030':'navi21',
+  'gfx1010':'navi10', 'gfx1011':'navi12', 'gfx1012':'navi14',
+  'gfx1030':'navi21', 'gfx1031':'navi22',
   'gfx1100':'navi31', 'gfx1101':'navi32', 'gfx1102':'navi33'
->>>>>>> 224c3e78
 }
 
 def getArchitectureName(gfxName):
