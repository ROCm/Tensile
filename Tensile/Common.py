--- conflicted
+++ resolved
@@ -1146,15 +1146,13 @@
     # 0: uses workspace to store partial tiles, accumulate in deterministic fix-up step
     # 1: uses atomics to accumulate partial tiles
     "StreamKAtomic": [0, 1],
-<<<<<<< HEAD
-    
-=======
+
     # Enables XCC-based remapping of workgroups, set the value to the number of XCCs
     # for the device/configuration being used
     # 0: uses default workgroup assignment
     # 2+: remaps workgroups to be contiguous within an XCC for a given number of XCCs
     "StreamKXCCMapping": [0] + list(range(2, 9)),
->>>>>>> e5b0df62
+
     # Debug settings for stream-k kernels to disable parts of the kernel
     #   Bit 0: Don't generate fixup code
     #   Bit 1: Don't generate write to partials code
