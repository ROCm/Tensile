################################################################################
#
# Copyright (C) 2016-2024 Advanced Micro Devices, Inc. All rights reserved.
#
# Permission is hereby granted, free of charge, to any person obtaining a copy
# of this software and associated documentation files (the "Software"), to deal
# in the Software without restriction, including without limitation the rights
# to use, copy, modify, merge, publish, distribute, sublicense, and/or sell
# copies of the Software, and to permit persons to whom the Software is
# furnished to do so, subject to the following conditions:
#
# The above copyright notice and this permission notice shall be included in
# all copies or substantial portions of the Software.
#
# THE SOFTWARE IS PROVIDED "AS IS", WITHOUT WARRANTY OF ANY KIND, EXPRESS OR
# IMPLIED, INCLUDING BUT NOT LIMITED TO THE WARRANTIES OF MERCHANTABILITY,
# FITNESS FOR A PARTICULAR PURPOSE AND NONINFRINGEMENT. IN NO EVENT SHALL THE
# AUTHORS OR COPYRIGHT HOLDERS BE LIABLE FOR ANY CLAIM, DAMAGES OR OTHER
# LIABILITY, WHETHER IN AN ACTION OF CONTRACT, TORT OR OTHERWISE, ARISING FROM,
# OUT OF OR IN CONNECTION WITH THE SOFTWARE OR THE USE OR OTHER DEALINGS IN THE
# SOFTWARE.
#
################################################################################

from . import __version__
from . import Parallel
from collections import OrderedDict
from copy import deepcopy
from .AsmCaps import CACHED_ASM_CAPS


import math
import os.path
import subprocess
import sys
import time

startTime = time.time()

ParallelMap = Parallel.ParallelMap

# print level
# 0 - user wants no printing
# 1 - user wants limited prints
# 2 - user wants full prints

################################################################################
# Global Parameters
################################################################################
globalParameters = OrderedDict()
workingDirectoryStack = []

########################################
# common
########################################
globalParameters["MinimumRequiredVersion"] = "0.0.0" # which version of tensile is required to handle all the features required by this configuration file
globalParameters["PerformanceMetric"] = "DeviceEfficiency" # performance metric for benchmarking; one of {DeviceEfficiency, CUEfficiency}
globalParameters["PrintLevel"] = 1                # how much info to print in generator. 0=none, 1=standard, 2=verbose
globalParameters["ClientLogLevel"] = 3            # the log level of client. 0=Error, 1=Terse, 2=Verbose, 3=Debug (Aligned with ResultReporter.hpp)
# benchmarking
globalParameters["KernelTime"] = False            # T=use device timers, F=use host timers
globalParameters["PreciseKernelTime"] = True      # T=On hip, use the timestamps for kernel start and stop rather than separate events.  Can provide more accurate kernel timing.  For GlobalSplitU kernels, recommend disabling this to provide consistent
# timing between GSU / non-GSU kernels
globalParameters["CodeFromFiles"] = True          # if False byte arrays will be generated during Benchmarking phase as before
globalParameters["SortProblems"] = False          # sort problems by size; else use order in YAML file
globalParameters["PinClocks"] = False             # T=pin gpu clocks and fan, F=don't
globalParameters["HardwareMonitor"] = True        # False: disable benchmarking client monitoring clocks using rocm-smi.
globalParameters["NumBenchmarks"] = 1             # how many benchmark data points to collect per problem/solution
globalParameters["NumWarmups"] = 0                # how many warmup runs to perform before benchmark
globalParameters["SyncsPerBenchmark"] = 1         # how iterations of the stream synchronization for-loop to do per benchmark data point
globalParameters["EnqueuesPerSync"] = 1           # how many solution enqueues to perform per synchronization
globalParameters["SleepPercent"] = 300            # how long to sleep after every data point: 25 means 25% of solution time. Sleeping lets gpu cool down more.
globalParameters["FlushCount"] = 1                # Number of copies of arrays to allocate for cache flushing in timing code.
                                                  # Functions are called iters times in a timing loop.
                                                  # If the problem memory footprint is small enough, then arrays will be cached.
                                                  # flush_count can be used to prevent caching.
                                                  # For example, for sgemm with transA=transB=N:
                                                  # problem_memory_footprint = (m*k + k*n + m*n) * sizeof(float).
                                                  # To flush arrays before reusing set:
                                                  # flush_count >= 1 + cache_size / problem_memory_footprint
                                                  # Note that in the calculation of flush_count any padding from leading
                                                  # dimensions are not loaded to cache and not included in the problem_memory_footprint.
                                                  # If you specify flush_count you cannot also specify flush_memory_size)
globalParameters["FlushMemorySize"] = 0           # Bytes of memory that will be occupied by arrays. Used only in timing code for cache flushing. Set to greater than
                                                  # cache size, so that arrays are flushed from cache before they are reused. When the size of arrays (the problem_memory_footprint)
                                                  # is smaller than flush_memory_size, then flush_count copies of arrays are allocated where:
                                                  # flush_count = flush_memory_size / problem_memory_footprint.
                                                  # For sgemm with transA=transB=N
                                                  # problem_memory_footprint = (m*k + k*n + m*n) * sizeof(float). Note that any padding from leading
                                                  # dimensions are not loaded to cache and not included in the problem_memory_footprint.
                                                  # If you specify flush_memory_size you cannot also specify flush_count)
                                                  # Also note that Tensile allocates enough memory once at setup to accommodate
                                                  # the largest problem. Similarly, the largest problem will be used to calculate flush_count.
                                                  # Configs with largely contrasting sizes may not guarantee cache eviction for the smaller problems

# validation
globalParameters["NumElementsToValidate"] = 128   # number of elements to validate, 128 will be evenly spaced out (with prime number stride) across C tensor
globalParameters["BoundsCheck"] = 0   # Bounds check
#1: Perform bounds check to find out of bounds reads/writes.  NumElementsToValidate must be -1.
#2: Perform bounds check by front side guard page
#3: Perform bounds check by back side guard page
#4: Perform bounds check by both back and front side guard page

globalParameters["ValidationMaxToPrint"] = 4      # maximum number of mismatches to print
globalParameters["ValidationPrintValids"] = False # print matches too
# steps
globalParameters["ForceRedoBenchmarkProblems"] = True # if False and benchmarking already complete, then benchmarking will be skipped when tensile is re-run
globalParameters["ForceRedoLibraryLogic"] = True      # if False and library logic already analyzed, then library logic will be skipped when tensile is re-run
globalParameters["ForceRedoLibraryClient"] = True     # if False and library client already built, then building library client will be skipped when tensile is re-run

# Compare CPU reference convolution model vs golden tensor contraction model
# Useful to test if conversion from tensor contraction is working as expected
# In this mode, the filter,stride,dilation are specified in the problem type.
# If the problem type uses constant Filter,Stride,Dilation,Pad* (ie these are not 'N'), then the
# specified constant MUST match the dimension in the problem or the tensile runtime will assert.
# The batch size, spatial dims, Cin, and Cout are always read from the problem description.
globalParameters["ConvolutionVsContraction"] = False

globalParameters["ShowProgressBar"] = True     # if False and library client already built, then building library client will be skipped when tensile is re-run
globalParameters["SolutionSelectionAlg"] = 1          # algorithm to determine which solutions to keep. 0=removeLeastImportantSolutions, 1=keepWinnerSolutions (faster)
globalParameters["ExpandRanges"] = True          # expand ranges into exact configs before writing logic file.  False ignores ranges.
globalParameters["GenerateSourcesAndExit"] = False # Exit after kernel source generation.
globalParameters["WavefrontWidth"] = 64     # if False and library client already built, then building library client will be skipped when tensile is re-run
globalParameters["ExitOnFails"] = 1     # 1: Exit after benchmark run if failures detected.  2: Exit during benchmark run.
globalParameters["CpuThreads"] = -1  # How many CPU threads to use for kernel generation. N=min(nproc,N). Setting CpuThreads < 1 (ie: 0 or -1) will use max threads (nproc)

# even if error occurs in kernel generation (ie due to resource overflow),
# generate the kernel source anyway.  Tensile will also attempt to run
# the kernel.  Useful to examine and debug overflow errors.
globalParameters["ForceGenerateKernel"] = 0

########################################
# optimization knob controls
########################################

globalParameters["UnrollLoopEfficiencyEnable"] = False   # if True split(S) MAC&LDS in each unroll iteration into n smaller groups..

########################################
# less common
########################################
globalParameters["CMakeBuildType"] = "Release"            # whether benchmark clients and library client should be release or debug
globalParameters["PrintSolutionRejectionReason"] = False  # when a solution is marked as invalid, print why
globalParameters["LibraryFormat"] = "msgpack"             # set library backend (either yaml or msgpack)
globalParameters["EmbedLibrary"] = None                   # whether library should be embedded or not

# True/False: CSV will/won't export WinnerGFlops, WinnerTimeUS, WinnerIdx, WinnerName.
# TODO - if no side-effect, we can set default to True. This can make analyzing "LibraryLogic" (AddFromCSV) faster
globalParameters["CSVExportWinner"] = False

# (When NumBenchmarks > 1). True: CSV will merge the rows of same Problem-ID. False: Each problem will write out "NumBenchmarks" rows
#   In old client - No effect, since in old client, CSV file only exports the last benchmark, somehow is not correct because the previous benchmarks are discarded
#   In new client - csv file exports "NumBenchmarks" rows for every problem. This also make the later analyzing slower
#                   Set this to "True" can merge the rows for same problem, hence can reduce the csv file size and speed up the later analyzing
# TODO - if side-effect, we can set default to True. This can make "getResults()" / "AddFromCSV()" faster
globalParameters["CSVMergeSameProblemID"] = False

# how to initialize tensor data
# serial-in-u will use a sequence that increments in the K dimension
# This is a predictable patterns that can be checked as the kernel runs to detect
# when the wrong data is being used.
# trig_float initializes with the sin function to have non-zero values in the mantissa
# and exponent. It cannot be used for int8 or int32. Need to use tensileAlmostEqual
# not tensileEqual for checking the result.
# See ClientWriter.py, the DataInitName(Enum) for a list of initialization patterns
#       - Problem-Independent: 0=0, 1=1, 2=2, 3=rand, 4=Nan, 5=Infinity, 6=BadInput(Nan), 7=BadOutput(Inf), 16=RandomNarrow
#       - Problem-dependent: 8=SerialID, 9=SerialDim0, 10=SerialDim1, 11=Identity, 12~15= Cos/Sin, Abs or Not
#       For A, B, C, D: All the InitMode (0~16) can be used
#       For Alpha/Beta: Only problem-independent init (0~7, 16) can be used,
#                       problem-dependent init (8~15) would cause a exception (Invalid InitMode) in New Client
globalParameters["DataInitTypeAB"] = 3
globalParameters["DataInitTypeA"] = -1
globalParameters["DataInitTypeB"] = -1
globalParameters["DataInitTypeC"]  = 3
globalParameters["DataInitTypeD"]  = 0
globalParameters["DataInitTypeAlpha"] = 2
globalParameters["DataInitTypeBeta"] = 2
globalParameters["CEqualD"] = False               # Set to true if testing for the case where the pointer to C is the same as D.
globalParameters["BufferOffsetA"] = 0             # data offset of buffer A
globalParameters["BufferOffsetB"] = 0             # data offset of buffer B
globalParameters["BufferOffsetC"] = 0             # data offset of buffer C
globalParameters["BufferOffsetD"] = 0             # data offset of buffer D

# build parameters
globalParameters["CMakeCXXFlags"] = ""            # pass flags to cmake
globalParameters["CMakeCFlags"] = ""              # pass flags to cmake
globalParameters["DebugKernel"] = False           # assembly only, kernel gets buffer for debug "printing"; kernel writes data to memory, gets copied to host and printed
globalParameters["LibraryPrintDebug"] = False     # solutions will print enqueue info when enqueueing a kernel

# debug for assembly
globalParameters["EnableAsserts"] = False         # Enable assembly debug assert
globalParameters["EnableDebugA"] = False          # Enable / Disable CheckValue1A
globalParameters["EnableDebugB"] = False          # Enable / Disable CheckValue1B
globalParameters["EnableDebugC"] = False          # Enable / Disable CheckValueC
globalParameters["ExpectedValueC"] = 16.0         # Expected C Value when CheckValueC, debug for Alpha*A*B
globalParameters["ForceCExpectedValue"] = False   # Force C to "DebugExpectedValueC", debug for global write
globalParameters["DebugSkipAtomic"] = False       # Reject kernels that contain atomics to only run non-atomic kernels
globalParameters["DebugSkipNonAtomic"] = False    # Reject kernels that do no contain atomics to only run atomic kernels

# Tensor printing controls:
globalParameters["PrintConvolutionUsage"] = 0      # Print Convolution usage info. 1=tensor fields,2=boilerplate info,4=print tensor mappings for specified ConvProblems
globalParameters["PrintTensorA"] = 0          # Print TensorA after initialization
globalParameters["PrintTensorB"] = 0          # Print TensorB after initialization
globalParameters["PrintTensorC"] = 0          # Print TensorC.  0x1=after init; 0x2=after copy-back; 0x3=both
globalParameters["PrintTensorD"] = 0          # Print TensorD.  0x1=after init; 0x2=after copy-back; 0x3=both
globalParameters["PrintTensorRef"] = 0          # Print reference tensor.  0x1=after init; 0x2=after copy-back; 0x3=both
globalParameters["PrintIndexAssignments"] = 0      # Print the tensor index assignment info
globalParameters["PrintWinnersOnly"] = False      # Only print the solutions which become the fastest
globalParameters["PrintCodeCommands"] = False  # print the commands used to generate the code objects (asm,link,hip-clang, etc)
globalParameters["DumpTensors"] = False        # If True, dump tensors to binary files instead of printing them.

# If PrintMax* is greater than the dimension, the middle elements will be replaced with "..."


# device selection
globalParameters["Platform"] = 0                  # select opencl platform
globalParameters["Device"] = 0                    # select hip device or opencl device within platform

# shouldn't need to change
globalParameters["DeviceLDS"] = 65536             # LDS bytes per CU, for computing occupancy
globalParameters["MaxLDS"] = 65536                # max LDS a kernel should attempt to use
globalParameters["MaxDepthU"] = 1024              # max DepthU value to allow
globalParameters["ShortNames"] = False            # on windows kernel names can get too long; =True will convert solution/kernel names to serial ids
globalParameters["MergeFiles"] = True             # F=store every solution and kernel in separate file; T=store all solutions in single file
globalParameters["NumMergedFiles"] = 1            # The number of files that kernels should be split between when merging

globalParameters["MaxFileName"] = 64              # If a file name would be longer than this, shorten it with a hash.
globalParameters["SupportedISA"] = [(8,0,3),
                                    (9,0,0), (9,0,6), (9,0,8), (9,0,10),
                                    (9,4,0), (9,4,1), (9,4,2),
                                    (10,1,0), (10,1,1), (10,1,2), (10,3,0), (10,3,1),
                                    (11,0,0), (11,0,1), (11,0,2)] # assembly kernels writer supports these architectures

globalParameters["CleanupBuildFiles"] = False                     # cleanup build files (e.g. kernel assembly) once no longer needed
globalParameters["GenerateManifestAndExit"] = False               # Output manifest file with list of expected library objects and exit
globalParameters["ClientBuildPath"] = "0_Build"                   # subdirectory for host code build directory
globalParameters["BenchmarkProblemsPath"] = "1_BenchmarkProblems" # subdirectory for benchmarking phases
globalParameters["BenchmarkDataPath"] = "2_BenchmarkData"         # subdirectory for storing final benchmarking data
globalParameters["LibraryLogicPath"] = "3_LibraryLogic"           # subdirectory for library logic produced by analysis
globalParameters["LibraryClientPath"] = "4_LibraryClient"         # subdirectory for building example library client
globalParameters["ClientExecutionLockPath"] = None                # Path for a file lock to ensure only one client is executed at once.  filelock module is required if this is enabled.
globalParameters["LibraryUpdateFile"] = ""                        # File name for writing indices and speeds suitable for updating an existing library logic file
globalParameters["LibraryUpdateComment"] = False                  # Include solution name as a comment in the library update file
globalParameters["DictLibraryLogic"] = False

# internal, i.e., gets set during startup
globalParameters["CurrentISA"] = (0,0,0)
globalParameters["ROCmAgentEnumeratorPath"] = None      # /opt/rocm/bin/rocm_agent_enumerator
globalParameters["ROCmSMIPath"] = None                  # /opt/rocm/bin/rocm-smi
globalParameters["AssemblerPath"] = None                # /opt/rocm/hip/bin/hipcc
globalParameters["WorkingPath"] = os.getcwd()           # path where tensile called from
globalParameters["IndexChars"] =  "IJKLMNOPQRSTUVWXYZ"  # which characters to use for C[ij]=Sum[k] A[ik]*B[jk]
globalParameters["ScriptPath"] = os.path.dirname(os.path.realpath(__file__))            # path to Tensile/Tensile.py
globalParameters["SourcePath"] = os.path.join(globalParameters["ScriptPath"], "Source") # path to Tensile/Source/
globalParameters["HipClangVersion"] = "0.0.0"

# default runtime is selected based on operating system, user can override
if os.name == "nt":
  globalParameters["RuntimeLanguage"] = "HIP" #"OCL"
else:
  globalParameters["RuntimeLanguage"] = "HIP"

globalParameters["CodeObjectVersion"] = "default"
globalParameters["CxxCompiler"] = "hipcc"
globalParameters["Architecture"] = "all"

# might be deprecated
globalParameters["ClientArgs"] = ""
globalParameters["PackageLibrary"] = False

# perf model
globalParameters["PerfModelL2ReadHits"] = 0.0
globalParameters["PerfModelL2WriteHits"] = 0.15
globalParameters["PerfModelL2ReadBwMul"] = 2
globalParameters["PerfModelReadEfficiency"] = 0.85

# limitation for training
globalParameters["MaxWorkspaceSize"] = 32 * 1024 * 1024 # max workspace for training (32M)

# control if a solution is run for a given problem
globalParameters["GranularityThreshold"] = 0.0

# directory where custom kernels are located
globalParameters["CustomKernelDirectory"] = os.path.join(os.path.dirname(os.path.realpath(__file__)), "CustomKernels")

globalParameters["PristineOnGPU"] = True # use Pristine memory on Tensile training verification or not

globalParameters["SeparateArchitectures"] = False # write Tensile library metadata to separate files for each architecture

globalParameters["LazyLibraryLoading"] = False # Load library and code object files when needed instead of at startup

globalParameters["IgnoreAsmCapCache"] = False # Ignore checking for discrepancies between derived and cached asm caps

globalParameters["ExperimentalLogicDir"] = "/experimental/"

# Save a copy - since pytest doesn't re-run this initialization code and YAML files can override global settings - odd things can happen
defaultGlobalParameters = deepcopy(globalParameters)

# Translate GPU targets to filter filenames in Tensile_LOGIC directory
architectureMap = {
  'all':'_','gfx000':'none', 'gfx803':'r9nano', 'gfx900':'vega10', 'gfx900:xnack-':'vega10',
  'gfx906':'vega20', 'gfx906:xnack+':'vega20', 'gfx906:xnack-':'vega20',
  'gfx908':'arcturus','gfx908:xnack+':'arcturus', 'gfx908:xnack-':'arcturus',
  'gfx90a':'aldebaran', 'gfx90a:xnack+':'aldebaran', 'gfx90a:xnack-':'aldebaran',
  'gfx940':'aquavanjaram', 'gfx940:xnack+':'aquavanjaram', 'gfx940:xnack-':'aquavanjaram',
  'gfx941':'aquavanjaram941', 'gfx941:xnack+':'aquavanjaram941', 'gfx941:xnack-':'aquavanjaram941',
  'gfx942':'aquavanjaram942', 'gfx942:xnack+':'aquavanjaram942', 'gfx942:xnack-':'aquavanjaram942',
  'gfx1010':'navi10', 'gfx1011':'navi12', 'gfx1012':'navi14',
  'gfx1030':'navi21', 'gfx1031':'navi22', 'gfx1032':'navi23', 'gfx1034':'navi24', 'gfx1035':'rembrandt',
  'gfx1100':'navi31', 'gfx1101':'navi32', 'gfx1102':'navi33'
}

def getArchitectureName(gfxName):
  if gfxName in architectureMap:
    return architectureMap[gfxName]
  else:
    for archKey in architectureMap:
      if gfxName in archKey:
        return architectureMap[archKey]
    return None

################################################################################
# Enumerate Valid Solution Parameters
################################################################################
validWorkGroups = []
for numThreads in range(32, 1025, 32):
  for nsg in [ 1, 2, 4, 8, 16, 32, 64, 96, 128, 256 ]:
    for sg0 in range(1, numThreads//nsg+1):
      sg1 = numThreads//nsg//sg0
      if sg0*sg1*nsg == numThreads:
          workGroup = [sg0, sg1, nsg]
          validWorkGroups.append(workGroup)

validThreadTileSides = [1, 2, 3, 4, 5, 6, 7, 8, 9, 10, 11, 12, 13, 14, 15, 16] + list(range(20, 256, 4))
validThreadTiles = []
for i in validThreadTileSides:
  for j in validThreadTileSides:
    validThreadTiles.append([i, j])

validActivationFormats = ('NCHW', 'NHWC', 'CNHW', 'NCDHW', 'NDHWC', 'CNDHW')
validWeightFormats = ('KCYX', "KYXC", "CKYX", "CYXK",  'KCZYX', 'CKZYX', 'CZYXK')
validMacroTileSides = [1, 2, 4, 8, 16, 32, 64, 128, 256, 512, 1024, 6, 12, 24, 48, 96, 192, 384, 768 ]
validMacroTiles = []
validISA = [(0,0,0)]
validISA.extend(globalParameters["SupportedISA"])
depthUs = list(range(-16, 0))
depthUs.extend(list(range(2,globalParameters["MaxDepthU"]+1,1)))
for i in validMacroTileSides:
  for j in validMacroTileSides:
    validMacroTiles.append([i, j])

validMFMA = {}
validMFMA["H"] = [[32,32,4,2], [32,32,8,1], [16,16,4,4], [16,16,16,1], [4,4,4,16]]
validMFMA["S"] = [[32,32,1,2], [32,32,2,1], [16,16,1,4], [16,16,4,1], [4,4,1,16]]
validMFMA["B"] = [[32,32,2,2], [32,32,4,1], [16,16,2,4], [16,16,8,1], [4,4,2,16]]
validMFMA["D"] = [[16,16,4,1], [4,4,4,4]]
validMFMA["B1k"] = validMFMA["H"]
validMFMA["C"] = validMFMA["S"]
validMFMA["Z"] = validMFMA["D"]
validMFMA["X"] = [[32,32,4,1], [16,16,8,1]]
validMFMA["F8"] = [[32,32,16,1], [16,16,32,1]]      
validMFMA["B8"] = validMFMA["F8"]
validMFMA["F8B8"] = validMFMA["F8"]
validMFMA["B8F8"] = validMFMA["F8"]
validMFMA["I8_908"] = [[32,32,4,2], [32,32,8,1], [16,16,4,4], [16,16,16,1], [4,4,4,16]]
validMFMA["I8_940"] = [[32,32,4,2], [32,32,16,1], [16,16,4,4], [16,16,32,1], [4,4,4,16]]
validMFMA["I8"] = validMFMA["H"] + validMFMA["F8"]
validWMMA = [[16,16,16,1], ]
validTT = 64
validMFMA["_format9"] = []

for MFMA in [validMFMA["H"], validMFMA["S"], validMFMA["B"], validMFMA["D"], validMFMA["X"], validMFMA["F8"], validWMMA]:
  for MI in MFMA:
    for bm in range(int(math.log(MI[3],2))+1):
      for tt0 in range(1,validTT+1):
        for tt1 in range(1,validTT+1):
          for wave_m in range (3):
            for wave_n in range(3):
              validMFMA["_format9"].append([MI[0],MI[1],MI[2],MI[3],2**bm,tt0,tt1,2**wave_m, 2**wave_n])

validMatrixInstructions = [[], [-1]] + validMFMA["H"] + validMFMA["S"] + validMFMA["B"] + validMFMA["D"] + validMFMA["X"] + validMFMA["F8"]
validMatrixInstructions = validMatrixInstructions + validMFMA["_format9"]

# The supported typed GEMM, each entry is (Ti, To, Tc).
# DataType (Ti)        = The data-type of the input matrices: A/B
# DestDataType (To)    = The data-type of the output matrices: C/D
# ComputeDataType (Tc) = The data-type of computation: alpha/beta:
# CInternal: basically should == ComputeDataType

# Align the supported GEMM type with rocBLAS: [A/B/ C/D/ alpha/beta]
#   (rocblas/library/include/internal/rocblas_functions.h)
# GEMM (HPA=F, the data type of input, output, and computation are all the same.)
#   - HGEMM: [H/H/ H/H/ H/H]
#   - SGEMM: [S/S/ S/S/ S/S]
#   - DGEMM: [D/D/ D/D/ D/D]
#   - CGEMM: [C/C/ C/C/ C/C]
#   - ZGEMM: [Z/Z/ Z/Z/ Z/Z]
# GEMM_Ex: (HPA=T, Computation is in a higher precision data-type)
#   - GEMM_EX (HHS): [H/H/ H/H/ S/S]
#   - GEMM_EX (HSS): [H/H/ S/S/ S/S]
#   - GEMM_EX (BBS): [B/B/ B/B/ S/S]
#   - GEMM_EX (BSS): [B/B/ S/S/ S/S]
#   - GEMM_EX (I8II): [I8/I8/ I/I/ I/I]
#   - GEMM_EX (4xi8II): [4xi8/4xi8/ I/I/ I/I], tensile packs 4 i8 to 4xi8 with some restrictions
# This is used in SolutionStruct.py::checkIfSupportedGEMMType()
validGEMMTypes = [ ('D','D','D'), ('S','S','S'), ('Z','Z','Z'), ('C','C','C'), \
                   ('H','H','H'), ('H','H','S'), ('H','S','S'), \
                   ('B','B','S'), ('B','S','S'), \
                   ('I8','I','I'), ('4xi8','I','I'), \
                   ('F8','S','S'), ('B8','S','S'), \
                   ('F8B8','S','S'), ('B8F8', 'S', 'S'), \
                   ('F8','F8','S'), ('B8','B8','S'), \
                   ('F8B8','B8','S'), ('B8F8', 'B8', 'S'), \
                   ('F8','H','S'), ('B8','H','S'), \
                   ('F8B8','H','S'), ('B8F8','H','S') ]

# All HPA types are listed here (HPA=T). The name of the library logic files for these types is:
# *_TiToTc_BH*.yaml where Ti, Tc, and To are the data types of A/B, C/D, and computation, respectively.
# The name of the library logic files for non-HPA (HPA=F) types is: *_TiB*.yaml.
HPATypes = [ ('H','S','S'), ('H','H','S'), ('B','B','S'), ('B','S','S'), ('I8','I','I'), ('4xi8','I','I'), \
             ('F8','S','S'), ('B8','S','S'), ('F8B8','S','S'), ('B8F8', 'S', 'S'), \
             ('F8B8','B8','S'), ('B8F8', 'B8', 'S'), \
             ('F8','H','S'), ('B8','H','S'), ('F8B8','H','S'), ('B8F8','H','S'), \
             ('F8','F8', 'S'), ('B8', 'B8', 'S') ]

validParameters = {
    "LoopDoWhile":                [ False, True ], # Source. True=DoWhile, False=For loop
    "LoopTail":                   [ False, True ], # tail loop handles non multiples of unrolled summation loop

    # threads load elements from global into registers, then write from registers to LDS
    # these options affect those read/write patterns
    # coalesce-group=True  means adjacent threads will     read adjacent addresses; if the data needs to be transposed then adjacent threads will NOT write adjacent elements to LDS.
    # coalesce-group=False means adjacent threads will NOT read adjacent addresses; if the data needs to be transposed then adjacent threads will     write adjacent elements to LDS.
    # this parameter really only matters for transposing
    # =False means the L1 cache will do the transposing work and it is quite fast; then data is written coalesced (no bank conflicts) to LDS.
    # =True means the transpose will happen while writing to LDS, this usually has bank conflicts, but it appears the throughput is still fast enough to not slow the VALUs down.
    # it appears that the L1 cache can still achieve quite a bit of performance for GRCG=False, but overall it's usually faster to read coalesced
    "GlobalReadCoalesceGroupA":   [ False, True ],
    "GlobalReadCoalesceGroupB":   [ False, True ],

    # for transposes, this option governs how short-vectors should be read from global and written to lds
    # it is impossible to transpose data while operating on short-vectors for GlobalRead,LocalWrite and LocalRead; an odd number of those must be transposing and operating on vector components.
    # since data will be read from lds many more times than it will be written, data must always end up in lds such that short-vectors can be read from lds
    # =True means read short-vector from global and write its components to lds
    # =False means read vector components from global so that a full short-vector can be written to lds
    # both options were supported until a refactoring of the short-vector code (necessary to enable assembly) broke it. Since =True always seems to be faster, no time has been spend on fixing =False
    #  it may still work in source, but just not in assembly. The problem is the order in which elements are stored into vgprs, is different than the order in which they are written to lds. In source each
    #  loaded element gets a variable name which in independent of the order that they are written in the source code, but in assembly the values are just assigned vgprs in order and that order needs to be shuffles.
    "GlobalReadCoalesceVectorA":  [        True ], # FIXME =False worked before the vector refactor; fixing requires re-ordering load/store indices; but they aren't the faster option so not worth time right now
    "GlobalReadCoalesceVectorB":  [        True ],

    # original global read to lds is interlace, [w0,w1,w2,w3,w0,w1,w2,w3,w0,w1,w2,w3,w0,w1,w2,w3]
    # when WaveSeparateGlobalRead is enabled, LDS is divided to number of waves part.
    # each wave load a block memory to lds,     [w0,w0,w0,w0,w1,w1,w1,w1,w2,w2,w2,w2,w3,w3,w3,w3]
    # -1 is selected by logic, 0 disable, 1 enable.
    "WaveSeparateGlobalReadA":    [ 0, 1 ],
    "WaveSeparateGlobalReadB":    [ 0, 1 ],

    # directToLds (asyncDMA) feature do not work very efficiently for lower precisions fp16/bf16/i8. directToLds feature does not
    # support destination offset in LDS , no padding support to avoid LDS bank conflicts during data movement LDS->VGPR
    # This feature enumerates elements in summation Index dimension into different thread lanes during global fetch while
    # keeping memory fetch efficiency same as non directToLds and avoids bank conflicts when data moved from LDS->VGPR.
    # fragmenting threads required to fetch #elements in coalescing dimension. rather than using contiguous depthu/GLVW into
    # fragments occupying upper and lower 32 threads or fragment into 4x16 threads.
    # for higher precision like f64, The feature should also help to avoid LDS bank conflicts for Transpose data layout case
    # use primarily for direct to LDS feature with transpose data layout
    # for example A matrices = Transpose layout
    # ThreadSeparateGlobalReadA = 0   DepthU=64 GLVW=8 T0,T1,T2,T3,T4,T5,T6,T7  fetching  64 elements
    # ThreadSeparateGlobalReadA = 1   DepthU=64 GLVW=8 T0,T1,T2,T3, T32,T33,T34,T35
    # ThreadSeparateGlobalReadA = 2   DepthU=64 GLVW=8 T0,T1,T16,T17,T32,T33,T48,T49  fetching  64 elements
    # use =2 for 16x16x4xfp16 instructions
    # should work with WaveSeparateGlobalRead
    # Feature should help depthU*bpe requiring more than 4 threads.
    # SplitGlobalRead is integrated into ThreadSeparateGlobalRead

    "ThreadSeparateGlobalReadA":    [ 0, 1, 2, 4 ],
    "ThreadSeparateGlobalReadB":    [ 0, 1, 2, 4 ],

    # PrefetchGlobalRead = 1:
    # Requires 2X LDS space, and VGPRs for buffering data on way into LDS
    #   prefetch / double-buffer reads from global memory -> vgprs -> lds.
    #
    # PrefetchGlobalRead = 2:
    # Do another prefetch while writing data from vgpr to lds.
    #   prefetch / double-buffer reads from global memory -> vgprs --> lds.
    #                                                              |-> prefetch reads
    "PrefetchGlobalRead":         [ 0, 1, 2 ],

    # number of iteration prefetch local reads from lds to VGPRs buffer = PLR % LoopIter
    # number of VGPRs buffer = min(PLR+1,LoopIters)
    # LoopIters = DepthU / LocalSplitU
    # (LoopIters /= MatrixInstruction_K)
    # ex. MT64x128x16_MI32x32x4x2_PLR1, we'll have 4 LoopIters, prefetch read 1 iteration, with 2 VGPRs buffer (2=min(1+1,4))
    #     before loop:       plr[0]
    #           loop: iter0:plr[1] MAC_r[0], iter1:plr[0] MAC_r[1], iter2:plr[1] MAC_r[0], iter3:plr[0] MAC_r[1]
    #   no load loop: iter0:plr[1] MAC_r[0], iter1:plr[0] MAC_r[1], iter2:plr[1] MAC_r[0], iter3:       MAC_r[1]
    #
    # ex. MT64x128x16_MI32x32x4x2_PLR3, we'll have 4 LoopIters, prefetch read 3 iteration, with 4 VGPRs buffer (4=min(3+1,4))
    #     before loop:       plr[0] plr[1] plr[2]
    #           loop: iter0:plr[3] MAC_r[0], iter1:plr[0] MAC_r[1], iter2:plr[1] MAC_r[2], iter3:plr[2] MAC_r[3]
    #   no load loop: iter0:plr[3] MAC_r[0], iter1:       MAC_r[1], iter2:       MAC_r[2], iter3:       MAC_r[3]
    #
    # ex. MT64x128x16_MI32x32x4x2_PLR5, we'll have 4 LoopIters, prefetch read 5%4=1 iteration, with 4 VGPRs buffer (4=min(5+1,4))
    #     before loop:       plr[0]
    #           loop: iter0:plr[1] MAC_r[0], iter1:plr[2] MAC_r[1], iter2:plr[3] MAC_r[2], iter3:plr[0] MAC_r[3]
    #   no load loop: iter0:plr[1] MAC_r[0], iter1:plr[2] MAC_r[1], iter2:plr[3] MAC_r[2], iter3:       MAC_r[3]
    #
    # ex. MT64x128x16_MI32x32x4x2_PLR5_LRVW8, we'll have 4 LoopIters, prefetch read 5%4=1 iteration, with 4 VGPRs buffer (4=min(5+1,4)) , each read read 2 iterations
    #     before loop:       plr[0:1]
    #           loop: iter0:plr[2:3] MAC_r[0], iter1: MAC_r[1], iter2: MAC_r[2], iter3:plr[0:1] MAC_r[3]
    #   no load loop: iter0:plr[2:3] MAC_r[0], iter1: MAC_r[1], iter2: MAC_r[2], iter3:         MAC_r[3]
    #
    # ex. MT64x128x16_MI32x32x4x2_PLR7, we'll have 4 LoopIters, prefetch read 7%4=3 iteration, with 4 VGPRs buffer (=min(7+1,4)) --> Exactly the same as PLR3
    #     before loop:       plr[0]
    #           loop: iter0:plr[1] MAC_r[0], iter1:plr[2] MAC_r[1], iter2:plr[3] MAC_r[2], iter3:plr[0] MAC_r[3]
    #   no load loop: iter0:plr[1] MAC_r[0], iter1:plr[2] MAC_r[1], iter2:plr[3] MAC_r[2], iter3:       MAC_r[3]
    "PrefetchLocalRead":          list(range(128+1)),

    # We use double LDS buffer when PrefetchGlobalRead.
    # While it reads data from LDS[0]/[1], it prefetch global data and writes to LDS[1]/[0]
    # If we can make sure all data are read from LDS to register before writing data to LDS, we can use 1 LDS buffer to save LDS memory.
    # this can help to generate Kernel that LDS usage originally exceed MaxLDS if using double LDS buffer,
    # or help to increase Occupancy.
    #     1 means: Force to use 1 LDS Buffer even with PrefetchGlobalRead
    #    -1 means: generator will use 1 LDS buffer only when LDS exceed MaxLDS
    # Use case:
    #    SIA2: 1LDSBuffer is set to 1 natively
    #    SIA3: 1LDSBuffer works only when PGR=True
    # TODO: optimize scheduling to support more cases.
    "1LDSBuffer": [-1 ,0, 1],

    # Split the unroll summation into multiple sections and combine the sections
    # GSU applies only to the unroll summation dimension
    "GlobalSplitU":               list(range(1, 4096+1)),

    # Chooses how to do GlobalSplitU:
    # - SingleBuffer: uses atomic operation to accumulate on one buffer
    # - MultipleBuffer: each GSU group writes to its own buffer and the postGSU accumulates the buffer
    # if GlobalSplitU=1, this parameter will be ignored (and will be set to SingleBuffer if it is 
    # MultipleBuffer for consistency in lib logics).
    # GSU/GSUAlo can be used with all gemm types, except for I8II.
    # When GSU>1, we need extra kernels (other than the main assembly kernel) to do the computations. The language of these
    # kernels are HIP source and will be dropped in 1_BenchmarkProblems/Cijk_*/*_Final/source/Kernels.?pp:
    #   - pre-kernel: for Global Accumulation.
    #   - postGSU: for accumulating AxB and alpha*AxB+beta*C from the buffer.
    #
    # Table below shows the required kernels and workspace for each gemm function.
    # ------------------------------------------------------------------------------------------
    # | gemm function          | non-HPA gemm                  | HPA gemm (excluding int8)     |
    # | GSU Algorithm          | SingleBuffer | MultipleBuffer | SingleBuffer | MultipleBuffer |
    # | pre-kernel             | yes          | no             | yes          | no             |
    # | main kernel            | yes          | yes            | yes          | yes            |
    # | postGSU                | no           | yes            | yes          | yes            |
    # | _GlobalAccumulation    | None         | MultipleBuffer | SingleBuffer | MultipleBuffer |
    # | _WorkspaceSizePerElemC | 0            | Tc*GSU         | Tc           | Tc*GSU         |
    # | WorkspaceSize          | 0            | Tc*GSU*m*n     | Tc*m*n       | Tc*GSU*m*n     |
    # ------------------------------------------------------------------------------------------
    #
    # Note that the workspace in MultipleBuffer algo is used for accumulating the C matrix. The workspace for
    # HPA-SingleBuffer is used to convert the output from ComputeDataType to DestDataType.
    "GlobalSplitUAlgorithm":      ["SingleBuffer", "MultipleBuffer"],

    # When splitting up the summation between workgroups, there are two options for organizing which workgroup will do what
    # If we begin with N workgroups and set GSU=4, there will now be 4N workgroups
    # GSUWGMRR=False means workgroup 0,1,2,3 will all work on the same tile; =True means workgroup 0, N-1, 2N-1, 3N-1 will all work on the same tile
    "GlobalSplitUWorkGroupMappingRoundRobin":     [ False, True ],
    # GSUSARR=False means the 4 workgroups do whole chunks of the summation: k=0 -> K/4-1, k=K/4 -> 2K/4-1, k=2K/4 -> 3K/4-1, k=3K/4 -> 4K/4-1
    # GSUSARR=True means the 4 workgroups round robin split up the chunks of the summation: k=0 -> DU-1, 4DU -> 5DU-1, ...; k=1DU -> 2DU-1, 5DU -> 6DU-1...; ...
    "GlobalSplitUSummationAssignmentRoundRobin":  [ False, True ],

    # Enable atomic_add instruction for GlobalSplitU with SingleBuffer
    # So far, f32 only.
    # NOTE: This is not recommended
    "GlobalSplitUAtomicAdd":      [ False, True ],

    # in opencl for some compilers, performance improved by putting a memfence after each sub-iteration; it prevented the loads of one sub-iteration from being moved
    # into a prior iteration, which would help latency but it consumed more vgprs which was a net loss
    "UnrollMemFence":             [ False, True ],

    # not used yet; will refer to combining multiple reads into single instruction
    # such as ds_read_b32 -> ds_read2_b32
    # the pro is that it cuts in half the number of instructions
    # the con is that bits per offset is half, so arithmetic might be required to increment and reset offset vgprs
    "GlobalRead2A":               [ False, True ],
    "GlobalRead2B":               [ False, True ],
    "LocalWrite2A":               [ False, True ],
    "LocalWrite2B":               [ False, True ],
    "LocalRead2A":                [ False, True ],
    "LocalRead2B":                [ False, True ],

    # don't create a whole copy of the Unroll loop with loads removed - instead
    # use buffer limits to suppress global loads and ignore unnecessary ds_reads
    "SuppressNoLoadLoop":         [False, True],

    # For PrefetchGlobalRead=1, create a second copy of the unroll loop with
    # the LDS pointer swaps expanded into inline constants for LDS read and write instructions
    # This eliminates 4 vector XOR instructions used for pointer swap
    "ExpandPointerSwap":          [False, True],

    # Schedule global reads and global read increments into LocalRead iterations
    # Can reduce pressure on local read instruction dispatch queue
    # 0=perform global reads at start of instruction loop
    # 1=schedule into the local read instruction iterations
    "ScheduleGlobalRead":         [0, 1],

    # Schedule local writes into LocalRead iterations.
    # Can reduce pressure on local read instruction dispatch queue
    "ScheduleLocalWrite":         [0, 1],

    # Scheduling algorithm to use for each iteration:
    # 0 = minimal/no scheduling.  Global Read and increments, followed by local reads,
    # followed by local writes, followed by MACs
    "ScheduleIterAlg":            [0, 1, 2, 3],

    # Optimizing Local Write Vmcnt in PreLoop when PGR is on, especially for PAP
    # 0: no optimization, force wait vmcnt 0
    # 1: do optimization, in PAP, this can avoid ds_write waiting for previous global store
    # Can always be True, set to False for debugging or comparison
    "OptPreLoopVmcnt":            [False, True],

    # For MatrixInstruction and SIA3, number of GlobalReadInstruction between mfma
    # the purpose of this parameter is to control density of global read instruction scheduling
    # Scheduling global read back to back can have better memory efficiency
    # However, when full of vmem FIFO, it will block other instruction to be issued
    # Range from 0.01 to 32
    #         0.1 means 1 GR per 10 mfma
    #           5 means 5 GR per 1 mfma
    "GlobalReadPerMfma":       [ i/100 for i in range(1,3200)],
    #
    # For MatrixInstruction and SIA3, number of LocalWriteInstruction between mfma
    # the purpose of this parameter is to control density of local write instruction scheduling
    # In PGR1, we want to schedule local write more denser, so we can have more
    #          latency to hide global read
    # In PGR2, since LW is followed by GR, every LW has same whole loop latency
    #          to hide global read. We want to schedule LW less denser, can
    #          avoid full of vmem FIFO.
    # Range from 0.01 to 32
    #         0.1 means 1 LW per 10 mfma
    #           5 means 5 LW per 1 mfma
    # -1 will derived an optimized value internally
    # -2 will derived an optimized value and override LWPM silently (debug only, not recommended)
    "LocalWritePerMfma":       [ i/100 for i in range(1,3200)] + [ -1 ],

    # LDD Support
    # Allow LDD and StrideD to != LDC and StrideC for LDD <= LDC and LDD == M
    # TODO: remove. legacy logic yaml in rocblas contains true and false for this parameter
    # remove this parameter will cause two kernels have same.
    # so we can't remove it until we clean logic yaml in rocblas
    "LdcEqualsLdd":               [ False, True ],

    # Interleave alpha scale calculation with beta loads and address calcs - rather
    # than as a separate block of instructions
    "InterleaveAlpha":             [0, 1],

    # Create a copy of NoLoadLoop which interleaves the stores with the final mac
    # calculation and may perform other optimizations
    # 0 = no interleave
    # 1 = interleave one stores after required macs have completed execution
    # 2 = interleave two stores after required macs have completed execution
    "OptNoLoadLoop":               [0, 1, 2],

    # Prefetch across persistent kernel iterations - the no-load-loop computes the
    # tile assignment and next global read offset and launches the buffer loads for
    # the next tile in the sequence.
    "PrefetchAcrossPersistent":    [0, 1],

    # Changes the behavior of prefetch across persistent.
    # Mode 0 is default, works for all sizes
    # Mode 1 disables static tile setup for prefetch and merges prefetch with ord. noLoadLoop,
    "PrefetchAcrossPersistentMode": [0, 1],

    "BufferLoad":                 [ False, True ],
    "BufferStore":                [ False, True ],

    # Attempt to load directly from global memory into Vgpr.
    # Assembly only
    "DirectToVgprA":              [ False, True ],
    "DirectToVgprB":              [ False, True ],

    # Attempt to load directly from global memory into LDS.
    # Assembly only
    # Requires BufferLoad, assembler support for lds modifier on buffer
    # loads (checked automatically), GlobalVectorWidth=1 (this is hw
    # requirement) and A/B must not require any transpose.
    # DirectToLds reduces load latency and eliminates the
    # G2L registers used to stage data.  Also replaces the
    # local write offset with an SGPR.
    # For an 8x8 TT with PrefetchGlobalRead=1 this can save 33 VGPRs.
    #    - Requirements for DirectToLds=1:
    #      GlobalLoadVectorWidth * bpe should be 4
    #      TransposeLDS = 1 for TLU=0 case
    # old DirectToLds parameter is replaced with DirectToLdsA, B
    #"DirectToLds":                [ False, True ],
    "DirectToLdsA":                [ False, True ],
    "DirectToLdsB":                [ False, True ],

    # Load options:
    # (GRO = Global Read Offset)
    # BufferLoad=0:
    #  = Use global_load instructions with 64 bit GRO for each load
    #    + supports sizes up to 2^64
    #    - uses many VGPR for addressing
    #    - uses execmask+compares for edge detection
    # BufferLoad=1:
    #  = Use buffer load instructions with 32-bit offset
    #    + Less VGPRS (32b offset vs 64-bit) needed for addressing
    #    + Uses hardware buffer limit for edge detection
    #    - Limited range - the bot-right corner of macro-tile (plus padding=GRVW
    #        for shift-pointer, if ShiftPtr is required) must be within 2^32.
    #      ShiftPtrPad = MayShift ? GRVW*BPE : 0
    #      For TLU=1: Unroll*StrideA1 + ShiftPtrPad <= 2^32
    #      For TLU=0: MT*StrideA1 + ShiftPtrPad <= 2^32
    #      These conditions should be checked using Assert - TODO
    #  = UseSgprForGRO=1:
    #    + Attempt to use SGPR for Global Read Offsets.
    #    + Use one VGPR base GRO + many SGPR GRO rather than many VGPR GRO.
    #    + Each SGPR stores an offset from base GlobalReadOffset+0.
    #    - Requirements for UseSgprForGRO=1:
    #      - BufferLoad=1
    #      - Use appropriate Assert*ElementMultiple or GRVW=1 to eliminate need for ShiftPtr
    #        (UseSgprForGRO does not support ShiftPtr since ShiftPtr needs to potentially shift GRO)
    #  = KernelWriterAssembly also supports 64-bit 2D buffer size (see use64bPbcLimit)
    #    - Requires 4 instructions to move scalar limit and a couple SGPR
    #    - Enabled by default.  If the overhead matters we can add asserts/YAML parm to specialize
    #  = UseInstOffsetForGRO=1:
    #    + Attempt to use Instruction offset for Global Read Offsets.
    #    + This feature avoid updating m0 for subsequent GRO(s) for directToLds feature
    #    - Requirements for UseInstOffsetForGRO=1:
    #      - BufferLoad=1
    #      - DirectToLds=1

    #  converting m0 update from LocalWriteAddrSGpr using  is usually win
    # -1 attempt to use a heuristic to determine when the tile size will use too many SGPR and fall back to VGPR
    "UseInstOffsetForGRO":              [ -1, 0, 1],


    # Converting VGPR GRO into SGPR GRO is usually a win
    # However, the mode may exhaust all available SGPR, in particular for large unroll
    # -1 attempt to use a heuristic to determine when the tile size will use too many SGPR and fall back to VGPR
    "UseSgprForGRO":              [ -1, 0, 1],

    # Some work-items in the group may not participate in the final buffer load.
    # Allows more flexibility in choosing DepthU.
    # 1= allocate extra addressing vgpr for edge cases
    # 2= use temp vgpr inside unroll loop, may save 1 VPR if both A and B have a fractional edge but costs v_alu
    "FractionalLoad":             [ 0, 1, 2] ,

    # Use a 64-bit shadow limit register to allow buffers larger than 2^32 bytes
    "Use64bShadowLimit":   [ True, False],

    # Attempt to vectorize atomics
    # 1,2 : Number of elements to vectorize
    # -1 : Maximum supported value
    # This defines width of atomic_cmpswap (bpe(external) * VAW * 32bit = width of atomic_cmpswap (b32 or b64))
    # AtomicAdd case, only 1 supported
    "VectorAtomicWidth":          [ -1, 1, 2] ,

    # Assertion properties
    # These provide information or assertions that the problem size meets certain requirements
    # for sizes or alignments.  The kernel generator can use this information to produce
    # a kernel which uses those assertions to produce a faster kernel.
    #
    # If modifying or adding Assertions also change ProblemProperties class in TensileTypes.h

    # Kernel generator will assume that the summation size is some multiple of the element size
    # and uses this to optimize the kernel.
    # This can result in more efficient kernels, but requires runtime checking to ensure the specified
    # summation value meets the requirements.
    # (Recommended AF1EM value is 8 for half, 4 for single, 2 for double)
    #
    # Optimizations enabled by AssertSummationElementMultiple>1:
    #  - If >=2 for half:
    #     - Tail loop loads can be vectorized 2X to use dword
    #     - Enables asm kernels on V20
    #     - Can use DirectToLds for both unroll and tail loops
    #  - Tail loop can be unrolled up to InnerUnroll amount if AssertSummationElementMultiple%InnerUnroll==0
    #  - GlobalSplitU>1 case:
    #   - Optimizations enabled by AssertSummationElementMultiple>1 will be adjusted as follows.
    #     ASEM%GSU == 0 and ASEM//GSU will be used for optimizations instead of ASEM
    #     For example, if ASEM is 8 and GSU is 2, K is multiple of 8 but K is divided by GSU.
    #     In that case, we can still guarantee K/GSU is multiple of 4 (= ASEM/GSU) and 
    #     we can use ASEM//GSU=4 for optimizations
    #
    # 1 indicates no assertion (since all sizes are multiples of 1)
    "AssertSummationElementMultiple": [1,2,4,8,16,32,64,128,256,512,1024],

    # Kernel generator will assume that the FreeIndex[0] size is some multiple of the element size
    # and uses this to optimize the kernel.
    # FreeIndex[0] is usually letter "I"
    # (Recommended AF0EM value for the best performance is 16 for I8, 8 for half, 4 for single, 2 for double)
    #
    # Optimizations enabled by AssertFree0ElementMultiple>1:
    # Load optimizations:
    #  - For TLU=1 matrix, if AF1WM>=GLVW then can enable UseSgprForGRO
    #      - Reduces registers used for address calculations
    #      - Enables FractionalLoad for more flexibility in address calcs
    #      - Removes address shift/unshift code
    #    - UseSgprForGRO will only be enabled if all matrices meet assertion requirements.
    #
    # Store Optimizations:
    #  - Can vectorize stores in edge tiles.  Vector width can be up to AF0EM.
    #   (since C matrix is always coalesced in Free0 index direction and this assertion guarantees the index element multiple)
    #
    # TailLoop Optimizations:
    #  - enable wider global load with AF0EM > 1 for A + TLU, AF1EM > 1 for B + TLU
    #
    # 1 indicates no assertion (since all sizes are multiples of 1)
    "AssertFree0ElementMultiple" : [1,2,4,8,16],

    # Kernel generator will assume that the FreeIndex[1] size is some multiple of the element size
    # and uses this to optimize the kernel.
    # FreeIndex[1] is usually letter "J"
    # (Recommended AF1EM value for the best performance is 16 for I8, 8 for half, 4 for single, 2 for double)

    # Optimizations enabled by AssertFree1ElementMultiple>1:
    #  - See above AssertFree0ElementMultiple "Load optimizations"

    # 1 indicates no assertion (since all sizes are multiples of 1)
    "AssertFree1ElementMultiple" : [1,2,4,8,16],

    # Some kernels only work for certain sizes, see ProblemProperties in TensileTypes for exact defs
    "AssertMinApproxSize" : [0,1,2,3],


    # Assertions/Predicates that require stride to be specified value.
    # Dictionary of pairs of {position:constValue}
    # Unlike SetConstStride*, these use a position in the IndexAssignments* field:
    #   EX: "{2:0}"  means IndexAssignmentsB[2] must be 0 to run the solution.
    # Use this syntax to specify multiple Fork values in a YAML config file.

    #- AssertStrideAEqual:
    #  - {5: 2, 6: 2} # these are two AssertStrideAEqual predicates for the same solution.
    #  - {5: 2}       # this is a second solution generated with a single predicate.

    # Like other assertions, these are used when kernel is generated and checked before running kernel.
    "AssertStrideAEqual":  -1,

    "AssertStrideBEqual":  -1,

    "AssertStrideCEqual":  -1,
    "AssertStrideDEqual":  -1,

    # Assertions that require stride to be specified value.
    # Dictionary of pairs of {index, constValue}.
    # Index is a member of the global index assignments.
    "AssertSizeEqual":       -1,
    "AssertSizeGreaterThan": -1,
    "AssertSizeLessThan":    -1,
    "AssertSizeMultiple":    -1,

    # Assertions that require arithmetic intensity to be specified value.
    # Arithmetic intensity measures the ratio of computation to memory bandwidth required for a problem.
    # These predicates can be used to adjust solution selection compute-bound or memory-bound problems.
    "AssertAIGreaterThanEqual": -1,
    "AssertAILessThanEqual":    -1,

    #Assert values for alpha and beta
    "AssertBetaValue":       [False, 1, -1],
    "AssertAlphaValue":      [False, 1, -1],

    #Assert C==D
    "AssertCEqualsD": [False, True],

    # Generate code inside kernel to check Assertions on Tensor dimensions
    "CheckTensorDimAsserts":               [False, True],

    # Generate code inside kernel to check several dimension overflow cases, in particular around use of 32-bit calcs
    # 0 = no check, 1=checks for cases that should be avoided through assertions and kernel selection,
    # 2=checks for cases that should never happen
    "CheckDimOverflow":               [0,1,2],

    # Stagger the start summation position of the tiles.
    # Elements from the summation dimension are loaded at offsets rather than all starting at 0.
    # StaggerU is the max 'clicks' of StaggerUStride bytes where each wg starts ; see StaggerUMapping
    # for how the specific stagger for a given wg is determined.
    #
    # The tile assignment C are same as with StaggerOffset=0 ; the difference is the
    # order that the summation elements are added.
    # GRO will wrap back to the row start when the edge is reached.
    #
    # This can be effective for TLU=0 style matrices where the K dimension is a large power-of-2.
    # In this case the start of each row of the tile is separated by an exact power-of-2
    # which causes poor dram, cache, and tlb behavior.  V20 has 16 channels each 256 bytes wide.

    # StaggerU adjusts the start position in the summation (aka 'U') dimension
    # to avoid these conflicts.  Both A and B matrix start at the adjusted position.
    # If >0 specifies the offset in multiples of the macro-tile "unroll" dim
    #  - Higher values will spread traffic to more channels but provide less L2 re-use.
    #  - StaggerU and WorkGroupMapping interact and should be tuned together -
    #    The WGM controls how tiles are assigned in C matrix, while StaggerU controls where those
    #    tiles start reading their summation dim params.
    #  - StaggerU requires BufferLoad==1 and is silently ignored if BufferLoad==0
    "StaggerU":              [0,2,4,8,16,32,64],

    # Stride in bytes for each staggerU 'click'.
    # 256 is recommended since this is the width of memory channel (on gfx803,gfx900,gf906) - so
    # each click will start in a new memory channel and spread traffic among the 16 available channels.
    # For example StaggerUStride=256 and StaggerU=8 will use 8 unique starting points
    # in summation dimension, each offset by 256-bytes - provided the tensor dims are large
    # enough to support this.
    # StaggerUStride will be internally increased so it is an integer multiple of DepthU*BpeAB.
    # (the implementation requires this - the unroll iteration accesses data in steps of
    # DepthU*BPE
    # SUS=0 is only valid if SU=0
    "StaggerUStride":        [0,16,32,64,128,256,512,1024,2048],

    # How the tile assignment (wg0, wg1, wg2) controls the initial StaggerU offset:
    # 0: Use wg0
    # 1: Use wg1
    # 2: Use wg2
    # 3: Use wgSerial, wgSerial = wg0 + wg1 * nwg0 + wg2 * (nwg0 * nwg1)
    # 4: Debug mode, offset each tile max allowed StaggerU.  This just moves hot-spot
    #    to a different bank since all workgroups still start at same point.
    "StaggerUMapping":       [0,1,2,3,4],


    # 0=don't use magic div (source only)
    # 1=magic div alg #1.  Slightly faster but limited range (if magic number is 2^32)
    # 2=magic div alg#2.  Slightly slower but handles all unsigned ints up to 2^32
    "MagicDivAlg":       [0,1,2],

    # For Block Mapping type:
    # 0   : Use hardware-assigned wg number with no remapping.
    # N   : WG block width.  "Wrap" to a new wg1 "row" assignment after N WGs assigned in that row.
    # < 0 : Swaps the position of wg0 and wg1.  Does not change NumWorkGroups* or ProblemNumWorkGroups*.
    #       Can be effective in M>N case.
    #       -1 is same as 1
    # Tensor C always mapped with first free coord as fastest moving
    # (Elements in this dimension are sequential in memory.
    #
    # For 2D non-batched Matrix this means index order is I, then J
    # For 2D batched Matrix this means index order is I, then J, then K.
    #
    # Then for 2D case:
    #   - If drawn in row-major format, I is the width and J is the height.
    #   - WGM determines dimensions of the box used to assign tiles from C
    #   - WGM is the height of the box (in the J dimension)
    #   - Given WGM, the box width (in I dim) is determined by number of CUs
    #   - The box always moves across matrixC in the fastest-moving "I" dim, then
    #     wraps to next J.  TODO - might be useful to change this?
    #
    # Examples for 2D matrix:
    # WGM=8:  on CU64 machine this is a square box
    # WGM=1:  Short/Fat - this will cover maximum width in I dimension of C.  This matches hardware assigned mapping.
    # WGM=64: Tall/Skinny - this will cover maximum width in J dimension of C.
    #
    # Formula for wgSerial:
    # wgSerial = wg0 + (wg1 % WorkGroupMapping) * nwg0
    "WorkGroupMapping":           list(range(-1024,1024+1)),  # change a workgroup's id so that the all the workgroups on the gpu at a time are hitting L2 cache the best
    "WorkGroupMappingType":       ["B", "Z"],           # Blocking, Z-order (not any faster than blocking, especially for the arithmetic it requires)
    "MaxOccupancy":               list(range(1, 40+1)),       # wg / CU; if cache thrashing is hurting performance, this allocates extra lds to artificially limit occupancy
    "WorkGroup":                  validWorkGroups,      # ( wg0 x wg1 x LocalSplitU ) dimensions of the workgroup which will operate on a tile and share lds

    #ThreadTile: ( tt0 x tt1 ) dimensions of the C tile that each thread works on,
    # TT=4 and VW=4 means a thread will work on a tight 4x4 tile of C, where VW=1 means the tile will work on 16 spread out values
    # Generally, the VW determines the consecutive a WI will work on, then it will skip ahead SG0*VW elements to get to the next row of VGPR inputs
    "ThreadTile":                 validThreadTiles,
    "MacroTile":                  validMacroTiles,      # MT0 = wg0*tt0, MT1 = wg1*tt1

    # Which instruction to use for MAC: MAD or FMA
    "MACInstruction":             ["MAD", "FMA"],
    "WavefrontSize":              [32, 64],

    # Which type of memory modifiers to use, GLC/SLC or SC0/SC1
    "MemoryModifierFormat":         ["GLC", "SC0"],

    # MatrixInstruction: (M x N x K x B)
    # XDLOPS tile definition, only valid for gfx908, gfx90a
    # MxNxKxB specifies matrix instruction variants
    #  MxNxB determines the shape of the C tile each instruction worked on
    #      K determines the unroll depth
    # If empty, do not use these instructions
    #
    # Alternative format: (M x N x K x B x MIBlockM x WaveTileM x WaveTileN x WaveM x WaveN)
    # (Note: MxN means M-by-N in the following comments)
    # MIBlockM determines how many blocks along M dimension for multi-block MI variants. Concrete examples:
    #  - MI 16x16x1x4 (4-block variant) with MIBlockM=4 -> (16x16)*(4x1)=64x16 tile per instruction executed
    #  - MI 32x32x1x2 (2-block variant) with MIBlockM=1 -> (32x32)*(1x2)=32x64 tile per instruction executed
    # WaveTileM/N are dimensions of the C tile each wave works on, and is close to the concept of ThreadTile in classic VALU kernels
    #  - WT 4x1 -> each wave executes 4x1 matrix instructions on the C tile of total area (4*MITileM)x(1*MITileN)
    # WaveM/N are dimensions of waves spawned for one workgroup where each wave consists of 64 threads
    #  - Wave2x2 -> a total of 4 waves in one workgroup of shape 2x2
    # Putting it all together:
    #  - [32, 32, 1, 2,  1,  4, 1,  2, 2]
    #     ^^^^^^^^^^^^   ^   ^^^^   ^^^^
    #      MatrixInst  BlkM   WT    Wave
    #  - means (32x64) per MI * (4x1) per wave * (2x2) per workgroup = (32*4*2)x(64*1*2) = 256x128 macro tile
    # Tensile will ignore the parameters ThreadTile and WorkGroup when the alternative format is used
    "MatrixInstruction":          validMatrixInstructions,

    # StoreRemap: Optimize MatrixInstruction store patterns to enhance performance.
    #             MI output data between each threads are along N dims.
    #             But global memory is along M dim continuous.
    #             That mean global write between each threads are not continuous.
    #             Therefore, store performance for MI instruction is poor.
    # How StoreRemap works in final store stage:
    #             1. Put all thread output data into LDS.
    #             2. All thread read data from LDS along M dims.
    #                (match global Memory continuous direction)
    #             3. All thread write out data into global memory.
    # 0:   Disable StoreRemap (default)
    # 1~8: Enable StoreRemap and set the global write vector width
    # Suggest optimum value: fp32 = [2,4], fp16 or bf16 = [4,8] (dwordx2 and dowrdx4)
    # -1:  Use dwordx2 if support SRVW, or set SRVW to 0
    "StoreRemapVectorWidth":      [-1,0,1,2,4,8,16],

    # SourceSwap: Optimizes MatrixInstruction store pattern by swapping mfma input order.
    "SourceSwap":                 [False, True],

    # AtomicAddC: If CEqualsD and Beta=1, use atomic add instead of load/store.
    "AtomicAddC":                 [False, True],

    # Following parameters are designed for store scheduling.
    # (store stands for load from C (with beta) and store to C/D)
    #
    # we want to hide store behind unroll loop
    #   1. if we can launch 2 WorkGroups per CU (occupancy >= 2, large M/N)
    #   2. if there are remaining global memory bandwidth in unroll loop (compute bound kernel)
    #
    # we can hide store behind the other WG's loop by lowering priority of store
    #   priority of loop is the same as priority of store
    #     WG0: ￣￣￣￣￣￣￣￣￣￣￣￣￣￣￣\__
    #         |<-- loop --->|<-- store -->|end
    #
    #     WG1: ___________________________/￣￣￣￣￣￣￣￣￣￣￣￣\__
    #         |<--------- loop ------------------->|<-- store -->|end
    #
    #   priority of loop is higher than priority of store
    #     WG0: ￣￣￣￣￣￣￣\____________________
    #         |<-- loop --->|<------ store ----->|end
    #
    #     WG1: _____________/￣￣￣￣￣\__________________
    #         |<------- loop -------->|<----- store ---->|end
    "StorePriorityOpt":           [False, True],
    #
    # If we issue store in short period of time, kernel will become from compute bound to memory bound
    # 0 means issue instructions as many as possible if VGPR available
    "NumElementsPerBatchStore":   list(range(0, 256)),
    #
    # add sync after per batch store in order to store contiguous elements
    # add sleep after per batch store in order to distribute store over whole loops
    # NOTE: this parameter is highly depends on size_k
    # 0 means no sync and sleep
    "StoreSyncOpt":               list(range(0, 256)),
    #
    # There are index or address calculation between global instructions.
    # issue global instruction b2b has better performance
    "GroupLoadStore":             [False, True],
    #
    # Do storeC (output of GEMM) in unroll Loop; When PK enabled, storeC Code section can be
    # moved into unroll Loop code section for tiles[0..N-2], storeC scheduled in PK[1..N-1]
    # Enable this feature when PK is enabled
    # Enable this feature when you have 2 or More Tiles/CU
    # disable StoreSyncOpt, StorePriorityOpt,GroupLoadStore feature when this feature is enabled
    # enable PersistentKernel , PrefetchAcrossPersistent
    "StoreCInUnroll":             [False, True],
    #
    # StoreCInUnrollInterval is to specify the MFMA interval between 2 StoreC/AtomicAdd.
    # (This is effective only for StoreVectorWidth=1)
    # Actual MCMA interval is StoreCInUnrollInterval * (1/ LocalWritePerMfma).
    # For example, if StoreCInUnrollInterval=3, LocalWritePerMfma=0.5, StoreC/AtomicAddC inserted
    # at every 6 MFMAs (interval = 6)
    "StoreCInUnrollInterval":     list(range(1, 16)),
    #
    # StoreCInUnrollExact is to optimize specific K size by removing arbitrary K support code
    # 128x128 tile case, only K=512 is covered by StoreCInUnroll
    "StoreCInUnrollExact":        [False, True],
    #
    # StoreCInUnrollPostLoop is to add extra post loop to execute remaining LoadC/StoreC for K < supported minimumK for StoreCInUnroll
    "StoreCInUnrollPostLoop":     [False, True],

    # In order to remove the copying from Acc vgpr to Arch vgpr, only use Arch vgprs for v_mfma_xxx.
    # Only support for kernel whose totalVgpr counts less than 256 and gcn that has control bit ACC_CD.
    "MIArchVgpr":               [False, True],

    # Disable overlapping AB-tile vgpr and read/write addr vgprs with C-tile vgprs
    # Valid only for MatrixInstruction enabled kernels, which by default overlaps
    # C-tile w/ AB-tile until it's due for v_accvgpr_read before the write-back. Illustrated below:
    # |<----------------------- valuC ----------------------->|
    # |<--- valuA/B --->|<-- R/W pointers -->|xxx|<- Spares ->|
    #                                          ^        ^
    #         (Reserved by persistent kernels) ^        ^
    #                       (Utilized by register pool) ^
    "DisableVgprOverlapping":     [False, True],

    # If positive, each switch includes switches <= the specified switch.
    # For example 3 will enable NoPostLoop+NoGlobalRead+NoLocalWrite
    # If negative, setting is precise and will disable only the specified code piece.
    # intended use is to evaluate which sections of the kernel are taking most of the execution time
    # 0=Baseline
    # 1= +NoPostLoop
    # 2= +NoGlobalRead
    # 3= +NoLocalWrite
    # 4= +NoLocalRead
    # 5= +NoWait +NoSync
    # 6= +NoMAC
    # 7= +NoPreLoop+ NoGlobalReadInc
    # 9= NullKernel
    # 10= +invalid LocalReadA (use invalid vgpr offset(LdsOOB)). Negative only.
    # 11= +invalid LocalReadB (use invalid vgpr offset(LdsOOB)). Negative only.
    # 12= +invalid LocalReadA+B (use invalid vgpr offset(LdsOOB)). Negative only.
    # 13= +invalid LocalWriteA (use invalid vgpr offset(LdsOOB)). Negative only.
    # 14= +invalid LocalWriteB (use invalid vgpr offset(LdsOOB)). Negative only.
    # 15= +invalid LocalWriteA+B (use invalid vgpr offset(LdsOOB)). Negative only.
    # 16= +invalid GlobalReadA (use srdA[2]=0, BufferLoad only). Negative only.
    # 17= +invalid GlobalReadB (use srdB[2]=0, BufferLoad only). Negative only.
    # 18= +invalid GlobalReadA+B (use srdB[2]=0, BufferLoad only). Negative only.
    # For example set DisableKernelPieces: [0,1,2,3,4,5,6,7,9]
    #   this will create a set of kernels with progressively more pieces of the kernel disabled
    "DisableKernelPieces":        list(range(-18,10)),         # disable pieces of the kernel, for performance isolation

    # assume atomics always work correctly.
    "DisableAtomicFail": [False, True],

    # alternate implementation for fp16 HPA MFMA
    "Fp16AltImpl": [False, True],
    # fp16 alternate implementation round mode: false for truncate, true for round near zero
    "Fp16AltImplRound": [False, True],

    # StreamK kernels divide work evenly among CUs by splitting along MT and K dimensions
    # Total work units are calculated as (#MTs x #LoopIters) and divided among workgroups
    # In most cases each workgroup will calculate a partial tile that are accumulated in a fixup step in the same kernel
    # 0: Standard data-parallel kernel
    # 1: Basic StreamK
    # 2: Two-Tile StreamK (each WG completes an even number of sk iterations, followed by an even number of dp tiles)
    # StreamK kernels can adjust the number of CUs being used.
    # Using fewer sometimes increases overall throughput by allowing other kernels to run in parallel.
    # StreamK grid is controlled by setting these enviornment variables:
    # TENSILE_STREAMK_DYNAMIC_GRID enables dynamic grid mode, which automatically limits the number of CUs used for small
    #   problems to a subset based on the number of output tiles.
    #   0 = off (default)
    #   1 = on
    #   2 = also reduce CUs used for large sizes to improve data-parallel portion and reduce power
    # TENSILE_STREAMK_MAX_CUS allows the user to manually set maximum number of CUs used, which could free up some CUs for
    #   other operations to run in parallel with gemm.
    #   0 = use all CUs (default)
    # TENSILE_STREAMK_GRID_MULTIPLIER lets you set how many workgroups are created per CU being used.
    #   1 = 1 WG per CU (default)
    # TENSILE_STREAMK_FIXED_GRID lets you override the default grid size with a specific number
    #   0 = override disabled (default)
    "StreamK": [0, 1, 2],
    # Determines if StreamK kernel uses atomics
    # 0: uses workspace to store partial tiles, accumulate in deterministic fix-up step
    # 1: uses atomics to accumulate partial tiles
    "StreamKAtomic": [0, 1],

    # Debug settings for stream-k kernels to disable parts of the kernel
    #   Bit 0: Don't generate fixup code
    #   Bit 1: Don't generate write to partials code
    # Both parts can be disabled together
    #   0 = Debug mode off, generate full kernel
    #   1 = No fixup
    #   2 = No partials
    #   3 = Nofixup and no partials
    "DebugStreamK": [0, 1, 2, 3],

    # 0  : standard launch
    # N>0 : launch persistent kernel with N workgroups per compute unit
    #       - Recommended min is enough WG to use all resources on the CU
    #       - Higher values result in shorter-running WG which are less 'persistent'
    #         this increases the switch time between work-groups but results in
    #         more opportunities to schedule other WG or recover if a wg runs long
    #         or all compute units were not available before the launch.
    #       - Host code will not launch more groups than tiles in the C space
    # -1 : Automatically choose a "heuristic" value that can possibly get a better gain: (TilesPerWorkgroup = 1~2)
    #      Not based on any theory, but on some experiment observation, can be used to reduce the kernels
    #      Recommend [-1,0,1] for basic tuning
    # Assertions/Requirements: NumWorkGroups0 * NumWorkGroups1 < 2^32
    "PersistentKernel":           range(-1,512+1) ,       # Use persistent kernel.

    # True:  Batch dimension (WG.z) is also considered in persistent kernel
    # False: Not considered
    #        for problems with large batch-size, PKAB = True could help
    #        for problems with only one batch, PKAB = True/False should make no difference
    "PersistentKernelAlongBatch": [False,True],

    # Allow macro-tile to span batch dimensions and thus a single workgroup can work across batch dimensions.
    # This can improve utilization, in particular if macro-tile is larger than the lower dimensions.
    # The byte address of the last element in the packed array must fit in 2^32.
    # 0x0 = each workgroup works on a single batch dim.
    # 0x1 = pack Batch dimensions into wg0/A - works if all batch strides for B==0.
    #       Also must set AssertFree0ElementMultiple to >= GlobalLoadVectorWidthA
    # 0x2 = pack Batch dimensions into wg1/B - works if all batch strides for A==0
    #       Also must set AssertFree1ElementMultiple to >= GlobalLoadVectorWidthB
    # 0x3 = pack batch dims into both A and B. Could support any stride for A and B. (Not supported yet)
    "PackBatchDims":             [0,1,2],

    # Pack free dimensions
    # If True, allow macro-tile to span free dimensions.  Single workgroup can work across multiple free dimensions.
    # If False, macro-tile is always Free0*Free1.  Additional free dimensions are not supported.
    "PackFreeDims":              [False, True],

    # Pack summation dims
    # If 0, a for loops are generated for each summation dimension.
    # If 1, summation dims are packed into a single loop and extracted as needed using mod/shift.  The innermost summation
    #  dimension must be an integer multiple of the unroll loop - in other words the load tile is contiguous in memory.
    #  In this mode, tensile can still prefetch data across the load tile dimension.
    # If 2, summations dims are packed into a single loop as above.  In addition, the load tile does not need to be
    #  contiguous in memory and can span summation dimensions. (not supported yet)
    "PackSummationDims":         [0,1],

    # debug mode, uses the PackSummationDims method to increment the unroll loop counter
    "UnrollIncIsDepthU":         [0,1],

    # Granularity allowed when packing tensor dims.
    # Lower values are finer granularity which requires more dimension division operations on store path
    # but supports more flexible tensor dimes.
    # Higher values are coarser values - less dimension division operations but tensor dims must meet
    # more stringent element multiple requirements
    # 0x1 : Any dimension supported, compute dims after each element (not supported yet)
    # 0x2 : VectorWidth must not span tensor dim
    "PackGranularity": [2],

    # Controls desired width (#elements) for loads from global memory -> LDS.
    # and eliminates the pointer unshift logic
    # Setting different GlobalLoadVectorWidth for A,B is now supported
    # (GlobalReadVectorWidth is still valid to set the same value to both A and B)
    # -1 : Set GlobalLoadVectorWidthA/B = VectorWidth
    # NOTE: for input bpe=32, max GRVW is 4  (to fit dwordX4) (FP32), min GRVW is 1 (dword)
    #                 bpe=16, max GRVW is 8  (to fit dwordX4) (FP16), min GRVW is 2 (dword)
    #                 bpe=8,  max GRVW is 16 (to fit dwordX4) (INT8), min GRVW is 4 (dword)
    # NOTE: GlobalLoadVectorWidthA/B can be auto-adjusted in SolutionStruct.py
    "GlobalLoadVectorWidthA":     [ -1, 1, 2, 3, 4, 6, 8, 16 ],
    "GlobalLoadVectorWidthB":     [ -1, 1, 2, 3, 4, 6, 8, 16 ],

    # legacy setting for global load width
    #   -1 : use GlobalLoadVectorWidthA, GlobalLoadVectorWidthB
    #  > 0 : GlobalLoadVectorWidthA=GlobalLoadVectorWidthB=GlobalReadVectorWidth
    "GlobalReadVectorWidth":      [ -1, 1, 2, 3, 4, 6, 8, 16 ],

    # Controls desired width (#elements) for loads from LDS -> VGPR.
    # -1 : Set LocalReadVectorWidth =  MIInputPerThread if MatrixInstruction else VectorWidth
    #  1 cannot be used for half type.
    # used in combination with TransposeLDS=True
    # in TransposeLDS=1 case, use wider load to fetch elements in summation dimension from LDS
    # helps optimizing instruction scheduling between MFMA and nonMFMA instructions
    # NOTE: for input bpe=32, max LRVW is 4  (to fit ds_read_b128) (FP32)
    #                 bpe=16, max LRVW is 8  (to fit ds_read_b128) (FP16)
    #                 bpe=8,  max LRVW is 16 (to fit ds_read_b128) (INT8)

    "LocalReadVectorWidth":      [ -1, 1, 2, 4, 8, 16 ],

    # threads should read/write/operate on this many contiguous elements from the C matrix.
    # If VW=4 then thread0 will process 4 consecutive C elements, then thread1 next 4, etc.
    # If the ThreadTile is > VectorWidth then thread0 will next operate on the 4 elements in C at (4*NumThreads)
    # Typically the load vector width and store vector width are directly related to the VW.
    # The global load width is closely related to the width of local stores so
    # GlobalLoadVectorWidthA/B also controls local write width.
    # Local read width also matches since VectorWidth consecutive elements must be read
    # Typically matching 16 bytes is good choice since the stores will be optimally coalesced with 16 bytes/WI.
    # -1 means use the largest vector width up to 128 bits.
    # Using a VW too large which results in >16bytes/thread isn't supported
    "VectorWidth":                [ -1, 1, 2, 3, 4, 6, 8, 16 ],
    # VectorWidth for B (MatrixInstruction only)
    "VectorWidthB":               [ -1, 1, 2, 4, 8, 16 ],

    # If 0, store 1 element per instruction.
    # If 1, store vector-width elements per instruction.
    # if -1, store vector-wide elements per instruction unless PBD would not generate a valid kernel
    "VectorStore":                    [-1, 0, 1],

    # Controls desired width (#elements) for stores from reg to global memory.
    # When MatrixInstruction == None, derived parameter gwvw takes precedence.
    # -1 : Set StoreVectorWidth = VectorWidth
    "StoreVectorWidth":           [ -1, 1, 2, 3, 4, 6, 8, 16 ],

    # place upper and lower limits on the skinny-ness of macro tiles; shape=1 means square tile, like 64x64. shape=4 means 4x64 or 64x4 or 128x8...
    # these will just mark some kernels as invalid so that fewer kernels will be checked
    "MacroTileShapeMin":          list(range(1, 512+1)),
    "MacroTileShapeMax":          list(range(1, 512+1)),

    # when loading all the data from global into lds requires multiple load instructions, these parameters govern which
    # loads will pull which rectangle of data from global into lds
    # NLC=1 means one load along the coalesced dimension, which results in the most coalescing possible
    # NLC=-1 looks for the largest number of reads along the coalesced dimension which results in the least amount of coalescing;
    # however in this case the stride between one load and another is a static value, therefore buffer loads only need one set of registers
    # whereas the =1 case has a stride which is a multiple of a kernel argument and therefore needs one address per load in the perpendicular dimension
    "NumLoadsCoalescedA":         list(range(-1, 64+1)),
    "NumLoadsCoalescedB":         list(range(-1, 64+1)),

    # DepthU, LocalSplitU (which is the 3rd number in WorkGroup), and LoopUnroll are closely related
    # LoopUnroll=4 means there are 4 sub-iterations within the loop, 4 actual iterations written in the code.
    # LocalSplit=2 means the workgroup is split up into 2 subgroups, and each subgroup is doing different parts of the summation.
    # subgroup0 does k=0-3, 8-11... and subgroup1 does k=4-7, 12-15...
    # So, each iteration through the summation loop, which has 4 actual sub-iterations, does 8 summation iterations, because each subgroup did 4;
    # and when data is read from global memory the threads read 8 elements along the summation dimension.
    # DepthU = LoopUnroll * LocalSplitU = 4*2 in this case
    # it made more sense for the user to directly control LocalSplitU and DepthU, then derive afterwards LoopUnroll=DepthU/LocalSplitU
    # -1 : Only allow GLVW=1
    # -2 : Only allow max(GLVWA,GLVWB) < VW ?
    # -3 : Only allow min(GLVWA,GLVWB) < VW ?
    "DepthU":                     depthUs,

    # DepthULdsDivisor (Split LDS) determines how we pipeline the data from global memory to LDS
    # Instead of moving all in-flight data from the register buffer (G2L) to the LDS at once, we divide the G2L buffer into N portions and
    # write each portion of the G2L to LDS, read from LDS and do the actual matrix multiply-accumulate, before moving on to the portion and so on.
    # This helps cut down LDS usage by the value of the divisor. Helps increase CU occupancy or DepthU if kernel was previously LDS limited.
    #
    # The premise is to be able to fetch 256B (equivalent to 128 half's or 64 single's) in TN layout problems to maximize L2 utilization. This
    # was previously a problem for TN since it implies DepthU is large, and that leads to oversubscription of LDS.
    #
    # Preconditions:
    # ScheduleIterAlg=3, TransposeLDS=1, PGR=0/1 excluding 2, DirectToLds=0 (DirectToLds=0 because part of the data loaded *need* to reside in registers),
    # nRegs per load >= DepthULdsDivisor (since we artificially require at least 1 register per LDS write)
    #
    # Example: DepthULdsDivisor=2
    # v0, v1, v2, v3 | v0, v1, v2, v3 | ... ----> unroll dim
    # -----Thd 0----- -----Thd 1-----   ...
    # 1st subloop writes v0,v1 to LDS
    # 2nd subloop writes v2,v3 to LDS
    "DepthULdsDivisor":           [1, 2, 4],

    # integer amount of padding to put into LDS, in 2016 this didn't seem to help performance, profilers were showing that channel conflicts weren't really hurting
    # performance so this has been deprecated and probably doesn't work
    # -1 means use same padding as the VectorWidth if TLU=0 else 0.  (Padding only helps when transpose is required)
    # With MatrixInstruction: -1 means max(GRVW,MIInput) if TLU=0
    # SourceKernel case, convert -1 to 0. Please manually set LdsPad for SourceKernel
    # SourceKernel requires LdsPadA==LdsPadB
    "LdsPadA":                     list(range(-1, 128)),
    "LdsPadB":                     list(range(-1, 128)),

    # Padding boundary for LDS. defines block-size for pad insertion. for every 'LdsBlockSizePerPad' bytes, LDS padding (pad value from LdsPad parameter)
    # is added (readOffset aware of the pad and adjusts offset value based on this parameter value).
    # Only support LdsBlockSizePerPad >= unrollDepth * BPE
    # 0 means disable LdsBlockSizePerPad,
    # -1 means round up to nearest power of 2 begin with 128
    # SourceKernel case, convert -1 to 0. Please manually set LdsBlockSizePerPad for SourceKernel
    "LdsBlockSizePerPadA":          [-1, 0, 64, 128, 256, 512, 1024, 2048, 4096],
    "LdsBlockSizePerPadB":          [-1, 0, 64, 128, 256, 512, 1024, 2048, 4096],

    # Transpose LDS format. Local store in Coalesced dimension , same as optimized global fetch dimension . applicable only in TLU=0 case for miSIMD(s)
    # TODO: No code for -1 ?
    "TransposeLDS":                [-1, 1, 0],

    # UnrollMajorLDSA, UnrollMajorLDSB is to use Transpose LDS format for either TLU = 0 or 1
    # If this is true, this overwrites UnrollMajorLDSA, B set by TranposeLDS
    # Using UnrollMajorLDSA or B for TLU=1 can be beneficial for smaller data types (need to combine with LdsPad and/or LdsBlockSizePerPad)
    "UnrollMajorLDSA":             [False, True],
    "UnrollMajorLDSB":             [False, True],

    # Add extra miLatencyLeft to improve local read scheduling
    # Adding more room for scheduling local read instructions
    # Increasing this might result in overflowedResources=5 error.
    # No need to increase miLatencyLeft in that case.
    "ExtraMiLatencyLeft":         list(range(0,9,2)),

    # Add extra latency to calculate number of MFMA to insert between local read and wait
    # Negative value means reduce interval between local read and wait (for DirectToVgpr only)
    "ExtraLatencyForLR":          list(range(0,17,2)) + list(range(-80,0,10)),

    # Allocate dedicated vgpr for local read with packing
    #   False: use tmp vgpr. Less vgpr usage, but not best for local read scheduling
    #   True: use dedicated vgpr for local read with packing. Best for local read scheduling, but need more vgpr
    # This is effective only when we need packing (UnrollMajorLDSA (or B) is False and bpe is less than 4 (HasEccHalf case).
    # Apply this to HasEccHalf case only.
    # Not effective for PrefetchLocalRead <= 1
    "VgprForLocalReadPacking":     [False, True],

    # ClusterLocalRead enables wider local read and packing with v_perm_b32 for 8bit or 16bit data
    # Works with VgprForLocalReadPacking=True
    "ClusterLocalRead":            [False, True],

    # tinkered with adding extra syncs or waits in the assembly kernels to see if it would improve the sequencing between workgroups, "fully synchronous scheduling" is WAY more promising; this can be deprecated
    "PerformanceSyncLocation":    list(range(-1, 16*16+1)),
    "PerformanceWaitLocation":    list(range(-1, 16*16+1)),
    "PerformanceWaitCount":       list(range(-1, 16)),

    # add gls or slc after global memory read/writes to change caching, not caching the writes is promising and improved performance a tiny bit
    # 1: glc, 2: slc, 3: glc+slc
    # For gfx940, sets sc0/sc1/nt bits to control scope
    # 0: wave (none), 1: group (sc0), 2: device (sc1), 3: system (sc0+sc1) , 4-7: add "nt"
    "NonTemporalD":               list(range(0,8)),
    "NonTemporalC":               list(range(0,8)),
    "NonTemporalA":               list(range(0,8)),
    "NonTemporalB":               list(range(0,8)),

    # force sc0/sc1 bits on all stores, "Auto" for auto select by arch
    "ForceStoreSC1":              ["Auto", False, True],

    # guard against out of bounds reads
    # None: don't guard
    # Branch: use if statements (source only, and doesn't support VW)
    # ShiftPtr: shift read pointers to be in bounds, then unshift registers (source & assembly),
    # ShiftPtr does not support very small problem dims < global load vector width since the shift
    # would move outside the array bounds.
    # If GLVW==1 or Assert*ElementMultiple for the coalesced dim is > GRVW, then shifting is not
    # necessary and the shift/unshift code will not be generated
    "EdgeType":                   [ "Branch", "ShiftPtr", "None" ], # None=don't guard against ou

    # Group together unroll iterations inside the unroll loop.
    # For example, InnerUnroll=2 will fetch LDS for two unroll iterations
    "InnerUnroll":                [1,2,4,8,16,32,64],

    # Arrange elements in LDS so N elements consecutive in U-dim are adjacent in LDS
    # 1 is default and results in no interleaving.
    # Implementation only supports LocalDotLayout that is a power-of-two
    "LocalDotLayout":             [1,2,4,8],

    # Aggressive performance mode
    # Some of these may cause instability, particularly s_setprio
    # 0=none, 1=add setprio, 2=add setprio and modify LDS to allow only 2 waves/simd
    "AggressivePerfMode":       [0,1,2],

    # Use the feature whereby 56 bytes of kernel arguments can be preloaded in SGPRs
    # before the kernel begins executing.  This is currently only supported in cases
    # where that is enough to initiate the first load of the A and B tensors before
    # the remaining arguments have been loaded.
    # -1: Use if it's supported (by the GPU and in combination with other features)
    #  0: Don't use
    #  1: Use, reject solution if not supported.
    "PreloadKernelArguments": [-1, 0, 1],

    # If PreloadKernelArguments is 1, specifies whether we delay initiating the load
    # of the remaining arguments until after the load of A and B has been initiated.
    "DelayRemainingArguments": [False, True],

    # Kernels should be written in assembly or source
    # if assembly, ISA will determine architecture
    # if source, Runtime will determine language
    # later on, we'll relax this to inner kernel languages and outer kernel languages, such as inline asm embedded in ocl or in llvm
    "KernelLanguage":             [ "Assembly", "Source" ],
    "ISA":                        validISA,       # arch for assembly kernels

    # Replaces assembly kernels if they are found in the directory Tensile/Tensile/ReplacementKernels
    "ReplacementKernel":          [False, True],

    # Name of the custom kernel located in globalParameters["CustomKernelDirectory"].
    # a custom kernel is a user written assembly kernel with its associated configuration parameters included in a custom.config section
    # inside the yaml block between the --- and ... markers.  These parameters are only used for information purposes, not kernel generation.
    # Ex:
    # custom.config:
    #   ProblemType:
    #     OperationType: GEMM
    #     etc...
    #   ThreadTile: [8, 8]
    #   etc...
    #
    # Custom kernels can be included in a BenchmarkProblemSizeGroup by having their name (without file extension) listed under the "CustomKernels"
    # category alongside InitialSolutionParameters, BenchmarkCommonParameters, etc...
    "CustomKernelName":            -1,

    # Will allow a kernel to be accepted even when checks determine it's not viable.
    # Intended for use with custom kernels which have confirmed to be correct
    "NoReject":                    [False, True],

    "MinVgprNumber":                list(range(0,256)),

    "MaxVgprNumber":                list(range(0,257)),
    # min K size to use GlobalSplitU algorithm 
    "MinKForGSU":                   [16,32,64,128,256]
    }


# same parameter for all solution b/c depends only on compiler
defaultBenchmarkCommonParameters = [
    {"LoopDoWhile":               [ False ] },
    {"LoopTail":                  [ True ] },
    {"EdgeType":                  [ "Branch" ] },
    {"InnerUnroll":               [ 1 ] },
    {"LocalDotLayout":            [ 1 ] },
    {"AggressivePerfMode":        [ 1 ] },
    {"PreloadKernelArguments":    [ 0 ] },
    {"KernelLanguage":            [ "Source" ] },
    {"LdsPadA":                   [ -1 ] },
    {"LdsPadB":                   [ -1 ] },
    {"LdsBlockSizePerPadA":       [ -1 ] },
    {"LdsBlockSizePerPadB":       [ -1 ] },
    {"TransposeLDS":              [ 0 ] },
    {"UnrollMajorLDSA":           [ False ] },
    {"UnrollMajorLDSB":           [ False ] },
    {"ExtraMiLatencyLeft":        [ 0 ] },
    {"ExtraLatencyForLR":         [ 0 ] },
    {"VgprForLocalReadPacking":   [ False ] },
    {"ClusterLocalRead":          [ False ] },
    {"MaxOccupancy":              [ 40 ] },
    {"VectorWidth":               [ -1 ] },
    {"VectorWidthB":              [ -1 ] },
    {"VectorStore":               [ -1 ] },
    {"StoreVectorWidth":          [ -1 ] },
    {"GlobalLoadVectorWidthA":    [ -1 ] },
    {"GlobalLoadVectorWidthB":    [ -1 ] },
    {"GlobalReadVectorWidth":     [ -1 ] },
    {"LocalReadVectorWidth":      [ -1 ] },
    {"GlobalReadCoalesceVectorA": [ True ] },
    {"GlobalReadCoalesceVectorB": [ True ] },
    {"WaveSeparateGlobalReadA":   [ 0 ] },
    {"WaveSeparateGlobalReadB":   [ 0 ] },
    {"GlobalReadCoalesceGroupA":  [ True ] },
    {"GlobalReadCoalesceGroupB":  [ True ] },
    {"PrefetchGlobalRead":        [ 1 ] },
    {"PrefetchLocalRead":         [ 1 ] },
    {"UnrollMemFence":            [ False ] },
    {"GlobalRead2A":              [ True ] },
    {"GlobalRead2B":              [ True ] },
    {"LocalWrite2A":              [ True ] },
    {"LocalWrite2B":              [ True ] },
    {"LocalRead2A":               [ True ] },
    {"LocalRead2B":               [ True ] },
    {"SuppressNoLoadLoop":        [ False ]},
    {"ExpandPointerSwap":         [ True ]},

    {"ScheduleGlobalRead":        [ 1 ] },
    {"ScheduleLocalWrite":        [ 1 ] },
    {"ScheduleIterAlg":           [ 1 ] },
    {"OptPreLoopVmcnt":           [ True ] },

    {"LdcEqualsLdd":              [ False ] },

    {"GlobalReadPerMfma":         [ 1 ] },
    {"LocalWritePerMfma":         [ -1 ] },

    {"InterleaveAlpha":           [ 0 ] },
    {"OptNoLoadLoop":             [ 1 ] },
    {"PrefetchAcrossPersistent":  [ 0 ] },
    {"PrefetchAcrossPersistentMode": [ 0 ] },

    {"BufferLoad":                [ True ] },
    {"BufferStore":               [ True ] },
    {"DirectToVgprA":             [ False ] },
    {"DirectToVgprB":             [ False ] },
    {"DirectToLdsA":              [ False ] },
    {"DirectToLdsB":              [ False ] },
    {"UseSgprForGRO":             [ -1 ] },
    {"UseInstOffsetForGRO":       [ 0 ] },
    {"AssertSummationElementMultiple": [ 1 ] },
    {"AssertFree0ElementMultiple": [ 1 ] },
    {"AssertFree1ElementMultiple": [ 1 ] },
    {"AssertMinApproxSize":        [ -1 ] },
    {"AssertStrideAEqual":        [ {} ] },
    {"AssertStrideBEqual":        [ {} ] },
    {"AssertStrideCEqual":        [ {} ] },
    {"AssertStrideDEqual":        [ {} ] },
    {"AssertSizeEqual":           [ {} ] },
    {"AssertSizeGreaterThan":     [ {} ] },
    {"AssertSizeMultiple":        [ {} ] },
    {"AssertSizeLessThan":        [ {} ] },
    {"AssertAIGreaterThanEqual":  [ -1 ] },
    {"AssertAILessThanEqual":     [ -1 ] },
    {"AssertAlphaValue":          [ False ]},
    {"AssertBetaValue":           [ False ]},
    {"AssertCEqualsD":            [ False ]},
    {"CheckTensorDimAsserts"      : [ False ] },
    {"CheckDimOverflow"           : [ 0 ] },

    {"StaggerU":                  [ 32 ] },   # recommend [0,32]
    {"StaggerUStride":            [ 256 ] },  # recommend 256 for V10,V20
    {"StaggerUMapping":           [ 0 ] },    # recommend [0,1]
    {"MagicDivAlg":               [ 2 ] },
    {"GlobalSplitU":              [ 1 ] },
    {"GlobalSplitUAlgorithm":     [ "SingleBuffer" ] },
    {"GlobalSplitUSummationAssignmentRoundRobin": [ True ] },
    {"GlobalSplitUWorkGroupMappingRoundRobin":    [ False ] },
    {"GlobalSplitUAtomicAdd":     [ False ] },
    {"MacroTileShapeMin":         [ 1 ] },
    {"MacroTileShapeMax":         [ 64 ] },
    {"StreamK":                   [ 0 ] },
<<<<<<< HEAD
    {"DebugStreamK":              [ 0 ] },
=======
    {"StreamKAtomic":             [ 0 ] },
>>>>>>> 3c69f9ac
    {"PersistentKernel":          [ 0 ] },
    {"PersistentKernelAlongBatch":[ False ] },    # May be default True is better ?
    {"PackBatchDims":             [ 0 ] },
    {"PackFreeDims":              [ 1 ] },
    {"PackSummationDims":         [ 0 ] },
    {"UnrollIncIsDepthU":         [ 0 ] },
    {"PackGranularity":           [ 2 ] },
    {"FractionalLoad":            [ 0 ] },
    {"Use64bShadowLimit":         [ 1 ] },
    {"VectorAtomicWidth":         [ -1 ] },
    {"NumLoadsCoalescedA":        [ 1 ] },
    {"NumLoadsCoalescedB":        [ 1 ] },
    {"WorkGroup":                 [ [16,16,1]] },
    {"WorkGroupMappingType":      [ "B" ] },
    {"WorkGroupMapping":          [ 8 ] },
    {"ThreadTile":                [ [4,4] ] },
    {"MACInstruction":            [ "FMA" ]}, # Default to FMA, matches MAC performance and integrates additional flags
    {"WavefrontSize":             [ 64 ]},
    {"MemoryModifierFormat":      [ "" ] },
    {"MatrixInstruction":         [ [] ] },
    {"DisableVgprOverlapping":    [ False ] },
    {"1LDSBuffer":                [ 0 ] },
    {"DisableAtomicFail":         [ 0 ] },
    {"DisableKernelPieces":       [ 0 ] },
    {"DepthU":                    [ -1 ] },
    {"DepthULdsDivisor":          [ 1 ] },
    {"PerformanceSyncLocation":   [ -1 ] },
    {"PerformanceWaitLocation":   [ -1 ] },
    {"PerformanceWaitCount":      [ -1 ] },
    {"NonTemporalD":              [ 0 ] },
    {"NonTemporalC":              [ 0 ] },
    {"NonTemporalA":              [ 0 ] },
    {"NonTemporalB":              [ 0 ] },
    {"ForceStoreSC1":             [ "Auto" ] },
    {"ReplacementKernel":         [ False ] },
    {"CustomKernelName":          [ "" ] },
    {"NoReject":                  [ False ]},
    {"MinVgprNumber":             [0]},
    {"MaxVgprNumber":             [256]},
    {"StoreRemapVectorWidth":     [ 0 ] },
    {"SourceSwap":                [ False ] },
    {"AtomicAddC":                [ False ] },
    {"StorePriorityOpt":          [ False ] },
    {"NumElementsPerBatchStore":  [ 0 ] },
    {"StoreSyncOpt":              [ 0 ] },
    {"GroupLoadStore":            [ False ] },
    {"MIArchVgpr":                [ False ] },
    {"StoreCInUnroll":            [ False ] },
    {"StoreCInUnrollInterval":    [ 1 ] },
    {"StoreCInUnrollExact":       [ False ] },
    {"StoreCInUnrollPostLoop":    [ False ] },
    {"Fp16AltImpl":               [ False ] },
    {"Fp16AltImplRound":          [ False ] },
    {"ThreadSeparateGlobalReadA": [ 0 ] },
    {"ThreadSeparateGlobalReadB": [ 0 ] },
    {"MinKForGSU":                [256]},
    ]

# dictionary of defaults comprised of default option for each parameter
defaultSolution = {}
for paramDict in defaultBenchmarkCommonParameters:
  for key, value in paramDict.items():
    defaultSolution[key] = value[0]
# other non-benchmark options for solutions

# valid fields in ConvolutionConfig and explanations:
validConvolutionConfig= [
    # For OperationType == Convolution*
    # Examples: NCHW, NHWC, NCDHW, more
    # *HW* and *YX*   create solution with 2 spatial dimensions.
    # *DHW* and *ZYX* create solution with 3 spatial dimensions.
    "TensorAFormat",           # see validTensorAFormats
    "TensorBFormat",           # see validTensorBFormats
    "TensorDFormat",           # see validTensorDFormats

    # Each of the params below specifies dimensions separated by 'x".
    # -  The notation follows 'convolution' convention so fastest-moving dimensions are last,
    #    and should mirror the order of the spatial dimension in the activation format.
    #    For example, in NCHW format Filter=3x1 is 3 in the H dimension and 1 in the W dimension.
    # -  2 or 3 dimensions are supported 'Filter:3x1' or 'Filter:3x3x1'.
    # - Use an integer to create a kernel with a compile-time constant
    #   Use "N" to create flexible kernel the value provided at runtime via appropriate
    #   size and stride values.
    # - 0 specifies the default.  Defaults below shown for 2 spatial dimensions; a 3-dimensional
    #   default will be created if the formats request 3 spacial dimensions.
    "Filter",                   # examples: 1x1,3x3,1x7,7x1,NxN,Nx5,3x3x3.  Default=1x1/1x1x1.
    "Stride",                   # examples 1x1,2x2,1xN, 2x2x2.  Default=1x1/1x1x1.
    "Dilation",                 # examples 1x1,2x2,1xN, 2x2x2.  Default=1x1/1x1x1.

    # Pad at start of each filter dimension. Recommend 0x0 when possible or NxN otherwise.
    # (performance difference from compile-time padding is not significant)
    "PadStart",                 # examples:1x1, 2x3, 2x2x2, NxN.  Default=0x0/0x0x0.
    # Pad at end of each filter dimension
    "PadEnd",                   # examples:1x1, 2x3, 2x2x2, NxN.  Default=0x0/0x0x0.

    # For grouped convolutions:
    "GroupCount",

    # pack spatial dims (d,h,w) into single tensor dim when possible
    # This is preferred for cases where these dimensions are packed in memory
    # since it reduces addressing overhead and will produce a more efficient kernel
    # Default is 1, multiple dimensions will be created if needed for strides or other cases.
    "PackedSpatialDims",

    # pack filter dims (z,y,x) into single tensor dim when possible.
    # This is preferred for cases where these dimensions are packed in memory
    # since it reduces addressing overhead and will produce a more efficient kernel
    # Default is 1, multiple dimensions will be created if needed for dilations or other cases.
    "PackedFilterDims",

    # If 1:
    #  - Unroll index is the channel index
    #  - if PackSummationDims=0, this is likely highest perf since it provides a larger
    #    iteration count for the unroll loop.
    # If 0:
    #   - Unroll index is filter index (Forward,BackwardData) or spatial index (BackwardWeights)
    #   - provides better cache locality for most formats, but tighter looping.
    #   - Likely a good idea with PackSummationDims=1 since there is only one unroll loop.
    "UnrollOnChannel",

    # Input spatial dimensions (D,H,W)
    # Optional parameter for debug and testing.  This does not impact kernel generation.
    # If set,then each problem dimension size/stride will be checked to ensure they are
    # correctly specified. (TBD)
    # Also used by test benches to compute consistent strides and sizes for auto-generated
    # problem sizes and strides.
    'Spatial',              # examples 56x56, 7x7.

    ]

################################################################################
# Default Problem Type
################################################################################
defaultProblemType = {
    # =GEMM uses TransposeA,B parameters and makes the problem type more readable for users
    # =TensorContraction  requires specifying
    "OperationType":            "GEMM",           # GEMM, TensorContraction, ConvolutionForward, ConvolutionBackwardData, ConvolutionBackwardWeights

    "ConvolutionConfig":        [],               # See validConvolutionConfig

    "DataType":                 0,                # data types can specified by a variety of ways, such as "s", as listed in SolutionStructs.py::DataType
    "DestDataType":             0,                # destination data types can specified by a variety of ways, such as "s", as listed in SolutionStructs.py::DataType
    "ComputeDataType":          0,                # compute data types can specified by a variety of ways, such as "s", as listed in SolutionStructs.py::DataType
    
    "UseBeta":                  True,             # =True use beta parameter (asm will check for B=0 and optimize the write for that), =False don't use beta parameter
    "HighPrecisionAccumulate":  False,            # f32 += f16*f16
    "SilentHighPrecisionAccumulate": False,       # Keep kernel names the same for HPA mode.  Useful for testing.
    "F32XdlMathOp":             0,                # reducing intermediate precision from f32 to a specific type, such as "x", as listed in SolutionStructs.py::DataType.
                                                  # in:f32, intermediate:xf32, out:f32. f32 = xf32(f32) * xf32(f32)

    "ComplexConjugateA":        False,            # complex data should be conjugated for "C" transpose case
    "ComplexConjugateB":        False,

    # for OperationType == GEMM
    "TransposeA":               False,            # =True means transA="T" or "C", =False means transA = "N"
    "TransposeB":               True,
    "Batched":                  False,            # add batching dimension
    "StridedBatched":           True,             # use to select general batch or strided batch

    # for OperationType == TensorContraction
    # - Indices < NumIndicesC are Free or Batch indices and appear in C and D
    # - Indices which appear in both A and B, and are < NumIndicesC are batch.  A and B must have same number of batch indices.
    # - Indices which appear in both A and B, and are >= NumIndicesC are summation. A and B must have same number of summation indices.
    # - Indices which appear in A or B (but not both), are Free.  A and B may have different numbers of free indices.
    # - Summation loops are nested from smallest index number to largest, with the largest summation index as the 'unroll' loop.
    # - Memory order of C and D matrices is always 0..NumIndicesC-1, with 0 as the fastest-moving.
    #   - By choosing index assignments the output can be 'transposed'.  For example if IA=[1,2] IB=[0,2] then 0 is the coalesced dim for C/D.
    #   - Likewise batch index may be assigned between two free indices to control the output order, ie to write in CNHW format.
    #   - For example : IA=[0,1,3] IB=[2,1,3].  0,2 are free indices;  1 is batch.
    "IndexAssignmentsA":        [0, 2],
    "IndexAssignmentsB":        [1, 2],
    "NumIndicesC":              2,

    # use initial strides for AB.
    # This has some performance impact for the increased flexibility:
    #   - Additional strides will be passed into the kernel and will occupy SGPR registers
    #   - GlobalReadWidth must be 1 (since elements are not guaranteed to be adjacent in memory)
    "UseInitialStridesAB":      False,

    # use initial strides for CD.
    # This has some performance impact for the increased flexibility:
    #   - Additional strides will be passed into the kernel and will occupy SGPR registers
    #   - Additional multiply on the store address path
    #   -VectorStore must be 0.  If VectorStore is -1, it will be silently set to 0 internally.
    "UseInitialStridesCD":      False,

    "AllowNoFreeDims":          False,  # allow A or B to specify no free dims
                                        # (if false, A and B must have at least one free dim)
                                        # (if true, A and B must have at least one free or batch dim)

    # SetConstStride* sets the specified stride in the problem.
    # These no longer generate predicates - see AssertStrideEqualA/B below
    # List of pairs of [index, constValue].
    # Index is a member of the global index assignments (not an offset into IndexAssignmentsA/B)
    # EX: SetConstStrideA: [ [3, 1], [2, 4] ] sets
    #     strideA for index3 to constant '1' and stride for index2 to constant '4'.
    "SetConstStrideA":          [],
    "SetConstStrideB":          [],

    # ZeroPad:
    # Zero-pad will add leading and trailing "pad" elements to the specified 'anchor'
    # dimension when accessed by specified summation dimension.
    #
    # Format is list of tuples of [freeDim, sumDim, padStart, padEnd].
    #  - freeDim is the anchor where the zero-pad starts.
    #  - sumDim is the summation dim to which the padding checking is added.
    #  - padStart is the number of elements to pad before the Start element
    #  - padEnd is the number of elements to pad before the last element.

    # - Terms:
    #   - Start is the first summation element
    #   - FreeSize is the size of the specified free dimension (freeDim)
    #   - SumSize is the size of the specified summation dimension (sumDim)
    # - Pad Ranges:
    #   - Ranges show below are inclusive on the start element and exclusive on the last element.
    #     For example, [0,3) is 0,1,2.
    #    - Elements in the region [Start-padStart, Start) are in the leading pad region and will return 0.
    #    - Elements in the memory region [Start + freeSize + sumSize - padEnd,  Start + freeSize + sumSize)
    #     are in the trailing pad region and will return 0.
    #    - Code actually checks for elementMem < padStart or elementMem>=elementEdge
    #      - elementMem is the memory offset of the element from the tensor base
    #      - elementEdge is FreeSize*FreeStride + (SumSize-1)*SumStride - padEnd
    #        - FreeStride is typically spatial*convolutionStride
    #        - SumStride is typically spatial*dilation
    #        - PadStart and PadStop should be scaled by spatial on the host before calling the kernel.
    #          (spatial is not available inside the kernel)
    #      - The GPU implementations shift the load tile by -padStart, then return 0s for any address <=0.
    #        The elementEdge is also shifted by -padStart.  This allows the global read offset to be used for the
    #        edge comparison.  Edge comparisons are performed with vector instructions so each work-item computes
    #        a different in/out value.
    #      - Multiple summations OR together their edge checks, so any OOB edge returns 0 for the load.
    #
    # - Strides:
    #   - padStart and padStop are passed as kernel arguments. These are scaled by the spatial dim on the host;
    #   - No memory access is performed for elements in the Pad regions.
    #   - The Pad regions are handled by manipulating the tensor addressing and are not visible in actual memory.
    #     For example, a tensor with 2 rows, 16 elements/row, padStart=padEnd=2 occupies 32 elements in memory (not 40)
    #   - Typical use case is to set summationStride < freeSize, with padStart+padEnd+1 == summationStride.
    # - Caveats:
    #  - ZeroPad requires that the ElementEdge <= 2^32:
    #    This is SizeFree+SizeSum + Pad_Leading + PadTrailingPad + padding=GRVW for shift-pointer) bytes < 2^32
    #    Likely this is less than the standard buffer load limits (bottom-right corner of macro-tile)

    #  EX: ZeroPadA: [ [0,1,  2,3]] # TensorA free index 0 with sum index 1 has leading pad=2 and trailing pad=3
    # Note nesting of brackets ; the parm can contain multiple padding tuples.
    #  EX: ZeroPadA: [ [0,1, -1,-1]]# Pads are dynamic and passed as part of the problem.

    "ZeroPadA":                 [], # [ [0,1, 2,3]]
    "ZeroPadB":                 [], # Not fully supported/tested yet

    # Summation dimension indices
    "MirrorDimsA":              [],
    "MirrorDimsB":              [],

    # for LD description
    "NumIndicesLD":             4,
    "IndexAssignmentsLD":       [3, 4, 5, 6],      # order is LDD, LDC, LDA, LDB

    # Tile aware solution selection
    "TileAwareSelection":       False,

    # FP16 Alternate Implementation
    "Fp16AltImpl":              False,
    "Fp16AltImplRound":         False,
    
    # Use unpack version of up-conversion instruction for f8/b8. 
    "Fp8NoPackUpConversion" :   False,

    # S/W clipping of f32 to f8/b8 down conversion. When it is set, the kernel clips any value which is greater 
    # than max_f8_value (e.g., 240.0 for f8) to max_f8_value in down conversion. NaN and +/-INF are propagated. 
    # By default, it is set for f8 kernels.
    "Fp32toFp8SWClip" :         True,

    # only in-device SR for now
    "StochasticRounding" :      False,  # By default, IEEE RNE rounding

    # Rounding mode for f32 to f8 down conversion
    # TODO in Future:
    # There are two different rounding modes for f32 to f8 down conversion: [0]: IEEE RNE mode and [1/2]: stochastic mode. 
    # For stochastic mode, there are two implementations to use random numbers in H/W instruction: 
    #   In-device [1]: we need to pass the seed of random number and kernel will generate the pseudo-random numbers
    #   RND-table [2]: we need to pass a table of random numbers to the kernel, NOT implemented yet  
    #"StochasticRounding" :     0  # [0,1,2]   0=NA, 1=in-device, 2=RND Table. By default, IEEE RNE rounding    
    }

defaultProblemSizes = [{"Range": [ [2880], 0, 0 ]}]
defaultBenchmarkFinalProblemSizes = [{"Range": [
    [64, 64, 64, 512], 0, 0 ]}]
defaultBatchedProblemSizes = [{"Range": [ [2880], 0, [1], 0 ]}]
defaultBatchedBenchmarkFinalProblemSizes = [{"Range": [
    [64, 64, 64, 512], 0, [1], 0 ]}]


defaultSolutionSummationSizes = [32,64,96,128,256,512,1024,2048,4096,8192,16192]


################################################################################
# Default Analysis Parameters
################################################################################
defaultAnalysisParameters = {
    "ScheduleName":       "Tensile",
    "DeviceNames":  "fallback",
    "ArchitectureName": "gfx000",
    "SolutionImportanceMin":      0.01, # = 0.01=1% total time saved by keeping this solution
    }


################################################################################
# Searching Nested Lists / Dictionaries
# to see if keys exist and what their values are
################################################################################
# param name in structures?
def inListOfDictionaries(param, dictionaries):
  for dictionary in dictionaries:
    if param in dictionary:
      return True
  return False
def inListOfListOfDictionaries(param, dictionaries):
  for dictionaryList in dictionaries:
    if inListOfDictionaries(param, dictionaryList):
      return True
  return False
def inListOfLists(param, lists):
  for l in lists:
    if param in l:
      return True
  return False

# get param values from structures.
def hasParam( name, structure ):
  if isinstance(structure, list):
    for l in structure:
      if hasParam(name, l):
        return True
    return False
  elif isinstance(structure, dict):
    return name in structure
  else:
    return name == structure
    #printExit("structure %s is not list or dict" % structure)

def getParamValues( name, structure ):
  if isinstance(structure, list):
    for l in structure:
      param = getParamValues(name, l)
      if param != None:
        return param
    return None
  elif isinstance(structure, dict):
    if name in structure:
      return structure[name]
    else:
      return None
  else:
    printExit("structure %s is not list or dict" % structure)

################################################################################
# Print Debug
################################################################################
def print1(message):
  if globalParameters["PrintLevel"] >= 1:
    print(message)
    sys.stdout.flush()
def print2(message):
  if globalParameters["PrintLevel"] >= 2:
    print(message)
    sys.stdout.flush()

def printWarning(message):
  print("Tensile::WARNING: %s" % message)
  sys.stdout.flush()
def printExit(message):
  print("Tensile::FATAL: %s" % message)
  sys.stdout.flush()
  sys.exit(-1)

################################################################################
# Locate Executables
# rocm-smi, hip-clang, rocm_agent_enumerator, clang-offload-bundler
################################################################################
def isExe( filePath ):
  return os.path.isfile(filePath) and os.access(filePath, os.X_OK)
def locateExe( defaultPath, exeName ): # /opt/rocm/bin, hip-clang
  # look in defaultPath first
  exePath = os.path.join(defaultPath, exeName)
  if isExe(exePath):
    return exePath
  # look in PATH second
  for path in os.environ["PATH"].split(os.pathsep):
    exePath = os.path.join(path, exeName)
    if isExe(exePath):
      return exePath
  return None

def GetAsmCaps(isaVersion):
  """ Determine assembler capabilities by testing short instructions sequences """
  if globalParameters["AssemblerPath"] is not None:

    derivedAsmCaps = {}
    derivedAsmCaps["SupportedISA"]          = tryAssembler(isaVersion, "")
    derivedAsmCaps["HasExplicitCO"]         = tryAssembler(isaVersion, "v_add_co_u32 v0,vcc,v0,1")
    derivedAsmCaps["HasExplicitNC"]         = tryAssembler(isaVersion, "v_add_nc_u32 v0,v0,1")

    # Syntax of DirectToLds loads has changed: destination vgpr should be omitted
    # Old syntax should be removed in a future update as it is no longer supported
    derivedAsmCaps["HasDirectToLdsDest"]    = tryAssembler(isaVersion, "buffer_load_dword v40, v36, s[24:27], s28 offen offset:0 lds") \
                                           or tryAssembler(isaVersion, "buffer_load_b32 v40, v36, s[24:27], s28 offen offset:0 lds")
    derivedAsmCaps["HasDirectToLdsNoDest"]  = tryAssembler(isaVersion, "buffer_load_dword v36, s[24:27], s28 offen offset:0 lds") \
                                           or tryAssembler(isaVersion, "buffer_load_b32 v36, s[24:27], s28 offen offset:0 lds")

    derivedAsmCaps["HasAddLshl"]            = tryAssembler(isaVersion, "v_add_lshl_u32 v47, v36, v34, 0x2")
    derivedAsmCaps["HasLshlOr"]             = tryAssembler(isaVersion, "v_lshl_or_b32 v47, v36, 0x2, v34")
    derivedAsmCaps["HasSMulHi"]             = tryAssembler(isaVersion, "s_mul_hi_u32 s47, s36, s34")

    derivedAsmCaps["HasWMMA"]               = tryAssembler(isaVersion, "v_wmma_f32_16x16x16_f16 v[0:7], v[8:15], v[16:23], v[0:7]")
    derivedAsmCaps["HasMFMA"]               = tryAssembler(isaVersion, "v_mfma_f32_32x32x2bf16 a[0:31], v32, v33, a[0:31]") \
                                           or tryAssembler(isaVersion, "v_mfma_f32_32x32x1_2b_f32 a[0:31], v0, v1, a[0:31]")
    derivedAsmCaps["HasMFMA_constSrc"]      = tryAssembler(isaVersion, "v_mfma_f32_32x32x2bf16 a[0:31], v32, v33, 0") \
                                           or tryAssembler(isaVersion, "v_mfma_f32_32x32x1_2b_f32 a[0:31], v0, v1, 0")
    derivedAsmCaps["HasMFMA_vgpr"]          = tryAssembler(isaVersion, "v_mfma_f32_32x32x2bf16 v[0:31], v32, v33, v[0:31]") \
                                           or tryAssembler(isaVersion, "v_mfma_f32_32x32x1_2b_f32 v[0:31], v0, v1, v[0:31]")
    derivedAsmCaps["HasMFMA_f64"]           = tryAssembler(isaVersion, "v_mfma_f64_16x16x4f64 v[0:7], v[32:33], v[36:37], v[0:7]") \
                                           or tryAssembler(isaVersion, "v_mfma_f64_16x16x4_f64 v[0:7], v[32:33], v[36:37], v[0:7]")
    derivedAsmCaps["HasMFMA_bf16_original"] = tryAssembler(isaVersion, "v_mfma_f32_32x32x2bf16 a[0:31], v32, v33, a[0:31]")
    derivedAsmCaps["HasMFMA_bf16_1k"]       = tryAssembler(isaVersion, "v_mfma_f32_32x32x4bf16_1k a[0:31], v[32:33], v[36:37], a[0:31]")
    derivedAsmCaps["HasMFMA_xf32"]          = tryAssembler(isaVersion, "v_mfma_f32_32x32x4_xf32 a[0:15], v[32:33], v[36:37], a[0:15]")
    derivedAsmCaps["HasMFMA_f8"]            = tryAssembler(isaVersion, "v_mfma_f32_16x16x32_fp8_fp8 a[0:3], v[2:3], v[4:5], a[0:3]")
    derivedAsmCaps["HasMFMA_b8"]            = tryAssembler(isaVersion, "v_mfma_f32_16x16x32_bf8_bf8 a[0:3], v[2:3], v[4:5], a[0:3]")
    derivedAsmCaps["HasMFMA_i8_908"]        = tryAssembler(isaVersion, "v_mfma_i32_32x32x8i8 a[0:15], v2, v3, a[0:15]")
    derivedAsmCaps["HasMFMA_i8_940"]        = tryAssembler(isaVersion, "v_mfma_i32_32x32x16_i8 a[0:15], v[2:3], v[4:5], a[0:15]")

    derivedAsmCaps["v_mac_f16"]             = tryAssembler(isaVersion, "v_mac_f16 v47, v36, v34")

    derivedAsmCaps["v_fma_f16"]             = tryAssembler(isaVersion, "v_fma_f16 v47, v36, v34, v47, op_sel:[0,0,0,0]")
    derivedAsmCaps["v_fmac_f16"]            = tryAssembler(isaVersion, "v_fma_f16 v47, v36, v34")

    derivedAsmCaps["v_pk_fma_f16"]          = tryAssembler(isaVersion, "v_pk_fma_f16 v47, v36, v34, v47, op_sel:[0,0,0]")
    derivedAsmCaps["v_pk_fmac_f16"]         = tryAssembler(isaVersion, "v_pk_fma_f16 v47, v36, v34")

    derivedAsmCaps["v_mad_mix_f32"]         = tryAssembler(isaVersion, "v_mad_mix_f32 v47, v36, v34, v47, op_sel:[0,0,0] op_sel_hi:[1,1,0]")
    derivedAsmCaps["v_fma_mix_f32"]         = tryAssembler(isaVersion, "v_fma_mix_f32 v47, v36, v34, v47, op_sel:[0,0,0] op_sel_hi:[1,1,0]")

    derivedAsmCaps["v_dot2_f32_f16"]        = tryAssembler(isaVersion, "v_dot2_f32_f16 v20, v36, v34, v20")
    derivedAsmCaps["v_dot2c_f32_f16"]       = tryAssembler(isaVersion, "v_dot2c_f32_f16 v47, v36, v34") \
                                           or tryAssembler(isaVersion, "v_dot2acc_f32_f16 v47, v36, v34")

    derivedAsmCaps["v_dot4_i32_i8"]         = tryAssembler(isaVersion, "v_dot4_i32_i8 v47, v36, v34")
    derivedAsmCaps["v_dot4c_i32_i8"]        = tryAssembler(isaVersion, "v_dot4c_i32_i8 v47, v36, v34")
    derivedAsmCaps["VOP3v_dot4_i32_i8"]     = tryAssembler(isaVersion, "v_dot4_i32_i8 v47, v36, v34, v47")

    derivedAsmCaps["v_mac_f32"]             = tryAssembler(isaVersion, "v_mac_f32 v20, v21, v22")
    derivedAsmCaps["v_fma_f32"]             = tryAssembler(isaVersion, "v_fma_f32 v20, v21, v22, v23")
    derivedAsmCaps["v_fmac_f32"]            = tryAssembler(isaVersion, "v_fmac_f32 v20, v21, v22")

    derivedAsmCaps["v_fma_f64"]             = tryAssembler(isaVersion, "v_fma_f64 v[20:21], v[22:23], v[24:25], v[20:21]")

    derivedAsmCaps["v_mov_b64"]             = tryAssembler(isaVersion, "v_mov_b64 v[20:21], v[22:23]")

    derivedAsmCaps["HasAtomicAdd"]          = tryAssembler(isaVersion, "buffer_atomic_add_f32 v0, v1, s[0:3], 0 offen offset:0")
    derivedAsmCaps["HasGLCModifier"]        = tryAssembler(isaVersion, "buffer_load_dwordx4 v[10:13], v[0], s[0:3], 0, offen offset:0, glc")
    derivedAsmCaps["HasNTModifier"]         = tryAssembler(isaVersion, "buffer_load_dwordx4 v[10:13], v[0], s[0:3], 0, offen offset:0, nt")

    if tryAssembler(isaVersion, "s_waitcnt vmcnt(63)"):
      derivedAsmCaps["MaxVmcnt"] = 63
    elif tryAssembler(isaVersion, "s_waitcnt vmcnt(15)"):
      derivedAsmCaps["MaxVmcnt"] = 15
    else:
      derivedAsmCaps["MaxVmcnt"] = 0

    # TODO- Need to query the max cap, just like vmcnt as well?
    derivedAsmCaps["MaxLgkmcnt"] = 15

    derivedAsmCaps["KernargPreloading"] = tryAssembler(isaVersion, """
      TestKernel:
      s_endpgm
      .amdhsa_kernel TestKernel
      .amdhsa_next_free_vgpr 8
      .amdhsa_next_free_sgpr 4
      .amdhsa_group_segment_fixed_size 0 // lds bytes
      .amdhsa_user_sgpr_kernarg_segment_ptr 1
      .amdhsa_user_sgpr_kernarg_preload_length 3
      .amdhsa_user_sgpr_kernarg_preload_offset 0
      .amdhsa_accum_offset 4
      .end_amdhsa_kernel
      """)

    derivedAsmCaps["SupportedSource"] = True

    ignoreCacheCheck = globalParameters["IgnoreAsmCapCache"]

    # disable cache checking for < rocm 5.3
    compilerVer = globalParameters['HipClangVersion'].split(".")[:2]
    compilerVer = [int(c) for c in compilerVer]
    if len(compilerVer) >= 2:
      ignoreCacheCheck = ignoreCacheCheck or \
                         compilerVer[0] < 5 or \
                         (compilerVer[0] == 5 and compilerVer[1] <= 2) 
      
    if not derivedAsmCaps["SupportedISA"] and CACHED_ASM_CAPS[isaVersion]["SupportedISA"]:
      printWarning("Architecture {} not supported by ROCm {}".format(isaVersion, globalParameters['HipClangVersion']))
      ignoreCacheCheck = True

    # check if derived caps matches asm cap cache
    if not ignoreCacheCheck:
      exitFlag = False
      # rocm<=6.0, ignore KernargPreloading
      if compilerVer[0] <= 5 or (compilerVer[0] == 6 and compilerVer[1] == 0):
        derivedAsmCapsCopy = deepcopy(derivedAsmCaps)
        # copy KernargPreloading from CACHED_ASM_CAPS (to ignore this)
        derivedAsmCapsCopy["KernargPreloading"] = CACHED_ASM_CAPS[isaVersion]["KernargPreloading"]
        # compare with copied version (need to keep original value)
        if derivedAsmCapsCopy != CACHED_ASM_CAPS[isaVersion]:
          exitFlag = True
      # rocm>=6
      elif derivedAsmCaps != CACHED_ASM_CAPS[isaVersion]:
        exitFlag = True
      if exitFlag:
        printExit("Cached asm caps differ from derived asm caps for {}".format(isaVersion))
    return derivedAsmCaps
  else:
    printWarning("Assembler not present, asm caps loaded from cache are unverified")
    return CACHED_ASM_CAPS[isaVersion]

def GetArchCaps(isaVersion):
  rv = {}
  rv["HasEccHalf"]         = (isaVersion==(9,0,6) or isaVersion==(9,0,8) or isaVersion==(9,0,10) or \
                              isaVersion==(9,4,0) or isaVersion==(9,4,1) or isaVersion==(9,4,2))
  rv["Waitcnt0Disabled"]   = (isaVersion==(9,0,8) or isaVersion==(9,0,10) or \
                              isaVersion==(9,4,0) or isaVersion==(9,4,1) or isaVersion==(9,4,2))
  rv["SeparateVscnt"]      = isaVersion[0] in (10, 11)
  rv["CMPXWritesSGPR"]     = isaVersion[0] not in (10, 11)
  rv["HasWave32"]          = isaVersion[0] in (10, 11)
  rv["HasAccCD"]           = (isaVersion==(9,0,10) or isaVersion==(9,4,0) or isaVersion==(9,4,1) or isaVersion==(9,4,2))
  rv["ArchAccUnifiedRegs"] = (isaVersion==(9,0,10) or isaVersion==(9,4,0) or isaVersion==(9,4,1) or isaVersion==(9,4,2))
  rv["VgprBank"]           = isaVersion[0] in (10, 11)
  rv["InstRename"]         = isaVersion[0]==11
  rv["CrosslaneWait"]      = (isaVersion==(9,4,0) or isaVersion==(9,4,1) or isaVersion==(9,4,2))
  rv["ForceStoreSC1"]      = (isaVersion==(9,4,0) or isaVersion==(9,4,1))

  return rv

def tryAssembler(isaVersion, asmString, debug=False, *options):
  """
  Try to assemble the asmString for the specified target processor
  Success is defined as assembler returning no error code or stderr/stdout
  """
  options = list(options)
  if globalParameters["PrintLevel"] >= 2:
    debug = True

  if isaVersion[0] >= 10:
    options += ['-mwavefrontsize64']

  assembler = globalParameters['AssemblerPath']
  if assembler is None:
    raise ValueError('No assembler available; set TENSILE_ROCM_ASSEMBLER_PATH to point to ROCm Clang.')
  args = [assembler, '-x', 'assembler',
          '-target', 'amdgcn-amdhsa',
          '-mcpu='+gfxName(isaVersion),
          *options,
          '-']

  result = subprocess.run(args, input=asmString.encode(), stdout=subprocess.PIPE, stderr=subprocess.STDOUT)
  output = result.stdout.decode()

  if debug:
    print("isaVersion: ", isaVersion)
    print("asm_cmd:", ' '.join(args))
    print("asmString: ", asmString)
    print("output: ", output)
    print("return code: ", result.returncode)

  if output != "" or result.returncode != 0:
    return False
  return True

def gfxArch(name):
    import re
    match = re.search(r'gfx([0-9a-fA-F]{3,})', name)
    if not match: return None

    ipart = match.group(1)

    step = int(ipart[-1], 16)
    ipart = ipart[:-1]

    minor = int(ipart[-1])
    ipart = ipart[:-1]

    major = int(ipart)

    rv = (major, minor, step)

    return rv

def gfxName(arch):
    # convert last digit to hex because reasons
    name = str(arch[0]) + str(arch[1]) + ('%x' % arch[2])
    return 'gfx' + ''.join(map(str,name))

def detectGlobalCurrentISA():
  """
  Returns returncode if detection failure
  """
  global globalParameters

  if globalParameters["CurrentISA"] == (0,0,0) and globalParameters["ROCmAgentEnumeratorPath"]:
    process = subprocess.run([globalParameters["ROCmAgentEnumeratorPath"]], stdout=subprocess.PIPE)
    if os.name == "nt":
      line = ""
      for line_in in process.stdout.decode().splitlines():
        if 'gcnArchName' in line_in:
          line += line_in.split()[1]
          break # determine if hipinfo will support multiple arch
      arch = gfxArch(line.strip())
      if arch is not None:
        if arch in globalParameters["SupportedISA"]:
          print1("# Detected local GPU with ISA: " + gfxName(arch))
          globalParameters["CurrentISA"] = arch
    else:
      for line in process.stdout.decode().split("\n"):
        arch = gfxArch(line.strip())
        if arch is not None:
          if arch in globalParameters["SupportedISA"]:
            print1("# Detected local GPU with ISA: " + gfxName(arch))
            globalParameters["CurrentISA"] = arch
    if (process.returncode):
      printWarning("%s exited with code %u" % (globalParameters["ROCmAgentEnumeratorPath"], process.returncode))
    return process.returncode
  return 0

def restoreDefaultGlobalParameters():
  """
  Restores `globalParameters` back to defaults.
  """
  global globalParameters
  global defaultGlobalParameters
  # Can't just assign globalParameters = deepcopy(defaultGlobalParameters) because that would
  # result in dangling references, specifically in Tensile.Tensile().
  globalParameters.clear()
  for key, value in deepcopy(defaultGlobalParameters).items():
    globalParameters[key] = value

def printTable(rows):
  rows = list([[str(cell) for cell in row] for row in rows])
  colWidths = list([max([len(cell) for cell in col]) for col in zip(*rows)])

  for row in rows:
    for (width, cell) in zip(colWidths, row):
      pad = ' ' * (width - len(cell))
      print(pad, cell, sep='', end=' ')
    print()

def printCapTable(parameters):
  import itertools
  archs = [(0,0,0)] + parameters["SupportedISA"]
  gfxNames = list(map(gfxName, archs))

  headerRow = ['cap'] + gfxNames

  def capRow(caps, cap):
    return [cap] + [('1' if cap in caps[arch] and caps[arch][cap] else '0') for arch in archs]

  allAsmCaps = set(itertools.chain(*[caps.keys() for arch, caps in parameters["AsmCaps"].items()]))
  allAsmCaps = sorted(allAsmCaps, key=lambda k: (k.split("_")[-1], k))
  asmCapRows = [capRow(parameters["AsmCaps"], cap) for cap in allAsmCaps]

  allArchCaps = set(itertools.chain(*[caps.keys() for arch, caps in parameters["ArchCaps"].items()]))
  allArchCaps = sorted(allArchCaps)
  archCapRows = [capRow(parameters["ArchCaps"], cap) for cap in allArchCaps]

  printTable([headerRow] + asmCapRows + archCapRows)

def which(p):
    exes = [p+x for x in ['', '.exe', '.bat']]
    system_path = os.environ['PATH'].split(os.pathsep)
    if p == 'hipcc' and 'CMAKE_CXX_COMPILER' in os.environ and os.path.isfile(os.environ['CMAKE_CXX_COMPILER']):
        return os.environ['CMAKE_CXX_COMPILER']
    for dirname in system_path+[globalParameters["ROCmBinPath"]]:
        for exe in exes:
            candidate = os.path.join(os.path.expanduser(dirname), exe)
            if os.path.isfile(candidate):
                return candidate
    return None

################################################################################
################################################################################
def assignGlobalParameters( config ):
  """
  Assign Global Parameters
  Each global parameter has a default parameter, and the user
  can override them, overriding happens here
  """

  global globalParameters

  # Minimum Required Version
  if "MinimumRequiredVersion" in config:
    if not versionIsCompatible(config["MinimumRequiredVersion"]):
      printExit("Config file requires version=%s is not compatible with current Tensile version=%s" \
          % (config["MinimumRequiredVersion"], __version__) )

  # User-specified global parameters
  print2("GlobalParameters:")
  for key in globalParameters:
    defaultValue = globalParameters[key]
    if key in config:
      configValue = config[key]
      if configValue == defaultValue:
        print2(" %24s: %8s (same)" % (key, configValue))
      else:
        print2(" %24s: %8s (overridden)" % (key, configValue))
    else:
      print2(" %24s: %8s (unspecified)" % (key, defaultValue))

  globalParameters["ROCmPath"] = "/opt/rocm"
  if "ROCM_PATH" in os.environ:
    globalParameters["ROCmPath"] = os.environ.get("ROCM_PATH")
  if "TENSILE_ROCM_PATH" in os.environ:
    globalParameters["ROCmPath"] = os.environ.get("TENSILE_ROCM_PATH")
  if os.name == "nt" and "HIP_DIR" in os.environ:
    globalParameters["ROCmPath"] = os.environ.get("HIP_DIR") # windows has no ROCM
  globalParameters["CmakeCxxCompiler"] = None
  if "CMAKE_CXX_COMPILER" in os.environ:
    globalParameters["CmakeCxxCompiler"] = os.environ.get("CMAKE_CXX_COMPILER")

  globalParameters["ROCmBinPath"] = os.path.join(globalParameters["ROCmPath"], "bin")

  # ROCm Agent Enumerator Path
  if os.name == "nt":
    globalParameters["ROCmAgentEnumeratorPath"] = locateExe(globalParameters["ROCmBinPath"], "hipinfo.exe")
  else:
    globalParameters["ROCmAgentEnumeratorPath"] = locateExe(globalParameters["ROCmBinPath"], "rocm_agent_enumerator")

  if "CxxCompiler" in config:
    globalParameters["CxxCompiler"] = config["CxxCompiler"]

  if "TENSILE_ROCM_ASSEMBLER_PATH" in os.environ:
    globalParameters["AssemblerPath"] = os.environ.get("TENSILE_ROCM_ASSEMBLER_PATH")
  elif globalParameters["AssemblerPath"] is None and globalParameters["CxxCompiler"] == "hipcc":
    if os.name == "nt":
      globalParameters["AssemblerPath"] = locateExe(globalParameters["ROCmBinPath"], "clang++.exe")
    else:
      globalParameters["AssemblerPath"] = locateExe(os.path.join(globalParameters["ROCmPath"], "llvm/bin"), "clang++")

  globalParameters["ROCmSMIPath"] = locateExe(globalParameters["ROCmBinPath"], "rocm-smi")

  globalParameters["ExtractKernelPath"] = locateExe(os.path.join(globalParameters["ROCmPath"], "hip/bin"), "extractkernel")

  if "TENSILE_ROCM_OFFLOAD_BUNDLER_PATH" in os.environ:
    globalParameters["ClangOffloadBundlerPath"] = os.environ.get("TENSILE_ROCM_OFFLOAD_BUNDLER_PATH")
  else:
    if os.name == "nt":
      globalParameters["ClangOffloadBundlerPath"] = locateExe(globalParameters["ROCmBinPath"], "clang-offload-bundler.exe")
    else:
      globalParameters["ClangOffloadBundlerPath"] = locateExe(os.path.join(globalParameters["ROCmPath"], "llvm/bin"), "clang-offload-bundler")

  if "ROCmAgentEnumeratorPath" in config:
    globalParameters["ROCmAgentEnumeratorPath"] = config["ROCmAgentEnumeratorPath"]

  # read current gfx version
  returncode = detectGlobalCurrentISA()
  if globalParameters["CurrentISA"] == (0,0,0):
    printWarning("Did not detect SupportedISA: %s; cannot benchmark assembly kernels." % globalParameters["SupportedISA"])
  if returncode:
    if os.name == "nt":
      globalParameters["CurrentISA"] = (9,0,6)
      printWarning("Failed to detect ISA so forcing (gfx906) on windows")
  if globalParameters["CurrentISA"] == (9,4,1) or globalParameters["CurrentISA"] == (9,4,2) or globalParameters["CurrentISA"] == (11,0,0) or \
     globalParameters["CurrentISA"] == (11,0,1) or globalParameters["CurrentISA"] == (11,0,2):
    printWarning("HardwareMonitor currently disabled for gfx941/942 or gfx1100/gfx1101/gfx1102")
    globalParameters["HardwareMonitor"] = False

  # For ubuntu platforms, call dpkg to grep the version of hip-clang.  This check is platform specific, and in the future
  # additional support for yum, dnf zypper may need to be added.  On these other platforms, the default version of
  # '0.0.0' will persist

  # Due to platform.linux_distribution() being deprecated, just try to run dpkg regardless.
  # The alternative would be to install the `distro` package.
  # See https://docs.python.org/3.7/library/platform.html#platform.linux_distribution
  try:
    if os.name == "nt":
      compileArgs = ['perl'] + [which('hipcc')] + ['--version']
      output = subprocess.run(compileArgs, check=True, stdout=subprocess.PIPE).stdout.decode()
    else:
      compiler = "hipcc"
      output = subprocess.run([compiler, "--version"], check=True, stdout=subprocess.PIPE).stdout.decode()

    for line in output.split('\n'):
      if 'HIP version' in line:
        globalParameters['HipClangVersion'] = line.split()[2]
        print1("# Found  hipcc version " + globalParameters['HipClangVersion'])

  except (subprocess.CalledProcessError, OSError) as e:
      printWarning("Error: {} running {} {} ".format('hipcc', '--version',  e))

  if "IgnoreAsmCapCache" in config:
    globalParameters["IgnoreAsmCapCache"] = config["IgnoreAsmCapCache"]
    
  globalParameters["AsmCaps"] = {}
  globalParameters["ArchCaps"] = {}

  for v in globalParameters["SupportedISA"] + [(0,0,0)]:
    globalParameters["AsmCaps"][v] = GetAsmCaps(v)
    globalParameters["ArchCaps"][v] = GetArchCaps(v)

  if globalParameters["PrintLevel"] >= 1:
    printCapTable(globalParameters)

    if globalParameters["AsmCaps"] != CACHED_ASM_CAPS:
      import pprint
      print("ASM Caps differ from cache. New caps:")
      print("####################")
      print("CACHED_ASM_CAPS = \\\n")
      pprint.pprint(globalParameters["AsmCaps"])
      print("####################")

  globalParameters["SupportedISA"] = list([i for i in globalParameters["SupportedISA"] if globalParameters["AsmCaps"][i]["SupportedISA"]])

  validParameters["ISA"] = [(0,0,0), *globalParameters["SupportedISA"]]

  if "MergeFiles" in config and "NumMergedFiles" in config:
    if not config["MergeFiles"] and config["NumMergedFiles"] > 1:
      config["NumMergedFiles"] = 1
      printWarning("--num-merged-files and --no-merge-files specified, ignoring --num-merged-files")

  for key in config:
    value = config[key]
    if key not in globalParameters:
      printWarning("Global parameter %s = %s unrecognized." % ( key, value ))
    globalParameters[key] = value

def setupRestoreClocks():
  import atexit
  def restoreClocks():
    if globalParameters["PinClocks"]:
      rsmi = globalParameters["ROCmSMIPath"]
      subprocess.call([rsmi, "-d", "0", "--resetclocks"])
      subprocess.call([rsmi, "-d", "0", "--setfan", "50"])
  atexit.register(restoreClocks)
setupRestoreClocks()

################################################################################
# Assign Parameters
# populate dst with src[key] else give it the default/backup value
################################################################################
def assignParameterWithDefault(destinationDictionary, key, sourceDictionary, \
    defaultDictionary):
  if key in sourceDictionary:
    destinationDictionary[key] = deepcopy(sourceDictionary[key])
  else:
    destinationDictionary[key] = deepcopy(defaultDictionary[key])

# populate dst with src[key] else abort since it's required
def assignParameterRequired(destinationDictionary, key, sourceDictionary):
  if key in sourceDictionary:
    destinationDictionary[key] = deepcopy(sourceDictionary[key])
  else:
    printExit("Parameter \"%s\" must be defined in dictionary %s" % (key, sourceDictionary) )


################################################################################
# Push / Pop Working Path
# store a WorkingPath where to write files (like benchmark files)
################################################################################
def pushWorkingPath( foldername ):
  # Warning: this is not thread-safe, modifies the global WorkingPath!
  globalParameters["WorkingPath"] = \
      os.path.join(globalParameters["WorkingPath"], foldername )
  return ensurePath( globalParameters["WorkingPath"] )
def popWorkingPath():
  # Warning: this is not thread-safe, modifies the global WorkingPath!
  if len(workingDirectoryStack) == 0:
    globalParameters["WorkingPath"] = \
      os.path.split(globalParameters["WorkingPath"])[0]
  else:
    globalParameters["WorkingPath"] = workingDirectoryStack.pop()
def ensurePath(path):
  try:
    os.makedirs(path)
  except FileExistsError:
    pass
  except OSError:
    printExit("Failed to create directory \"%s\" " % (path) )
  return path
def setWorkingPath( fullPathName ):
  # Warning: this is not thread-safe, modifies the global WorkingPath!
  workingDirectoryStack.append(globalParameters["WorkingPath"])
  globalParameters["WorkingPath"] = ensurePath(fullPathName)


def roundUp(f):
  return (int)(math.ceil(f))

################################################################################
# Is query version compatible with current version
# a yaml file is compatible with tensile if
# tensile.major == yaml.major and tensile.minor.step > yaml.minor.step
################################################################################
def versionIsCompatible(queryVersionString):
  (qMajor, qMinor, qStep) = queryVersionString.split(".")
  (tMajor, tMinor, tStep) = __version__.split(".")

  # major version must match exactly
  if qMajor != tMajor:
    return False

  # minor.patch version must be >=
  if int(qMinor) > int(tMinor):
    return False
  if qMinor == tMinor:
    if int(qStep) > int(tStep):
      return False
  return True

def getCOVFromParam(versionString):
  if versionString == "default" or versionString == "V4":
    return 4
  elif versionString == "V5":
    return 5
  printExit("Unknown CodeObjectVersion %s" % (versionString))

def ClientExecutionLock():
  if not globalParameters["ClientExecutionLockPath"]:
    return open(os.devnull)

  import filelock
  return filelock.FileLock(globalParameters["ClientExecutionLockPath"])

# convert python list to C++ initializer style syntax
def listToInitializer(l):
  return "{" + ','.join(map(str, l)) + "}"

################################################################################
# Progress Bar Printing
# prints "||||" up to width
################################################################################
class ProgressBar:
  def __init__(self, maxValue, width=80):
    self.char = '|'
    self.maxValue = maxValue
    self.width = width
    self.maxTicks = self.width - 7


    self.priorValue = 0
    self.fraction = 0
    self.numTicks = 0
    self.createTime = time.time()

  def increment(self, value=1):
    self.update(self.priorValue+value)

  def update(self, value):
    currentFraction = 1.0 * value / self.maxValue
    currentNumTicks = int(currentFraction * self.maxTicks)
    if currentNumTicks > self.numTicks:
      self.numTicks = currentNumTicks
      self.fraction = currentFraction
      self.printStatus()
    self.priorValue = value

  def printStatus(self):
    sys.stdout.write("\r")
    sys.stdout.write("[%-*s] %3d%%" \
        % (self.maxTicks, self.char*self.numTicks, self.fraction*100) )
    if self.numTicks == self.maxTicks:
      stopTime = time.time()
      sys.stdout.write(" (%-.1f secs elapsed)\n"%(stopTime-self.createTime))
    sys.stdout.flush()

  def finish(self): pass

from copy import copy
class Backup:
  """RAII class to restore backed up fields from object"""
  fields = {}
  object = None
  def __init__(self, object, **fields):
    self.object = object
    for k, v in fields.items():
        self.fields[k] = copy(v)
  def __del__(self):
    for k, v in self.fields.items():
        setattr(self.object, k, v)

# Append copyrights to all files generated by tensile since they belong to Tensile intellectual property
CMakeHeader = """################################################################################
# Copyright (C) 2016-2021 Advanced Micro Devices, Inc. All rights reserved.
#
# Permission is hereby granted, free of charge, to any person obtaining a copy
# of this software and associated documentation files (the "Software"), to deal
# in the Software without restriction, including without limitation the rights
# to use, copy, modify, merge, publish, distribute, sublicense, and/or sell cop-
# ies of the Software, and to permit persons to whom the Software is furnished
# to do so, subject to the following conditions:
#
# The above copyright notice and this permission notice shall be included in all
# copies or substantial portions of the Software.
#
# THE SOFTWARE IS PROVIDED "AS IS", WITHOUT WARRANTY OF ANY KIND, EXPRESS OR IM-
# PLIED, INCLUDING BUT NOT LIMITED TO THE WARRANTIES OF MERCHANTABILITY, FITNESS
# FOR A PARTICULAR PURPOSE AND NONINFRINGEMENT. IN NO EVENT SHALL THE AUTHORS OR
# COPYRIGHT HOLDERS BE LIABLE FOR ANY CLAIM, DAMAGES OR OTHER LIABILITY, WHETHER
# IN AN ACTION OF CONTRACT, TORT OR OTHERWISE, ARISING FROM, OUT OF OR IN CONNE-
# CTION WITH THE SOFTWARE OR THE USE OR OTHER DEALINGS IN THE SOFTWARE.
################################################################################

###################################################
# This file was generated by Tensile:             #
# https://github.com/ROCmSoftwarePlatform/Tensile #
###################################################


"""

CHeader = """/*******************************************************************************
* Copyright (C) 2016-2021 Advanced Micro Devices, Inc. All rights reserved.
*
* Permission is hereby granted, free of charge, to any person obtaining a copy
* of this software and associated documentation files (the "Software"), to deal
* in the Software without restriction, including without limitation the rights
* to use, copy, modify, merge, publish, distribute, sublicense, and/or sell cop-
* ies of the Software, and to permit persons to whom the Software is furnished
* to do so, subject to the following conditions:
*
* The above copyright notice and this permission notice shall be included in all
* copies or substantial portions of the Software.
*
* THE SOFTWARE IS PROVIDED "AS IS", WITHOUT WARRANTY OF ANY KIND, EXPRESS OR IM-
* PLIED, INCLUDING BUT NOT LIMITED TO THE WARRANTIES OF MERCHANTABILITY, FITNESS
* FOR A PARTICULAR PURPOSE AND NONINFRINGEMENT. IN NO EVENT SHALL THE AUTHORS OR
* COPYRIGHT HOLDERS BE LIABLE FOR ANY CLAIM, DAMAGES OR OTHER LIABILITY, WHETHER
* IN AN ACTION OF CONTRACT, TORT OR OTHERWISE, ARISING FROM, OUT OF OR IN CONNE-
* CTION WITH THE SOFTWARE OR THE USE OR OTHER DEALINGS IN THE SOFTWARE.
*******************************************************************************/

/**************************************************
* This file was generated by Tensile:             *
* https://github.com/ROCmSoftwarePlatform/Tensile *
**************************************************/


"""

HR = "################################################################################"<|MERGE_RESOLUTION|>--- conflicted
+++ resolved
@@ -1142,7 +1142,6 @@
     # 0: uses workspace to store partial tiles, accumulate in deterministic fix-up step
     # 1: uses atomics to accumulate partial tiles
     "StreamKAtomic": [0, 1],
-
     # Debug settings for stream-k kernels to disable parts of the kernel
     #   Bit 0: Don't generate fixup code
     #   Bit 1: Don't generate write to partials code
@@ -1553,11 +1552,8 @@
     {"MacroTileShapeMin":         [ 1 ] },
     {"MacroTileShapeMax":         [ 64 ] },
     {"StreamK":                   [ 0 ] },
-<<<<<<< HEAD
+    {"StreamKAtomic":             [ 0 ] },
     {"DebugStreamK":              [ 0 ] },
-=======
-    {"StreamKAtomic":             [ 0 ] },
->>>>>>> 3c69f9ac
     {"PersistentKernel":          [ 0 ] },
     {"PersistentKernelAlongBatch":[ False ] },    # May be default True is better ?
     {"PackBatchDims":             [ 0 ] },
