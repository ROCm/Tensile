--- conflicted
+++ resolved
@@ -133,13 +133,8 @@
 globalParameters["MaxDepthU"] = 256               # max DepthU value to allow
 globalParameters["ShortNames"] = False            # on windows kernel names can get too long; =True will convert solution/kernel names to serial ids
 globalParameters["MergeFiles"] = True             # F=store every solution and kernel in separate file; T=store all solutions in single file
-<<<<<<< HEAD
-globalParameters["SupportedISA"] = [(8,0,3), (9,0,0), (9,0,6)]             # assembly kernels writer supports these architectures
+globalParameters["SupportedISA"] = [(8,0,3), (9,0,0), (9,0,6), (9,0,8)]             # assembly kernels writer supports these architectures
 globalParameters["ClientBuildPath"] = "0_Build"                   # subdirectory for host code build directory.
-=======
-globalParameters["BuildCodeObjects"] = False      # Build code object files when creating library.
-globalParameters["SupportedISA"] = [(8,0,3), (9,0,0), (9,0,6), (9,0,8)]             # assembly kernels writer supports these architectures
->>>>>>> 66e06b21
 globalParameters["BenchmarkProblemsPath"] = "1_BenchmarkProblems" # subdirectory for benchmarking phases
 globalParameters["BenchmarkDataPath"] = "2_BenchmarkData"         # subdirectory for storing final benchmarking data
 globalParameters["LibraryLogicPath"] = "3_LibraryLogic"           # subdirectory for library logic produced by analysis
