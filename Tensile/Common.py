################################################################################
#
# Copyright (C) 2016-2022 Advanced Micro Devices, Inc. All rights reserved.
#
# Permission is hereby granted, free of charge, to any person obtaining a copy
# of this software and associated documentation files (the "Software"), to deal
# in the Software without restriction, including without limitation the rights
# to use, copy, modify, merge, publish, distribute, sublicense, and/or sell
# copies of the Software, and to permit persons to whom the Software is
# furnished to do so, subject to the following conditions:
#
# The above copyright notice and this permission notice shall be included in
# all copies or substantial portions of the Software.
#
# THE SOFTWARE IS PROVIDED "AS IS", WITHOUT WARRANTY OF ANY KIND, EXPRESS OR
# IMPLIED, INCLUDING BUT NOT LIMITED TO THE WARRANTIES OF MERCHANTABILITY,
# FITNESS FOR A PARTICULAR PURPOSE AND NONINFRINGEMENT. IN NO EVENT SHALL THE
# AUTHORS OR COPYRIGHT HOLDERS BE LIABLE FOR ANY CLAIM, DAMAGES OR OTHER
# LIABILITY, WHETHER IN AN ACTION OF CONTRACT, TORT OR OTHERWISE, ARISING FROM,
# OUT OF OR IN CONNECTION WITH THE SOFTWARE OR THE USE OR OTHER DEALINGS IN THE
# SOFTWARE.
#
################################################################################

from . import __version__
from . import Parallel
from collections import OrderedDict
from copy import deepcopy


import math
import os.path
import subprocess
import sys
import time

startTime = time.time()

ParallelMap = Parallel.ParallelMap

# print level
# 0 - user wants no printing
# 1 - user wants limited prints
# 2 - user wants full prints

################################################################################
# Global Parameters
################################################################################
globalParameters = OrderedDict()
workingDirectoryStack = []

########################################
# common
########################################
globalParameters["MinimumRequiredVersion"] = "0.0.0" # which version of tensile is required to handle all the features required by this configuration file
globalParameters["PerformanceMetric"] = "DeviceEfficiency" # performance metric for benchmarking; one of {DeviceEfficiency, CUEfficiency}
globalParameters["PrintLevel"] = 1                # how much info to print in generator. 0=none, 1=standard, 2=verbose
globalParameters["ClientLogLevel"] = 3            # the log level of client. 0=Error, 1=Terse, 2=Verbose, 3=Debug (Aligned with ResultReporter.hpp)
# benchmarking
globalParameters["KernelTime"] = False            # T=use device timers, F=use host timers
globalParameters["PreciseKernelTime"] = True      # T=On hip, use the timestamps for kernel start and stop rather than separate events.  Can provide more accurate kernel timing.  For GlobalSplitU kernels, recommend disabling this to provide consistent
# timing between GSU / non-GSU kernels
globalParameters["CodeFromFiles"] = True          # if False byte arrays will be generated during Benchmarking phase as before
globalParameters["SortProblems"] = False          # sort problems by size; else use order in YAML file
globalParameters["PinClocks"] = False             # T=pin gpu clocks and fan, F=don't
globalParameters["HardwareMonitor"] = True        # False: disable benchmarking client monitoring clocks using rocm-smi.
globalParameters["NumBenchmarks"] = 1             # how many benchmark data points to collect per problem/solution
globalParameters["NumWarmups"] = 0                # how many warmup runs to perform before benchmark
globalParameters["SyncsPerBenchmark"] = 1         # how iterations of the stream synchronization for-loop to do per benchmark data point
globalParameters["EnqueuesPerSync"] = 1           # how many solution enqueues to perform per synchronization
globalParameters["SleepPercent"] = 300            # how long to sleep after every data point: 25 means 25% of solution time. Sleeping lets gpu cool down more.
# validation
globalParameters["NumElementsToValidate"] = 128   # number of elements to validate, 128 will be evenly spaced out (with prime number stride) across C tensor
globalParameters["BoundsCheck"] = 0   # Bounds check
#1: Perform bounds check to find out of bounds reads/writes.  NumElementsToValidate must be -1.
#2: Perform bounds check by front side guard page
#3: Perform bounds check by back side guard page
#4: Perform bounds check by both back and front side guard page

globalParameters["ValidationMaxToPrint"] = 4      # maximum number of mismatches to print
globalParameters["ValidationPrintValids"] = False # print matches too
# steps
globalParameters["ForceRedoBenchmarkProblems"] = True # if False and benchmarking already complete, then benchmarking will be skipped when tensile is re-run
globalParameters["ForceRedoLibraryLogic"] = True      # if False and library logic already analyzed, then library logic will be skipped when tensile is re-run
globalParameters["ForceRedoLibraryClient"] = True     # if False and library client already built, then building library client will be skipped when tensile is re-run

# Compare CPU reference convolution model vs golden tensor contraction model
# Useful to test if conversion from tensor contraction is working as expected
# In this mode, the filter,stride,dilation are specified in the problem type.
# If the problem type uses constant Filter,Stride,Dilation,Pad* (ie these are not 'N'), then the
# specified constant MUST match the dimension in the problem or the tensile runtime will assert.
# The batch size, spatial dims, Cin, and Cout are always read from the problem description.
globalParameters["ConvolutionVsContraction"] = False

globalParameters["ShowProgressBar"] = True     # if False and library client already built, then building library client will be skipped when tensile is re-run
globalParameters["SolutionSelectionAlg"] = 1          # algorithm to determine which solutions to keep. 0=removeLeastImportantSolutions, 1=keepWinnerSolutions (faster)
globalParameters["ExpandRanges"] = True          # expand ranges into exact configs before writing logic file.  False ignores ranges.
globalParameters["ExitAfterKernelGen"] = False     # Exit after generating kernels
globalParameters["GenerateSourcesAndExit"] = False # Exit after kernel source generation.
globalParameters["ShowProgressBar"] = True     # if False and library client already built, then building library client will be skipped when tensile is re-run
globalParameters["WavefrontWidth"] = 64     # if False and library client already built, then building library client will be skipped when tensile is re-run
globalParameters["ExitOnFails"] = 1     # 1: Exit after benchmark run if failures detected.  2: Exit during benchmark run.
globalParameters["CpuThreads"] = -1  # How many CPU threads to use for kernel generation. N=min(nproc,N). Setting CpuThreads < 1 (ie: 0 or -1) will use max threads (nproc)

# even if error occurs in kernel generation (ie due to resource overflow),
# generate the kernel source anyway.  Tensile will also attempt to run
# the kernel.  Useful to examine and debug overflow errors.
globalParameters["ForceGenerateKernel"] = 0

########################################
# optimization knob controls
########################################

globalParameters["UnrollLoopEfficiencyEnable"] = False   # if True split(S) MAC&LDS in each unroll iteration into n smaller groups..

########################################
# less common
########################################
globalParameters["CMakeBuildType"] = "Release"            # whether benchmark clients and library client should be release or debug
globalParameters["PrintSolutionRejectionReason"] = False  # when a solution is marked as invalid, print why
globalParameters["LibraryFormat"] = "msgpack"             # set library backend (either yaml or msgpack)
globalParameters["EmbedLibrary"] = None                   # whether library should be embedded or not

# True/False: CSV will/won't export WinnerGFlops, WinnerTimeUS, WinnerIdx, WinnerName.
# TODO - if no side-effect, we can set default to True. This can make analyzing "LibraryLogic" (AddFromCSV) faster
globalParameters["CSVExportWinner"] = False

# (When NumBenchmarks > 1). True: CSV will merge the rows of same Problem-ID. False: Each problem will write out "NumBenchmarks" rows
#   In old client - No effect, since in old client, CSV file only exports the last benchmark, somehow is not correct because the previous benchmarks are discarded
#   In new client - csv file exports "NumBenchmarks" rows for every problem. This also make the later analyzing slower
#                   Set this to "True" can merge the rows for same problem, hence can reduce the csv file size and speed up the later analyzing
# TODO - if side-effect, we can set default to True. This can make "getResults()" / "AddFromCSV()" faster
globalParameters["CSVMergeSameProblemID"] = False

# how to initialize tensor data
# serial-in-u will use a sequence that increments in the K dimension
# This is a predictable patterns that can be checked as the kernel runs to detect
# when the wrong data is being used.
# trig_float initializes with the sin function to have non-zero values in the mantissa
# and exponent. It cannot be used for int8 or int32. Need to use tensileAlmostEqual
# not tensileEqual for checking the result.
# See ClientWriter.py, the DataInitName(Enum) for a list of initialization patterns
#       - Problem-Independent: 0=0, 1=1, 2=2, 3=rand, 4=Nan, 5=Infinity, 6=BadInput(Nan), 7=BadOutput(Inf), 16=RandomNarrow
#       - Problem-dependent: 8=SerialID, 9=SerialDim0, 10=SerialDim1, 11=Identity, 12~15= Cos/Sin, Abs or Not
#       For A, B, C, D: All the InitMode (0~16) can be used
#       For Alpha/Beta: Only problem-independent init (0~7, 16) can be used,
#                       problem-dependent init (8~15) would cause a exception (Invalid InitMode) in New Client
globalParameters["DataInitTypeAB"] = 3
globalParameters["DataInitTypeA"] = -1
globalParameters["DataInitTypeB"] = -1
globalParameters["DataInitTypeC"]  = 3
globalParameters["DataInitTypeD"]  = 0
globalParameters["DataInitTypeAlpha"] = 2
globalParameters["DataInitTypeBeta"] = 2
globalParameters["CEqualD"] = False               # Set to true if testing for the case where the pointer to C is the same as D.
globalParameters["BufferOffsetA"] = 0             # data offset of buffer A
globalParameters["BufferOffsetB"] = 0             # data offset of buffer B
globalParameters["BufferOffsetC"] = 0             # data offset of buffer C
globalParameters["BufferOffsetD"] = 0             # data offset of buffer D

# build parameters
globalParameters["CMakeCXXFlags"] = ""            # pass flags to cmake
globalParameters["CMakeCFlags"] = ""              # pass flags to cmake
globalParameters["DebugKernel"] = False           # assembly only, kernel gets buffer for debug "printing"; kernel writes data to memory, gets copied to host and printed
globalParameters["LibraryPrintDebug"] = False     # solutions will print enqueue info when enqueueing a kernel

# debug for assembly
globalParameters["EnableAsserts"] = False         # Enable assembly debug assert
globalParameters["EnableDebugA"] = False          # Enable / Disable CheckValue1A
globalParameters["EnableDebugB"] = False          # Enable / Disable CheckValue1B
globalParameters["EnableDebugC"] = False          # Enable / Disable CheckValueC
globalParameters["ExpectedValueC"] = 16.0         # Expected C Value when CheckValueC, debug for Alpha*A*B
globalParameters["ForceCExpectedValue"] = False   # Force C to "DebugExpectedValueC", debug for global write

# Tensor printing controls:
globalParameters["PrintConvolutionUsage"] = 0      # Print Convolution usage info. 1=tensor fields,2=boilerplate info,4=print tensor mappings for specified ConvProblems
globalParameters["PrintTensorA"] = 0          # Print TensorA after initialization
globalParameters["PrintTensorB"] = 0          # Print TensorB after initialization
globalParameters["PrintTensorC"] = 0          # Print TensorC.  0x1=after init; 0x2=after copy-back; 0x3=both
globalParameters["PrintTensorD"] = 0          # Print TensorD.  0x1=after init; 0x2=after copy-back; 0x3=both
globalParameters["PrintTensorRef"] = 0          # Print reference tensor.  0x1=after init; 0x2=after copy-back; 0x3=both
globalParameters["PrintIndexAssignments"] = 0      # Print the tensor index assignment info
globalParameters["PrintWinnersOnly"] = False      # Only print the solutions which become the fastest
globalParameters["PrintCodeCommands"] = False  # print the commands used to generate the code objects (asm,link,hip-clang, etc)
globalParameters["DumpTensors"] = False        # If True, dump tensors to binary files instead of printing them.

# If PrintMax* is greater than the dimension, the middle elements will be replaced with "..."


# device selection
globalParameters["Platform"] = 0                  # select opencl platform
globalParameters["Device"] = 0                    # select hip device or opencl device within platform

# shouldn't need to change
globalParameters["DeviceLDS"] = 65536             # LDS bytes per CU, for computing occupancy
globalParameters["MaxLDS"] = 65536                # max LDS a kernel should attempt to use
globalParameters["MaxDepthU"] = 256               # max DepthU value to allow
globalParameters["ShortNames"] = False            # on windows kernel names can get too long; =True will convert solution/kernel names to serial ids
globalParameters["MergeFiles"] = True             # F=store every solution and kernel in separate file; T=store all solutions in single file
globalParameters["NumMergedFiles"] = 1            # The number of files that kernels should be split between when merging

globalParameters["MaxFileName"] = 64              # If a file name would be longer than this, shorten it with a hash.
globalParameters["SupportedISA"] = [(8,0,3), (9,0,0), (9,0,6), (9,0,8), (9,0,10),
    (10,1,0), (10,1,1), (10,1,2), (10,3,0), (10,3,1), (11,0,0), (11,0,1), (11,0,2)] # assembly kernels writer supports these architectures

globalParameters["CleanupBuildFiles"] = False                     # cleanup build files (e.g. kernel assembly) once no longer needed
globalParameters["GenerateManifestAndExit"] = False               # Output manifest file with list of expected library objects and exit
globalParameters["NewClient"] = 2                                 # Old client deprecated: NewClient must be set to 2.
globalParameters["ClientBuildPath"] = "0_Build"                   # subdirectory for host code build directory
globalParameters["BenchmarkProblemsPath"] = "1_BenchmarkProblems" # subdirectory for benchmarking phases
globalParameters["BenchmarkDataPath"] = "2_BenchmarkData"         # subdirectory for storing final benchmarking data
globalParameters["LibraryLogicPath"] = "3_LibraryLogic"           # subdirectory for library logic produced by analysis
globalParameters["LibraryClientPath"] = "4_LibraryClient"         # subdirectory for building example library client
globalParameters["ClientExecutionLockPath"] = None                # Path for a file lock to ensure only one client is executed at once.  filelock module is required if this is enabled.
globalParameters["LibraryUpdateFile"] = ""                        # File name for writing indices and speeds suitable for updating an existing library logic file
globalParameters["LibraryUpdateComment"] = False                  # Include solution name as a comment in the library update file
globalParameters["DictLibraryLogic"] = False

# internal, i.e., gets set during startup
globalParameters["CurrentISA"] = (0,0,0)
globalParameters["ROCmAgentEnumeratorPath"] = None      # /opt/rocm/bin/rocm_agent_enumerator
globalParameters["ROCmSMIPath"] = None                  # /opt/rocm/bin/rocm-smi
globalParameters["AssemblerPath"] = None                # /opt/rocm/hip/bin/hipcc
globalParameters["WorkingPath"] = os.getcwd()           # path where tensile called from
globalParameters["IndexChars"] =  "IJKLMNOPQRSTUVWXYZ"  # which characters to use for C[ij]=Sum[k] A[ik]*B[jk]
globalParameters["ScriptPath"] = os.path.dirname(os.path.realpath(__file__))            # path to Tensile/Tensile.py
globalParameters["SourcePath"] = os.path.join(globalParameters["ScriptPath"], "Source") # path to Tensile/Source/
globalParameters["HipClangVersion"] = "0.0.0"

# default runtime is selected based on operating system, user can override
if os.name == "nt":
  globalParameters["RuntimeLanguage"] = "HIP" #"OCL"
else:
  globalParameters["RuntimeLanguage"] = "HIP"

globalParameters["CodeObjectVersion"] = "default"
globalParameters["CxxCompiler"] = "hipcc"
globalParameters["Architecture"] = "all"

# might be deprecated
globalParameters["EnableHalf"] = False
globalParameters["ClientArgs"] = ""
globalParameters["PackageLibrary"] = False

# perf model
globalParameters["PerfModelL2ReadHits"] = 0.0
globalParameters["PerfModelL2WriteHits"] = 0.15
globalParameters["PerfModelL2ReadBwMul"] = 2
globalParameters["PerfModelReadEfficiency"] = 0.85

# limitation for training
globalParameters["MaxWorkspaceSize"] = 32 * 1024 * 1024 # max workspace for training (32M)
globalParameters["MinKForGSU"] = 256 # min K size to use GlobalSplitU algorithm (only for HPA now)

# control if a solution is run for a given problem
globalParameters["GranularityThreshold"] = 0.0

# directory where custom kernels are located
globalParameters["CustomKernelDirectory"] = os.path.join(os.path.dirname(os.path.realpath(__file__)), "CustomKernels")

globalParameters["PristineOnGPU"] = True # use Pristine memory on Tensile training verification or not

globalParameters["SeparateArchitectures"] = False # write Tensile library metadata to separate files for each architecture

globalParameters["LazyLibraryLoading"] = False # Load library and code object files when needed instead of at startup

# Save a copy - since pytest doesn't re-run this initialization code and YAML files can override global settings - odd things can happen
defaultGlobalParameters = deepcopy(globalParameters)

# Translate GPU targets to filter filenames in Tensile_LOGIC directory
architectureMap = {
  'all':'_','gfx000':'none', 'gfx803':'r9nano', 'gfx900':'vega10', 'gfx900:xnack-':'vega10',
  'gfx906':'vega20', 'gfx906:xnack+':'vega20', 'gfx906:xnack-':'vega20',
  'gfx908':'arcturus','gfx908:xnack+':'arcturus', 'gfx908:xnack-':'arcturus',
  'gfx90a':'aldebaran', 'gfx90a:xnack+':'aldebaran', 'gfx90a:xnack-':'aldebaran',
  'gfx1010':'navi10', 'gfx1011':'navi12', 'gfx1012':'navi14',
  'gfx1030':'navi21', 'gfx1031':'navi22', 'gfx1032':'navi23', 'gfx1034':'navi24', 'gfx1035':'rembrandt',
  'gfx1100':'navi31', 'gfx1101':'navi32', 'gfx1102':'navi33'
}

CACHED_ASM_CAPS = {
  (8, 0, 3): {'SupportedISA': True, 'HasExplicitCO': False, 'HasExplicitNC': False, 'HasDirectToLdsDest': False, 'HasDirectToLdsNoDest': True, 'HasAddLshl': False, 'HasLshlOr': False, 'HasSMulHi': False, 'HasCodeObjectV3': True, 'HasMFMA': False, 'HasMFMA_f64': False, 'HasMFMA_bf16_1k': False, 'v_mac_f16': True, 'v_fma_f16': False, 'v_fmac_f16': False, 'v_pk_fma_f16': False, 'v_pk_fmac_f16': False, 'v_mad_mix_f32': False, 'v_fma_mix_f32': False, 'v_dot2_f32_f16': False, 'v_dot2c_f32_f16': False, 'v_dot4_i32_i8': False, 'v_dot4c_i32_i8': False, 'VOP3v_dot4_i32_i8': False, 'v_mac_f32': True, 'v_fma_f32': True, 'v_fmac_f32': False, 'v_fma_f64': True, 'HasAtomicAdd': False, 'MaxVmcnt': 15, 'MaxLgkmcnt': 15, 'SupportedSource': True},
  (9, 0, 0): {'SupportedISA': True, 'HasExplicitCO': True, 'HasExplicitNC': False, 'HasDirectToLdsDest': False, 'HasDirectToLdsNoDest': True, 'HasAddLshl': True, 'HasLshlOr': True, 'HasSMulHi': True, 'HasCodeObjectV3': True, 'HasMFMA': False, 'HasMFMA_f64': False, 'HasMFMA_bf16_1k': False, 'v_mac_f16': True, 'v_fma_f16': True, 'v_fmac_f16': False, 'v_pk_fma_f16': True, 'v_pk_fmac_f16': False, 'v_mad_mix_f32': True, 'v_fma_mix_f32': False, 'v_dot2_f32_f16': False, 'v_dot2c_f32_f16': False, 'v_dot4_i32_i8': False, 'v_dot4c_i32_i8': False, 'VOP3v_dot4_i32_i8': False, 'v_mac_f32': True, 'v_fma_f32': True, 'v_fmac_f32': False, 'v_fma_f64': True, 'HasAtomicAdd': False, 'MaxVmcnt': 63, 'MaxLgkmcnt': 15, 'SupportedSource': True},
  (9, 0, 6): {'SupportedISA': True, 'HasExplicitCO': True, 'HasExplicitNC': False, 'HasDirectToLdsDest': False, 'HasDirectToLdsNoDest': True, 'HasAddLshl': True, 'HasLshlOr': True, 'HasSMulHi': True, 'HasCodeObjectV3': True, 'HasMFMA': False, 'HasMFMA_f64': False, 'HasMFMA_bf16_1k': False, 'v_mac_f16': True, 'v_fma_f16': True, 'v_fmac_f16': False, 'v_pk_fma_f16': True, 'v_pk_fmac_f16': False, 'v_mad_mix_f32': False, 'v_fma_mix_f32': True, 'v_dot2_f32_f16': True, 'v_dot2c_f32_f16': False, 'v_dot4_i32_i8': False, 'v_dot4c_i32_i8': False, 'VOP3v_dot4_i32_i8': True, 'v_mac_f32': True, 'v_fma_f32': True, 'v_fmac_f32': True, 'v_fma_f64': True, 'HasAtomicAdd': False, 'MaxVmcnt': 63, 'MaxLgkmcnt': 15, 'SupportedSource': True},
  (9, 0, 8): {'SupportedISA': True, 'HasExplicitCO': True, 'HasExplicitNC': False, 'HasDirectToLdsDest': False, 'HasDirectToLdsNoDest': True, 'HasAddLshl': True, 'HasLshlOr': True, 'HasSMulHi': True, 'HasCodeObjectV3': True, 'HasMFMA': True, 'HasMFMA_f64': False, 'HasMFMA_bf16_1k': False, 'v_mac_f16': True, 'v_fma_f16': True, 'v_fmac_f16': False, 'v_pk_fma_f16': True, 'v_pk_fmac_f16': False, 'v_mad_mix_f32': False, 'v_fma_mix_f32': True, 'v_dot2_f32_f16': True, 'v_dot2c_f32_f16': True, 'v_dot4_i32_i8': False, 'v_dot4c_i32_i8': True, 'VOP3v_dot4_i32_i8': True, 'v_mac_f32': True, 'v_fma_f32': True, 'v_fmac_f32': True, 'v_fma_f64': True, 'HasAtomicAdd': True, 'MaxVmcnt': 63, 'MaxLgkmcnt': 15, 'SupportedSource': True},
  (9, 0, 10): {'SupportedISA': True, 'HasExplicitCO': True, 'HasExplicitNC': False, 'HasDirectToLdsDest': False, 'HasDirectToLdsNoDest': True, 'HasAddLshl': True, 'HasLshlOr': True, 'HasSMulHi': True, 'HasCodeObjectV3': True, 'HasMFMA': True, 'HasMFMA_f64': True, 'HasMFMA_bf16_1k': True, 'v_mac_f16': True, 'v_fma_f16': True, 'v_fmac_f16': False, 'v_pk_fma_f16': True, 'v_pk_fmac_f16': False, 'v_mad_mix_f32': False, 'v_fma_mix_f32': True, 'v_dot2_f32_f16': True, 'v_dot2c_f32_f16': True, 'v_dot4_i32_i8': False, 'v_dot4c_i32_i8': True, 'VOP3v_dot4_i32_i8': True, 'v_mac_f32': True, 'v_fma_f32': True, 'v_fmac_f32': True, 'v_fma_f64': True, 'HasAtomicAdd': True, 'MaxVmcnt': 63, 'MaxLgkmcnt': 15, 'SupportedSource': True},
  (10, 1, 0): {'SupportedISA': True, 'HasExplicitCO': True, 'HasExplicitNC': True, 'HasDirectToLdsDest': False, 'HasDirectToLdsNoDest': True, 'HasAddLshl': True, 'HasLshlOr': True, 'HasSMulHi': True, 'HasCodeObjectV3': True, 'HasMFMA': False, 'HasMFMA_f64': False, 'HasMFMA_bf16_1k': False, 'v_mac_f16': False, 'v_fma_f16': True, 'v_fmac_f16': False, 'v_pk_fma_f16': True, 'v_pk_fmac_f16': False, 'v_mad_mix_f32': False, 'v_fma_mix_f32': True, 'v_dot2_f32_f16': False, 'v_dot2c_f32_f16': False, 'v_dot4_i32_i8': False, 'v_dot4c_i32_i8': False, 'VOP3v_dot4_i32_i8': False, 'v_mac_f32': True, 'v_fma_f32': True, 'v_fmac_f32': True, 'v_fma_f64': True, 'HasAtomicAdd': False, 'MaxVmcnt': 63, 'MaxLgkmcnt': 15, 'SupportedSource': True},
  (10, 1, 1): {'SupportedISA': True, 'HasExplicitCO': True, 'HasExplicitNC': True, 'HasDirectToLdsDest': False, 'HasDirectToLdsNoDest': True, 'HasAddLshl': True, 'HasLshlOr': True, 'HasSMulHi': True, 'HasCodeObjectV3': True, 'HasMFMA': False, 'HasMFMA_f64': False, 'HasMFMA_bf16_1k': False, 'v_mac_f16': False, 'v_fma_f16': True, 'v_fmac_f16': False, 'v_pk_fma_f16': True, 'v_pk_fmac_f16': False, 'v_mad_mix_f32': False, 'v_fma_mix_f32': True, 'v_dot2_f32_f16': True, 'v_dot2c_f32_f16': True, 'v_dot4_i32_i8': False, 'v_dot4c_i32_i8': True, 'VOP3v_dot4_i32_i8': True, 'v_mac_f32': True, 'v_fma_f32': True, 'v_fmac_f32': True, 'v_fma_f64': True, 'HasAtomicAdd': False, 'MaxVmcnt': 63, 'MaxLgkmcnt': 15, 'SupportedSource': True},
  (10, 1, 2): {'SupportedISA': True, 'HasExplicitCO': True, 'HasExplicitNC': True, 'HasDirectToLdsDest': False, 'HasDirectToLdsNoDest': True, 'HasAddLshl': True, 'HasLshlOr': True, 'HasSMulHi': True, 'HasCodeObjectV3': True, 'HasMFMA': False, 'HasMFMA_f64': False, 'HasMFMA_bf16_1k': False, 'v_mac_f16': False, 'v_fma_f16': True, 'v_fmac_f16': False, 'v_pk_fma_f16': True, 'v_pk_fmac_f16': False, 'v_mad_mix_f32': False, 'v_fma_mix_f32': True, 'v_dot2_f32_f16': True, 'v_dot2c_f32_f16': True, 'v_dot4_i32_i8': False, 'v_dot4c_i32_i8': True, 'VOP3v_dot4_i32_i8': True, 'v_mac_f32': True, 'v_fma_f32': True, 'v_fmac_f32': True, 'v_fma_f64': True, 'HasAtomicAdd': False, 'MaxVmcnt': 63, 'MaxLgkmcnt': 15, 'SupportedSource': True},
  (10, 3, 0): {'SupportedISA': True, 'HasExplicitCO': True, 'HasExplicitNC': True, 'HasDirectToLdsDest': False, 'HasDirectToLdsNoDest': True, 'HasAddLshl': True, 'HasLshlOr': True, 'HasSMulHi': True, 'HasCodeObjectV3': True, 'HasMFMA': False, 'HasMFMA_f64': False, 'HasMFMA_bf16_1k': False, 'v_mac_f16': False, 'v_fma_f16': True, 'v_fmac_f16': False, 'v_pk_fma_f16': True, 'v_pk_fmac_f16': False, 'v_mad_mix_f32': False, 'v_fma_mix_f32': True, 'v_dot2_f32_f16': True, 'v_dot2c_f32_f16': True, 'v_dot4_i32_i8': False, 'v_dot4c_i32_i8': True, 'VOP3v_dot4_i32_i8': True, 'v_mac_f32': False, 'v_fma_f32': True, 'v_fmac_f32': True, 'v_fma_f64': True, 'HasAtomicAdd': False, 'MaxVmcnt': 63, 'MaxLgkmcnt': 15, 'SupportedSource': True},
  (10, 3, 1): {'SupportedISA': True, 'HasExplicitCO': True, 'HasExplicitNC': True, 'HasDirectToLdsDest': False, 'HasDirectToLdsNoDest': True, 'HasAddLshl': True, 'HasLshlOr': True, 'HasSMulHi': True, 'HasCodeObjectV3': True, 'HasMFMA': False, 'HasMFMA_f64': False, 'HasMFMA_bf16_1k': False, 'v_mac_f16': False, 'v_fma_f16': True, 'v_fmac_f16': False, 'v_pk_fma_f16': True, 'v_pk_fmac_f16': False, 'v_mad_mix_f32': False, 'v_fma_mix_f32': True, 'v_dot2_f32_f16': True, 'v_dot2c_f32_f16': True, 'v_dot4_i32_i8': False, 'v_dot4c_i32_i8': True, 'VOP3v_dot4_i32_i8': True, 'v_mac_f32': False, 'v_fma_f32': True, 'v_fmac_f32': True, 'v_fma_f64': True, 'HasAtomicAdd': False, 'MaxVmcnt': 63, 'MaxLgkmcnt': 15, 'SupportedSource': True},
  (11, 0, 0): {'SupportedISA': True, 'HasExplicitCO': True, 'HasExplicitNC': True, 'HasDirectToLdsDest': False, 'HasDirectToLdsNoDest': False, 'HasAddLshl': True, 'HasLshlOr': True, 'HasSMulHi': True, 'HasCodeObjectV3': True, 'HasMFMA': False, 'HasMFMA_f64': False, 'HasMFMA_bf16_1k': False, 'v_mac_f16': False, 'v_fma_f16': True, 'v_fmac_f16': False, 'v_pk_fma_f16': True, 'v_pk_fmac_f16': False, 'v_mad_mix_f32': False, 'v_fma_mix_f32': True, 'v_dot2_f32_f16': True, 'v_dot2c_f32_f16': True, 'v_dot4_i32_i8': False, 'v_dot4c_i32_i8': False, 'VOP3v_dot4_i32_i8': False, 'v_mac_f32': False, 'v_fma_f32': True, 'v_fmac_f32': True, 'v_fma_f64': True, 'HasAtomicAdd': True, 'MaxVmcnt': 63, 'MaxLgkmcnt': 15, 'SupportedSource': True},
  (11, 0, 1): {'SupportedISA': True, 'HasExplicitCO': True, 'HasExplicitNC': True, 'HasDirectToLdsDest': False, 'HasDirectToLdsNoDest': False, 'HasAddLshl': True, 'HasLshlOr': True, 'HasSMulHi': True, 'HasCodeObjectV3': True, 'HasMFMA': False, 'HasMFMA_f64': False, 'HasMFMA_bf16_1k': False, 'v_mac_f16': False, 'v_fma_f16': True, 'v_fmac_f16': False, 'v_pk_fma_f16': True, 'v_pk_fmac_f16': False, 'v_mad_mix_f32': False, 'v_fma_mix_f32': True, 'v_dot2_f32_f16': True, 'v_dot2c_f32_f16': True, 'v_dot4_i32_i8': False, 'v_dot4c_i32_i8': False, 'VOP3v_dot4_i32_i8': False, 'v_mac_f32': False, 'v_fma_f32': True, 'v_fmac_f32': True, 'v_fma_f64': True, 'HasAtomicAdd': True, 'MaxVmcnt': 63, 'MaxLgkmcnt': 15, 'SupportedSource': True},
  (11, 0, 2): {'SupportedISA': True, 'HasExplicitCO': True, 'HasExplicitNC': True, 'HasDirectToLdsDest': False, 'HasDirectToLdsNoDest': False, 'HasAddLshl': True, 'HasLshlOr': True, 'HasSMulHi': True, 'HasCodeObjectV3': True, 'HasMFMA': False, 'HasMFMA_f64': False, 'HasMFMA_bf16_1k': False, 'v_mac_f16': False, 'v_fma_f16': True, 'v_fmac_f16': False, 'v_pk_fma_f16': True, 'v_pk_fmac_f16': False, 'v_mad_mix_f32': False, 'v_fma_mix_f32': True, 'v_dot2_f32_f16': True, 'v_dot2c_f32_f16': True, 'v_dot4_i32_i8': False, 'v_dot4c_i32_i8': False, 'VOP3v_dot4_i32_i8': False, 'v_mac_f32': False, 'v_fma_f32': True, 'v_fmac_f32': True, 'v_fma_f64': True, 'HasAtomicAdd': True, 'MaxVmcnt': 63, 'MaxLgkmcnt': 15, 'SupportedSource': True},
  (0, 0, 0): {'SupportedISA': False, 'HasExplicitCO': False, 'HasExplicitNC': False, 'HasDirectToLdsDest': False, 'HasDirectToLdsNoDest': False, 'HasAddLshl': False, 'HasLshlOr': False, 'HasSMulHi': False, 'HasCodeObjectV3': False, 'HasMFMA': False, 'HasMFMA_f64': False, 'HasMFMA_bf16_1k': False, 'v_mac_f16': False, 'v_fma_f16': False, 'v_fmac_f16': False, 'v_pk_fma_f16': False, 'v_pk_fmac_f16': False, 'v_mad_mix_f32': False, 'v_fma_mix_f32': False, 'v_dot2_f32_f16': False, 'v_dot2c_f32_f16': False, 'v_dot4_i32_i8': False, 'v_dot4c_i32_i8': False, 'VOP3v_dot4_i32_i8': False, 'v_mac_f32': False, 'v_fma_f32': False, 'v_fmac_f32': False, 'v_fma_f64': False, 'HasAtomicAdd': False, 'MaxVmcnt': 0, 'MaxLgkmcnt': 15, 'SupportedSource': True},
}

def getArchitectureName(gfxName):
  if gfxName in architectureMap:
    return architectureMap[gfxName]
  else:
    for archKey in architectureMap:
      if gfxName in archKey:
        return architectureMap[archKey]
    return None

################################################################################
# Enumerate Valid Solution Parameters
################################################################################
validWorkGroups = []
for numThreads in range(64, 1025, 64):
  for nsg in [ 1, 2, 4, 8, 16, 32, 64, 96, 128, 256 ]:
    for sg0 in range(1, numThreads//nsg+1):
      sg1 = numThreads//nsg//sg0
      if sg0*sg1*nsg == numThreads:
          workGroup = [sg0, sg1, nsg]
          validWorkGroups.append(workGroup)

validThreadTileSides = [1, 2, 3, 4, 5, 6, 7, 8, 9, 10, 11, 12, 13, 14, 15, 16] + list(range(20, 256, 4))
validThreadTiles = []
for i in validThreadTileSides:
  for j in validThreadTileSides:
    validThreadTiles.append([i, j])

validActivationFormats = ('NCHW', 'NHWC', 'CNHW', 'NCDHW', 'NDHWC', 'CNDHW')
validWeightFormats = ('KCYX', "KYXC", "CKYX", "CYXK",  'KCZYX', 'CKZYX', 'CZYXK')
validMacroTileSides = [1, 2, 4, 8, 16, 32, 64, 128, 256, 512, 1024, 6, 12, 24, 48, 96, 192, 384, 768 ]
validMacroTiles = []
validISA = [(0,0,0)]
validISA.extend(globalParameters["SupportedISA"])
depthUs = list(range(-16, 0))
depthUs.extend(list(range(2,512+1,1)))
for i in validMacroTileSides:
  for j in validMacroTileSides:
    validMacroTiles.append([i, j])

validMFMA = {}
validMFMA["H"] = [[32,32,4,2], [32,32,8,1], [16,16,4,4], [16,16,16,1], [4,4,4,16]]
validMFMA["S"] = [[32,32,1,2], [32,32,2,1], [16,16,1,4], [16,16,4,1], [4,4,1,16]]
validMFMA["B"] = [[32,32,2,2], [32,32,4,1], [16,16,2,4], [16,16,8,1], [4,4,2,16]]
validMFMA["D"] = [[16,16,4,1], [4,4,4,4]]
validMFMA["B1k"] = [[32,32,4,2], [32,32,8,1], [16,16,4,4], [16,16,16,1], [4,4,4,16]]
validMFMA["C"] = validMFMA["S"]
validMFMA["Z"] = validMFMA["D"]
validMFMA["I8"] = [[32,32,4,2], [32,32,8,1], [16,16,4,4], [16,16,16,1], [4,4,4,16]]
validTT = 16
validMFMA["_format9"] = []

for MFMA in [validMFMA["H"], validMFMA["S"], validMFMA["B"], validMFMA["D"]]:
  for MI in MFMA:
    for bm in range(int(math.log(MI[3],2))+1):
      for tt0 in range(1,validTT+1):
        for tt1 in range(1,validTT+1):
          for wave_m in range (3):
            for wave_n in range(3):
              validMFMA["_format9"].append([MI[0],MI[1],MI[2],MI[3],2**bm,tt0,tt1,2**wave_m, 2**wave_n])
validMatrixInstructions = [[], [-1]] + validMFMA["H"] + validMFMA["S"] + validMFMA["B"] + validMFMA["D"] + validMFMA["B1k"]
validMatrixInstructions = validMatrixInstructions + validMFMA["_format9"]

# The supported typed GEMM, each entry is (Ti, To, Tc).
# DataType (Ti)        = The data-type of the input matrices: A/B
# DestDataType (To)    = The data-type of the output matrices: C/D
# ComputeDataType (Tc) = The data-type of computation: alpha/beta:
# CInternal: basically should == ComputeDataType

# Align the supported GEMM type with rocBLAS: [A/B/ C/D/ alpha/beta]
#   (rocblas/library/include/internal/rocblas_functions.h)
# GEMM (HPA=F, the data type of input, output, and computation are all the same.)
#   - HGEMM: [H/H/ H/H/ H/H]
#   - SGEMM: [S/S/ S/S/ S/S]
#   - DGEMM: [D/D/ D/D/ D/D]
#   - CGEMM: [C/C/ C/C/ C/C]
#   - ZGEMM: [Z/Z/ Z/Z/ Z/Z]
# GEMM_Ex: (HPA=T, Computation is in a higher precision data-type)
#   - GEMM_EX (HHS): [H/H/ H/H/ S/S]
#   - GEMM_EX (HSS): [H/H/ S/S/ S/S]
#   - GEMM_EX (BBS): [B/B/ B/B/ S/S]
#   - GEMM_EX (BSS): [B/B/ S/S/ S/S]
#   - GEMM_EX (I8II): [I8/I8/ I/I/ I/I]
#   - GEMM_EX (4xi8II): [4xi8/4xi8/ I/I/ I/I], tensile packs 4 i8 to 4xi8 with some restrictions
# This is used in SolutionStruct.py::checkIfSupportedGEMMType()
validGEMMTypes = [ ('H','H','H'), ('S','S','S'), ('D','D','D'), ('C','C','C'), ('Z','Z','Z'), \
                   ('H','H','S'), ('H','S','S'), \
                   ('B','B','S'), ('B','S','S'), \
                   ('I8','I','I'), ('4xi8','I','I')]

# All HPA types are listed here (HPA=T). The name of the library logic files for these types is:
# *_TiToTc_BH*.yaml where Ti, Tc, and To are the data types of A/B, C/D, and computation, respectively.
# The name of the library logic files for non-HPA (HPA=F) types is: *_TiB*.yaml.
HPATypes = [ ('H','S','S'), ('H','H','S'), ('B','B','S'), ('B','S','S'), ('I8','I','I'), ('4xi8','I','I')]

validParameters = {
    "LoopDoWhile":                [ False, True ], # Source. True=DoWhile, False=For loop
    "LoopTail":                   [ False, True ], # tail loop handles non multiples of unrolled summation loop

    # threads load elements from global into registers, then write from registers to LDS
    # these options affect those read/write patterns
    # coalesce-group=True  means adjacent threads will     read adjacent addresses; if the data needs to be transposed then adjacent threads will NOT write adjacent elements to LDS.
    # coalesce-group=False means adjacent threads will NOT read adjacent addresses; if the data needs to be transposed then adjacent threads will     write adjacent elements to LDS.
    # this parameter really only matters for transposing
    # =False means the L1 cache will do the transposing work and it is quite fast; then data is written coalesced (no bank conflicts) to LDS.
    # =True means the transpose will happen while writing to LDS, this usually has bank conflicts, but it appears the throughput is still fast enough to not slow the VALUs down.
    # it appears that the L1 cache can still achieve quite a bit of performance for GRCG=False, but overall it's usually faster to read coalesced
    "GlobalReadCoalesceGroupA":   [ False, True ],
    "GlobalReadCoalesceGroupB":   [ False, True ],

    # for transposes, this option governs how short-vectors should be read from global and written to lds
    # it is impossible to transpose data while operating on short-vectors for GlobalRead,LocalWrite and LocalRead; an odd number of those must be transposing and operating on vector components.
    # since data will be read from lds many more times than it will be written, data must always end up in lds such that short-vectors can be read from lds
    # =True means read short-vector from global and write its components to lds
    # =False means read vector components from global so that a full short-vector can be written to lds
    # both options were supported until a refactoring of the short-vector code (necessary to enable assembly) broke it. Since =True always seems to be faster, no time has been spend on fixing =False
    #  it may still work in source, but just not in assembly. The problem is the order in which elements are stored into vgprs, is different than the order in which they are written to lds. In source each
    #  loaded element gets a variable name which in independent of the order that they are written in the source code, but in assembly the values are just assigned vgprs in order and that order needs to be shuffles.
    "GlobalReadCoalesceVectorA":  [        True ], # FIXME =False worked before the vector refactor; fixing requires re-ordering load/store indices; but they aren't the faster option so not worth time right now
    "GlobalReadCoalesceVectorB":  [        True ],

    # original global read to lds is interlace, [w0,w1,w2,w3,w0,w1,w2,w3,w0,w1,w2,w3,w0,w1,w2,w3]
    # when WaveSeparateGlobalRead is enabled, LDS is divided to number of waves part.
    # each wave load a block memory to lds,     [w0,w0,w0,w0,w1,w1,w1,w1,w2,w2,w2,w2,w3,w3,w3,w3]
    # -1 is selected by logic, 0 disable, 1 enable.
    "WaveSeparateGlobalReadA":    [ 0, 1 ],
    "WaveSeparateGlobalReadB":    [ 0, 1 ],

    # directToLds (asyncDMA) feature do not work very efficiently for lower precisions fp16/bf16/i8. directToLds feature does not
    # support destination offset in LDS , no padding support to avoid LDS bank conflicts during data movement LDS->VGPR
    # This feature enumerates elements in summation Index dimension into different thread lanes during global fetch while
    # keeping memory fetch efficiency same as non directToLds and avoids bank conflicts when data moved from LDS->VGPR.
    # fragmenting threads required to fetch #elements in coalescing dimension. rather than using contiguous depthu/GLVW into
    # fragments occupying upper and lower 32 threads or fragment into 4x16 threads.
    # for higher precision like f64, The feature should also help to avoid LDS bank conflicts for Transpose data layout case
    # use primarily for direct to LDS feature with transpose data layout
    # for example A matrices = Transpose layout
    # ThreadSeparateGlobalReadA = 0   DepthU=64 GLVW=8 T0,T1,T2,T3,T4,T5,T6,T7  fetching  64 elements
    # ThreadSeparateGlobalReadA = 1   DepthU=64 GLVW=8 T0,T1,T2,T3, T32,T33,T34,T35
    # ThreadSeparateGlobalReadA = 2   DepthU=64 GLVW=8 T0,T1,T16,T17,T32,T33,T48,T49  fetching  64 elements
    # use =2 for 16x16x4xfp16 instructions
    # should work with WaveSeparateGlobalRead
    # Feature should help depthU*bpe requiring more than 4 threads.
    # SplitGlobalRead is integrated into ThreadSeparateGlobalRead

    "ThreadSeparateGlobalReadA":    [ 0, 1, 2, 4 ],
    "ThreadSeparateGlobalReadB":    [ 0, 1, 2, 4 ],

    # PrefetchGlobalRead = 1:
    # Requires 2X LDS space, and VGPRs for buffering data on way into LDS
    #   prefetch / double-buffer reads from global memory -> vgprs -> lds.
    #
    # PrefetchGlobalRead = 2:
    # Do another prefetch while writing data from vgpr to lds.
    #   prefetch / double-buffer reads from global memory -> vgprs --> lds.
    #                                                              |-> prefetch reads
    "PrefetchGlobalRead":         [ 0, 1, 2 ],

    # number of iteration prefetch local reads from lds to VGPRs buffer = PLR % LoopIter
    # number of VGPRs buffer = min(PLR+1,LoopIters)
    # LoopIters = DepthU / LocalSplitU
    # (LoopIters /= MatrixInstruction_K)
    # ex. MT64x128x16_MI32x32x4x2_PLR1, we'll have 4 LoopIters, prefetch read 1 iteration, with 2 VGPRs buffer (2=min(1+1,4))
    #     before loop:       plr[0]
    #           loop: iter0:plr[1] MAC_r[0], iter1:plr[0] MAC_r[1], iter2:plr[1] MAC_r[0], iter3:plr[0] MAC_r[1]
    #   no load loop: iter0:plr[1] MAC_r[0], iter1:plr[0] MAC_r[1], iter2:plr[1] MAC_r[0], iter3:       MAC_r[1]
    #
    # ex. MT64x128x16_MI32x32x4x2_PLR3, we'll have 4 LoopIters, prefetch read 3 iteration, with 4 VGPRs buffer (4=min(3+1,4))
    #     before loop:       plr[0] plr[1] plr[2]
    #           loop: iter0:plr[3] MAC_r[0], iter1:plr[0] MAC_r[1], iter2:plr[1] MAC_r[2], iter3:plr[2] MAC_r[3]
    #   no load loop: iter0:plr[3] MAC_r[0], iter1:       MAC_r[1], iter2:       MAC_r[2], iter3:       MAC_r[3]
    #
    # ex. MT64x128x16_MI32x32x4x2_PLR5, we'll have 4 LoopIters, prefetch read 5%4=1 iteration, with 4 VGPRs buffer (4=min(5+1,4))
    #     before loop:       plr[0]
    #           loop: iter0:plr[1] MAC_r[0], iter1:plr[2] MAC_r[1], iter2:plr[3] MAC_r[2], iter3:plr[0] MAC_r[3]
    #   no load loop: iter0:plr[1] MAC_r[0], iter1:plr[2] MAC_r[1], iter2:plr[3] MAC_r[2], iter3:       MAC_r[3]
    #
    # ex. MT64x128x16_MI32x32x4x2_PLR5_LRVW8, we'll have 4 LoopIters, prefetch read 5%4=1 iteration, with 4 VGPRs buffer (4=min(5+1,4)) , each read read 2 iterations
    #     before loop:       plr[0:1]
    #           loop: iter0:plr[2:3] MAC_r[0], iter1: MAC_r[1], iter2: MAC_r[2], iter3:plr[0:1] MAC_r[3]
    #   no load loop: iter0:plr[2:3] MAC_r[0], iter1: MAC_r[1], iter2: MAC_r[2], iter3:         MAC_r[3]
    #
    # ex. MT64x128x16_MI32x32x4x2_PLR7, we'll have 4 LoopIters, prefetch read 7%4=3 iteration, with 4 VGPRs buffer (=min(7+1,4)) --> Exactly the same as PLR3
    #     before loop:       plr[0]
    #           loop: iter0:plr[1] MAC_r[0], iter1:plr[2] MAC_r[1], iter2:plr[3] MAC_r[2], iter3:plr[0] MAC_r[3]
    #   no load loop: iter0:plr[1] MAC_r[0], iter1:plr[2] MAC_r[1], iter2:plr[3] MAC_r[2], iter3:       MAC_r[3]
    "PrefetchLocalRead":          list(range(128+1)),

    # We use double LDS buffer when PrefetchGlobalRead.
    # While it reads data from LDS[0]/[1], it prefetch global data and writes to LDS[1]/[0]
    # If we can make sure all data are read from LDS to register before writing data to LDS, we can use 1 LDS buffer to save LDS memory.
    # this can help to generate Kernel that LDS usage originally exceed MaxLDS if using double LDS buffer,
    # or help to increase Occupancy.
    #     1 means: Force to use 1 LDS Buffer even with PrefetchGlobalRead
    #    -1 means: generator will use 1 LDS buffer only when LDS exceed MaxLDS
    # Use case:
    #    SIA2: 1LDSBuffer is set to 1 natively
    #    SIA3: 1LDSBuffer works only when PGR=True
    # TODO: optimize scheduling to support more cases.
    "1LDSBuffer": [-1 ,0, 1],

    # Split the unroll summation into multiple sections and combine the sections
    # GSU applies only to the unroll summation dimension
    "GlobalSplitU":               list(range(1, 1024+1)),

    # Chooses how to do GlobalSplitU:
    # - SingleBuffer: uses atomic operation to accumulate on one buffer
    # - MultipleBuffer: each GSU group writes to its own buffer and the postGSU accumulates the buffer
    # if GlobalSplitU=1, this parameter will be ignored (and will be set to SingleBuffer if it is 
    # MultipleBuffer for consistency in lib logics).
    # GSU/GSUAlo can be used with all gemm types, except for I8II.
    # When GSU>1, we need extra kernels (other than the main assembly kernel) to do the computations. The language of these
    # kernels are HIP source and will be dropped in 1_BenchmarkProblems/Cijk_*/*_Final/source/Kernels.?pp:
    #   - pre-kernel: for Global Accumulation.
    #   - postGSU: for accumulating AxB and alpha*AxB+beta*C from the buffer.
    #
    # Table below shows the required kernels and workspace for each gemm function.
    # ------------------------------------------------------------------------------------------
    # | gemm function          | non-HPA gemm                  | HPA gemm (excluding int8)     |
    # | GSU Algorithm          | SingleBuffer | MultipleBuffer | SingleBuffer | MultipleBuffer |
    # | pre-kernel             | yes          | no             | yes          | no             |
    # | main kernel            | yes          | yes            | yes          | yes            |
    # | postGSU                | no           | yes            | yes          | yes            |
    # | _GlobalAccumulation    | None         | MultipleBuffer | SingleBuffer | MultipleBuffer |
    # | _WorkspaceSizePerElemC | 0            | Tc*GSU         | Tc           | Tc*GSU         |
    # | WorkspaceSize          | 0            | Tc*GSU*m*n     | Tc*m*n       | Tc*GSU*m*n     |
    # ------------------------------------------------------------------------------------------
    #
    # Note that the workspace in MultipleBuffer algo is used for accumulating the C matrix. The workspace for
    # HPA-SingleBuffer is used to convert the output from ComputeDataType to DestDataType.
    "GlobalSplitUAlgorithm":      ["SingleBuffer", "MultipleBuffer"],

    # When splitting up the summation between workgroups, there are two options for organizing which workgroup will do what
    # If we begin with N workgroups and set GSU=4, there will now be 4N workgroups
    # GSUWGMRR=False means workgroup 0,1,2,3 will all work on the same tile; =True means workgroup 0, N-1, 2N-1, 3N-1 will all work on the same tile
    "GlobalSplitUWorkGroupMappingRoundRobin":     [ False, True ],
    # GSUSARR=False means the 4 workgroups do whole chunks of the summation: k=0 -> K/4-1, k=K/4 -> 2K/4-1, k=2K/4 -> 3K/4-1, k=3K/4 -> 4K/4-1
    # GSUSARR=True means the 4 workgroups round robin split up the chunks of the summation: k=0 -> DU-1, 4DU -> 5DU-1, ...; k=1DU -> 2DU-1, 5DU -> 6DU-1...; ...
    "GlobalSplitUSummationAssignmentRoundRobin":  [ False, True ],

    # in opencl for some compilers, performance improved by putting a memfence after each sub-iteration; it prevented the loads of one sub-iteration from being moved
    # into a prior iteration, which would help latency but it consumed more vgprs which was a net loss
    "UnrollMemFence":             [ False, True ],

    # not used yet; will refer to combining multiple reads into single instruction
    # such as ds_read_b32 -> ds_read2_b32
    # the pro is that it cuts in half the number of instructions
    # the con is that bits per offset is half, so arithmetic might be required to increment and reset offset vgprs
    "GlobalRead2A":               [ False, True ],
    "GlobalRead2B":               [ False, True ],
    "LocalWrite2A":               [ False, True ],
    "LocalWrite2B":               [ False, True ],
    "LocalRead2A":                [ False, True ],
    "LocalRead2B":                [ False, True ],

    # don't create a whole copy of the Unroll loop with loads removed - instead
    # use buffer limits to suppress global loads and ignore unnecessary ds_reads
    "SuppressNoLoadLoop":         [False, True],

    # For PrefetchGlobalRead=1, create a second copy of the unroll loop with
    # the LDS pointer swaps expanded into inline constants for LDS read and write instructions
    # This eliminates 4 vector XOR instructions used for pointer swap
    "ExpandPointerSwap":          [False, True],

    # Schedule global reads and global read increments into LocalRead iterations
    # Can reduce pressure on local read instruction dispatch queue
    # 0=perform global reads at start of instruction loop
    # 1=schedule into the local read instruction iterations
    "ScheduleGlobalRead":         [0, 1],

    # Schedule local writes into LocalRead iterations.
    # Can reduce pressure on local read instruction dispatch queue
    "ScheduleLocalWrite":         [0, 1],

    # Scheduling algorithm to use for each iteration:
    # 0 = minimal/no scheduling.  Global Read and increments, followed by local reads,
    # followed by local writes, followed by MACs
    "ScheduleIterAlg":            [0, 1, 2, 3],

    # Optimizing Local Write Vmcnt in PreLoop when PGR is on, especially for PAP
    # 0: no optimization, force wait vmcnt 0
    # 1: do optimization, in PAP, this can avoid ds_write waiting for previous global store
    # Can always be True, set to False for debugging or comparison
    "OptPreLoopVmcnt":            [False, True],

    # For MatrixInstruction and SIA3, number of GlobalReadInstruction between mfma
    # the purpose of this parameter is to control density of global read instruction scheduling
    # Scheduling global read back to back can have better memory efficiency
    # However, when full of vmem FIFO, it will block other instruction to be issued
    # Range from 0.01 to 32
    #         0.1 means 1 GR per 10 mfma
    #           5 means 5 GR per 1 mfma
    "GlobalReadPerMfma":       [ i/100 for i in range(1,3200)],
    #
    # For MatrixInstruction and SIA3, number of LocalWriteInstruction between mfma
    # the purpose of this parameter is to control density of local write instruction scheduling
    # In PGR1, we want to schedule local write more denser, so we can have more
    #          latency to hide global read
    # In PGR2, since LW is followed by GR, every LW has same whole loop latency
    #          to hide global read. We want to schedule LW less denser, can
    #          avoid full of vmem FIFO.
    # Range from 0.01 to 32
    #         0.1 means 1 LW per 10 mfma
    #           5 means 5 LW per 1 mfma
    # -1 will derived an optimized value internally
    # -2 will derived an optimized value and override LWPM silently (debug only, not recommended)
    "LocalWritePerMfma":       [ i/100 for i in range(1,3200)] + [ -1 ],

    # LDD Support
    # Allow LDD and StrideD to != LDC and StrideC for LDD <= LDC and LDD == M
    # TODO: remove. legacy logic yaml in rocblas contains true and false for this parameter
    # remove this parameter will cause two kernels have same.
    # so we can't remove it until we clean logic yaml in rocblas
    "LdcEqualsLdd":               [ False, True ],

    # Interleave alpha scale calculation with beta loads and address calcs - rather
    # than as a separate block of instructions
    "InterleaveAlpha":             [0, 1],

    # Create a copy of NoLoadLoop which interleaves the stores with the final mac
    # calculation and may perform other optimizations
    # 0 = no interleave
    # 1 = interleave one stores after required macs have completed execution
    # 2 = interleave two stores after required macs have completed execution
    "OptNoLoadLoop":               [0, 1, 2],

    # Prefetch across persistent kernel iterations - the no-load-loop computes the
    # tile assignment and next global read offset and launches the buffer loads for
    # the next tile in the sequence.
    "PrefetchAcrossPersistent":    [0, 1],

    # Changes the behavior of prefetch across persistent.
    # Mode 0 is default, works for all sizes
    # Mode 1 disables static tile setup for prefetch and merges prefetch with ord. noLoadLoop,
    "PrefetchAcrossPersistentMode": [0, 1],

    "BufferLoad":                 [ False, True ],
    "BufferStore":                [ False, True ],

    # Attempt to load directly from global memory into Vgpr.
    # Assembly only
    "DirectToVgprA":              [ False, True ],
    "DirectToVgprB":              [ False, True ],

    # Attempt to load directly from global memory into LDS.
    # Assembly only
    # Requires BufferLoad, assembler support for lds modifier on buffer
    # loads (checked automatically), GlobalVectorWidth=1 (this is hw
    # requirement) and A/B must not require any transpose.
    # DirectToLds reduces load latency and eliminates the
    # G2L registers used to stage data.  Also replaces the
    # local write offset with an SGPR.
    # For an 8x8 TT with PrefetchGlobalRead=1 this can save 33 VGPRs.
    #    - Requirements for DirectToLds=1:
    #      GlobalLoadVectorWidth = 1/2/4
    #      TransposeLDS = 1 for TLU=0 case
    # DirectToLds support for x2/x4 (1st part of async_copy() support)
    "DirectToLds":                [ False, True ],

    # Load options:
    # (GRO = Global Read Offset)
    # BufferLoad=0:
    #  = Use flat instructions with 64 bit GRO for each load
    #    + supports sizes up to 2^64
    #    - uses many VGPR for addressing
    #    - uses execmask+compares for edge detection
    #    - generates extra LDS traffic (could convert flat->global load)
    # BufferLoad=1:
    #  = Use buffer load instructions with 32-bit offset
    #    + Less VGPRS (32b offset vs 64-bit) needed for addressing
    #    + Uses hardware buffer limit for edge detection
    #    - Limited range - the bot-right corner of macro-tile (plus padding=GRVW
    #        for shift-pointer, if ShiftPtr is required) must be within 2^32.
    #      ShiftPtrPad = MayShift ? GRVW*BPE : 0
    #      For TLU=1: Unroll*StrideA1 + ShiftPtrPad <= 2^32
    #      For TLU=0: MT*StrideA1 + ShiftPtrPad <= 2^32
    #      These conditions should be checked using Assert - TODO
    #  = UseSgprForGRO=1:
    #    + Attempt to use SGPR for Global Read Offsets.
    #    + Use one VGPR base GRO + many SGPR GRO rather than many VGPR GRO.
    #    + Each SGPR stores an offset from base GlobalReadOffset+0.
    #    - Requirements for UseSgprForGRO=1:
    #      - BufferLoad=1
    #      - Use appropriate Assert*ElementMultiple or GRVW=1 to eliminate need for ShiftPtr
    #        (UseSgprForGRO does not support ShiftPtr since ShiftPtr needs to potentially shift GRO)
    #  = KernelWriterAssembly also supports 64-bit 2D buffer size (see use64bPbcLimit)
    #    - Requires 4 instructions to move scalar limit and a couple SGPR
    #    - Enabled by default.  If the overhead matters we can add asserts/YAML parm to specialize
    #  = UseInstOffsetForGRO=1:
    #    + Attempt to use Instruction offset for Global Read Offsets.
    #    + This feature avoid updating m0 for subsequent GRO(s) for directToLds feature
    #    - Requirements for UseInstOffsetForGRO=1:
    #      - BufferLoad=1
    #      - DirectToLds=1

    #  converting m0 update from LocalWriteAddrSGpr using  is usually win
    # -1 attempt to use a heuristic to determine when the tile size will use too many SGPR and fall back to VGPR
    "UseInstOffsetForGRO":              [ -1, 0, 1],


    # Converting VGPR GRO into SGPR GRO is usually a win
    # However, the mode may exhaust all available SGPR, in particular for large unroll
    # -1 attempt to use a heuristic to determine when the tile size will use too many SGPR and fall back to VGPR
    "UseSgprForGRO":              [ -1, 0, 1],

    # Some work-items in the group may not participate in the final buffer load.
    # Allows more flexibility in choosing DepthU.
    # 1= allocate extra addressing vgpr for edge cases
    # 2= use temp vgpr inside unroll loop, may save 1 VPR if both A and B have a fractional edge but costs v_alu
    "FractionalLoad":             [ 0, 1, 2] ,

    # Use a 64-bit shadow limit register to allow buffers larger than 2^32 bytes
    "Use64bShadowLimit":   [ True, False],

    # Attempt to vectorize atomics
    # 1,2,4 : Number of elements to vectorize
    # -1 : Maximum supported value.  Half=2, Single=1, Double=1
    # Currently 32-bit CAS only, eventually might support more
    "VectorAtomicWidth":          [ -1, 1, 2 ] ,

    # Assertion properties
    # These provide information or assertions that the problem size meets certain requirements
    # for sizes or alignments.  The kernel generator can use this information to produce
    # a kernel which uses those assertions to produce a faster kernel.
    #
    # If modifying or adding Assertions also change ProblemProperties class in TensileTypes.h

    # Kernel generator will assume that the summation size is some multiple of the element size
    # and uses this to optimize the kernel.
    # This can result in more efficient kernels, but requires runtime checking to ensure the specified
    # summation value meets the requirements.
    # (Recommended AF1EM value is 8 for half, 4 for single, 2 for double)
    #
    # Optimizations enabled by AssertSummationElementMultiple>1:
    #  - If >=2 for half:
    #     - Tail loop loads can be vectorized 2X to use dword
    #     - Enables asm kernels on V20
    #     - Can use DirectToLds for both unroll and tail loops
    #  - Tail loop can be unrolled up to InnerUnroll amount if AssertSummationElementMultiple%InnerUnroll==0
    #
    # 1 indicates no assertion (since all sizes are multiples of 1)
    "AssertSummationElementMultiple": [1,2,4,8,16,32,64],

    # Kernel generator will assume that the FreeIndex[0] size is some multiple of the element size
    # and uses this to optimize the kernel.
    # FreeIndex[0] is usually letter "I"
    # (Recommended AF0EM value is 8 for half, 4 for single, 2 for double)
    #
    # Optimizations enabled by AssertFree0ElementMultiple>1:
    # Load optimizations:
    #  - For TLU=1 matrix, if AF1WM>=GLVW then can enable UseSgprForGRO
    #      - Reduces registers used for address calculations
    #      - Enables FractionalLoad for more flexibility in address calcs
    #      - Removes address shift/unshift code
    #    - UseSgprForGRO will only be enabled if all matrices meet assertion requirements.
    #
    # Store Optimizations:
    #  - Can vectorize stores in edge tiles.  Vector width can be up to AF0EM.
    #   (since C matrix is always coalesced in Free0 index direction and this assertion guarantees the index element multiple)
    #
    # 1 indicates no assertion (since all sizes are multiples of 1)
    "AssertFree0ElementMultiple" : [1,2,4,8],

    # Kernel generator will assume that the FreeIndex[1] size is some multiple of the element size
    # and uses this to optimize the kernel.
    # FreeIndex[1] is usually letter "J"
    # (Recommended AF1EM value is 8 for half, 4 for single, 2 for double)

    # Optimizations enabled by AssertFree1ElementMultiple>1:
    #  - See above AssertFree0ElementMultiple "Load optimizations"

    # 1 indicates no assertion (since all sizes are multiples of 1)
    "AssertFree1ElementMultiple" : [1,2,4,8],

    # Some kernels only work for certain sizes, see ProblemProperties in TensileTypes for exact defs
    "AssertMinApproxSize" : [0,1,2,3],


    # Assertions/Predicates that require stride to be specified value.
    # Dictionary of pairs of {position:constValue}
    # Unlike SetConstStride*, these use a position in the IndexAssignments* field:
    #   EX: "{2:0}"  means IndexAssignmentsB[2] must be 0 to run the solution.
    # Use this syntax to specify multiple Fork values in a YAML config file.

    #- AssertStrideAEqual:
    #  - {5: 2, 6: 2} # these are two AssertStrideAEqual predicates for the same solution.
    #  - {5: 2}       # this is a second solution generated with a single predicate.

    # Like other assertions, these are used when kernel is generated and checked before running kernel.
    "AssertStrideAEqual":  -1,

    "AssertStrideBEqual":  -1,

    "AssertStrideCEqual":  -1,
    "AssertStrideDEqual":  -1,

    # Assertions that require stride to be specified value.
    # Dictionary of pairs of {index, constValue}.
    # Index is a member of the global index assignments.
    "AssertSizeEqual":       -1,
    "AssertSizeGreaterThan": -1,
    "AssertSizeLessThan":    -1,
    "AssertSizeMultiple":    -1,

    #Assert values for alpha and beta
    "AssertBetaValue":       [False, 1, -1],
    "AssertAlphaValue":      [False, 1, -1],

    #Assert C==D
    "AssertCEqualsD": [False, True],

    # Generate code inside kernel to check Assertions on Tensor dimensions
    "CheckTensorDimAsserts":               [False, True],

    # Generate code inside kernel to check several dimension overflow cases, in particular around use of 32-bit calcs
    # 0 = no check, 1=checks for cases that should be avoided through assertions and kernel selection,
    # 2=checks for cases that should never happen
    "CheckDimOverflow":               [0,1,2],

    # Stagger the start summation position of the tiles.
    # Elements from the summation dimension are loaded at offsets rather than all starting at 0.
    # StaggerU is the max 'clicks' of StaggerUStride bytes where each wg starts ; see StaggerUMapping
    # for how the specific stagger for a given wg is determined.
    #
    # The tile assignment C are same as with StaggerOffset=0 ; the difference is the
    # order that the summation elements are added.
    # GRO will wrap back to the row start when the edge is reached.
    #
    # This can be effective for TLU=0 style matrices where the K dimension is a large power-of-2.
    # In this case the start of each row of the tile is separated by an exact power-of-2
    # which causes poor dram, cache, and tlb behavior.  V20 has 16 channels each 256 bytes wide.

    # StaggerU adjusts the start position in the summation (aka 'U') dimension
    # to avoid these conflicts.  Both A and B matrix start at the adjusted position.
    # If >0 specifies the offset in multiples of the macro-tile "unroll" dim
    #  - Higher values will spread traffic to more channels but provide less L2 re-use.
    #  - StaggerU and WorkGroupMapping interact and should be tuned together -
    #    The WGM controls how tiles are assigned in C matrix, while StaggerU controls where those
    #    tiles start reading their summation dim params.
    #  - StaggerU requires BufferLoad==1 and is silently ignored if BufferLoad==0
    "StaggerU":              [0,2,4,8,16,32,64],

    # Stride in bytes for each staggerU 'click'.
    # 256 is recommended since this is the width of memory channel (on gfx803,gfx900,gf906) - so
    # each click will start in a new memory channel and spread traffic among the 16 available channels.
    # For example StaggerUStride=256 and StaggerU=8 will use 8 unique starting points
    # in summation dimension, each offset by 256-bytes - provided the tensor dims are large
    # enough to support this.
    # StaggerUStride will be internally increased so it is an integer multiple of DepthU*BpeAB.
    # (the implementation requires this - the unroll iteration accesses data in steps of
    # DepthU*BPE
    # SUS=0 is only valid if SU=0
    "StaggerUStride":        [0,16,32,64,128,256,512,1024],

    # How the tile assignment (wg0, wg1, wg2) controls the initial StaggerU offset:
    # 0: Use wg0
    # 1: Use wg1
    # 2: Use wg2
    # 3: Use wgSerial, wgSerial = wg0 + wg1 * nwg0 + wg2 * (nwg0 * nwg1)
    # 4: Debug mode, offset each tile max allowed StaggerU.  This just moves hot-spot
    #    to a different bank since all workgroups still start at same point.
    "StaggerUMapping":       [0,1,2,3,4],


    # 0=don't use magic div (source only)
    # 1=magic div alg #1.  Slightly faster but limited range (if magic number is 2^32)
    # 2=magic div alg#2.  Slightly slower but handles all unsigned ints up to 2^32
    "MagicDivAlg":       [0,1,2],

    # For Block Mapping type:
    # 0   : Use hardware-assigned wg number with no remapping.
    # N   : WG block width.  "Wrap" to a new wg1 "row" assignment after N WGs assigned in that row.
    # < 0 : Swaps the position of wg0 and wg1.  Does not change NumWorkGroups* or ProblemNumWorkGroups*. No longer supported.
    # Tensor C always mapped with first free coord as fastest moving
    # (Elements in this dimension are sequential in memory.
    #
    # For 2D non-batched Matrix this means index order is I, then J
    # For 2D batched Matrix this means index order is I, then J, then K.
    #
    # Then for 2D case:
    #   - If drawn in row-major format, I is the width and J is the height.
    #   - WGM determines dimensions of the box used to assign tiles from C
    #   - WGM is the height of the box (in the J dimension)
    #   - Given WGM, the box width (in I dim) is determined by number of CUs
    #   - The box always moves across matrixC in the fastest-moving "I" dim, then
    #     wraps to next J.  TODO - might be useful to change this?
    #
    # Examples for 2D matrix:
    # WGM=8:  on CU64 machine this is a square box
    # WGM=1:  Short/Fat - this will cover maximum width in I dimension of C.  This matches hardware assigned mapping.
    # WGM=64: Tall/Skinny - this will cover maximum width in J dimension of C.
    #
    # Formula for wgSerial:
    # wgSerial = wg0 + (wg1 % WorkGroupMapping) * nwg0
    "WorkGroupMapping":           list(range(0,1024+1)),  # change a workgroup's id so that the all the workgroups on the gpu at a time are hitting L2 cache the best
    "WorkGroupMappingType":       ["B", "Z"],           # Blocking, Z-order (not any faster than blocking, especially for the arithmetic it requires)
    "MaxOccupancy":               list(range(1, 40+1)),       # wg / CU; if cache thrashing is hurting performance, this allocates extra lds to artificially limit occupancy
    "WorkGroup":                  validWorkGroups,      # ( wg0 x wg1 x LocalSplitU ) dimensions of the workgroup which will operate on a tile and share lds

    #ThreadTile: ( tt0 x tt1 ) dimensions of the C tile that each thread works on,
    # TT=4 and VW=4 means a thread will work on a tight 4x4 tile of C, where VW=1 means the tile will work on 16 spread out values
    # Generally, the VW determines the consecutive a WI will work on, then it will skip ahead SG0*VW elements to get to the next row of VGPR inputs
    "ThreadTile":                 validThreadTiles,
    "MacroTile":                  validMacroTiles,      # MT0 = wg0*tt0, MT1 = wg1*tt1

    # Which instruction to use for MAC: MAD or FMA
    "MACInstruction":             ["MAD", "FMA"],
    "WavefrontSize":              [32, 64],

    # MatrixInstruction: (M x N x K x B)
    # XDLOPS tile definition, only valid for gfx908, gfx90a
    # MxNxKxB specifies matrix instruction variants
    #  MxNxB determines the shape of the C tile each instruction worked on
    #      K determines the unroll depth
    # If empty, do not use these instructions
    #
    # Alternative format: (M x N x K x B x MIBlockM x WaveTileM x WaveTileN x WaveM x WaveN)
    # (Note: MxN means M-by-N in the following comments)
    # MIBlockM determines how many blocks along M dimension for multi-block MI variants. Concrete examples:
    #  - MI 16x16x1x4 (4-block variant) with MIBlockM=4 -> (16x16)*(4x1)=64x16 tile per instruction executed
    #  - MI 32x32x1x2 (2-block variant) with MIBlockM=1 -> (32x32)*(1x2)=32x64 tile per instruction executed
    # WaveTileM/N are dimensions of the C tile each wave works on, and is close to the concept of ThreadTile in classic VALU kernels
    #  - WT 4x1 -> each wave executes 4x1 matrix instructions on the C tile of total area (4*MITileM)x(1*MITileN)
    # WaveM/N are dimensions of waves spawned for one workgroup where each wave consists of 64 threads
    #  - Wave2x2 -> a total of 4 waves in one workgroup of shape 2x2
    # Putting it all together:
    #  - [32, 32, 1, 2,  1,  4, 1,  2, 2]
    #     ^^^^^^^^^^^^   ^   ^^^^   ^^^^
    #      MatrixInst  BlkM   WT    Wave
    #  - means (32x64) per MI * (4x1) per wave * (2x2) per workgroup = (32*4*2)x(64*1*2) = 256x128 macro tile
    # Tensile will ignore the parameters ThreadTile and WorkGroup when the alternative format is used
    "MatrixInstruction":          validMatrixInstructions,

    # StoreRemap: Optimize MatrixInstruction store patterns to enhance performance.
    #             MI output data between each threads are along N dims.
    #             But global memory is along M dim continuous.
    #             That mean global write between each threads are not continuous.
    #             Therefore, store performance for MI instruction is poor.
    # How StoreRemap works in final store stage:
    #             1. Put all thread output data into LDS.
    #             2. All thread read data from LDS along M dims.
    #                (match global Memory continuous direction)
    #             3. All thread write out data into global memory.
    # 0:   Disable StoreRemap (default)
    # 1~8: Enable StoreRemap and set the global write vector width
    # Suggest optimum value: fp32 = [2,4], fp16 or bf16 = [4,8] (dwordX2 and dwordX4)
    # -1:  Use dwordX2 if support SRVW, or set SRVW to 0
    "StoreRemapVectorWidth":      [-1,0,1,2,4,8],

    # SourceSwap: Optimizes MatrixInstruction store pattern by swapping mfma input order.
    "SourceSwap":                 [False, True],

    # AtomicAddC: If CEqualsD and Beta=1, use atomic add instead of load/store.
    "AtomicAddC":                 [False, True],

    # Following parameters are designed for store scheduling.
    # (store stands for load from C (with beta) and store to C/D)
    #
    # we want to hide store behind unroll loop
    #   1. if we can launch 2 WorkGroups per CU (occupancy >= 2, large M/N)
    #   2. if there are remaining global memory bandwidth in unroll loop (compute bound kernel)
    #
    # we can hide store behind the other WG's loop by lowering priority of store
    #   priority of loop is the same as priority of store
    #     WG0: ￣￣￣￣￣￣￣￣￣￣￣￣￣￣￣\__
    #         |<-- loop --->|<-- store -->|end
    #
    #     WG1: ___________________________/￣￣￣￣￣￣￣￣￣￣￣￣\__
    #         |<--------- loop ------------------->|<-- store -->|end
    #
    #   priority of loop is higher than priority of store
    #     WG0: ￣￣￣￣￣￣￣\____________________
    #         |<-- loop --->|<------ store ----->|end
    #
    #     WG1: _____________/￣￣￣￣￣\__________________
    #         |<------- loop -------->|<----- store ---->|end
    "StorePriorityOpt":           [False, True],
    #
    # If we issue store in short period of time, kernel will become from compute bound to memory bound
    # 0 means issue instructions as many as possible if VGPR available
    "NumElementsPerBatchStore":   list(range(0, 256)),
    #
    # add sync after per batch store in order to store contiguous elements
    # add sleep after per batch store in order to distribute store over whole loops
    # NOTE: this parameter is highly depends on size_k
    # 0 means no sync and sleep
    "StoreSyncOpt":               list(range(0, 256)),
    #
    # There are index or address calculation between global instructions.
    # issue global instruction b2b has better performance
    "GroupLoadStore":             [False, True],
    #
    # Do storeC (output of GEMM) in unroll Loop; When PK enabled, storeC Code section can be
    # moved into unroll Loop code section for tiles[0..N-2], storeC scheduled in PK[1..N-1]
    # Enable this feature when PK is enabled
    # Enable this feature when you have 2 or More Tiles/CU
    # disable StoreSyncOpt, StorePriorityOpt,GroupLoadStore feature when this feature is enabled
    # enable PersistentKernel , PrefetchAcrossPersistent
    "StoreCInUnroll":             [False, True],
    #
    # StoreCInUnrollInterval is to specify the MFMA interval between 2 StoreC/AtomicAdd.
    # (This is effective only for StoreVectorWidth=1)
    # Actual MCMA interval is StoreCInUnrollInterval * (1/ LocalWritePerMfma).
    # For example, if StoreCInUnrollInterval=3, LocalWritePerMfma=0.5, StoreC/AtomicAddC inserted
    # at every 6 MFMAs (interval = 6)
    "StoreCInUnrollInterval":     list(range(1, 16)),
    #
    # StoreCInUnrollExact is to optimize specific K size by removing arbitrary K support code
    # 128x128 tile case, only K=512 is covered by StoreCInUnroll
    "StoreCInUnrollExact":        [False, True],
    #
    # StoreCInUnrollPostLoop is to add extra post loop to execute remaining LoadC/StoreC for K < supported minimumK for StoreCInUnroll
    "StoreCInUnrollPostLoop":     [False, True],

    # In order to remove the copying from Acc vgpr to Arch vgpr, only use Arch vgprs for v_mfma_xxx.
    # Only support for kernel whose totalVgpr counts less than 256 and gcn that has control bit ACC_CD.
    "MIArchVgpr":               [False, True],

    # Disable overlapping AB-tile vgpr and read/write addr vgprs with C-tile vgprs
    # Valid only for MatrixInstruction enabled kernels, which by default overlaps
    # C-tile w/ AB-tile until it's due for v_accvgpr_read before the write-back. Illustrated below:
    # |<----------------------- valuC ----------------------->|
    # |<--- valuA/B --->|<-- R/W pointers -->|xxx|<- Spares ->|
    #                                          ^        ^
    #         (Reserved by persistent kernels) ^        ^
    #                       (Utilized by register pool) ^
    "DisableVgprOverlapping":     [False, True],

    # If positive, each switch includes switches <= the specified switch.
    # For example 3 will enable NoPostLoop+NoGlobalRead+NoLocalWrite
    # If negative, setting is precise and will disable only the specified code piece.
    # intended use is to evaluate which sections of the kernel are taking most of the execution time
    # 0=Baseline
    # 1= +NoPostLoop
    # 2= +NoGlobalRead
    # 3= +NoLocalWrite
    # 4= +NoLocalRead
    # 5= +NoWait +NoSync
    # 6= +NoMAC
    # 7= +NoPreLoop+ NoGlobalReadInc
    # 9= NullKernel
    # For example set DisableKernelPieces: [0,1,2,3,4,5,6,7,9]
    #   this will create a set of kernels with progressively more pieces of the kernel disabled
    "DisableKernelPieces":        list(range(-9,10)),         # disable pieces of the kernel, for performance isolation

    # assume atomics always work correctly.
    "DisableAtomicFail": [False, True],

    # alternate implementation for fp16 HPA MFMA
    "Fp16AltImpl": [False, True],

    # 0  : standard launch
    # N>0 : launch persistent kernel with N workgroups per compute unit
    #       - Recommended min is enough WG to use all resources on the CU
    #       - Higher values result in shorter-running WG which are less 'persistent'
    #         this increases the switch time between work-groups but results in
    #         more opportunities to schedule other WG or recover if a wg runs long
    #         or all compute units were not available before the launch.
    #       - Host code will not launch more groups than tiles in the C space
    # -1 : Automatically choose a "heuristic" value that can possibly get a better gain: (TilesPerWorkgroup = 1~2)
    #      Not based on any theory, but on some experiment observation, can be used to reduce the kernels
    #      Recommend [-1,0,1] for basic tuning
    # Assertions/Requirements: NumWorkGroups0 * NumWorkGroups1 < 2^32
    "PersistentKernel":           range(-1,512+1) ,       # Use persistent kernel.

    # True:  Batch dimension (WG.z) is also considered in persistent kernel
    # False: Not considered
    #        for problems with large batch-size, PKAB = True could help
    #        for problems with only one batch, PKAB = True/False should make no difference
    "PersistentKernelAlongBatch": [False,True],

    # Allow macro-tile to span batch dimensions and thus a single workgroup can work across batch dimensions.
    # This can improve utilization, in particular if macro-tile is larger than the lower dimensions.
    # The byte address of the last element in the packed array must fit in 2^32.
    # 0x0 = each workgroup works on a single batch dim.
    # 0x1 = pack Batch dimensions into wg0/A - works if all batch strides for B==0.
    #       Also must set AssertFree0ElementMultiple to >= GlobalReadVectorWidth
    # 0x2 = pack Batch dimensions into wg1/B - works if all batch strides for A==0
    #       Also must set AssertFree1ElementMultiple to >= GlobalReadVectorWidth
    # 0x3 = pack batch dims into both A and B. Could support any stride for A and B. (Not supported yet)
    "PackBatchDims":             [0,1,2],

    # Pack free dimensions
    # If True, allow macro-tile to span free dimensions.  Single workgroup can work across multiple free dimensions.
    # If False, macro-tile is always Free0*Free1.  Additional free dimensions are not supported.
    "PackFreeDims":              [False, True],

    # Pack summation dims
    # If 0, a for loops are generated for each summation dimension.
    # If 1, summation dims are packed into a single loop and extracted as needed using mod/shift.  The innermost summation
    #  dimension must be an integer multiple of the unroll loop - in other words the load tile is contiguous in memory.
    #  In this mode, tensile can still prefetch data across the load tile dimension.
    # If 2, summations dims are packed into a single loop as above.  In addition, the load tile does not need to be
    #  contiguous in memory and can span summation dimensions. (not supported yet)
    "PackSummationDims":         [0,1],

    # debug mode, uses the PackSummationDims method to increment the unroll loop counter
    "UnrollIncIsDepthU":         [0,1],

    # Granularity allowed when packing tensor dims.
    # Lower values are finer granularity which requires more dimension division operations on store path
    # but supports more flexible tensor dimes.
    # Higher values are coarser values - less dimension division operations but tensor dims must meet
    # more stringent element multiple requirements
    # 0x1 : Any dimension supported, compute dims after each element (not supported yet)
    # 0x2 : VectorWidth must not span tensor dim
    "PackGranularity": [2],

    # Controls desired width (#elements) for loads from global memory -> LDS.
    # and eliminates the pointer unshift logic
    # -1 : Set GlobalReadVectorWidth =  VectorWidth
    # NOTE: for input bpe=32, max GRVW is 4  (to fit dwordX4) (FP32), min GRVW is 1 (dword)
    #                 bpe=16, max GRVW is 8  (to fit dwordX4) (FP16), min GRVW is 2 (dword)
    #                 bpe=8,  max GRVW is 16 (to fit dwordX4) (INT8), min GRVW is 4 (dword)
    "GlobalReadVectorWidth":      [ -1, 1, 2, 3, 4, 6, 8, 16 ],

    # Controls desired width (#elements) for loads from LDS -> VGPR.
    # -1 : Set LocalReadVectorWidth =  VectorWidth
    #  1 cannot be used for half type.
    # used in combination with TransposeLDS=True
    # in TransposeLDS=1 case, use wider load to fetch elements in summation dimension from LDS
    # helps optimizing instruction scheduling between MFMA and nonMFMA instructions
    # NOTE: for input bpe=32, max LRVW is 4  (to fit ds_read_b128) (FP32)
    #                 bpe=16, max LRVW is 8  (to fit ds_read_b128) (FP16)
    #                 bpe=8,  max LRVW is 16 (to fit ds_read_b128) (INT8)

    "LocalReadVectorWidth":      [ -1, 1, 2, 4, 8, 16 ],

    # threads should read/write/operate on this many contiguous elements from the C matrix.
    # If VW=4 then thread0 will process 4 consecutive C elements, then thread1 next 4, etc.
    # If the ThreadTile is > VectorWidth then thread0 will next operate on the 4 elements in C at (4*NumThreads)
    # Typically the load vector width and store vector width are directly related to the VW.
    # The global load width is closely related to the width of local stores so
    # GlobalReadVectorWidth also controls local write width.
    # Local read width also matches since VectorWidth consecutive elements must be read
    # Typically matching 16 bytes is good choice since the stores will be optimally coalesced with 16 bytes/WI.
    # -1 means use the largest vector width up to 128 bits.
    # Using a VW too large which results in >16bytes/thread isn't supported
    # For MFMA non SourceSwap: this parameter didn't take effect
    # For MFMA SourceSwap: this parameter only take effect on A buffer for now
    "VectorWidth":                [ -1, 1, 2, 3, 4, 6, 8 ],

    # If 0, store 1 element per instruction.
    # If 1, store vector-width elements per instruction.
    # if -1, store vector-wide elements per instruction unless PBD would not generate a valid kernel
    "VectorStore":                    [-1, 0, 1],

    # Controls desired width (#elements) for stores from reg to global memory.
    # When MatrixInstruction == None, derived parameter gwvw takes precedence.
    # -1 : Set StoreVectorWidth = VectorWidth
    "StoreVectorWidth":           [ -1, 1, 2, 3, 4, 6, 8 ],

    # place upper and lower limits on the skinny-ness of macro tiles; shape=1 means square tile, like 64x64. shape=4 means 4x64 or 64x4 or 128x8...
    # these will just mark some kernels as invalid so that fewer kernels will be checked
    "MacroTileShapeMin":          list(range(1, 256+1)),
    "MacroTileShapeMax":          list(range(1, 256+1)),

    # when loading all the data from global into lds requires multiple load instructions, these parameters govern which
    # loads will pull which rectangle of data from global into lds
    # NLC=1 means one load along the coalesced dimension, which results in the most coalescing possible
    # NLC=-1 looks for the largest number of reads along the coalesced dimension which results in the least amount of coalescing;
    # however in this case the stride between one load and another is a static value, therefore buffer loads only need one set of registers
    # whereas the =1 case has a stride which is a multiple of a kernel argument and therefore needs one address per load in the perpendicular dimension
    "NumLoadsCoalescedA":         list(range(-1, 64+1)),
    "NumLoadsCoalescedB":         list(range(-1, 64+1)),

    # DepthU, LocalSplitU (which is the 3rd number in WorkGroup), and LoopUnroll are closely related
    # LoopUnroll=4 means there are 4 sub-iterations within the loop, 4 actual iterations written in the code.
    # LocalSplit=2 means the workgroup is split up into 2 subgroups, and each subgroup is doing different parts of the summation.
    # subgroup0 does k=0-3, 8-11... and subgroup1 does k=4-7, 12-15...
    # So, each iteration through the summation loop, which has 4 actual sub-iterations, does 8 summation iterations, because each subgroup did 4;
    # and when data is read from global memory the threads read 8 elements along the summation dimension.
    # DepthU = LoopUnroll * LocalSplitU = 4*2 in this case
    # it made more sense for the user to directly control LocalSplitU and DepthU, then derive afterwards LoopUnroll=DepthU/LocalSplitU
    # -1 : Only allow GLVW=1
    # -2 : Only allow max(GLVWA,GLVWB) < VW ?
    # -3 : Only allow min(GLVWA,GLVWB) < VW ?
    "DepthU":                     depthUs,

    # DepthULdsDivisor (Split LDS) determines how we pipeline the data from global memory to LDS
    # Instead of moving all in-flight data from the register buffer (G2L) to the LDS at once, we divide the G2L buffer into N portions and
    # write each portion of the G2L to LDS, read from LDS and do the actual matrix multiply-accumulate, before moving on to the portion and so on.
    # This helps cut down LDS usage by the value of the divisor. Helps increase CU occupancy or DepthU if kernel was previously LDS limited.
    #
    # The premise is to be able to fetch 256B (equivalent to 128 half's or 64 single's) in TN layout problems to maximize L2 utilization. This
    # was previously a problem for TN since it implies DepthU is large, and that leads to oversubscription of LDS.
    #
    # Preconditions:
    # ScheduleIterAlg=3, TransposeLDS=1, PGR=0/1 excluding 2, DirectToLds=0 (DirectToLds=0 because part of the data loaded *need* to reside in registers),
    # nRegs per load >= DepthULdsDivisor (since we artificially require at least 1 register per LDS write)
    #
    # Example: DepthULdsDivisor=2
    # v0, v1, v2, v3 | v0, v1, v2, v3 | ... ----> unroll dim
    # -----Thd 0----- -----Thd 1-----   ...
    # 1st subloop writes v0,v1 to LDS
    # 2nd subloop writes v2,v3 to LDS
    "DepthULdsDivisor":           [1, 2, 4],

    # integer amount of padding to put into LDS, in 2016 this didn't seem to help performance, profilers were showing that channel conflicts weren't really hurting
    # performance so this has been deprecated and probably doesn't work
    # -1 means use same padding as the VectorWidth if TLU=0 else 0.  (Padding only helps when transpose is required)
    # With MatrixInstruction: -1 means max(GRVW,MIInput) if TLU=0
    "LdsPadA":                     [ -1, 0, 1, 2, 3, 4, 8, 16, 32],
    "LdsPadB":                     [ -1, 0, 1, 2, 3, 4, 8, 16, 32],

    # Padding boundary for LDS. defines block-size for pad insertion. for every 'LdsBlockSizePerPad' bytes, LDS padding (pad value from LdsPad parameter)
    # is added (readOffset aware of the pad and adjusts offset value based on this parameter value).
    # Only support LdsBlockSizePerPad >= unrollDepth * BPE
    # 0 means disable LdsBlockSizePerPad,
    # -1 means round up to nearest power of 2 begin with 128
    "LdsBlockSizePerPad":          [-1, 0, 64, 128, 256, 512, 1024],

    # Transpose LDS format. Local store in Coalesced dimension , same as optimized global fetch dimension . applicable only in TLU=0 case for miSIMD(s)
    # TODO: No code for -1 ?
    "TransposeLDS":                [-1, 1, 0],

    # tinkered with adding extra syncs or waits in the assembly kernels to see if it would improve the sequencing between workgroups, "fully synchronous scheduling" is WAY more promising; this can be deprecated
    "PerformanceSyncLocation":    list(range(-1, 16*16+1)),
    "PerformanceWaitLocation":    list(range(-1, 16*16+1)),
    "PerformanceWaitCount":       list(range(-1, 16)),

    # add gls or slc after global memory read/writes to change caching, not caching the writes is promising and improved performance a tiny bit
    # 1: glc, 2: slc, 3: glc+slc
    "NonTemporalD":               list(range(0,4)),
    "NonTemporalC":               list(range(0,4)),
    "NonTemporalA":               list(range(0,4)),
    "NonTemporalB":               list(range(0,4)),

    # guard against out of bounds reads
    # None: don't guard
    # Branch: use if statements (source only, and doesn't support VW)
    # ShiftPtr: shift read pointers to be in bounds, then unshift registers (source & assembly),
    # ShiftPtr does not support very small problem dims < global load vector width since the shift
    # would move outside the array bounds.
    # If GLVW==1 or Assert*ElementMultiple for the coalesced dim is > GRVW, then shifting is not
    # necessary and the shift/unshift code will not be generated
    "EdgeType":                   [ "Branch", "ShiftPtr", "None" ], # None=don't guard against ou

    # Group together unroll iterations inside the unroll loop.
    # For example, InnerUnroll=2 will fetch LDS for two unroll iterations
    "InnerUnroll":                [1,2,4,8,16,32,64],

    # Arrange elements in LDS so N elements consecutive in U-dim are adjacent in LDS
    # 1 is default and results in no interleaving.
    # Implementation only supports LocalDotLayout that is a power-of-two
    "LocalDotLayout":             [1,2,4,8],

    # Aggressive performance mode
    # Some of these may cause instability, particularly s_setprio
    # 0=none, 1=add setprio, 2=add setprio and modify LDS to allow only 2 waves/simd
    "AggressivePerfMode":       [0,1,2],

    # Kernels should be written in assembly or source
    # if assembly, ISA will determine architecture
    # if source, Runtime will determine language
    # later on, we'll relax this to inner kernel languages and outer kernel languages, such as inline asm embedded in ocl or in llvm
    "KernelLanguage":             [ "Assembly", "Source" ],
    "ISA":                        validISA,       # arch for assembly kernels

    # Replaces assembly kernels if they are found in the directory Tensile/Tensile/ReplacementKernels
    "ReplacementKernel":          [False, True],

    # Name of the custom kernel located in globalParameters["CustomKernelDirectory"].
    # a custom kernel is a user written assembly kernel with its associated configuration parameters included in a custom.config section
    # inside the yaml block between the --- and ... markers.  These parameters are only used for information purposes, not kernel generation.
    # Ex:
    # custom.config:
    #   ProblemType:
    #     OperationType: GEMM
    #     etc...
    #   ThreadTile: [8, 8]
    #   etc...
    #
    # Custom kernels can be included in a BenchmarkProblemSizeGroup by having their name (without file extension) listed under the "CustomKernels"
    # category alongside InitialSolutionParameters, BenchmarkCommonParameters, etc...
    "CustomKernelName":            -1,

    # Will allow a kernel to be accepted even when checks determine it's not viable.
    # Intended for use with custom kernels which have confirmed to be correct
    "NoReject":                    [False, True],

    "MinVgprNumber":                list(range(0,256)),

    "MaxVgprNumber":                list(range(0,257)),
    }


# same parameter for all solution b/c depends only on compiler
defaultBenchmarkCommonParameters = [
    {"LoopDoWhile":               [ False ] },
    {"LoopTail":                  [ True ] },
    {"EdgeType":                  [ "Branch" ] },
    {"InnerUnroll":               [ 1 ] },
    {"LocalDotLayout":            [ 1 ] },
    {"AggressivePerfMode":        [ 1 ] },
    {"KernelLanguage":            [ "Source" ] },
    {"LdsPadA":                   [ 0 ] },
    {"LdsPadB":                   [ 0 ] },
    {"LdsBlockSizePerPad":        [ 0 ] },
    {"TransposeLDS":              [ 0 ] },
    {"MaxOccupancy":              [ 40 ] },
    {"VectorWidth":               [ -1 ] },
    {"VectorStore":               [ -1 ] },
    {"StoreVectorWidth":          [ -1 ] },
    {"GlobalReadVectorWidth":     [ -1 ] },
    {"LocalReadVectorWidth":      [ -1 ] },
    {"GlobalReadCoalesceVectorA": [ True ] },
    {"GlobalReadCoalesceVectorB": [ True ] },
    {"WaveSeparateGlobalReadA":   [ 0 ] },
    {"WaveSeparateGlobalReadB":   [ 0 ] },
    {"GlobalReadCoalesceGroupA":  [ True ] },
    {"GlobalReadCoalesceGroupB":  [ True ] },
    {"PrefetchGlobalRead":        [ 1 ] },
    {"PrefetchLocalRead":         [ 1 ] },
    {"UnrollMemFence":            [ False ] },
    {"GlobalRead2A":              [ True ] },
    {"GlobalRead2B":              [ True ] },
    {"LocalWrite2A":              [ True ] },
    {"LocalWrite2B":              [ True ] },
    {"LocalRead2A":               [ True ] },
    {"LocalRead2B":               [ True ] },
    {"SuppressNoLoadLoop":        [ False ]},
    {"ExpandPointerSwap":         [ True ]},

    {"ScheduleGlobalRead":        [ 1 ] },
    {"ScheduleLocalWrite":        [ 1 ] },
    {"ScheduleIterAlg":           [ 1 ] },
    {"OptPreLoopVmcnt":           [ True ] },

    {"LdcEqualsLdd":              [ False ] },

    {"GlobalReadPerMfma":         [ 1 ] },
    {"LocalWritePerMfma":         [ -1 ] },

    {"InterleaveAlpha":           [ 0 ] },
    {"OptNoLoadLoop":             [ 1 ] },
    {"PrefetchAcrossPersistent":  [ 0 ] },
    {"PrefetchAcrossPersistentMode": [ 0 ] },

    {"BufferLoad":                [ True ] },
    {"BufferStore":               [ True ] },
    {"DirectToVgprA":             [ False ] },
    {"DirectToVgprB":             [ False ] },
    {"DirectToLds":               [ False ] },
    {"UseSgprForGRO":             [ -1 ] },
    {"UseInstOffsetForGRO":       [ 0 ] },
    {"AssertSummationElementMultiple": [ 1 ] },
    {"AssertFree0ElementMultiple": [ 1 ] },
    {"AssertFree1ElementMultiple": [ 1 ] },
    {"AssertMinApproxSize":        [ -1 ] },
    {"AssertStrideAEqual":        [ {} ] },
    {"AssertStrideBEqual":        [ {} ] },
    {"AssertStrideCEqual":        [ {} ] },
    {"AssertStrideDEqual":        [ {} ] },
    {"AssertSizeEqual":           [ {} ] },
    {"AssertSizeGreaterThan":     [ {} ] },
    {"AssertSizeMultiple":        [ {} ] },
    {"AssertSizeLessThan":        [ {} ] },
    {"AssertAlphaValue":          [ False ]},
    {"AssertBetaValue":           [ False ]},
    {"AssertCEqualsD":            [ False ]},
    {"CheckTensorDimAsserts"      : [ False ] },
    {"CheckDimOverflow"           : [ 0 ] },

    {"StaggerU":                  [ 32 ] },   # recommend [0,32]
    {"StaggerUStride":            [ 256 ] },  # recommend 256 for V10,V20
    {"StaggerUMapping":           [ 0 ] },    # recommend [0,1]
    {"MagicDivAlg":               [ 2 ] },
    {"GlobalSplitU":              [ 1 ] },
    {"GlobalSplitUAlgorithm":     [ "SingleBuffer" ] },
    {"GlobalSplitUSummationAssignmentRoundRobin": [ True ] },
    {"GlobalSplitUWorkGroupMappingRoundRobin":    [ False ] },
    {"MacroTileShapeMin":         [ 1 ] },
    {"MacroTileShapeMax":         [ 64 ] },
    {"PersistentKernel":          [ 0 ] },
    {"PersistentKernelAlongBatch":[ False ] },    # May be default True is better ?
    {"PackBatchDims":             [ 0 ] },
    {"PackFreeDims":              [ 1 ] },
    {"PackSummationDims":         [ 0 ] },
    {"UnrollIncIsDepthU":         [ 0 ] },
    {"PackGranularity":           [ 2 ] },
    {"FractionalLoad":            [ 0 ] },
    {"Use64bShadowLimit":         [ 1 ] },
    {"VectorAtomicWidth":         [ -1 ] },
    {"NumLoadsCoalescedA":        [ 1 ] },
    {"NumLoadsCoalescedB":        [ 1 ] },
    {"WorkGroup":                 [ [16,16,1]] },
    {"WorkGroupMappingType":      [ "B" ] },
    {"WorkGroupMapping":          [ 8 ] },
    {"ThreadTile":                [ [4,4] ] },
    {"MACInstruction":            [ "FMA" ]}, # Default to FMA, matches MAC performance and integrates additional flags
    {"WavefrontSize":             [ 64 ]},
    {"MatrixInstruction":         [ [] ] },
    {"DisableVgprOverlapping":    [ False ] },
    {"1LDSBuffer":                [ 0 ] },
    {"DisableAtomicFail":         [ 0 ] },
    {"DisableKernelPieces":       [ 0 ] },
    {"DepthU":                    [ -1 ] },
    {"DepthULdsDivisor":          [ 1 ] },
    {"PerformanceSyncLocation":   [ -1 ] },
    {"PerformanceWaitLocation":   [ -1 ] },
    {"PerformanceWaitCount":      [ -1 ] },
    {"NonTemporalD":              [ 0 ] },
    {"NonTemporalC":              [ 0 ] },
    {"NonTemporalA":              [ 0 ] },
    {"NonTemporalB":              [ 0 ] },
    {"ReplacementKernel":         [ False ] },
    {"CustomKernelName":          [ "" ] },
    {"NoReject":                  [ False ]},
    {"MinVgprNumber":             [0]},
    {"MaxVgprNumber":             [256]},
    {"StoreRemapVectorWidth":     [ 0 ] },
    {"SourceSwap":                [ False ] },
    {"AtomicAddC":                [ False ] },
    {"StorePriorityOpt":          [ False ] },
    {"NumElementsPerBatchStore":  [ 0 ] },
    {"StoreSyncOpt":              [ 0 ] },
    {"GroupLoadStore":            [ False ] },
    {"MIArchVgpr":                [ False ] },
    {"StoreCInUnroll":            [ False ] },
    {"StoreCInUnrollInterval":    [ 1 ] },
    {"StoreCInUnrollExact":       [ False ] },
    {"StoreCInUnrollPostLoop":    [ False ] },
    {"Fp16AltImpl":               [ False ] },
    {"ThreadSeparateGlobalReadA": [ 0 ] },
    {"ThreadSeparateGlobalReadB": [ 0 ] }
    ]

# dictionary of defaults comprised of default option for each parameter
defaultSolution = {}
for paramDict in defaultBenchmarkCommonParameters:
  for key, value in paramDict.items():
    defaultSolution[key] = value[0]
# other non-benchmark options for solutions

# valid fields in ConvolutionConfig and explanations:
validConvolutionConfig= [
    # For OperationType == Convolution*
    # Examples: NCHW, NHWC, NCDHW, more
    # *HW* and *YX*   create solution with 2 spatial dimensions.
    # *DHW* and *ZYX* create solution with 3 spatial dimensions.
    "TensorAFormat",           # see validTensorAFormats
    "TensorBFormat",           # see validTensorBFormats
    "TensorDFormat",           # see validTensorDFormats

    # Each of the params below specifies dimensions separated by 'x".
    # -  The notation follows 'convolution' convention so fastest-moving dimensions are last,
    #    and should mirror the order of the spatial dimension in the activation format.
    #    For example, in NCHW format Filter=3x1 is 3 in the H dimension and 1 in the W dimension.
    # -  2 or 3 dimensions are supported 'Filter:3x1' or 'Filter:3x3x1'.
    # - Use an integer to create a kernel with a compile-time constant
    #   Use "N" to create flexible kernel the value provided at runtime via appropriate
    #   size and stride values.
    # - 0 specifies the default.  Defaults below shown for 2 spatial dimensions; a 3-dimensional
    #   default will be created if the formats request 3 spacial dimensions.
    "Filter",                   # examples: 1x1,3x3,1x7,7x1,NxN,Nx5,3x3x3.  Default=1x1/1x1x1.
    "Stride",                   # examples 1x1,2x2,1xN, 2x2x2.  Default=1x1/1x1x1.
    "Dilation",                 # examples 1x1,2x2,1xN, 2x2x2.  Default=1x1/1x1x1.

    # Pad at start of each filter dimension. Recommend 0x0 when possible or NxN otherwise.
    # (performance difference from compile-time padding is not significant)
    "PadStart",                 # examples:1x1, 2x3, 2x2x2, NxN.  Default=0x0/0x0x0.
    # Pad at end of each filter dimension
    "PadEnd",                   # examples:1x1, 2x3, 2x2x2, NxN.  Default=0x0/0x0x0.

    # For grouped convolutions:
    "GroupCount",

    # pack spatial dims (d,h,w) into single tensor dim when possible
    # This is preferred for cases where these dimensions are packed in memory
    # since it reduces addressing overhead and will produce a more efficient kernel
    # Default is 1, multiple dimensions will be created if needed for strides or other cases.
    "PackedSpatialDims",

    # pack filter dims (z,y,x) into single tensor dim when possible.
    # This is preferred for cases where these dimensions are packed in memory
    # since it reduces addressing overhead and will produce a more efficient kernel
    # Default is 1, multiple dimensions will be created if needed for dilations or other cases.
    "PackedFilterDims",

    # If 1:
    #  - Unroll index is the channel index
    #  - if PackSummationDims=0, this is likely highest perf since it provides a larger
    #    iteration count for the unroll loop.
    # If 0:
    #   - Unroll index is filter index (Forward,BackwardData) or spatial index (BackwardWeights)
    #   - provides better cache locality for most formats, but tighter looping.
    #   - Likely a good idea with PackSummationDims=1 since there is only one unroll loop.
    "UnrollOnChannel",

    # Input spatial dimensions (D,H,W)
    # Optional parameter for debug and testing.  This does not impact kernel generation.
    # If set,then each problem dimension size/stride will be checked to ensure they are
    # correctly specified. (TBD)
    # Also used by test benches to compute consistent strides and sizes for auto-generated
    # problem sizes and strides.
    'Spatial',              # examples 56x56, 7x7.

    ]

################################################################################
# Default Problem Type
################################################################################
defaultProblemType = {
    # =GEMM uses TransposeA,B parameters and makes the problem type more readable for users
    # =TensorContraction  requires specifying
    "OperationType":            "GEMM",           # GEMM, TensorContraction, ConvolutionForward, ConvolutionBackwardData, ConvolutionBackwardWeights

    "ConvolutionConfig":        [],               # See validConvolutionConfig

    "DataType":                 0,                # data types can specified by a variety of ways, such as "s", as listed in SolutionStructs.py::DataType
    "DestDataType":             0,                # destination data types can specified by a variety of ways, such as "s", as listed in SolutionStructs.py::DataType
    "ComputeDataType":          0,                # compute data types can specified by a variety of ways, such as "s", as listed in SolutionStructs.py::DataType
    "UseBeta":                  True,             # =True use beta parameter (asm will check for B=0 and optimize the write for that), =False don't use beta parameter
    "HighPrecisionAccumulate":  False,            # f32 += f16*f16
    "SilentHighPrecisionAccumulate": False,       # Keep kernel names the same for HPA mode.  Useful for testing.

    "ComplexConjugateA":        False,            # complex data should be conjugated for "C" transpose case
    "ComplexConjugateB":        False,

    # for OperationType == GEMM
    "TransposeA":               False,            # =True means transA="T" or "C", =False means transA = "N"
    "TransposeB":               True,
    "Batched":                  False,            # add batching dimension
    "StridedBatched":           True,             # use to select general batch or strided batch

    # for OperationType == TensorContraction
    # - Indices < NumIndicesC are Free or Batch indices and appear in C and D
    # - Indices which appear in both A and B, and are < NumIndicesC are batch.  A and B must have same number of batch indices.
    # - Indices which appear in both A and B, and are >= NumIndicesC are summation. A and B must have same number of summation indices.
    # - Indices which appear in A or B (but not both), are Free.  A and B may have different numbers of free indices.
    # - Summation loops are nested from smallest index number to largest, with the largest summation index as the 'unroll' loop.
    # - Memory order of C and D matrices is always 0..NumIndicesC-1, with 0 as the fastest-moving.
    #   - By choosing index assignments the output can be 'transposed'.  For example if IA=[1,2] IB=[0,2] then 0 is the coalesced dim for C/D.
    #   - Likewise batch index may be assigned between two free indices to control the output order, ie to write in CNHW format.
    #   - For example : IA=[0,1,3] IB=[2,1,3].  0,2 are free indices;  1 is batch.
    "IndexAssignmentsA":        [0, 2],
    "IndexAssignmentsB":        [1, 2],
    "NumIndicesC":              2,

    # use initial strides for AB.
    # This has some performance impact for the increased flexibility:
    #   - Additional strides will be passed into the kernel and will occupy SGPR registers
    #   - GlobalReadWidth must be 1 (since elements are not guaranteed to be adjacent in memory)
    "UseInitialStridesAB":      False,

    # use initial strides for CD.
    # This has some performance impact for the increased flexibility:
    #   - Additional strides will be passed into the kernel and will occupy SGPR registers
    #   - Additional multiply on the store address path
    #   -VectorStore must be 0.  If VectorStore is -1, it will be silently set to 0 internally.
    "UseInitialStridesCD":      False,

    "AllowNoFreeDims":          False,  # allow A or B to specify no free dims
                                        # (if false, A and B must have at least one free dim)
                                        # (if true, A and B must have at least one free or batch dim)

    # SetConstStride* sets the specified stride in the problem.
    # These no longer generate predicates - see AssertStrideEqualA/B below
    # List of pairs of [index, constValue].
    # Index is a member of the global index assignments (not an offset into IndexAssignmentsA/B)
    # EX: SetConstStrideA: [ [3, 1], [2, 4] ] sets
    #     strideA for index3 to constant '1' and stride for index2 to constant '4'.
    "SetConstStrideA":          [],
    "SetConstStrideB":          [],

    # ZeroPad:
    # Zero-pad will add leading and trailing "pad" elements to the specified 'anchor'
    # dimension when accessed by specified summation dimension.
    #
    # Format is list of tuples of [freeDim, sumDim, padStart, padEnd].
    #  - freeDim is the anchor where the zero-pad starts.
    #  - sumDim is the summation dim to which the padding checking is added.
    #  - padStart is the number of elements to pad before the Start element
    #  - padEnd is the number of elements to pad before the last element.

    # - Terms:
    #   - Start is the first summation element
    #   - FreeSize is the size of the specified free dimension (freeDim)
    #   - SumSize is the size of the specified summation dimension (sumDim)
    # - Pad Ranges:
    #   - Ranges show below are inclusive on the start element and exclusive on the last element.
    #     For example, [0,3) is 0,1,2.
    #    - Elements in the region [Start-padStart, Start) are in the leading pad region and will return 0.
    #    - Elements in the memory region [Start + freeSize + sumSize - padEnd,  Start + freeSize + sumSize)
    #     are in the trailing pad region and will return 0.
    #    - Code actually checks for elementMem < padStart or elementMem>=elementEdge
    #      - elementMem is the memory offset of the element from the tensor base
    #      - elementEdge is FreeSize*FreeStride + (SumSize-1)*SumStride - padEnd
    #        - FreeStride is typically spatial*convolutionStride
    #        - SumStride is typically spatial*dilation
    #        - PadStart and PadStop should be scaled by spatial on the host before calling the kernel.
    #          (spatial is not available inside the kernel)
    #      - The GPU implementations shift the load tile by -padStart, then return 0s for any address <=0.
    #        The elementEdge is also shifted by -padStart.  This allows the global read offset to be used for the
    #        edge comparison.  Edge comparisons are performed with vector instructions so each work-item computes
    #        a different in/out value.
    #      - Multiple summations OR together their edge checks, so any OOB edge returns 0 for the load.
    #
    # - Strides:
    #   - padStart and padStop are passed as kernel arguments. These are scaled by the spatial dim on the host;
    #   - No memory access is performed for elements in the Pad regions.
    #   - The Pad regions are handled by manipulating the tensor addressing and are not visible in actual memory.
    #     For example, a tensor with 2 rows, 16 elements/row, padStart=padEnd=2 occupies 32 elements in memory (not 40)
    #   - Typical use case is to set summationStride < freeSize, with padStart+padEnd+1 == summationStride.
    # - Caveats:
    #  - ZeroPad requires that the ElementEdge <= 2^32:
    #    This is SizeFree+SizeSum + Pad_Leading + PadTrailingPad + padding=GRVW for shift-pointer) bytes < 2^32
    #    Likely this is less than the standard buffer load limits (bottom-right corner of macro-tile)

    #  EX: ZeroPadA: [ [0,1,  2,3]] # TensorA free index 0 with sum index 1 has leading pad=2 and trailing pad=3
    # Note nesting of brackets ; the parm can contain multiple padding tuples.
    #  EX: ZeroPadA: [ [0,1, -1,-1]]# Pads are dynamic and passed as part of the problem.

    "ZeroPadA":                 [], # [ [0,1, 2,3]]
    "ZeroPadB":                 [], # Not fully supported/tested yet

    # Summation dimension indices
    "MirrorDimsA":              [],
    "MirrorDimsB":              [],

    # for LD description
    "NumIndicesLD":             4,
    "IndexAssignmentsLD":       [3, 4, 5, 6],      # order is LDD, LDC, LDA, LDB

    # Tile aware solution selection
    "TileAwareSelection":       False,

    # FP16 Alternate Implementation
    "Fp16AltImpl":              False
    }

defaultProblemSizes = [{"Range": [ [2880], 0, 0 ]}]
defaultBenchmarkFinalProblemSizes = [{"Range": [
    [64, 64, 64, 512], 0, 0 ]}]
defaultBatchedProblemSizes = [{"Range": [ [2880], 0, [1], 0 ]}]
defaultBatchedBenchmarkFinalProblemSizes = [{"Range": [
    [64, 64, 64, 512], 0, [1], 0 ]}]


defaultSolutionSummationSizes = [32,64,96,128,256,512,1024,2048,4096,8192,16192]


################################################################################
# Default Analysis Parameters
################################################################################
defaultAnalysisParameters = {
    "ScheduleName":       "Tensile",
    "DeviceNames":  "fallback",
    "ArchitectureName": "gfx000",
    "SolutionImportanceMin":      0.01, # = 0.01=1% total time saved by keeping this solution
    }


################################################################################
# Searching Nested Lists / Dictionaries
# to see if keys exist and what their values are
################################################################################
# param name in structures?
def inListOfDictionaries(param, dictionaries):
  for dictionary in dictionaries:
    if param in dictionary:
      return True
  return False
def inListOfListOfDictionaries(param, dictionaries):
  for dictionaryList in dictionaries:
    if inListOfDictionaries(param, dictionaryList):
      return True
  return False
def inListOfLists(param, lists):
  for l in lists:
    if param in l:
      return True
  return False

# get param values from structures.
def hasParam( name, structure ):
  if isinstance(structure, list):
    for l in structure:
      if hasParam(name, l):
        return True
    return False
  elif isinstance(structure, dict):
    return name in structure
  else:
    return name == structure
    #printExit("structure %s is not list or dict" % structure)

def getParamValues( name, structure ):
  if isinstance(structure, list):
    for l in structure:
      param = getParamValues(name, l)
      if param != None:
        return param
    return None
  elif isinstance(structure, dict):
    if name in structure:
      return structure[name]
    else:
      return None
  else:
    printExit("structure %s is not list or dict" % structure)

################################################################################
# Print Debug
################################################################################
def print1(message):
  if globalParameters["PrintLevel"] >= 1:
    print(message)
    sys.stdout.flush()
def print2(message):
  if globalParameters["PrintLevel"] >= 2:
    print(message)
    sys.stdout.flush()

def printWarning(message):
  print("Tensile::WARNING: %s" % message)
  sys.stdout.flush()
def printExit(message):
  print("Tensile::FATAL: %s" % message)
  sys.stdout.flush()
  sys.exit(-1)

################################################################################
# Locate Executables
# rocm-smi, hip-clang, rocm_agent_enumerator, clang-offload-bundler
################################################################################
def isExe( filePath ):
  return os.path.isfile(filePath) and os.access(filePath, os.X_OK)
def locateExe( defaultPath, exeName ): # /opt/rocm/bin, hip-clang
  # look in defaultPath first
  exePath = os.path.join(defaultPath, exeName)
  if isExe(exePath):
    return exePath
  # look in PATH second
  for path in os.environ["PATH"].split(os.pathsep):
    exePath = os.path.join(path, exeName)
    if isExe(exePath):
      return exePath
  return None

def GetAsmCaps(isaVersion):
  """ Determine assembler capabilities by testing short instructions sequences """
  if globalParameters["AssemblerPath"] is not None:

    derivedAsmCaps = {}
    derivedAsmCaps["SupportedISA"]          = tryAssembler(isaVersion, "")
    derivedAsmCaps["HasExplicitCO"]         = tryAssembler(isaVersion, "v_add_co_u32 v0,vcc,v0,1")
    derivedAsmCaps["HasExplicitNC"]         = tryAssembler(isaVersion, "v_add_nc_u32 v0,v0,1")

<<<<<<< HEAD
  rv["HasAddLshl"]            = tryAssembler(isaVersion, "v_add_lshl_u32 v47, v36, v34, 0x2")
  rv["HasLshlOr"]             = tryAssembler(isaVersion, "v_lshl_or_b32 v47, v36, 0x2, v34")
  rv["HasSMulHi"]             = tryAssembler(isaVersion, "s_mul_hi_u32 s47, s36, s34")
=======
    # Syntax of DirectToLds loads has changed: destination vgpr should be omitted
    # Old syntax should be removed in a future update as it is no longer supported
    derivedAsmCaps["HasDirectToLdsDest"]    = tryAssembler(isaVersion, "buffer_load_dword v40, v36, s[24:27], s28 offen offset:0 lds") \
                                  or tryAssembler(isaVersion, "buffer_load_b32 v40, v36, s[24:27], s28 offen offset:0 lds")
    derivedAsmCaps["HasDirectToLdsNoDest"]  = tryAssembler(isaVersion, "buffer_load_dword v36, s[24:27], s28 offen offset:0 lds") \
                                  or tryAssembler(isaVersion, "buffer_load_b32 v36, s[24:27], s28 offen offset:0 lds")
>>>>>>> 44a21387

    derivedAsmCaps["HasAddLshl"]            = tryAssembler(isaVersion, "v_add_lshl_u32 v47, v36, v34, 0x2")
    derivedAsmCaps["HasLshlOr"]             = tryAssembler(isaVersion, "v_lshl_or_b32 v47, v36, 0x2, v34")
    derivedAsmCaps["HasSMulHi"]             = tryAssembler(isaVersion, "s_mul_hi_u32 s47, s36, s34")
    derivedAsmCaps["HasCodeObjectV3"]       = tryAssembler(isaVersion, "", False, "-mcode-object-version=2")

    derivedAsmCaps["HasMFMA"]               = tryAssembler(isaVersion, "v_mfma_f32_32x32x2bf16 a[0:31], v32, v33, a[0:31]")
    derivedAsmCaps["HasMFMA_f64"]           = tryAssembler(isaVersion, "v_mfma_f64_16x16x4f64 v[0:7], v[32:33], v[36:37], v[0:7]")
    derivedAsmCaps["HasMFMA_bf16_1k"]       = tryAssembler(isaVersion, "v_mfma_f32_32x32x4bf16_1k a[0:31], v[32:33], v[36:37], a[0:31]")

    derivedAsmCaps["v_mac_f16"]             = tryAssembler(isaVersion, "v_mac_f16 v47, v36, v34")

    derivedAsmCaps["v_fma_f16"]             = tryAssembler(isaVersion, "v_fma_f16 v47, v36, v34, v47, op_sel:[0,0,0,0]")
    derivedAsmCaps["v_fmac_f16"]            = tryAssembler(isaVersion, "v_fma_f16 v47, v36, v34")

    derivedAsmCaps["v_pk_fma_f16"]          = tryAssembler(isaVersion, "v_pk_fma_f16 v47, v36, v34, v47, op_sel:[0,0,0]")
    derivedAsmCaps["v_pk_fmac_f16"]         = tryAssembler(isaVersion, "v_pk_fma_f16 v47, v36, v34")

    derivedAsmCaps["v_mad_mix_f32"]         = tryAssembler(isaVersion, "v_mad_mix_f32 v47, v36, v34, v47, op_sel:[0,0,0] op_sel_hi:[1,1,0]")
    derivedAsmCaps["v_fma_mix_f32"]         = tryAssembler(isaVersion, "v_fma_mix_f32 v47, v36, v34, v47, op_sel:[0,0,0] op_sel_hi:[1,1,0]")

    derivedAsmCaps["v_dot2_f32_f16"]        = tryAssembler(isaVersion, "v_dot2_f32_f16 v20, v36, v34, v20")
    derivedAsmCaps["v_dot2c_f32_f16"]       = tryAssembler(isaVersion, "v_dot2c_f32_f16 v47, v36, v34") \
                                  or tryAssembler(isaVersion, "v_dot2acc_f32_f16 v47, v36, v34")

    derivedAsmCaps["v_dot4_i32_i8"]         = tryAssembler(isaVersion, "v_dot4_i32_i8 v47, v36, v34")
    derivedAsmCaps["v_dot4c_i32_i8"]        = tryAssembler(isaVersion, "v_dot4c_i32_i8 v47, v36, v34")
    derivedAsmCaps["VOP3v_dot4_i32_i8"]     = tryAssembler(isaVersion, "v_dot4_i32_i8 v47, v36, v34, v47")

    derivedAsmCaps["v_mac_f32"]             = tryAssembler(isaVersion, "v_mac_f32 v20, v21, v22")
    derivedAsmCaps["v_fma_f32"]             = tryAssembler(isaVersion, "v_fma_f32 v20, v21, v22, v23")
    derivedAsmCaps["v_fmac_f32"]            = tryAssembler(isaVersion, "v_fmac_f32 v20, v21, v22")

    derivedAsmCaps["v_fma_f64"]             = tryAssembler(isaVersion, "v_fma_f64 v[20:21], v[22:23], v[24:25], v[20:21]")

    derivedAsmCaps["HasAtomicAdd"]          = tryAssembler(isaVersion, "buffer_atomic_add_f32 v0, v1, s[0:3], 0 offen offset:0")


    if tryAssembler(isaVersion, "s_waitcnt vmcnt(63)"):
      derivedAsmCaps["MaxVmcnt"] = 63
    elif tryAssembler(isaVersion, "s_waitcnt vmcnt(15)"):
      derivedAsmCaps["MaxVmcnt"] = 15
    else:
      derivedAsmCaps["MaxVmcnt"] = 0

    # TODO- Need to query the max cap, just like vmcnt as well?
    derivedAsmCaps["MaxLgkmcnt"] = 15

    derivedAsmCaps["SupportedSource"] = True

    if derivedAsmCaps != CACHED_ASM_CAPS[isaVersion]:
      printExit("Cached asm caps differ from derived asm caps")      

  else:
    printWarning("Assembler not present, asm caps loaded from cache are unverified")

  return CACHED_ASM_CAPS[isaVersion]

def GetArchCaps(isaVersion):
  rv = {}
  rv["HasEccHalf"]         = (isaVersion==(9,0,6) or isaVersion==(9,0,8) or isaVersion==(9,0,10))
  rv["Waitcnt0Disabled"]   = (isaVersion == (9,0,8) or isaVersion==(9,0,10))
  rv["SeparateVscnt"]      = isaVersion[0] in (10, 11)
  rv["CMPXWritesSGPR"]     = isaVersion[0] not in (10, 11)
  rv["HasWave32"]          = isaVersion[0] in (10, 11)
  rv["HasAccCD"]           = (isaVersion==(9,0,10))
  rv["ArchAccUnifiedRegs"] = (isaVersion==(9,0,10))

  return rv

def tryAssembler(isaVersion, asmString, debug=False, *options):
  """
  Try to assemble the asmString for the specified target processor
  Success is defined as assembler returning no error code or stderr/stdout
  """
  options = list(options)
  if globalParameters["PrintLevel"] >= 2:
    debug = True

  if isaVersion[0] >= 10:
    options += ['-mwavefrontsize64']

  args = [globalParameters["AssemblerPath"], '-x', 'assembler',
          '-target', 'amdgcn-amdhsa',
          '-mcpu='+gfxName(isaVersion),
          *options,
          '-']

  result = subprocess.run(args, input=asmString.encode(), stdout=subprocess.PIPE, stderr=subprocess.STDOUT)
  output = result.stdout.decode()

  if debug:
    print("isaVersion: ", isaVersion)
    print("asm_cmd:", ' '.join(args))
    print("asmString: ", asmString)
    print("output: ", output)
    print("return code: ", result.returncode)

  if output != "" or result.returncode != 0:
    return False
  return True

def gfxArch(name):
    import re
    match = re.search(r'gfx([0-9a-fA-F]{3,})', name)
    if not match: return None

    ipart = match.group(1)

    step = int(ipart[-1], 16)
    ipart = ipart[:-1]

    minor = int(ipart[-1])
    ipart = ipart[:-1]

    major = int(ipart)

    rv = (major, minor, step)

    return rv

def gfxName(arch):
    # convert last digit to hex because reasons
    name = str(arch[0]) + str(arch[1]) + ('%x' % arch[2])
    return 'gfx' + ''.join(map(str,name))

def detectGlobalCurrentISA():
  """
  Returns returncode if detection failure
  """
  global globalParameters

  if globalParameters["CurrentISA"] == (0,0,0) and globalParameters["ROCmAgentEnumeratorPath"]:
    process = subprocess.run([globalParameters["ROCmAgentEnumeratorPath"]], stdout=subprocess.PIPE)
    if os.name == "nt":
      line = ""
      for line_in in process.stdout.decode().splitlines():
        if 'gcnArchName' in line_in:
          line += line_in.split()[1]
          break # determine if hipinfo will support multiple arch
      arch = gfxArch(line.strip())
      if arch is not None:
        if arch in globalParameters["SupportedISA"]:
          print1("# Detected local GPU with ISA: " + gfxName(arch))
          globalParameters["CurrentISA"] = arch
    else:
      for line in process.stdout.decode().split("\n"):
        arch = gfxArch(line.strip())
        if arch is not None:
          if arch in globalParameters["SupportedISA"]:
            print1("# Detected local GPU with ISA: " + gfxName(arch))
            globalParameters["CurrentISA"] = arch
    if (process.returncode):
      printWarning("%s exited with code %u" % (globalParameters["ROCmAgentEnumeratorPath"], process.returncode))
    return process.returncode
  return 0

def restoreDefaultGlobalParameters():
  """
  Restores `globalParameters` back to defaults.
  """
  global globalParameters
  global defaultGlobalParameters
  # Can't just assign globalParameters = deepcopy(defaultGlobalParameters) because that would
  # result in dangling references, specifically in Tensile.Tensile().
  globalParameters.clear()
  for key, value in deepcopy(defaultGlobalParameters).items():
    globalParameters[key] = value

def printTable(rows):
  rows = list([[str(cell) for cell in row] for row in rows])
  colWidths = list([max([len(cell) for cell in col]) for col in zip(*rows)])

  for row in rows:
    for (width, cell) in zip(colWidths, row):
      pad = ' ' * (width - len(cell))
      print(pad, cell, sep='', end=' ')
    print()

def printCapTable(parameters):
  import itertools
  archs = [(0,0,0)] + parameters["SupportedISA"]
  gfxNames = list(map(gfxName, archs))

  headerRow = ['cap'] + gfxNames

  def capRow(caps, cap):
    return [cap] + [('1' if cap in caps[arch] and caps[arch][cap] else '0') for arch in archs]

  allAsmCaps = set(itertools.chain(*[caps.keys() for arch, caps in parameters["AsmCaps"].items()]))
  allAsmCaps = sorted(allAsmCaps, key=lambda k: (k.split("_")[-1], k))
  asmCapRows = [capRow(parameters["AsmCaps"], cap) for cap in allAsmCaps]

  allArchCaps = set(itertools.chain(*[caps.keys() for arch, caps in parameters["ArchCaps"].items()]))
  allArchCaps = sorted(allArchCaps)
  archCapRows = [capRow(parameters["ArchCaps"], cap) for cap in allArchCaps]

  printTable([headerRow] + asmCapRows + archCapRows)

def which(p):
    exes = [p+x for x in ['', '.exe', '.bat']]
    system_path = os.environ['PATH'].split(os.pathsep)
    if p == 'hipcc' and 'CMAKE_CXX_COMPILER' in os.environ and os.path.isfile(os.environ['CMAKE_CXX_COMPILER']):
        return os.environ['CMAKE_CXX_COMPILER']
    for dirname in system_path+[globalParameters["ROCmBinPath"]]:
        for exe in exes:
            candidate = os.path.join(os.path.expanduser(dirname), exe)
            if os.path.isfile(candidate):
                return candidate
    return None

################################################################################
################################################################################
def assignGlobalParameters( config ):
  """
  Assign Global Parameters
  Each global parameter has a default parameter, and the user
  can override them, overriding happens here
  """

  global globalParameters

  # Minimum Required Version
  if "MinimumRequiredVersion" in config:
    if not versionIsCompatible(config["MinimumRequiredVersion"]):
      printExit("Config file requires version=%s is not compatible with current Tensile version=%s" \
          % (config["MinimumRequiredVersion"], __version__) )

  # User-specified global parameters
  print2("GlobalParameters:")
  for key in globalParameters:
    defaultValue = globalParameters[key]
    if key in config:
      configValue = config[key]
      if configValue == defaultValue:
        print2(" %24s: %8s (same)" % (key, configValue))
      else:
        print2(" %24s: %8s (overridden)" % (key, configValue))
    else:
      print2(" %24s: %8s (unspecified)" % (key, defaultValue))

  globalParameters["ROCmPath"] = "/opt/rocm"
  if "ROCM_PATH" in os.environ:
    globalParameters["ROCmPath"] = os.environ.get("ROCM_PATH")
  if "TENSILE_ROCM_PATH" in os.environ:
    globalParameters["ROCmPath"] = os.environ.get("TENSILE_ROCM_PATH")
  if os.name == "nt" and "HIP_DIR" in os.environ:
    globalParameters["ROCmPath"] = os.environ.get("HIP_DIR") # windows has no ROCM
  globalParameters["CmakeCxxCompiler"] = None
  if "CMAKE_CXX_COMPILER" in os.environ:
    globalParameters["CmakeCxxCompiler"] = os.environ.get("CMAKE_CXX_COMPILER")

  globalParameters["ROCmBinPath"] = os.path.join(globalParameters["ROCmPath"], "bin")

  # ROCm Agent Enumerator Path
  if os.name == "nt":
    globalParameters["ROCmAgentEnumeratorPath"] = locateExe(globalParameters["ROCmBinPath"], "hipinfo.exe")
  else:
    globalParameters["ROCmAgentEnumeratorPath"] = locateExe(globalParameters["ROCmBinPath"], "rocm_agent_enumerator")

  if "CxxCompiler" in config:
    globalParameters["CxxCompiler"] = config["CxxCompiler"]

  if "TENSILE_ROCM_ASSEMBLER_PATH" in os.environ:
    globalParameters["AssemblerPath"] = os.environ.get("TENSILE_ROCM_ASSEMBLER_PATH")
  elif globalParameters["AssemblerPath"] is None and globalParameters["CxxCompiler"] == "hipcc":
    if os.name == "nt":
      globalParameters["AssemblerPath"] = locateExe(globalParameters["ROCmBinPath"], "clang++.exe")
    else:
      globalParameters["AssemblerPath"] = locateExe(os.path.join(globalParameters["ROCmPath"], "llvm/bin"), "clang++")

  globalParameters["ROCmSMIPath"] = locateExe(globalParameters["ROCmBinPath"], "rocm-smi")

  globalParameters["ExtractKernelPath"] = locateExe(os.path.join(globalParameters["ROCmPath"], "hip/bin"), "extractkernel")

  if "TENSILE_ROCM_OFFLOAD_BUNDLER_PATH" in os.environ:
    globalParameters["ClangOffloadBundlerPath"] = os.environ.get("TENSILE_ROCM_OFFLOAD_BUNDLER_PATH")
  else:
    if os.name == "nt":
      globalParameters["ClangOffloadBundlerPath"] = locateExe(globalParameters["ROCmBinPath"], "clang-offload-bundler.exe")
    else:
      globalParameters["ClangOffloadBundlerPath"] = locateExe(os.path.join(globalParameters["ROCmPath"], "llvm/bin"), "clang-offload-bundler")

  if "ROCmAgentEnumeratorPath" in config:
    globalParameters["ROCmAgentEnumeratorPath"] = config["ROCmAgentEnumeratorPath"]

  # read current gfx version
  returncode = detectGlobalCurrentISA()
  if globalParameters["CurrentISA"] == (0,0,0):
    printWarning("Did not detect SupportedISA: %s; cannot benchmark assembly kernels." % globalParameters["SupportedISA"])
  if returncode:
    if os.name == "nt":
      globalParameters["CurrentISA"] = (9,0,6)
      printWarning("Failed to detect ISA so forcing (gfx906) on windows")

  globalParameters["AsmCaps"] = {}
  globalParameters["ArchCaps"] = {}

  for v in globalParameters["SupportedISA"] + [(0,0,0)]:
    globalParameters["AsmCaps"][v] = GetAsmCaps(v)
    globalParameters["ArchCaps"][v] = GetArchCaps(v)

  if globalParameters["PrintLevel"] >= 1:
    printCapTable(globalParameters)

  globalParameters["SupportedISA"] = list([i for i in globalParameters["SupportedISA"] if globalParameters["AsmCaps"][i]["SupportedISA"]])

  validParameters["ISA"] = [(0,0,0), *globalParameters["SupportedISA"]]

  if "MergeFiles" in config and "NumMergedFiles" in config:
    if not config["MergeFiles"] and config["NumMergedFiles"] > 1:
      config["NumMergedFiles"] = 1
      printWarning("--num-merged-files and --no-merge-files specified, ignoring --num-merged-files")

  # For ubuntu platforms, call dpkg to grep the version of hip-clang.  This check is platform specific, and in the future
  # additional support for yum, dnf zypper may need to be added.  On these other platforms, the default version of
  # '0.0.0' will persist

  # Due to platform.linux_distribution() being deprecated, just try to run dpkg regardless.
  # The alternative would be to install the `distro` package.
  # See https://docs.python.org/3.7/library/platform.html#platform.linux_distribution
  try:
    if os.name == "nt":
      compileArgs = ['perl'] + [which('hipcc')] + ['--version']
      output = subprocess.run(compileArgs, check=True, stdout=subprocess.PIPE).stdout.decode()
    else:
      compiler = "hipcc"
      output = subprocess.run([compiler, "--version"], check=True, stdout=subprocess.PIPE).stdout.decode()

    for line in output.split('\n'):
      if 'HIP version' in line:
        globalParameters['HipClangVersion'] = line.split()[2]
        print1("# Found  hipcc version " + globalParameters['HipClangVersion'])

  except (subprocess.CalledProcessError, OSError) as e:
      printWarning("Error: {} running {} {} ".format('hipcc', '--version',  e))

  for key in config:
    value = config[key]
    if key not in globalParameters:
      printWarning("Global parameter %s = %s unrecognized." % ( key, value ))
    globalParameters[key] = value

def setupRestoreClocks():
  import atexit
  def restoreClocks():
    if globalParameters["PinClocks"]:
      rsmi = globalParameters["ROCmSMIPath"]
      subprocess.call([rsmi, "-d", "0", "--resetclocks"])
      subprocess.call([rsmi, "-d", "0", "--setfan", "50"])
  atexit.register(restoreClocks)
setupRestoreClocks()

################################################################################
# Assign Parameters
# populate dst with src[key] else give it the default/backup value
################################################################################
def assignParameterWithDefault(destinationDictionary, key, sourceDictionary, \
    defaultDictionary):
  if key in sourceDictionary:
    destinationDictionary[key] = deepcopy(sourceDictionary[key])
  else:
    destinationDictionary[key] = deepcopy(defaultDictionary[key])

# populate dst with src[key] else abort since it's required
def assignParameterRequired(destinationDictionary, key, sourceDictionary):
  if key in sourceDictionary:
    destinationDictionary[key] = deepcopy(sourceDictionary[key])
  else:
    printExit("Parameter \"%s\" must be defined in dictionary %s" % (key, sourceDictionary) )


################################################################################
# Push / Pop Working Path
# store a WorkingPath where to write files (like benchmark files)
################################################################################
def pushWorkingPath( foldername ):
  # Warning: this is not thread-safe, modifies the global WorkingPath!
  globalParameters["WorkingPath"] = \
      os.path.join(globalParameters["WorkingPath"], foldername )
  return ensurePath( globalParameters["WorkingPath"] )
def popWorkingPath():
  # Warning: this is not thread-safe, modifies the global WorkingPath!
  if len(workingDirectoryStack) == 0:
    globalParameters["WorkingPath"] = \
      os.path.split(globalParameters["WorkingPath"])[0]
  else:
    globalParameters["WorkingPath"] = workingDirectoryStack.pop()
def ensurePath(path):
  try:
    os.makedirs(path)
  except FileExistsError:
    pass
  except OSError:
    printExit("Failed to create directory \"%s\" " % (path) )
  return path
def setWorkingPath( fullPathName ):
  # Warning: this is not thread-safe, modifies the global WorkingPath!
  workingDirectoryStack.append(globalParameters["WorkingPath"])
  globalParameters["WorkingPath"] = ensurePath(fullPathName)


def roundUp(f):
  return (int)(math.ceil(f))

################################################################################
# Is query version compatible with current version
# a yaml file is compatible with tensile if
# tensile.major == yaml.major and tensile.minor.step > yaml.minor.step
################################################################################
def versionIsCompatible(queryVersionString):
  (qMajor, qMinor, qStep) = queryVersionString.split(".")
  (tMajor, tMinor, tStep) = __version__.split(".")

  # major version must match exactly
  if qMajor != tMajor:
    return False

  # minor.patch version must be >=
  if int(qMinor) > int(tMinor):
    return False
  if qMinor == tMinor:
    if int(qStep) > int(tStep):
      return False
  return True

def getCOVFromParam(versionString):
  if versionString == "default" or versionString == "V4":
    return 4
  elif versionString == "V5":
    return 5
  printExit("Unknown CodeObjectVersion %s" % (versionString))

def ClientExecutionLock():
  if not globalParameters["ClientExecutionLockPath"]:
    return open(os.devnull)

  import filelock
  return filelock.FileLock(globalParameters["ClientExecutionLockPath"])

# convert python list to C++ initializer style syntax
def listToInitializer(l):
  return "{" + ','.join(map(str, l)) + "}"

################################################################################
# Progress Bar Printing
# prints "||||" up to width
################################################################################
class ProgressBar:
  def __init__(self, maxValue, width=80):
    self.char = '|'
    self.maxValue = maxValue
    self.width = width
    self.maxTicks = self.width - 7


    self.priorValue = 0
    self.fraction = 0
    self.numTicks = 0
    self.createTime = time.time()

  def increment(self, value=1):
    self.update(self.priorValue+value)

  def update(self, value):
    currentFraction = 1.0 * value / self.maxValue
    currentNumTicks = int(currentFraction * self.maxTicks)
    if currentNumTicks > self.numTicks:
      self.numTicks = currentNumTicks
      self.fraction = currentFraction
      self.printStatus()
    self.priorValue = value

  def printStatus(self):
    sys.stdout.write("\r")
    sys.stdout.write("[%-*s] %3d%%" \
        % (self.maxTicks, self.char*self.numTicks, self.fraction*100) )
    if self.numTicks == self.maxTicks:
      stopTime = time.time()
      sys.stdout.write(" (%-.1f secs elapsed)\n"%(stopTime-self.createTime))
    sys.stdout.flush()

  def finish(self): pass

from copy import copy
class Backup:
  """RAII class to restore backed up fields from object"""
  fields = {}
  object = None
  def __init__(self, object, **fields):
    self.object = object
    for k, v in fields.items():
        self.fields[k] = copy(v)
  def __del__(self):
    for k, v in self.fields.items():
        setattr(self.object, k, v)

# Append copyrights to all files generated by tensile since they belong to Tensile intellectual property
CMakeHeader = """################################################################################
# Copyright (C) 2016-2021 Advanced Micro Devices, Inc. All rights reserved.
#
# Permission is hereby granted, free of charge, to any person obtaining a copy
# of this software and associated documentation files (the "Software"), to deal
# in the Software without restriction, including without limitation the rights
# to use, copy, modify, merge, publish, distribute, sublicense, and/or sell cop-
# ies of the Software, and to permit persons to whom the Software is furnished
# to do so, subject to the following conditions:
#
# The above copyright notice and this permission notice shall be included in all
# copies or substantial portions of the Software.
#
# THE SOFTWARE IS PROVIDED "AS IS", WITHOUT WARRANTY OF ANY KIND, EXPRESS OR IM-
# PLIED, INCLUDING BUT NOT LIMITED TO THE WARRANTIES OF MERCHANTABILITY, FITNESS
# FOR A PARTICULAR PURPOSE AND NONINFRINGEMENT. IN NO EVENT SHALL THE AUTHORS OR
# COPYRIGHT HOLDERS BE LIABLE FOR ANY CLAIM, DAMAGES OR OTHER LIABILITY, WHETHER
# IN AN ACTION OF CONTRACT, TORT OR OTHERWISE, ARISING FROM, OUT OF OR IN CONNE-
# CTION WITH THE SOFTWARE OR THE USE OR OTHER DEALINGS IN THE SOFTWARE.
################################################################################

###################################################
# This file was generated by Tensile:             #
# https://github.com/ROCmSoftwarePlatform/Tensile #
###################################################


"""

CHeader = """/*******************************************************************************
* Copyright (C) 2016-2021 Advanced Micro Devices, Inc. All rights reserved.
*
* Permission is hereby granted, free of charge, to any person obtaining a copy
* of this software and associated documentation files (the "Software"), to deal
* in the Software without restriction, including without limitation the rights
* to use, copy, modify, merge, publish, distribute, sublicense, and/or sell cop-
* ies of the Software, and to permit persons to whom the Software is furnished
* to do so, subject to the following conditions:
*
* The above copyright notice and this permission notice shall be included in all
* copies or substantial portions of the Software.
*
* THE SOFTWARE IS PROVIDED "AS IS", WITHOUT WARRANTY OF ANY KIND, EXPRESS OR IM-
* PLIED, INCLUDING BUT NOT LIMITED TO THE WARRANTIES OF MERCHANTABILITY, FITNESS
* FOR A PARTICULAR PURPOSE AND NONINFRINGEMENT. IN NO EVENT SHALL THE AUTHORS OR
* COPYRIGHT HOLDERS BE LIABLE FOR ANY CLAIM, DAMAGES OR OTHER LIABILITY, WHETHER
* IN AN ACTION OF CONTRACT, TORT OR OTHERWISE, ARISING FROM, OUT OF OR IN CONNE-
* CTION WITH THE SOFTWARE OR THE USE OR OTHER DEALINGS IN THE SOFTWARE.
*******************************************************************************/

/**************************************************
* This file was generated by Tensile:             *
* https://github.com/ROCmSoftwarePlatform/Tensile *
**************************************************/


"""

HR = "################################################################################"<|MERGE_RESOLUTION|>--- conflicted
+++ resolved
@@ -1744,18 +1744,12 @@
     derivedAsmCaps["HasExplicitCO"]         = tryAssembler(isaVersion, "v_add_co_u32 v0,vcc,v0,1")
     derivedAsmCaps["HasExplicitNC"]         = tryAssembler(isaVersion, "v_add_nc_u32 v0,v0,1")
 
-<<<<<<< HEAD
-  rv["HasAddLshl"]            = tryAssembler(isaVersion, "v_add_lshl_u32 v47, v36, v34, 0x2")
-  rv["HasLshlOr"]             = tryAssembler(isaVersion, "v_lshl_or_b32 v47, v36, 0x2, v34")
-  rv["HasSMulHi"]             = tryAssembler(isaVersion, "s_mul_hi_u32 s47, s36, s34")
-=======
     # Syntax of DirectToLds loads has changed: destination vgpr should be omitted
     # Old syntax should be removed in a future update as it is no longer supported
     derivedAsmCaps["HasDirectToLdsDest"]    = tryAssembler(isaVersion, "buffer_load_dword v40, v36, s[24:27], s28 offen offset:0 lds") \
                                   or tryAssembler(isaVersion, "buffer_load_b32 v40, v36, s[24:27], s28 offen offset:0 lds")
     derivedAsmCaps["HasDirectToLdsNoDest"]  = tryAssembler(isaVersion, "buffer_load_dword v36, s[24:27], s28 offen offset:0 lds") \
                                   or tryAssembler(isaVersion, "buffer_load_b32 v36, s[24:27], s28 offen offset:0 lds")
->>>>>>> 44a21387
 
     derivedAsmCaps["HasAddLshl"]            = tryAssembler(isaVersion, "v_add_lshl_u32 v47, v36, v34, 0x2")
     derivedAsmCaps["HasLshlOr"]             = tryAssembler(isaVersion, "v_lshl_or_b32 v47, v36, 0x2, v34")
