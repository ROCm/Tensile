################################################################################
#
# Copyright (C) 2016-2022 Advanced Micro Devices, Inc. All rights reserved.
#
# Permission is hereby granted, free of charge, to any person obtaining a copy
# of this software and associated documentation files (the "Software"), to deal
# in the Software without restriction, including without limitation the rights
# to use, copy, modify, merge, publish, distribute, sublicense, and/or sell
# copies of the Software, and to permit persons to whom the Software is
# furnished to do so, subject to the following conditions:
#
# The above copyright notice and this permission notice shall be included in
# all copies or substantial portions of the Software.
#
# THE SOFTWARE IS PROVIDED "AS IS", WITHOUT WARRANTY OF ANY KIND, EXPRESS OR
# IMPLIED, INCLUDING BUT NOT LIMITED TO THE WARRANTIES OF MERCHANTABILITY,
# FITNESS FOR A PARTICULAR PURPOSE AND NONINFRINGEMENT. IN NO EVENT SHALL THE
# AUTHORS OR COPYRIGHT HOLDERS BE LIABLE FOR ANY CLAIM, DAMAGES OR OTHER
# LIABILITY, WHETHER IN AN ACTION OF CONTRACT, TORT OR OTHERWISE, ARISING FROM,
# OUT OF OR IN CONNECTION WITH THE SOFTWARE OR THE USE OR OTHER DEALINGS IN THE
# SOFTWARE.
#
################################################################################

from . import __version__
from . import Parallel
from collections import OrderedDict
from copy import deepcopy


import math
import os.path
import subprocess
import sys
import time

startTime = time.time()

ParallelMap = Parallel.ParallelMap

# print level
# 0 - user wants no printing
# 1 - user wants limited prints
# 2 - user wants full prints

################################################################################
# Global Parameters
################################################################################
globalParameters = OrderedDict()
workingDirectoryStack = []

########################################
# common
########################################
globalParameters["MinimumRequiredVersion"] = "0.0.0" # which version of tensile is required to handle all the features required by this configuration file
globalParameters["PerformanceMetric"] = "DeviceEfficiency" # performance metric for benchmarking; one of {DeviceEfficiency, CUEfficiency}
globalParameters["PrintLevel"] = 1                # how much info to print in generator. 0=none, 1=standard, 2=verbose
globalParameters["ClientLogLevel"] = 3            # the log level of client. 0=Error, 1=Terse, 2=Verbose, 3=Debug (Aligned with ResultReporter.hpp)
# benchmarking
globalParameters["KernelTime"] = False            # T=use device timers, F=use host timers
globalParameters["PreciseKernelTime"] = True      # T=On hip, use the timestamps for kernel start and stop rather than separate events.  Can provide more accurate kernel timing.  For GlobalSplitU kernels, recommend disabling this to provide consistent
# timing between GSU / non-GSU kernels
globalParameters["CodeFromFiles"] = True          # if False byte arrays will be generated during Benchmarking phase as before
globalParameters["SortProblems"] = False          # sort problems by size; else use order in YAML file
globalParameters["PinClocks"] = False             # T=pin gpu clocks and fan, F=don't
globalParameters["HardwareMonitor"] = True        # False: disable benchmarking client monitoring clocks using rocm-smi.
globalParameters["NumBenchmarks"] = 1             # how many benchmark data points to collect per problem/solution
globalParameters["NumWarmups"] = 0                # how many warmup runs to perform before benchmark
globalParameters["SyncsPerBenchmark"] = 1         # how iterations of the stream synchronization for-loop to do per benchmark data point
globalParameters["EnqueuesPerSync"] = 1           # how many solution enqueues to perform per synchronization
globalParameters["SleepPercent"] = 300            # how long to sleep after every data point: 25 means 25% of solution time. Sleeping lets gpu cool down more.
# validation
globalParameters["NumElementsToValidate"] = 128   # number of elements to validate, 128 will be evenly spaced out (with prime number stride) across C tensor
globalParameters["BoundsCheck"] = 0   # Bounds check
#1: Perform bounds check to find out of bounds reads/writes.  NumElementsToValidate must be -1.
#2: Perform bounds check by front side guard page
#3: Perform bounds check by back side guard page
#4: Perform bounds check by both back and front side guard page

globalParameters["ValidationMaxToPrint"] = 4      # maximum number of mismatches to print
globalParameters["ValidationPrintValids"] = False # print matches too
# steps
globalParameters["ForceRedoBenchmarkProblems"] = True # if False and benchmarking already complete, then benchmarking will be skipped when tensile is re-run
globalParameters["ForceRedoLibraryLogic"] = True      # if False and library logic already analyzed, then library logic will be skipped when tensile is re-run
globalParameters["ForceRedoLibraryClient"] = True     # if False and library client already built, then building library client will be skipped when tensile is re-run

# Compare CPU reference convolution model vs golden tensor contraction model
# Useful to test if conversion from tensor contraction is working as expected
# In this mode, the filter,stride,dilation are specified in the problem type.
# If the problem type uses constant Filter,Stride,Dilation,Pad* (ie these are not 'N'), then the
# specified constant MUST match the dimension in the problem or the tensile runtime will assert.
# The batch size, spatial dims, Cin, and Cout are always read from the problem description.
globalParameters["ConvolutionVsContraction"] = False

globalParameters["ShowProgressBar"] = True     # if False and library client already built, then building library client will be skipped when tensile is re-run
globalParameters["SolutionSelectionAlg"] = 1          # algorithm to determine which solutions to keep. 0=removeLeastImportantSolutions, 1=keepWinnerSolutions (faster)
globalParameters["ExpandRanges"] = True          # expand ranges into exact configs before writing logic file.  False ignores ranges.
globalParameters["ExitAfterKernelGen"] = False     # Exit after generating kernels
globalParameters["GenerateSourcesAndExit"] = False # Exit after kernel source generation.
globalParameters["ShowProgressBar"] = True     # if False and library client already built, then building library client will be skipped when tensile is re-run
globalParameters["WavefrontWidth"] = 64     # if False and library client already built, then building library client will be skipped when tensile is re-run
globalParameters["ExitOnFails"] = 1     # 1: Exit after benchmark run if failures detected.  2: Exit during benchmark run.
globalParameters["CpuThreads"] = -1  # How many CPU threads to use for kernel generation. N=min(nproc,N). Setting CpuThreads < 1 (ie: 0 or -1) will use max threads (nproc)

# even if error occurs in kernel generation (ie due to resource overflow),
# generate the kernel source anyway.  Tensile will also attempt to run
# the kernel.  Useful to examine and debug overflow errors.
globalParameters["ForceGenerateKernel"] = 0

########################################
# optimization knob controls
########################################

globalParameters["UnrollLoopEfficiencyEnable"] = False   # if True split(S) MAC&LDS in each unroll iteration into n smaller groups..

########################################
# less common
########################################
globalParameters["CMakeBuildType"] = "Release"            # whether benchmark clients and library client should be release or debug
globalParameters["PrintSolutionRejectionReason"] = False  # when a solution is marked as invalid, print why
globalParameters["LibraryFormat"] = "msgpack"             # set library backend (either yaml or msgpack)
globalParameters["EmbedLibrary"] = None                   # whether library should be embedded or not

# True/False: CSV will/won't export WinnerGFlops, WinnerTimeUS, WinnerIdx, WinnerName.
# TODO - if no side-effect, we can set default to True. This can make analyzing "LibraryLogic" (AddFromCSV) faster
globalParameters["CSVExportWinner"] = False

# (When NumBenchmarks > 1). True: CSV will merge the rows of same Problem-ID. False: Each problem will write out "NumBenchmarks" rows
#   In old client - No effect, since in old client, CSV file only exports the last benchmark, somehow is not correct because the previous benchmarks are discarded
#   In new client - csv file exports "NumBenchmarks" rows for every problem. This also make the later analyzing slower
#                   Set this to "True" can merge the rows for same problem, hence can reduce the csv file size and speed up the later analyzing
# TODO - if side-effect, we can set default to True. This can make "getResults()" / "AddFromCSV()" faster
globalParameters["CSVMergeSameProblemID"] = False

# how to initialize tensor data
# serial-in-u will use a sequence that increments in the K dimension
# This is a predictable patterns that can be checked as the kernel runs to detect
# when the wrong data is being used.
# trig_float initializes with the sin function to have non-zero values in the mantissa
# and exponent. It cannot be used for int8 or int32. Need to use tensileAlmostEqual
# not tensileEqual for checking the result.
# See ClientWriter.py, the DataInitName(Enum) for a list of initialization patterns
#       - Problem-Independent: 0=0, 1=1, 2=2, 3=rand, 4=Nan, 5=Infinity, 6=BadInput(Nan), 7=BadOutput(Inf), 16=RandomNarrow
#       - Problem-dependent: 8=SerialID, 9=SerialDim0, 10=SerialDim1, 11=Identity, 12~15= Cos/Sin, Abs or Not
#       For A, B, C, D: All the InitMode (0~16) can be used
#       For Alpha/Beta: Only problem-independent init (0~7, 16) can be used,
#                       problem-dependent init (8~15) would cause a exception (Invalid InitMode) in New Client
globalParameters["DataInitTypeAB"] = 3
globalParameters["DataInitTypeA"] = -1
globalParameters["DataInitTypeB"] = -1
globalParameters["DataInitTypeC"]  = 3
globalParameters["DataInitTypeD"]  = 0
globalParameters["DataInitTypeAlpha"] = 2
globalParameters["DataInitTypeBeta"] = 2
globalParameters["CEqualD"] = False               # Set to true if testing for the case where the pointer to C is the same as D.
globalParameters["BufferOffsetA"] = 0             # data offset of buffer A
globalParameters["BufferOffsetB"] = 0             # data offset of buffer B
globalParameters["BufferOffsetC"] = 0             # data offset of buffer C
globalParameters["BufferOffsetD"] = 0             # data offset of buffer D

# build parameters
globalParameters["CMakeCXXFlags"] = ""            # pass flags to cmake
globalParameters["CMakeCFlags"] = ""              # pass flags to cmake
globalParameters["DebugKernel"] = False           # assembly only, kernel gets buffer for debug "printing"; kernel writes data to memory, gets copied to host and printed
globalParameters["LibraryPrintDebug"] = False     # solutions will print enqueue info when enqueueing a kernel

# debug for assembly
globalParameters["EnableAsserts"] = False         # Enable assembly debug assert
globalParameters["EnableDebugA"] = False          # Enable / Disable CheckValue1A
globalParameters["EnableDebugB"] = False          # Enable / Disable CheckValue1B
globalParameters["EnableDebugC"] = False          # Enable / Disable CheckValueC
globalParameters["ExpectedValueC"] = 16.0         # Expected C Value when CheckValueC, debug for Alpha*A*B
globalParameters["ForceCExpectedValue"] = False   # Force C to "DebugExpectedValueC", debug for global write

# Tensor printing controls:
globalParameters["PrintConvolutionUsage"] = 0      # Print Convolution usage info. 1=tensor fields,2=boilerplate info,4=print tensor mappings for specified ConvProblems
globalParameters["PrintTensorA"] = 0          # Print TensorA after initialization
globalParameters["PrintTensorB"] = 0          # Print TensorB after initialization
globalParameters["PrintTensorC"] = 0          # Print TensorC.  0x1=after init; 0x2=after copy-back; 0x3=both
globalParameters["PrintTensorD"] = 0          # Print TensorD.  0x1=after init; 0x2=after copy-back; 0x3=both
globalParameters["PrintTensorRef"] = 0          # Print reference tensor.  0x1=after init; 0x2=after copy-back; 0x3=both
globalParameters["PrintIndexAssignments"] = 0      # Print the tensor index assignment info
globalParameters["PrintWinnersOnly"] = False      # Only print the solutions which become the fastest
globalParameters["PrintCodeCommands"] = False  # print the commands used to generate the code objects (asm,link,hip-clang, etc)
globalParameters["DumpTensors"] = False        # If True, dump tensors to binary files instead of printing them.

# If PrintMax* is greater than the dimension, the middle elements will be replaced with "..."


# device selection
globalParameters["Platform"] = 0                  # select opencl platform
globalParameters["Device"] = 0                    # select hip device or opencl device within platform

# shouldn't need to change
globalParameters["DeviceLDS"] = 65536             # LDS bytes per CU, for computing occupancy
globalParameters["MaxLDS"] = 65536                # max LDS a kernel should attempt to use
globalParameters["MaxDepthU"] = 256               # max DepthU value to allow
globalParameters["ShortNames"] = False            # on windows kernel names can get too long; =True will convert solution/kernel names to serial ids
globalParameters["MergeFiles"] = True             # F=store every solution and kernel in separate file; T=store all solutions in single file
globalParameters["NumMergedFiles"] = 1            # The number of files that kernels should be split between when merging

globalParameters["MaxFileName"] = 64              # If a file name would be longer than this, shorten it with a hash.
globalParameters["SupportedISA"] = [(8,0,3), (9,0,0), (9,0,6), (9,0,8), (9,0,10),
    (10,1,0), (10,1,1), (10,1,2), (10,3,0), (10,3,1), (11,0,0), (11,0,1), (11,0,2)] # assembly kernels writer supports these architectures

globalParameters["CleanupBuildFiles"] = False                     # cleanup build files (e.g. kernel assembly) once no longer needed
globalParameters["GenerateManifestAndExit"] = False               # Output manifest file with list of expected library objects and exit
globalParameters["NewClient"] = 2                                 # Old client deprecated: NewClient must be set to 2.
globalParameters["ClientBuildPath"] = "0_Build"                   # subdirectory for host code build directory
globalParameters["BenchmarkProblemsPath"] = "1_BenchmarkProblems" # subdirectory for benchmarking phases
globalParameters["BenchmarkDataPath"] = "2_BenchmarkData"         # subdirectory for storing final benchmarking data
globalParameters["LibraryLogicPath"] = "3_LibraryLogic"           # subdirectory for library logic produced by analysis
globalParameters["LibraryClientPath"] = "4_LibraryClient"         # subdirectory for building example library client
globalParameters["ClientExecutionLockPath"] = None                # Path for a file lock to ensure only one client is executed at once.  filelock module is required if this is enabled.
globalParameters["LibraryUpdateFile"] = ""                        # File name for writing indices and speeds suitable for updating an existing library logic file
globalParameters["LibraryUpdateComment"] = False                  # Include solution name as a comment in the library update file
globalParameters["DictLibraryLogic"] = False

# internal, i.e., gets set during startup
globalParameters["CurrentISA"] = (0,0,0)
globalParameters["ROCmAgentEnumeratorPath"] = None      # /opt/rocm/bin/rocm_agent_enumerator
globalParameters["ROCmSMIPath"] = None                  # /opt/rocm/bin/rocm-smi
globalParameters["AssemblerPath"] = None                # /opt/rocm/hip/bin/hipcc
globalParameters["WorkingPath"] = os.getcwd()           # path where tensile called from
globalParameters["IndexChars"] =  "IJKLMNOPQRSTUVWXYZ"  # which characters to use for C[ij]=Sum[k] A[ik]*B[jk]
globalParameters["ScriptPath"] = os.path.dirname(os.path.realpath(__file__))            # path to Tensile/Tensile.py
globalParameters["SourcePath"] = os.path.join(globalParameters["ScriptPath"], "Source") # path to Tensile/Source/
globalParameters["HipClangVersion"] = "0.0.0"

# default runtime is selected based on operating system, user can override
if os.name == "nt":
  globalParameters["RuntimeLanguage"] = "HIP" #"OCL"
else:
  globalParameters["RuntimeLanguage"] = "HIP"

globalParameters["CodeObjectVersion"] = "V3"
globalParameters["CxxCompiler"] = "hipcc"
globalParameters["Architecture"] = "all"

# might be deprecated
globalParameters["EnableHalf"] = False
globalParameters["ClientArgs"] = ""
globalParameters["PackageLibrary"] = False

# perf model
globalParameters["PerfModelL2ReadHits"] = 0.0
globalParameters["PerfModelL2WriteHits"] = 0.15
globalParameters["PerfModelL2ReadBwMul"] = 2
globalParameters["PerfModelReadEfficiency"] = 0.85

# limitation for training
globalParameters["MaxWorkspaceSize"] = 32 * 1024 * 1024 # max workspace for training (32M)
globalParameters["MinKForGSU"] = 256 # min K size to use GlobalSplitU algorithm (only for HPA now)

# control if a solution is run for a given problem
globalParameters["GranularityThreshold"] = 0.0

# directory where custom kernels are located
globalParameters["CustomKernelDirectory"] = os.path.join(os.path.dirname(os.path.realpath(__file__)), "CustomKernels")

globalParameters["PristineOnGPU"] = True # use Pristine memory on Tensile training verification or not

globalParameters["SeparateArchitectures"] = False # write Tensile library metadata to separate files for each architecture

globalParameters["LazyLibraryLoading"] = False # Load library and code object files when needed instead of at startup

# Save a copy - since pytest doesn't re-run this initialization code and YAML files can override global settings - odd things can happen
defaultGlobalParameters = deepcopy(globalParameters)

# Translate GPU targets to filter filenames in Tensile_LOGIC directory
architectureMap = {
  'all':'_','gfx000':'none', 'gfx803':'r9nano', 'gfx900':'vega10', 'gfx900:xnack-':'vega10',
  'gfx906':'vega20', 'gfx906:xnack+':'vega20', 'gfx906:xnack-':'vega20',
  'gfx908':'arcturus','gfx908:xnack+':'arcturus', 'gfx908:xnack-':'arcturus',
  'gfx90a':'aldebaran', 'gfx90a:xnack+':'aldebaran', 'gfx90a:xnack-':'aldebaran',
  'gfx1010':'navi10', 'gfx1011':'navi12', 'gfx1012':'navi14',
  'gfx1030':'navi21', 'gfx1031':'navi22', 'gfx1032':'navi23', 'gfx1034':'navi24', 'gfx1035':'rembrandt',
  'gfx1100':'navi31', 'gfx1101':'navi32', 'gfx1102':'navi33'
}

def getArchitectureName(gfxName):
  if gfxName in architectureMap:
    return architectureMap[gfxName]
  else:
    for archKey in architectureMap:
      if gfxName in archKey:
        return architectureMap[archKey]
    return None

################################################################################
# Enumerate Valid Solution Parameters
################################################################################
validWorkGroups = []
for numThreads in range(64, 1025, 64):
  for nsg in [ 1, 2, 4, 8, 16, 32, 64, 96, 128, 256 ]:
    for sg0 in range(1, numThreads//nsg+1):
      sg1 = numThreads//nsg//sg0
      if sg0*sg1*nsg == numThreads:
          workGroup = [sg0, sg1, nsg]
          validWorkGroups.append(workGroup)

validThreadTileSides = [1, 2, 3, 4, 5, 6, 7, 8, 9, 10, 11, 12, 13, 14, 15, 16] + list(range(20, 256, 4))
validThreadTiles = []
for i in validThreadTileSides:
  for j in validThreadTileSides:
    validThreadTiles.append([i, j])

validActivationFormats = ('NCHW', 'NHWC', 'CNHW', 'NCDHW', 'NDHWC', 'CNDHW')
validWeightFormats = ('KCYX', "KYXC", "CKYX", "CYXK",  'KCZYX', 'CKZYX', 'CZYXK')
validMacroTileSides = [1, 2, 4, 8, 16, 32, 64, 128, 256, 512, 1024, 6, 12, 24, 48, 96, 192, 384, 768 ]
validMacroTiles = []
validISA = [(0,0,0)]
validISA.extend(globalParameters["SupportedISA"])
depthUs = list(range(-16, 0))
depthUs.extend(list(range(2,512+1,1)))
for i in validMacroTileSides:
  for j in validMacroTileSides:
    validMacroTiles.append([i, j])

validMFMA = {}
validMFMA["H"] = [[32,32,4,2], [32,32,8,1], [16,16,4,4], [16,16,16,1], [4,4,4,16]]
validMFMA["S"] = [[32,32,1,2], [32,32,2,1], [16,16,1,4], [16,16,4,1], [4,4,1,16]]
validMFMA["B"] = [[32,32,2,2], [32,32,4,1], [16,16,2,4], [16,16,8,1], [4,4,2,16]]
validMFMA["D"] = [[16,16,4,1], [4,4,4,4]]
validMFMA["B1k"] = [[32,32,4,2], [32,32,8,1], [16,16,4,4], [16,16,16,1], [4,4,4,16]]
validMFMA["C"] = validMFMA["S"]
validMFMA["Z"] = validMFMA["D"]
validMFMA["I8"] = [[32,32,4,2], [32,32,8,1], [16,16,4,4], [16,16,16,1], [4,4,4,16]]
validTT = 16
validMFMA["_format9"] = []

for MFMA in [validMFMA["H"], validMFMA["S"], validMFMA["B"], validMFMA["D"]]:
  for MI in MFMA:
    for bm in range(int(math.log(MI[3],2))+1):
      for tt0 in range(1,validTT+1):
        for tt1 in range(1,validTT+1):
          for wave_m in range (3):
            for wave_n in range(3):
              validMFMA["_format9"].append([MI[0],MI[1],MI[2],MI[3],2**bm,tt0,tt1,2**wave_m, 2**wave_n])
validMatrixInstructions = [[], [-1]] + validMFMA["H"] + validMFMA["S"] + validMFMA["B"] + validMFMA["D"] + validMFMA["B1k"]
validMatrixInstructions = validMatrixInstructions + validMFMA["_format9"]

# The supported typed GEMM, each entry is (Ti, To, Tc).
# DataType (Ti)        = The data-type of the input matrices: A/B
# DestDataType (To)    = The data-type of the output matrices: C/D
# ComputeDataType (Tc) = The data-type of computation: alpha/beta:
# CInternal: basically should == ComputeDataType

# Align the supported GEMM type with rocBLAS: [A/B/ C/D/ alpha/beta]
#   (rocblas/library/include/internal/rocblas_functions.h)
# GEMM (HPA=F, the data type of input, output, and computation are all the same.)
#   - HGEMM: [H/H/ H/H/ H/H]
#   - SGEMM: [S/S/ S/S/ S/S]
#   - DGEMM: [D/D/ D/D/ D/D]
#   - CGEMM: [C/C/ C/C/ C/C]
#   - ZGEMM: [Z/Z/ Z/Z/ Z/Z]
# GEMM_Ex: (HPA=T, Computation is in a higher precision data-type)
#   - GEMM_EX (HHS): [H/H/ H/H/ S/S]
#   - GEMM_EX (HSS): [H/H/ S/S/ S/S]
#   - GEMM_EX (BBS): [B/B/ B/B/ S/S]
#   - GEMM_EX (BSS): [B/B/ S/S/ S/S]
#   - GEMM_EX (I8II): [I8/I8/ I/I/ I/I]
#   - GEMM_EX (4xi8II): [4xi8/4xi8/ I/I/ I/I], tensile packs 4 i8 to 4xi8 with some restrictions
# This is used in SolutionStruct.py::checkIfSupportedGEMMType()
validGEMMTypes = [ ('H','H','H'), ('S','S','S'), ('D','D','D'), ('C','C','C'), ('Z','Z','Z'), \
                   ('H','H','S'), ('H','S','S'), \
                   ('B','B','S'), ('B','S','S'), \
                   ('I8','I','I'), ('4xi8','I','I')]

# All HPA types are listed here (HPA=T). The name of the library logic files for these types is:
# *_TiToTc_BH*.yaml where Ti, Tc, and To are the data types of A/B, C/D, and computation, respectively.
# The name of the library logic files for non-HPA (HPA=F) types is: *_TiB*.yaml.
HPATypes = [ ('H','S','S'), ('H','H','S'), ('B','B','S'), ('B','S','S'), ('I8','I','I'), ('4xi8','I','I')]

validParameters = {
    "LoopDoWhile":                [ False, True ], # Source. True=DoWhile, False=For loop
    "LoopTail":                   [ False, True ], # tail loop handles non multiples of unrolled summation loop

    # threads load elements from global into registers, then write from registers to LDS
    # these options affect those read/write patterns
    # coalesce-group=True  means adjacent threads will     read adjacent addresses; if the data needs to be transposed then adjacent threads will NOT write adjacent elements to LDS.
    # coalesce-group=False means adjacent threads will NOT read adjacent addresses; if the data needs to be transposed then adjacent threads will     write adjacent elements to LDS.
    # this parameter really only matters for transposing
    # =False means the L1 cache will do the transposing work and it is quite fast; then data is written coalesced (no bank conflicts) to LDS.
    # =True means the transpose will happen while writing to LDS, this usually has bank conflicts, but it appears the throughput is still fast enough to not slow the VALUs down.
    # it appears that the L1 cache can still achieve quite a bit of performance for GRCG=False, but overall it's usually faster to read coalesced
    "GlobalReadCoalesceGroupA":   [ False, True ],
    "GlobalReadCoalesceGroupB":   [ False, True ],

    # for transposes, this option governs how short-vectors should be read from global and written to lds
    # it is impossible to transpose data while operating on short-vectors for GlobalRead,LocalWrite and LocalRead; an odd number of those must be transposing and operating on vector components.
    # since data will be read from lds many more times than it will be written, data must always end up in lds such that short-vectors can be read from lds
    # =True means read short-vector from global and write its components to lds
    # =False means read vector components from global so that a full short-vector can be written to lds
    # both options were supported until a refactoring of the short-vector code (necessary to enable assembly) broke it. Since =True always seems to be faster, no time has been spend on fixing =False
    #  it may still work in source, but just not in assembly. The problem is the order in which elements are stored into vgprs, is different than the order in which they are written to lds. In source each
    #  loaded element gets a variable name which in independent of the order that they are written in the source code, but in assembly the values are just assigned vgprs in order and that order needs to be shuffles.
    "GlobalReadCoalesceVectorA":  [        True ], # FIXME =False worked before the vector refactor; fixing requires re-ordering load/store indices; but they aren't the faster option so not worth time right now
    "GlobalReadCoalesceVectorB":  [        True ],

    # original global read to lds is interlace, [w0,w1,w2,w3,w0,w1,w2,w3,w0,w1,w2,w3,w0,w1,w2,w3]
    # when WaveSeparateGlobalRead is enabled, LDS is divided to number of waves part.
    # each wave load a block memory to lds,     [w0,w0,w0,w0,w1,w1,w1,w1,w2,w2,w2,w2,w3,w3,w3,w3]
    # -1 is selected by logic, 0 disable, 1 enable.
    "WaveSeparateGlobalReadA":    [ 0, 1 ],
    "WaveSeparateGlobalReadB":    [ 0, 1 ],

    # directToLds (asyncDMA) feature do not work very efficiently for lower precisions fp16/bf16/i8. directToLds feature does not
    # support destination offset in LDS , no padding support to avoid LDS bank conflicts during data movement LDS->VGPR
    # This feature enumerates elements in summation Index dimension into different thread lanes during global fetch while
    # keeping memory fetch efficiency same as non directToLds and avoids bank conflicts when data moved from LDS->VGPR.
    # fragmenting threads required to fetch #elements in coalescing dimension. rather than using contiguous depthu/GLVW into
    # fragments occupying upper and lower 32 threads or fragment into 4x16 threads.
    # for higher precision like f64, The feature should also help to avoid LDS bank conflicts for Transpose data layout case
    # use primarily for direct to LDS feature with transpose data layout
    # for example A matrices = Transpose layout
    # ThreadSeparateGlobalReadA = 0   DepthU=64 GLVW=8 T0,T1,T2,T3,T4,T5,T6,T7  fetching  64 elements
    # ThreadSeparateGlobalReadA = 1   DepthU=64 GLVW=8 T0,T1,T2,T3, T32,T33,T34,T35
    # ThreadSeparateGlobalReadA = 2   DepthU=64 GLVW=8 T0,T1,T16,T17,T32,T33,T48,T49  fetching  64 elements
    # use =2 for 16x16x4xfp16 instructions
    # should work with WaveSeparateGlobalRead
    # Feature should help depthU*bpe requiring more than 4 threads.

    "ThreadSeparateGlobalReadA":    [ 0, 1, 2 ],
    "ThreadSeparateGlobalReadB":    [ 0, 1, 2 ],

    # Splits global read addresses within a wave into a number of smaller groups
    # The default value of 1 reads the most contiguous elements across lanes,
    # but higher values may help avoid bank conflicts
    "SplitGlobalRead":            [1, 2, 4, 8],

    # PrefetchGlobalRead = 1:
    # Requires 2X LDS space, and VGPRs for buffering data on way into LDS
    #   prefetch / double-buffer reads from global memory -> vgprs -> lds.
    #
    # PrefetchGlobalRead = 2:
    # Do another prefetch while writing data from vgpr to lds.
    #   prefetch / double-buffer reads from global memory -> vgprs --> lds.
    #                                                              |-> prefetch reads
    "PrefetchGlobalRead":         [ 0, 1, 2 ],

    # number of iteration prefetch local reads from lds to VGPRs buffer = PLR % LoopIter
    # number of VGPRs buffer = min(PLR+1,LoopIters)
    # LoopIters = DepthU / LocalSplitU
    # (LoopIters /= MatrixInstruction_K)
    # ex. MT64x128x16_MI32x32x4x2_PLR1, we'll have 4 LoopIters, prefetch read 1 iteration, with 2 VGPRs buffer (2=min(1+1,4))
    #     before loop:       plr[0]
    #           loop: iter0:plr[1] MAC_r[0], iter1:plr[0] MAC_r[1], iter2:plr[1] MAC_r[0], iter3:plr[0] MAC_r[1]
    #   no load loop: iter0:plr[1] MAC_r[0], iter1:plr[0] MAC_r[1], iter2:plr[1] MAC_r[0], iter3:       MAC_r[1]
    #
    # ex. MT64x128x16_MI32x32x4x2_PLR3, we'll have 4 LoopIters, prefetch read 3 iteration, with 4 VGPRs buffer (4=min(3+1,4))
    #     before loop:       plr[0] plr[1] plr[2]
    #           loop: iter0:plr[3] MAC_r[0], iter1:plr[0] MAC_r[1], iter2:plr[1] MAC_r[2], iter3:plr[2] MAC_r[3]
    #   no load loop: iter0:plr[3] MAC_r[0], iter1:       MAC_r[1], iter2:       MAC_r[2], iter3:       MAC_r[3]
    #
    # ex. MT64x128x16_MI32x32x4x2_PLR5, we'll have 4 LoopIters, prefetch read 5%4=1 iteration, with 4 VGPRs buffer (4=min(5+1,4))
    #     before loop:       plr[0]
    #           loop: iter0:plr[1] MAC_r[0], iter1:plr[2] MAC_r[1], iter2:plr[3] MAC_r[2], iter3:plr[0] MAC_r[3]
    #   no load loop: iter0:plr[1] MAC_r[0], iter1:plr[2] MAC_r[1], iter2:plr[3] MAC_r[2], iter3:       MAC_r[3]
    #
    # ex. MT64x128x16_MI32x32x4x2_PLR5_LRVW8, we'll have 4 LoopIters, prefetch read 5%4=1 iteration, with 4 VGPRs buffer (4=min(5+1,4)) , each read read 2 iterations
    #     before loop:       plr[0:1]
    #           loop: iter0:plr[2:3] MAC_r[0], iter1: MAC_r[1], iter2: MAC_r[2], iter3:plr[0:1] MAC_r[3]
    #   no load loop: iter0:plr[2:3] MAC_r[0], iter1: MAC_r[1], iter2: MAC_r[2], iter3:         MAC_r[3]
    #
    # ex. MT64x128x16_MI32x32x4x2_PLR7, we'll have 4 LoopIters, prefetch read 7%4=3 iteration, with 4 VGPRs buffer (=min(7+1,4)) --> Exactly the same as PLR3
    #     before loop:       plr[0]
    #           loop: iter0:plr[1] MAC_r[0], iter1:plr[2] MAC_r[1], iter2:plr[3] MAC_r[2], iter3:plr[0] MAC_r[3]
    #   no load loop: iter0:plr[1] MAC_r[0], iter1:plr[2] MAC_r[1], iter2:plr[3] MAC_r[2], iter3:       MAC_r[3]
    "PrefetchLocalRead":          list(range(128+1)),

    # We use double LDS buffer when PrefetchGlobalRead.
    # While it reads data from LDS[0]/[1], it prefetch global data and writes to LDS[1]/[0]
    # If we can make sure all data are read from LDS to register before writing data to LDS, we can use 1 LDS buffer to save LDS memory.
    # this can help to generate Kernel that LDS usage originally exceed MaxLDS if using double LDS buffer,
    # or help to increase Occupancy.
    #     1 means: Force to use 1 LDS Buffer even with PrefetchGlobalRead
    #    -1 means: generator will use 1 LDS buffer only when LDS exceed MaxLDS
    # Use case:
    #    SIA2: 1LDSBuffer is set to 1 natively
    #    SIA3: 1LDSBuffer works only when PGR=True
    # TODO: optimize scheduling to support more cases.
    "1LDSBuffer": [-1 ,0, 1],

    # Split the unroll summation into multiple sections and combine the sections
    # GSU applies only to the unroll summation dimension
    "GlobalSplitU":               list(range(1, 1024+1)),

<<<<<<< HEAD
    # Chooses how to do GlobalSplitU:
    # - SingleBuffer: uses atomic operation to accumulate on one buffer
    # - MultipleBuffer: each GSU group writes to its own buffer and the postGSU accumulates the buffer
    # if GlobalSplitU=1, this parameter will be ignored (and will be set to SingleBuffer if it is 
    # MultipleBuffer for consistency in lib logics).
    # GSU/GSUAlo can be used with all gemm types, except for I8II.
    # When GSU>1, we need extra kernels (other than the main assembly kernel) to do the computations. The language of these
    # kernels are HIP source and will be dropped in 1_BenchmarkProblems/Cijk_*/*_Final/source/Kernels.?pp:
    #   - pre-kernel: for Global Accumulation.
    #   - postGSU: for accumulating AxB and alpha*AxB+beta*C from the buffer.
    #
    # Table below shows the required kernels and workspace for each gemm function.
    # ------------------------------------------------------------------------------------------
    # | gemm function          | non-HPA gemm                  | HPA gemm                      |
    # | GSU Algorithm          | SingleBuffer | MultipleBuffer | SingleBuffer | MultipleBuffer |
    # | pre-kernel             | yes          | no             | yes          | no             |
    # | main kernel            | yes          | yes            | yes          | yes            |
    # | postGSU                | no           | yes            | yes          | yes            |
    # | _GlobalAccumulation    | None         | MultipleBuffer | SingleBuffer | MultipleBuffer |
    # | _WorkspaceSizePerElemC | 0            | Tc*GSU         | Tc           | Tc*GSU         |
    # | WorkspaceSize          | 0            | Tc*GSU*m*n     | Tc*m*n       | Tc*GSU*m*n     |
    # ------------------------------------------------------------------------------------------
    #
    # Note that the workspace in MultipleBuffer algo is used for accumulating the C matrix. The workspace for
    # HPA-SingleBuffer is used to convert the output from ComputeDataType to DestDataType.
=======
    # choose how to do GlobalSplitU
    # 1: use atomic operation to accumulate on one buffer
    # 2: each GSU group write to each own buffer and accumulate by another kernel
>>>>>>> b111bc6e
    "GlobalSplitUAlgorithm":      ["SingleBuffer", "MultipleBuffer"],

    # When splitting up the summation between workgroups, there are two options for organizing which workgroup will do what
    # If we begin with N workgroups and set GSU=4, there will now be 4N workgroups
    # GSUWGMRR=False means workgroup 0,1,2,3 will all work on the same tile; =True means workgroup 0, N-1, 2N-1, 3N-1 will all work on the same tile
    "GlobalSplitUWorkGroupMappingRoundRobin":     [ False, True ],
    # GSUSARR=False means the 4 workgroups do whole chunks of the summation: k=0 -> K/4-1, k=K/4 -> 2K/4-1, k=2K/4 -> 3K/4-1, k=3K/4 -> 4K/4-1
    # GSUSARR=True means the 4 workgroups round robin split up the chunks of the summation: k=0 -> DU-1, 4DU -> 5DU-1, ...; k=1DU -> 2DU-1, 5DU -> 6DU-1...; ...
    "GlobalSplitUSummationAssignmentRoundRobin":  [ False, True ],

    # in opencl for some compilers, performance improved by putting a memfence after each sub-iteration; it prevented the loads of one sub-iteration from being moved
    # into a prior iteration, which would help latency but it consumed more vgprs which was a net loss
    "UnrollMemFence":             [ False, True ],

    # not used yet; will refer to combining multiple reads into single instruction
    # such as ds_read_b32 -> ds_read2_b32
    # the pro is that it cuts in half the number of instructions
    # the con is that bits per offset is half, so arithmetic might be required to increment and reset offset vgprs
    "GlobalRead2A":               [ False, True ],
    "GlobalRead2B":               [ False, True ],
    "LocalWrite2A":               [ False, True ],
    "LocalWrite2B":               [ False, True ],
    "LocalRead2A":                [ False, True ],
    "LocalRead2B":                [ False, True ],

    # don't create a whole copy of the Unroll loop with loads removed - instead
    # use buffer limits to suppress global loads and ignore unnecessary ds_reads
    "SuppressNoLoadLoop":         [False, True],

    # For PrefetchGlobalRead=1, create a second copy of the unroll loop with
    # the LDS pointer swaps expanded into inline constants for LDS read and write instructions
    # This eliminates 4 vector XOR instructions used for pointer swap
    "ExpandPointerSwap":          [False, True],

    # Schedule global reads and global read increments into LocalRead iterations
    # Can reduce pressure on local read instruction dispatch queue
    # 0=perform global reads at start of instruction loop
    # 1=schedule into the local read instruction iterations
    "ScheduleGlobalRead":         [0, 1],

    # Schedule local writes into LocalRead iterations.
    # Can reduce pressure on local read instruction dispatch queue
    "ScheduleLocalWrite":         [0, 1],

    # Scheduling algorithm to use for each iteration:
    # 0 = minimal/no scheduling.  Global Read and increments, followed by local reads,
    # followed by local writes, followed by MACs
    "ScheduleIterAlg":            [0, 1, 2, 3],

    # Optimizing Local Write Vmcnt in PreLoop when PGR is on, especially for PAP
    # 0: no optimization, force wait vmcnt 0
    # 1: do optimization, in PAP, this can avoid ds_write waiting for previous global store
    # Can always be True, set to False for debugging or comparison
    "OptPreLoopVmcnt":            [False, True],

    # For MatrixInstruction and SIA3, number of GlobalReadInstruction between mfma
    # the purpose of this parameter is to control density of global read instruction scheduling
    # Scheduling global read back to back can have better memory efficiency
    # However, when full of vmem FIFO, it will block other instruction to be issued
    # Range from 0.01 to 32
    #         0.1 means 1 GR per 10 mfma
    #           5 means 5 GR per 1 mfma
    "GlobalReadPerMfma":       [ i/100 for i in range(1,3200)],
    #
    # For MatrixInstruction and SIA3, number of LocalWriteInstruction between mfma
    # the purpose of this parameter is to control density of local write instruction scheduling
    # In PGR1, we want to schedule local write more denser, so we can have more
    #          latency to hide global read
    # In PGR2, since LW is followed by GR, every LW has same whole loop latency
    #          to hide global read. We want to schedule LW less denser, can
    #          avoid full of vmem FIFO.
    # Range from 0.01 to 32
    #         0.1 means 1 LW per 10 mfma
    #           5 means 5 LW per 1 mfma
    # -1 will derived an optimized value internally
    # -2 will derived an optimized value and override LWPM silently (debug only, not recommended)
    "LocalWritePerMfma":       [ i/100 for i in range(1,3200)] + [ -1 ],

    # LDD Support
    # Allow LDD and StrideD to != LDC and StrideC for LDD <= LDC and LDD == M
    # TODO: remove. legacy logic yaml in rocblas contains true and false for this parameter
    # remove this parameter will cause two kernels have same.
    # so we can't remove it until we clean logic yaml in rocblas
    "LdcEqualsLdd":               [ False, True ],

    # Interleave alpha scale calculation with beta loads and address calcs - rather
    # than as a separate block of instructions
    "InterleaveAlpha":             [0, 1],

    # Create a copy of NoLoadLoop which interleaves the stores with the final mac
    # calculation and may perform other optimizations
    # 0 = no interleave
    # 1 = interleave one stores after required macs have completed execution
    # 2 = interleave two stores after required macs have completed execution
    "OptNoLoadLoop":               [0, 1, 2],

    # Prefetch across persistent kernel iterations - the no-load-loop computes the
    # tile assignment and next global read offset and launches the buffer loads for
    # the next tile in the sequence.
    "PrefetchAcrossPersistent":    [0, 1],

    # Changes the behavior of prefetch across persistent.
    # Mode 0 is default, works for all sizes
    # Mode 1 disables static tile setup for prefetch and merges prefetch with ord. noLoadLoop,
    "PrefetchAcrossPersistentMode": [0, 1],

    "BufferLoad":                 [ False, True ],
    "BufferStore":                [ False, True ],

    # Attempt to load directly from global memory into Vgpr.
    # Assembly only
    "DirectToVgprA":              [ False, True ],
    "DirectToVgprB":              [ False, True ],

    # Attempt to load directly from global memory into LDS.
    # Assembly only
    # Requires BufferLoad, assembler support for lds modifier on buffer
    # loads (checked automatically), GlobalVectorWidth=1 (this is hw
    # requirement) and A/B must not require any transpose.
    # DirectToLds reduces load latency and eliminates the
    # G2L registers used to stage data.  Also replaces the
    # local write offset with an SGPR.
    # For an 8x8 TT with PrefetchGlobalRead=1 this can save 33 VGPRs.
    #    - Requirements for DirectToLds=1:
    #      GlobalLoadVectorWidth = 1/2/4
    #      TransposeLDS = 1 for TLU=0 case
    # DirectToLds support for x2/x4 (1st part of async_copy() support)
    "DirectToLds":                [ False, True ],

    # Load options:
    # (GRO = Global Read Offset)
    # BufferLoad=0:
    #  = Use flat instructions with 64 bit GRO for each load
    #    + supports sizes up to 2^64
    #    - uses many VGPR for addressing
    #    - uses execmask+compares for edge detection
    #    - generates extra LDS traffic (could convert flat->global load)
    # BufferLoad=1:
    #  = Use buffer load instructions with 32-bit offset
    #    + Less VGPRS (32b offset vs 64-bit) needed for addressing
    #    + Uses hardware buffer limit for edge detection
    #    - Limited range - the bot-right corner of macro-tile (plus padding=GRVW
    #        for shift-pointer, if ShiftPtr is required) must be within 2^32.
    #      ShiftPtrPad = MayShift ? GRVW*BPE : 0
    #      For TLU=1: Unroll*StrideA1 + ShiftPtrPad <= 2^32
    #      For TLU=0: MT*StrideA1 + ShiftPtrPad <= 2^32
    #      These conditions should be checked using Assert - TODO
    #  = UseSgprForGRO=1:
    #    + Attempt to use SGPR for Global Read Offsets.
    #    + Use one VGPR base GRO + many SGPR GRO rather than many VGPR GRO.
    #    + Each SGPR stores an offset from base GlobalReadOffset+0.
    #    - Requirements for UseSgprForGRO=1:
    #      - BufferLoad=1
    #      - Use appropriate Assert*ElementMultiple or GRVW=1 to eliminate need for ShiftPtr
    #        (UseSgprForGRO does not support ShiftPtr since ShiftPtr needs to potentially shift GRO)
    #  = KernelWriterAssembly also supports 64-bit 2D buffer size (see use64bPbcLimit)
    #    - Requires 4 instructions to move scalar limit and a couple SGPR
    #    - Enabled by default.  If the overhead matters we can add asserts/YAML parm to specialize
    #  = UseInstOffsetForGRO=1:
    #    + Attempt to use Instruction offset for Global Read Offsets.
    #    + This feature avoid updating m0 for subsequent GRO(s) for directToLds feature
    #    - Requirements for UseInstOffsetForGRO=1:
    #      - BufferLoad=1
    #      - DirectToLds=1

    #  converting m0 update from LocalWriteAddrSGpr using  is usually win
    # -1 attempt to use a heuristic to determine when the tile size will use too many SGPR and fall back to VGPR
    "UseInstOffsetForGRO":              [ -1, 0, 1],


    # Converting VGPR GRO into SGPR GRO is usually a win
    # However, the mode may exhaust all available SGPR, in particular for large unroll
    # -1 attempt to use a heuristic to determine when the tile size will use too many SGPR and fall back to VGPR
    "UseSgprForGRO":              [ -1, 0, 1],

    # Some work-items in the group may not participate in the final buffer load.
    # Allows more flexibility in choosing DepthU.
    # 1= allocate extra addressing vgpr for edge cases
    # 2= use temp vgpr inside unroll loop, may save 1 VPR if both A and B have a fractional edge but costs v_alu
    "FractionalLoad":             [ 0, 1, 2] ,

    # Use a 64-bit shadow limit register to allow buffers larger than 2^32 bytes
    "Use64bShadowLimit":   [ True, False],

    # Attempt to vectorize atomics
    # 1,2,4 : Number of elements to vectorize
    # -1 : Maximum supported value.  Half=2, Single=1, Double=1
    # Currently 32-bit CAS only, eventually might support more
    "VectorAtomicWidth":          [ -1, 1, 2 ] ,

    # Assertion properties
    # These provide information or assertions that the problem size meets certain requirements
    # for sizes or alignments.  The kernel generator can use this information to produce
    # a kernel which uses those assertions to produce a faster kernel.
    #
    # If modifying or adding Assertions also change ProblemProperties class in TensileTypes.h

    # Kernel generator will assume that the summation size is some multiple of the element size
    # and uses this to optimize the kernel.
    # This can result in more efficient kernels, but requires runtime checking to ensure the specified
    # summation value meets the requirements.
    # (Recommended AF1EM value is 8 for half, 4 for single, 2 for double)
    #
    # Optimizations enabled by AssertSummationElementMultiple>1:
    #  - If >=2 for half:
    #     - Tail loop loads can be vectorized 2X to use dword
    #     - Enables asm kernels on V20
    #     - Can use DirectToLds for both unroll and tail loops
    #  - Tail loop can be unrolled up to InnerUnroll amount if AssertSummationElementMultiple%InnerUnroll==0
    #
    # 1 indicates no assertion (since all sizes are multiples of 1)
    "AssertSummationElementMultiple": [1,2,4,8,16,32,64],

    # Kernel generator will assume that the FreeIndex[0] size is some multiple of the element size
    # and uses this to optimize the kernel.
    # FreeIndex[0] is usually letter "I"
    # (Recommended AF0EM value is 8 for half, 4 for single, 2 for double)
    #
    # Optimizations enabled by AssertFree0ElementMultiple>1:
    # Load optimizations:
    #  - For TLU=1 matrix, if AF1WM>=GLVW then can enable UseSgprForGRO
    #      - Reduces registers used for address calculations
    #      - Enables FractionalLoad for more flexibility in address calcs
    #      - Removes address shift/unshift code
    #    - UseSgprForGRO will only be enabled if all matrices meet assertion requirements.
    #
    # Store Optimizations:
    #  - Can vectorize stores in edge tiles.  Vector width can be up to AF0EM.
    #   (since C matrix is always coalesced in Free0 index direction and this assertion guarantees the index element multiple)
    #
    # 1 indicates no assertion (since all sizes are multiples of 1)
    "AssertFree0ElementMultiple" : [1,2,4,8],

    # Kernel generator will assume that the FreeIndex[1] size is some multiple of the element size
    # and uses this to optimize the kernel.
    # FreeIndex[1] is usually letter "J"
    # (Recommended AF1EM value is 8 for half, 4 for single, 2 for double)

    # Optimizations enabled by AssertFree1ElementMultiple>1:
    #  - See above AssertFree0ElementMultiple "Load optimizations"

    # 1 indicates no assertion (since all sizes are multiples of 1)
    "AssertFree1ElementMultiple" : [1,2,4,8],

    # Some kernels only work for certain sizes, see ProblemProperties in TensileTypes for exact defs
    "AssertMinApproxSize" : [0,1,2,3],


    # Assertions/Predicates that require stride to be specified value.
    # Dictionary of pairs of {position:constValue}
    # Unlike SetConstStride*, these use a position in the IndexAssignments* field:
    #   EX: "{2:0}"  means IndexAssignmentsB[2] must be 0 to run the solution.
    # Use this syntax to specify multiple Fork values in a YAML config file.

    #- AssertStrideAEqual:
    #  - {5: 2, 6: 2} # these are two AssertStrideAEqual predicates for the same solution.
    #  - {5: 2}       # this is a second solution generated with a single predicate.

    # Like other assertions, these are used when kernel is generated and checked before running kernel.
    "AssertStrideAEqual":  -1,

    "AssertStrideBEqual":  -1,

    "AssertStrideCEqual":  -1,
    "AssertStrideDEqual":  -1,

    # Assertions that require stride to be specified value.
    # Dictionary of pairs of {index, constValue}.
    # Index is a member of the global index assignments.
    "AssertSizeEqual":       -1,
    "AssertSizeGreaterThan": -1,
    "AssertSizeLessThan":    -1,
    "AssertSizeMultiple":    -1,

    #Assert values for alpha and beta
    "AssertBetaValue":       [False, 1, -1],
    "AssertAlphaValue":      [False, 1, -1],

    #Assert C==D
    "AssertCEqualsD": [False, True],

    # Generate code inside kernel to check Assertions on Tensor dimensions
    "CheckTensorDimAsserts":               [False, True],

    # Generate code inside kernel to check several dimension overflow cases, in particular around use of 32-bit calcs
    # 0 = no check, 1=checks for cases that should be avoided through assertions and kernel selection,
    # 2=checks for cases that should never happen
    "CheckDimOverflow":               [0,1,2],

    # Stagger the start summation position of the tiles.
    # Elements from the summation dimension are loaded at offsets rather than all starting at 0.
    # StaggerU is the max 'clicks' of StaggerUStride bytes where each wg starts ; see StaggerUMapping
    # for how the specific stagger for a given wg is determined.
    #
    # The tile assignment C are same as with StaggerOffset=0 ; the difference is the
    # order that the summation elements are added.
    # GRO will wrap back to the row start when the edge is reached.
    #
    # This can be effective for TLU=0 style matrices where the K dimension is a large power-of-2.
    # In this case the start of each row of the tile is separated by an exact power-of-2
    # which causes poor dram, cache, and tlb behavior.  V20 has 16 channels each 256 bytes wide.

    # StaggerU adjusts the start position in the summation (aka 'U') dimension
    # to avoid these conflicts.  Both A and B matrix start at the adjusted position.
    # If >0 specifies the offset in multiples of the macro-tile "unroll" dim
    #  - Higher values will spread traffic to more channels but provide less L2 re-use.
    #  - StaggerU and WorkGroupMapping interact and should be tuned together -
    #    The WGM controls how tiles are assigned in C matrix, while StaggerU controls where those
    #    tiles start reading their summation dim params.
    #  - StaggerU requires BufferLoad==1 and is silently ignored if BufferLoad==0
    "StaggerU":              [0,2,4,8,16,32,64],

    # Stride in bytes for each staggerU 'click'.
    # 256 is recommended since this is the width of memory channel (on gfx803,gfx900,gf906) - so
    # each click will start in a new memory channel and spread traffic among the 16 available channels.
    # For example StaggerUStride=256 and StaggerU=8 will use 8 unique starting points
    # in summation dimension, each offset by 256-bytes - provided the tensor dims are large
    # enough to support this.
    # StaggerUStride will be internally increased so it is an integer multiple of DepthU*BpeAB.
    # (the implementation requires this - the unroll iteration accesses data in steps of
    # DepthU*BPE
    # SUS=0 is only valid if SU=0
    "StaggerUStride":        [0,16,32,64,128,256,512,1024],

    # How the tile assignment (wg0, wg1, wg2) controls the initial StaggerU offset:
    # 0: Use wg0
    # 1: Use wg1
    # 2: Use wg2
    # 3: Use wgSerial, wgSerial = wg0 + wg1 * nwg0 + wg2 * (nwg0 * nwg1)
    # 4: Debug mode, offset each tile max allowed StaggerU.  This just moves hot-spot
    #    to a different bank since all workgroups still start at same point.
    "StaggerUMapping":       [0,1,2,3,4],


    # 0=don't use magic div (source only)
    # 1=magic div alg #1.  Slightly faster but limited range (if magic number is 2^32)
    # 2=magic div alg#2.  Slightly slower but handles all unsigned ints up to 2^32
    "MagicDivAlg":       [0,1,2],

    # For Block Mapping type:
    # 0   : Use hardware-assigned wg number with no remapping.
    # N   : WG block width.  "Wrap" to a new wg1 "row" assignment after N WGs assigned in that row.
    # < 0 : Swaps the position of wg0 and wg1.  Does not change NumWorkGroups* or ProblemNumWorkGroups*. No longer supported.
    # Tensor C always mapped with first free coord as fastest moving
    # (Elements in this dimension are sequential in memory.
    #
    # For 2D non-batched Matrix this means index order is I, then J
    # For 2D batched Matrix this means index order is I, then J, then K.
    #
    # Then for 2D case:
    #   - If drawn in row-major format, I is the width and J is the height.
    #   - WGM determines dimensions of the box used to assign tiles from C
    #   - WGM is the height of the box (in the J dimension)
    #   - Given WGM, the box width (in I dim) is determined by number of CUs
    #   - The box always moves across matrixC in the fastest-moving "I" dim, then
    #     wraps to next J.  TODO - might be useful to change this?
    #
    # Examples for 2D matrix:
    # WGM=8:  on CU64 machine this is a square box
    # WGM=1:  Short/Fat - this will cover maximum width in I dimension of C.  This matches hardware assigned mapping.
    # WGM=64: Tall/Skinny - this will cover maximum width in J dimension of C.
    #
    # Formula for wgSerial:
    # wgSerial = wg0 + (wg1 % WorkGroupMapping) * nwg0
    "WorkGroupMapping":           list(range(0,1024+1)),  # change a workgroup's id so that the all the workgroups on the gpu at a time are hitting L2 cache the best
    "WorkGroupMappingType":       ["B", "Z"],           # Blocking, Z-order (not any faster than blocking, especially for the arithmetic it requires)
    "MaxOccupancy":               list(range(1, 40+1)),       # wg / CU; if cache thrashing is hurting performance, this allocates extra lds to artificially limit occupancy
    "WorkGroup":                  validWorkGroups,      # ( wg0 x wg1 x LocalSplitU ) dimensions of the workgroup which will operate on a tile and share lds

    #ThreadTile: ( tt0 x tt1 ) dimensions of the C tile that each thread works on,
    # TT=4 and VW=4 means a thread will work on a tight 4x4 tile of C, where VW=1 means the tile will work on 16 spread out values
    # Generally, the VW determines the consecutive a WI will work on, then it will skip ahead SG0*VW elements to get to the next row of VGPR inputs
    "ThreadTile":                 validThreadTiles,
    "MacroTile":                  validMacroTiles,      # MT0 = wg0*tt0, MT1 = wg1*tt1

    # Which instruction to use for MAC: MAD or FMA
    "MACInstruction":             ["MAD", "FMA"],
    "WavefrontSize":              [32, 64],

    # MatrixInstruction: (M x N x K x B)
    # XDLOPS tile definition, only valid for gfx908, gfx90a
    # MxNxKxB specifies matrix instruction variants
    #  MxNxB determines the shape of the C tile each instruction worked on
    #      K determines the unroll depth
    # If empty, do not use these instructions
    #
    # Alternative format: (M x N x K x B x MIBlockM x WaveTileM x WaveTileN x WaveM x WaveN)
    # (Note: MxN means M-by-N in the following comments)
    # MIBlockM determines how many blocks along M dimension for multi-block MI variants. Concrete examples:
    #  - MI 16x16x1x4 (4-block variant) with MIBlockM=4 -> (16x16)*(4x1)=64x16 tile per instruction executed
    #  - MI 32x32x1x2 (2-block variant) with MIBlockM=1 -> (32x32)*(1x2)=32x64 tile per instruction executed
    # WaveTileM/N are dimensions of the C tile each wave works on, and is close to the concept of ThreadTile in classic VALU kernels
    #  - WT 4x1 -> each wave executes 4x1 matrix instructions on the C tile of total area (4*MITileM)x(1*MITileN)
    # WaveM/N are dimensions of waves spawned for one workgroup where each wave consists of 64 threads
    #  - Wave2x2 -> a total of 4 waves in one workgroup of shape 2x2
    # Putting it all together:
    #  - [32, 32, 1, 2,  1,  4, 1,  2, 2]
    #     ^^^^^^^^^^^^   ^   ^^^^   ^^^^
    #      MatrixInst  BlkM   WT    Wave
    #  - means (32x64) per MI * (4x1) per wave * (2x2) per workgroup = (32*4*2)x(64*1*2) = 256x128 macro tile
    # Tensile will ignore the parameters ThreadTile and WorkGroup when the alternative format is used
    "MatrixInstruction":          validMatrixInstructions,

    # StoreRemap: Optimize MatrixInstruction store patterns to enhance performance.
    #             MI output data between each threads are along N dims.
    #             But global memory is along M dim continuous.
    #             That mean global write between each threads are not continuous.
    #             Therefore, store performance for MI instruction is poor.
    # How StoreRemap works in final store stage:
    #             1. Put all thread output data into LDS.
    #             2. All thread read data from LDS along M dims.
    #                (match global Memory continuous direction)
    #             3. All thread write out data into global memory.
    # 0:   Disable StoreRemap (default)
    # 1~8: Enable StoreRemap and set the global write vector width
    # Suggest optimum value: fp32 = [2,4], fp16 or bf16 = [4,8] (dwordX2 and dwordX4)
    # -1:  Use dwordX2 if support SRVW, or set SRVW to 0
    "StoreRemapVectorWidth":      [-1,0,1,2,4,8],

    # SourceSwap: Optimizes MatrixInstruction store pattern by swapping mfma input order.
    "SourceSwap":                 [False, True],

    # AtomicAddC: If CEqualsD and Beta=1, use atomic add instead of load/store.
    "AtomicAddC":                 [False, True],

    # Following parameters are designed for store scheduling.
    # (store stands for load from C (with beta) and store to C/D)
    #
    # we want to hide store behind unroll loop
    #   1. if we can launch 2 WorkGroups per CU (occupancy >= 2, large M/N)
    #   2. if there are remaining global memory bandwidth in unroll loop (compute bound kernel)
    #
    # we can hide store behind the other WG's loop by lowering priority of store
    #   priority of loop is the same as priority of store
    #     WG0: ￣￣￣￣￣￣￣￣￣￣￣￣￣￣￣\__
    #         |<-- loop --->|<-- store -->|end
    #
    #     WG1: ___________________________/￣￣￣￣￣￣￣￣￣￣￣￣\__
    #         |<--------- loop ------------------->|<-- store -->|end
    #
    #   priority of loop is higher than priority of store
    #     WG0: ￣￣￣￣￣￣￣\____________________
    #         |<-- loop --->|<------ store ----->|end
    #
    #     WG1: _____________/￣￣￣￣￣\__________________
    #         |<------- loop -------->|<----- store ---->|end
    "StorePriorityOpt":           [False, True],
    #
    # If we issue store in short period of time, kernel will become from compute bound to memory bound
    # 0 means issue instructions as many as possible if VGPR available
    "NumElementsPerBatchStore":   list(range(0, 256)),
    #
    # add sync after per batch store in order to store contiguous elements
    # add sleep after per batch store in order to distribute store over whole loops
    # NOTE: this parameter is highly depends on size_k
    # 0 means no sync and sleep
    "StoreSyncOpt":               list(range(0, 256)),
    #
    # There are index or address calculation between global instructions.
    # issue global instruction b2b has better performance
    "GroupLoadStore":             [False, True],
    #
    # Do storeC (output of GEMM) in unroll Loop; When PK enabled, storeC Code section can be
    # moved into unroll Loop code section for tiles[0..N-2], storeC scheduled in PK[1..N-1]
    # Enable this feature when PK is enabled
    # Enable this feature when you have 2 or More Tiles/CU
    # disable StoreSyncOpt, StorePriorityOpt,GroupLoadStore feature when this feature is enabled
    # enable PersistentKernel , PrefetchAcrossPersistent
    "StoreCInUnroll":             [False, True],
    #
    # StoreCInUnrollInterval is to specify the MFMA interval between 2 StoreC/AtomicAdd.
    # (This is effective only for StoreVectorWidth=1)
    # Actual MCMA interval is StoreCInUnrollInterval * (1/ LocalWritePerMfma).
    # For example, if StoreCInUnrollInterval=3, LocalWritePerMfma=0.5, StoreC/AtomicAddC inserted
    # at every 6 MFMAs (interval = 6)
    "StoreCInUnrollInterval":     list(range(1, 16)),
    #
    # StoreCInUnrollExact is to optimize specific K size by removing arbitrary K support code
    # 128x128 tile case, only K=512 is covered by StoreCInUnroll
    "StoreCInUnrollExact":        [False, True],
    #
    # StoreCInUnrollPostLoop is to add extra post loop to execute remaining LoadC/StoreC for K < supported minimumK for StoreCInUnroll
    "StoreCInUnrollPostLoop":     [False, True],

    # In order to remove the copying from Acc vgpr to Arch vgpr, only use Arch vgprs for v_mfma_xxx.
    # Only support for kernel whose totalVgpr counts less than 256 and gcn that has control bit ACC_CD.
    "MIArchVgpr":               [False, True],

    # Disable overlapping AB-tile vgpr and read/write addr vgprs with C-tile vgprs
    # Valid only for MatrixInstruction enabled kernels, which by default overlaps
    # C-tile w/ AB-tile until it's due for v_accvgpr_read before the write-back. Illustrated below:
    # |<----------------------- valuC ----------------------->|
    # |<--- valuA/B --->|<-- R/W pointers -->|xxx|<- Spares ->|
    #                                          ^        ^
    #         (Reserved by persistent kernels) ^        ^
    #                       (Utilized by register pool) ^
    "DisableVgprOverlapping":     [False, True],

    # If positive, each switch includes switches <= the specified switch.
    # For example 3 will enable NoPostLoop+NoGlobalRead+NoLocalWrite
    # If negative, setting is precise and will disable only the specified code piece.
    # intended use is to evaluate which sections of the kernel are taking most of the execution time
    # 0=Baseline
    # 1= +NoPostLoop
    # 2= +NoGlobalRead
    # 3= +NoLocalWrite
    # 4= +NoLocalRead
    # 5= +NoWait +NoSync
    # 6= +NoMAC
    # 7= +NoPreLoop+ NoGlobalReadInc
    # 9= NullKernel
    # For example set DisableKernelPieces: [0,1,2,3,4,5,6,7,9]
    #   this will create a set of kernels with progressively more pieces of the kernel disabled
    "DisableKernelPieces":        list(range(-9,10)),         # disable pieces of the kernel, for performance isolation

    # assume atomics always work correctly.
    "DisableAtomicFail": [False, True],

    # alternate implementation for fp16 HPA MFMA
    "Fp16AltImpl": [False, True],

    # 0  : standard launch
    # N>0 : launch persistent kernel with N workgroups per compute unit
    #       - Recommended min is enough WG to use all resources on the CU
    #       - Higher values result in shorter-running WG which are less 'persistent'
    #         this increases the switch time between work-groups but results in
    #         more opportunities to schedule other WG or recover if a wg runs long
    #         or all compute units were not available before the launch.
    #       - Host code will not launch more groups than tiles in the C space
    # -1 : Automatically choose a "heuristic" value that can possibly get a better gain: (TilesPerWorkgroup = 1~2)
    #      Not based on any theory, but on some experiment observation, can be used to reduce the kernels
    #      Recommend [-1,0,1] for basic tuning
    # Assertions/Requirements: NumWorkGroups0 * NumWorkGroups1 < 2^32
    "PersistentKernel":           range(-1,512+1) ,       # Use persistent kernel.

    # True:  Batch dimension (WG.z) is also considered in persistent kernel
    # False: Not considered
    #        for problems with large batch-size, PKAB = True could help
    #        for problems with only one batch, PKAB = True/False should make no difference
    "PersistentKernelAlongBatch": [False,True],

    # Allow macro-tile to span batch dimensions and thus a single workgroup can work across batch dimensions.
    # This can improve utilization, in particular if macro-tile is larger than the lower dimensions.
    # The byte address of the last element in the packed array must fit in 2^32.
    # 0x0 = each workgroup works on a single batch dim.
    # 0x1 = pack Batch dimensions into wg0/A - works if all batch strides for B==0.
    #       Also must set AssertFree0ElementMultiple to >= GlobalReadVectorWidth
    # 0x2 = pack Batch dimensions into wg1/B - works if all batch strides for A==0
    #       Also must set AssertFree1ElementMultiple to >= GlobalReadVectorWidth
    # 0x3 = pack batch dims into both A and B. Could support any stride for A and B. (Not supported yet)
    "PackBatchDims":             [0,1,2],

    # Pack free dimensions
    # If True, allow macro-tile to span free dimensions.  Single workgroup can work across multiple free dimensions.
    # If False, macro-tile is always Free0*Free1.  Additional free dimensions are not supported.
    "PackFreeDims":              [False, True],

    # Pack summation dims
    # If 0, a for loops are generated for each summation dimension.
    # If 1, summation dims are packed into a single loop and extracted as needed using mod/shift.  The innermost summation
    #  dimension must be an integer multiple of the unroll loop - in other words the load tile is contiguous in memory.
    #  In this mode, tensile can still prefetch data across the load tile dimension.
    # If 2, summations dims are packed into a single loop as above.  In addition, the load tile does not need to be
    #  contiguous in memory and can span summation dimensions. (not supported yet)
    "PackSummationDims":         [0,1],

    # debug mode, uses the PackSummationDims method to increment the unroll loop counter
    "UnrollIncIsDepthU":         [0,1],

    # Granularity allowed when packing tensor dims.
    # Lower values are finer granularity which requires more dimension division operations on store path
    # but supports more flexible tensor dimes.
    # Higher values are coarser values - less dimension division operations but tensor dims must meet
    # more stringent element multiple requirements
    # 0x1 : Any dimension supported, compute dims after each element (not supported yet)
    # 0x2 : VectorWidth must not span tensor dim
    "PackGranularity": [2],

    # Controls desired width (#elements) for loads from global memory -> LDS.
    # and eliminates the pointer unshift logic
    # -1 : Set GlobalReadVectorWidth =  VectorWidth
    # NOTE: for input bpe=32, max GRVW is 4  (to fit dwordX4) (FP32), min GRVW is 1 (dword)
    #                 bpe=16, max GRVW is 8  (to fit dwordX4) (FP16), min GRVW is 2 (dword)
    #                 bpe=8,  max GRVW is 16 (to fit dwordX4) (INT8), min GRVW is 4 (dword)
    "GlobalReadVectorWidth":      [ -1, 1, 2, 3, 4, 6, 8, 16 ],

    # Controls desired width (#elements) for loads from LDS -> VGPR.
    # -1 : Set LocalReadVectorWidth =  VectorWidth
    #  1 cannot be used for half type.
    # used in combination with TransposeLDS=True
    # in TransposeLDS=1 case, use wider load to fetch elements in summation dimension from LDS
    # helps optimizing instruction scheduling between MFMA and nonMFMA instructions
    # NOTE: for input bpe=32, max LRVW is 4  (to fit ds_read_b128) (FP32)
    #                 bpe=16, max LRVW is 8  (to fit ds_read_b128) (FP16)
    #                 bpe=8,  max LRVW is 16 (to fit ds_read_b128) (INT8)

    "LocalReadVectorWidth":      [ -1, 1, 2, 4, 8, 16 ],

    # threads should read/write/operate on this many contiguous elements from the C matrix.
    # If VW=4 then thread0 will process 4 consecutive C elements, then thread1 next 4, etc.
    # If the ThreadTile is > VectorWidth then thread0 will next operate on the 4 elements in C at (4*NumThreads)
    # Typically the load vector width and store vector width are directly related to the VW.
    # The global load width is closely related to the width of local stores so
    # GlobalReadVectorWidth also controls local write width.
    # Local read width also matches since VectorWidth consecutive elements must be read
    # Typically matching 16 bytes is good choice since the stores will be optimally coalesced with 16 bytes/WI.
    # -1 means use the largest vector width up to 128 bits.
    # Using a VW too large which results in >16bytes/thread isn't supported
    # For MFMA non SourceSwap: this parameter didn't take effect
    # For MFMA SourceSwap: this parameter only take effect on A buffer for now
    "VectorWidth":                [ -1, 1, 2, 3, 4, 6, 8 ],

    # If 0, store 1 element per instruction.
    # If 1, store vector-width elements per instruction.
    # if -1, store vector-wide elements per instruction unless PBD would not generate a valid kernel
    "VectorStore":                    [-1, 0, 1],

    # Controls desired width (#elements) for stores from reg to global memory.
    # When MatrixInstruction == None, derived parameter gwvw takes precedence.
    # -1 : Set StoreVectorWidth = VectorWidth
    "StoreVectorWidth":           [ -1, 1, 2, 3, 4, 6, 8 ],

    # place upper and lower limits on the skinny-ness of macro tiles; shape=1 means square tile, like 64x64. shape=4 means 4x64 or 64x4 or 128x8...
    # these will just mark some kernels as invalid so that fewer kernels will be checked
    "MacroTileShapeMin":          list(range(1, 256+1)),
    "MacroTileShapeMax":          list(range(1, 256+1)),

    # when loading all the data from global into lds requires multiple load instructions, these parameters govern which
    # loads will pull which rectangle of data from global into lds
    # NLC=1 means one load along the coalesced dimension, which results in the most coalescing possible
    # NLC=-1 looks for the largest number of reads along the coalesced dimension which results in the least amount of coalescing;
    # however in this case the stride between one load and another is a static value, therefore buffer loads only need one set of registers
    # whereas the =1 case has a stride which is a multiple of a kernel argument and therefore needs one address per load in the perpendicular dimension
    "NumLoadsCoalescedA":         list(range(-1, 64+1)),
    "NumLoadsCoalescedB":         list(range(-1, 64+1)),

    # DepthU, LocalSplitU (which is the 3rd number in WorkGroup), and LoopUnroll are closely related
    # LoopUnroll=4 means there are 4 sub-iterations within the loop, 4 actual iterations written in the code.
    # LocalSplit=2 means the workgroup is split up into 2 subgroups, and each subgroup is doing different parts of the summation.
    # subgroup0 does k=0-3, 8-11... and subgroup1 does k=4-7, 12-15...
    # So, each iteration through the summation loop, which has 4 actual sub-iterations, does 8 summation iterations, because each subgroup did 4;
    # and when data is read from global memory the threads read 8 elements along the summation dimension.
    # DepthU = LoopUnroll * LocalSplitU = 4*2 in this case
    # it made more sense for the user to directly control LocalSplitU and DepthU, then derive afterwards LoopUnroll=DepthU/LocalSplitU
    # -1 : Only allow GLVW=1
    # -2 : Only allow max(GLVWA,GLVWB) < VW ?
    # -3 : Only allow min(GLVWA,GLVWB) < VW ?
    "DepthU":                     depthUs,

    # DepthULdsDivisor (Split LDS) determines how we pipeline the data from global memory to LDS
    # Instead of moving all in-flight data from the register buffer (G2L) to the LDS at once, we divide the G2L buffer into N portions and
    # write each portion of the G2L to LDS, read from LDS and do the actual matrix multiply-accumulate, before moving on to the portion and so on.
    # This helps cut down LDS usage by the value of the divisor. Helps increase CU occupancy or DepthU if kernel was previously LDS limited.
    #
    # The premise is to be able to fetch 256B (equivalent to 128 half's or 64 single's) in TN layout problems to maximize L2 utilization. This
    # was previously a problem for TN since it implies DepthU is large, and that leads to oversubscription of LDS.
    #
    # Preconditions:
    # ScheduleIterAlg=3, TransposeLDS=1, PGR=0/1 excluding 2, DirectToLds=0 (DirectToLds=0 because part of the data loaded *need* to reside in registers),
    # nRegs per load >= DepthULdsDivisor (since we artificially require at least 1 register per LDS write)
    #
    # Example: DepthULdsDivisor=2
    # v0, v1, v2, v3 | v0, v1, v2, v3 | ... ----> unroll dim
    # -----Thd 0----- -----Thd 1-----   ...
    # 1st subloop writes v0,v1 to LDS
    # 2nd subloop writes v2,v3 to LDS
    "DepthULdsDivisor":           [1, 2, 4],

    # integer amount of padding to put into LDS, in 2016 this didn't seem to help performance, profilers were showing that channel conflicts weren't really hurting
    # performance so this has been deprecated and probably doesn't work
    # -1 means use same padding as the VectorWidth if TLU=0 else 0.  (Padding only helps when transpose is required)
    # With MatrixInstruction: -1 means max(GRVW,MIInput) if TLU=0
    "LdsPadA":                     [ -1, 0, 1, 2, 3, 4, 8, 16, 32],
    "LdsPadB":                     [ -1, 0, 1, 2, 3, 4, 8, 16, 32],

    # Padding boundary for LDS. defines block-size for pad insertion. for every 'LdsBlockSizePerPad' bytes, LDS padding (pad value from LdsPad parameter)
    # is added (readOffset aware of the pad and adjusts offset value based on this parameter value).
    # Only support LdsBlockSizePerPad >= unrollDepth * BPE
    # 0 means disable LdsBlockSizePerPad,
    # -1 means round up to nearest power of 2 begin with 128
    "LdsBlockSizePerPad":          [-1, 0, 64, 128, 256, 512, 1024],

    # Transpose LDS format. Local store in Coalesced dimension , same as optimized global fetch dimension . applicable only in TLU=0 case for miSIMD(s)
    # TODO: No code for -1 ?
    "TransposeLDS":                [-1, 1, 0],

    # tinkered with adding extra syncs or waits in the assembly kernels to see if it would improve the sequencing between workgroups, "fully synchronous scheduling" is WAY more promising; this can be deprecated
    "PerformanceSyncLocation":    list(range(-1, 16*16+1)),
    "PerformanceWaitLocation":    list(range(-1, 16*16+1)),
    "PerformanceWaitCount":       list(range(-1, 16)),

    # add gls or slc after global memory read/writes to change caching, not caching the writes is promising and improved performance a tiny bit
    # 1: glc, 2: slc, 3: glc+slc
    "NonTemporalD":               list(range(0,4)),
    "NonTemporalC":               list(range(0,4)),
    "NonTemporalA":               list(range(0,4)),
    "NonTemporalB":               list(range(0,4)),

    # guard against out of bounds reads
    # None: don't guard
    # Branch: use if statements (source only, and doesn't support VW)
    # ShiftPtr: shift read pointers to be in bounds, then unshift registers (source & assembly),
    # ShiftPtr does not support very small problem dims < global load vector width since the shift
    # would move outside the array bounds.
    # If GLVW==1 or Assert*ElementMultiple for the coalesced dim is > GRVW, then shifting is not
    # necessary and the shift/unshift code will not be generated
    "EdgeType":                   [ "Branch", "ShiftPtr", "None" ], # None=don't guard against ou

    # Group together unroll iterations inside the unroll loop.
    # For example, InnerUnroll=2 will fetch LDS for two unroll iterations
    "InnerUnroll":                [1,2,4,8,16,32,64],

    # Arrange elements in LDS so N elements consecutive in U-dim are adjacent in LDS
    # 1 is default and results in no interleaving.
    # Implementation only supports LocalDotLayout that is a power-of-two
    "LocalDotLayout":             [1,2,4,8],

    # Aggressive performance mode
    # Some of these may cause instability, particularly s_setprio
    # 0=none, 1=add setprio, 2=add setprio and modify LDS to allow only 2 waves/simd
    "AggressivePerfMode":       [0,1,2],

    # Kernels should be written in assembly or source
    # if assembly, ISA will determine architecture
    # if source, Runtime will determine language
    # later on, we'll relax this to inner kernel languages and outer kernel languages, such as inline asm embedded in ocl or in llvm
    "KernelLanguage":             [ "Assembly", "Source" ],
    "ISA":                        validISA,       # arch for assembly kernels

    # Replaces assembly kernels if they are found in the directory Tensile/Tensile/ReplacementKernels
    "ReplacementKernel":          [False, True],

    # Name of the custom kernel located in globalParameters["CustomKernelDirectory"].
    # a custom kernel is a user written assembly kernel with its associated configuration parameters included in a custom.config section
    # inside the yaml block between the --- and ... markers.  These parameters are only used for information purposes, not kernel generation.
    # Ex:
    # custom.config:
    #   ProblemType:
    #     OperationType: GEMM
    #     etc...
    #   ThreadTile: [8, 8]
    #   etc...
    #
    # Custom kernels can be included in a BenchmarkProblemSizeGroup by having their name (without file extension) listed under the "CustomKernels"
    # category alongside InitialSolutionParameters, BenchmarkCommonParameters, etc...
    "CustomKernelName":            -1,

    # Will allow a kernel to be accepted even when checks determine it's not viable.
    # Intended for use with custom kernels which have confirmed to be correct
    "NoReject":                    [False, True],

    "MinVgprNumber":                list(range(0,256)),

    "MaxVgprNumber":                list(range(0,257)),
    }


# same parameter for all solution b/c depends only on compiler
defaultBenchmarkCommonParameters = [
    {"LoopDoWhile":               [ False ] },
    {"LoopTail":                  [ True ] },
    {"EdgeType":                  [ "Branch" ] },
    {"InnerUnroll":               [ 1 ] },
    {"LocalDotLayout":            [ 1 ] },
    {"AggressivePerfMode":        [ 1 ] },
    {"KernelLanguage":            [ "Source" ] },
    {"LdsPadA":                   [ 0 ] },
    {"LdsPadB":                   [ 0 ] },
    {"LdsBlockSizePerPad":        [ 0 ] },
    {"TransposeLDS":              [ 0 ] },
    {"MaxOccupancy":              [ 40 ] },
    {"VectorWidth":               [ -1 ] },
    {"VectorStore":               [ -1 ] },
    {"StoreVectorWidth":          [ -1 ] },
    {"GlobalReadVectorWidth":     [ -1 ] },
    {"LocalReadVectorWidth":      [ -1 ] },
    {"GlobalReadCoalesceVectorA": [ True ] },
    {"GlobalReadCoalesceVectorB": [ True ] },
    {"WaveSeparateGlobalReadA":   [ 0 ] },
    {"WaveSeparateGlobalReadB":   [ 0 ] },
    {"SplitGlobalRead":           [ 1 ] },
    {"GlobalReadCoalesceGroupA":  [ True ] },
    {"GlobalReadCoalesceGroupB":  [ True ] },
    {"PrefetchGlobalRead":        [ 1 ] },
    {"PrefetchLocalRead":         [ 1 ] },
    {"UnrollMemFence":            [ False ] },
    {"GlobalRead2A":              [ True ] },
    {"GlobalRead2B":              [ True ] },
    {"LocalWrite2A":              [ True ] },
    {"LocalWrite2B":              [ True ] },
    {"LocalRead2A":               [ True ] },
    {"LocalRead2B":               [ True ] },
    {"SuppressNoLoadLoop":        [ False ]},
    {"ExpandPointerSwap":         [ True ]},

    {"ScheduleGlobalRead":        [ 1 ] },
    {"ScheduleLocalWrite":        [ 1 ] },
    {"ScheduleIterAlg":           [ 1 ] },
    {"OptPreLoopVmcnt":           [ True ] },

    {"LdcEqualsLdd":              [ False ] },

    {"GlobalReadPerMfma":         [ 1 ] },
    {"LocalWritePerMfma":         [ -1 ] },

    {"InterleaveAlpha":           [ 0 ] },
    {"OptNoLoadLoop":             [ 1 ] },
    {"PrefetchAcrossPersistent":  [ 0 ] },
    {"PrefetchAcrossPersistentMode": [ 0 ] },

    {"BufferLoad":                [ True ] },
    {"BufferStore":               [ True ] },
    {"DirectToVgprA":             [ False ] },
    {"DirectToVgprB":             [ False ] },
    {"DirectToLds":               [ False ] },
    {"UseSgprForGRO":             [ -1 ] },
    {"UseInstOffsetForGRO":       [ 0 ] },
    {"AssertSummationElementMultiple": [ 1 ] },
    {"AssertFree0ElementMultiple": [ 1 ] },
    {"AssertFree1ElementMultiple": [ 1 ] },
    {"AssertMinApproxSize":        [ -1 ] },
    {"AssertStrideAEqual":        [ {} ] },
    {"AssertStrideBEqual":        [ {} ] },
    {"AssertStrideCEqual":        [ {} ] },
    {"AssertStrideDEqual":        [ {} ] },
    {"AssertSizeEqual":           [ {} ] },
    {"AssertSizeGreaterThan":     [ {} ] },
    {"AssertSizeMultiple":        [ {} ] },
    {"AssertSizeLessThan":        [ {} ] },
    {"AssertAlphaValue":          [ False ]},
    {"AssertBetaValue":           [ False ]},
    {"AssertCEqualsD":            [ False ]},
    {"CheckTensorDimAsserts"      : [ False ] },
    {"CheckDimOverflow"           : [ 0 ] },

    {"StaggerU":                  [ 32 ] },   # recommend [0,32]
    {"StaggerUStride":            [ 256 ] },  # recommend 256 for V10,V20
    {"StaggerUMapping":           [ 0 ] },    # recommend [0,1]
    {"MagicDivAlg":               [ 2 ] },
    {"GlobalSplitU":              [ 1 ] },
    {"GlobalSplitUAlgorithm":     [ "SingleBuffer" ] },
    {"GlobalSplitUSummationAssignmentRoundRobin": [ True ] },
    {"GlobalSplitUWorkGroupMappingRoundRobin":    [ False ] },
    {"MacroTileShapeMin":         [ 1 ] },
    {"MacroTileShapeMax":         [ 64 ] },
    {"PersistentKernel":          [ 0 ] },
    {"PersistentKernelAlongBatch":[ False ] },    # May be default True is better ?
    {"PackBatchDims":             [ 0 ] },
    {"PackFreeDims":              [ 1 ] },
    {"PackSummationDims":         [ 0 ] },
    {"UnrollIncIsDepthU":         [ 0 ] },
    {"PackGranularity":           [ 2 ] },
    {"FractionalLoad":            [ 0 ] },
    {"Use64bShadowLimit":         [ 1 ] },
    {"VectorAtomicWidth":         [ -1 ] },
    {"NumLoadsCoalescedA":        [ 1 ] },
    {"NumLoadsCoalescedB":        [ 1 ] },
    {"WorkGroup":                 [ [16,16,1]] },
    {"WorkGroupMappingType":      [ "B" ] },
    {"WorkGroupMapping":          [ 8 ] },
    {"ThreadTile":                [ [4,4] ] },
    {"MACInstruction":            [ "FMA" ]}, # Default to FMA, matches MAC performance and integrates additional flags
    {"WavefrontSize":             [ 64 ]},
    {"MatrixInstruction":         [ [] ] },
    {"DisableVgprOverlapping":    [ False ] },
    {"1LDSBuffer":                [ 0 ] },
    {"DisableAtomicFail":         [ 0 ] },
    {"DisableKernelPieces":       [ 0 ] },
    {"DepthU":                    [ -1 ] },
    {"DepthULdsDivisor":          [ 1 ] },
    {"PerformanceSyncLocation":   [ -1 ] },
    {"PerformanceWaitLocation":   [ -1 ] },
    {"PerformanceWaitCount":      [ -1 ] },
    {"NonTemporalD":              [ 0 ] },
    {"NonTemporalC":              [ 0 ] },
    {"NonTemporalA":              [ 0 ] },
    {"NonTemporalB":              [ 0 ] },
    {"ReplacementKernel":         [ False ] },
    {"CustomKernelName":          [ "" ] },
    {"NoReject":                  [ False ]},
    {"MinVgprNumber":             [0]},
    {"MaxVgprNumber":             [256]},
    {"StoreRemapVectorWidth":     [ 0 ] },
    {"SourceSwap":                [ False ] },
    {"AtomicAddC":                [ False ] },
    {"StorePriorityOpt":          [ False ] },
    {"NumElementsPerBatchStore":  [ 0 ] },
    {"StoreSyncOpt":              [ 0 ] },
    {"GroupLoadStore":            [ False ] },
    {"MIArchVgpr":                [ False ] },
    {"StoreCInUnroll":            [ False ] },
    {"StoreCInUnrollInterval":    [ 1 ] },
    {"StoreCInUnrollExact":       [ False ] },
    {"StoreCInUnrollPostLoop":    [ False ] },
    {"Fp16AltImpl":               [ False ] },
    {"ThreadSeparateGlobalReadA": [ 0 ] },
    {"ThreadSeparateGlobalReadB": [ 0 ] }
    ]

# dictionary of defaults comprised of default option for each parameter
defaultSolution = {}
for paramDict in defaultBenchmarkCommonParameters:
  for key, value in paramDict.items():
    defaultSolution[key] = value[0]
# other non-benchmark options for solutions

# valid fields in ConvolutionConfig and explanations:
validConvolutionConfig= [
    # For OperationType == Convolution*
    # Examples: NCHW, NHWC, NCDHW, more
    # *HW* and *YX*   create solution with 2 spatial dimensions.
    # *DHW* and *ZYX* create solution with 3 spatial dimensions.
    "TensorAFormat",           # see validTensorAFormats
    "TensorBFormat",           # see validTensorBFormats
    "TensorDFormat",           # see validTensorDFormats

    # Each of the params below specifies dimensions separated by 'x".
    # -  The notation follows 'convolution' convention so fastest-moving dimensions are last,
    #    and should mirror the order of the spatial dimension in the activation format.
    #    For example, in NCHW format Filter=3x1 is 3 in the H dimension and 1 in the W dimension.
    # -  2 or 3 dimensions are supported 'Filter:3x1' or 'Filter:3x3x1'.
    # - Use an integer to create a kernel with a compile-time constant
    #   Use "N" to create flexible kernel the value provided at runtime via appropriate
    #   size and stride values.
    # - 0 specifies the default.  Defaults below shown for 2 spatial dimensions; a 3-dimensional
    #   default will be created if the formats request 3 spacial dimensions.
    "Filter",                   # examples: 1x1,3x3,1x7,7x1,NxN,Nx5,3x3x3.  Default=1x1/1x1x1.
    "Stride",                   # examples 1x1,2x2,1xN, 2x2x2.  Default=1x1/1x1x1.
    "Dilation",                 # examples 1x1,2x2,1xN, 2x2x2.  Default=1x1/1x1x1.

    # Pad at start of each filter dimension. Recommend 0x0 when possible or NxN otherwise.
    # (performance difference from compile-time padding is not significant)
    "PadStart",                 # examples:1x1, 2x3, 2x2x2, NxN.  Default=0x0/0x0x0.
    # Pad at end of each filter dimension
    "PadEnd",                   # examples:1x1, 2x3, 2x2x2, NxN.  Default=0x0/0x0x0.

    # For grouped convolutions:
    "GroupCount",

    # pack spatial dims (d,h,w) into single tensor dim when possible
    # This is preferred for cases where these dimensions are packed in memory
    # since it reduces addressing overhead and will produce a more efficient kernel
    # Default is 1, multiple dimensions will be created if needed for strides or other cases.
    "PackedSpatialDims",

    # pack filter dims (z,y,x) into single tensor dim when possible.
    # This is preferred for cases where these dimensions are packed in memory
    # since it reduces addressing overhead and will produce a more efficient kernel
    # Default is 1, multiple dimensions will be created if needed for dilations or other cases.
    "PackedFilterDims",

    # If 1:
    #  - Unroll index is the channel index
    #  - if PackSummationDims=0, this is likely highest perf since it provides a larger
    #    iteration count for the unroll loop.
    # If 0:
    #   - Unroll index is filter index (Forward,BackwardData) or spatial index (BackwardWeights)
    #   - provides better cache locality for most formats, but tighter looping.
    #   - Likely a good idea with PackSummationDims=1 since there is only one unroll loop.
    "UnrollOnChannel",

    # Input spatial dimensions (D,H,W)
    # Optional parameter for debug and testing.  This does not impact kernel generation.
    # If set,then each problem dimension size/stride will be checked to ensure they are
    # correctly specified. (TBD)
    # Also used by test benches to compute consistent strides and sizes for auto-generated
    # problem sizes and strides.
    'Spatial',              # examples 56x56, 7x7.

    ]

################################################################################
# Default Problem Type
################################################################################
defaultProblemType = {
    # =GEMM uses TransposeA,B parameters and makes the problem type more readable for users
    # =TensorContraction  requires specifying
    "OperationType":            "GEMM",           # GEMM, TensorContraction, ConvolutionForward, ConvolutionBackwardData, ConvolutionBackwardWeights

    "ConvolutionConfig":        [],               # See validConvolutionConfig

    "DataType":                 0,                # data types can specified by a variety of ways, such as "s", as listed in SolutionStructs.py::DataType
    "DestDataType":             0,                # destination data types can specified by a variety of ways, such as "s", as listed in SolutionStructs.py::DataType
    "ComputeDataType":          0,                # compute data types can specified by a variety of ways, such as "s", as listed in SolutionStructs.py::DataType
    "UseBeta":                  True,             # =True use beta parameter (asm will check for B=0 and optimize the write for that), =False don't use beta parameter
    "HighPrecisionAccumulate":  False,            # f32 += f16*f16
    "SilentHighPrecisionAccumulate": False,       # Keep kernel names the same for HPA mode.  Useful for testing.

    "ComplexConjugateA":        False,            # complex data should be conjugated for "C" transpose case
    "ComplexConjugateB":        False,

    # for OperationType == GEMM
    "TransposeA":               False,            # =True means transA="T" or "C", =False means transA = "N"
    "TransposeB":               True,
    "Batched":                  False,            # add batching dimension
    "StridedBatched":           True,             # use to select general batch or strided batch

    # for OperationType == TensorContraction
    # - Indices < NumIndicesC are Free or Batch indices and appear in C and D
    # - Indices which appear in both A and B, and are < NumIndicesC are batch.  A and B must have same number of batch indices.
    # - Indices which appear in both A and B, and are >= NumIndicesC are summation. A and B must have same number of summation indices.
    # - Indices which appear in A or B (but not both), are Free.  A and B may have different numbers of free indices.
    # - Summation loops are nested from smallest index number to largest, with the largest summation index as the 'unroll' loop.
    # - Memory order of C and D matrices is always 0..NumIndicesC-1, with 0 as the fastest-moving.
    #   - By choosing index assignments the output can be 'transposed'.  For example if IA=[1,2] IB=[0,2] then 0 is the coalesced dim for C/D.
    #   - Likewise batch index may be assigned between two free indices to control the output order, ie to write in CNHW format.
    #   - For example : IA=[0,1,3] IB=[2,1,3].  0,2 are free indices;  1 is batch.
    "IndexAssignmentsA":        [0, 2],
    "IndexAssignmentsB":        [1, 2],
    "NumIndicesC":              2,

    # use initial strides for AB.
    # This has some performance impact for the increased flexibility:
    #   - Additional strides will be passed into the kernel and will occupy SGPR registers
    #   - GlobalReadWidth must be 1 (since elements are not guaranteed to be adjacent in memory)
    "UseInitialStridesAB":      False,

    # use initial strides for CD.
    # This has some performance impact for the increased flexibility:
    #   - Additional strides will be passed into the kernel and will occupy SGPR registers
    #   - Additional multiply on the store address path
    #   -VectorStore must be 0.  If VectorStore is -1, it will be silently set to 0 internally.
    "UseInitialStridesCD":      False,

    "AllowNoFreeDims":          False,  # allow A or B to specify no free dims
                                        # (if false, A and B must have at least one free dim)
                                        # (if true, A and B must have at least one free or batch dim)

    # SetConstStride* sets the specified stride in the problem.
    # These no longer generate predicates - see AssertStrideEqualA/B below
    # List of pairs of [index, constValue].
    # Index is a member of the global index assignments (not an offset into IndexAssignmentsA/B)
    # EX: SetConstStrideA: [ [3, 1], [2, 4] ] sets
    #     strideA for index3 to constant '1' and stride for index2 to constant '4'.
    "SetConstStrideA":          [],
    "SetConstStrideB":          [],

    # ZeroPad:
    # Zero-pad will add leading and trailing "pad" elements to the specified 'anchor'
    # dimension when accessed by specified summation dimension.
    #
    # Format is list of tuples of [freeDim, sumDim, padStart, padEnd].
    #  - freeDim is the anchor where the zero-pad starts.
    #  - sumDim is the summation dim to which the padding checking is added.
    #  - padStart is the number of elements to pad before the Start element
    #  - padEnd is the number of elements to pad before the last element.

    # - Terms:
    #   - Start is the first summation element
    #   - FreeSize is the size of the specified free dimension (freeDim)
    #   - SumSize is the size of the specified summation dimension (sumDim)
    # - Pad Ranges:
    #   - Ranges show below are inclusive on the start element and exclusive on the last element.
    #     For example, [0,3) is 0,1,2.
    #    - Elements in the region [Start-padStart, Start) are in the leading pad region and will return 0.
    #    - Elements in the memory region [Start + freeSize + sumSize - padEnd,  Start + freeSize + sumSize)
    #     are in the trailing pad region and will return 0.
    #    - Code actually checks for elementMem < padStart or elementMem>=elementEdge
    #      - elementMem is the memory offset of the element from the tensor base
    #      - elementEdge is FreeSize*FreeStride + (SumSize-1)*SumStride - padEnd
    #        - FreeStride is typically spatial*convolutionStride
    #        - SumStride is typically spatial*dilation
    #        - PadStart and PadStop should be scaled by spatial on the host before calling the kernel.
    #          (spatial is not available inside the kernel)
    #      - The GPU implementations shift the load tile by -padStart, then return 0s for any address <=0.
    #        The elementEdge is also shifted by -padStart.  This allows the global read offset to be used for the
    #        edge comparison.  Edge comparisons are performed with vector instructions so each work-item computes
    #        a different in/out value.
    #      - Multiple summations OR together their edge checks, so any OOB edge returns 0 for the load.
    #
    # - Strides:
    #   - padStart and padStop are passed as kernel arguments. These are scaled by the spatial dim on the host;
    #   - No memory access is performed for elements in the Pad regions.
    #   - The Pad regions are handled by manipulating the tensor addressing and are not visible in actual memory.
    #     For example, a tensor with 2 rows, 16 elements/row, padStart=padEnd=2 occupies 32 elements in memory (not 40)
    #   - Typical use case is to set summationStride < freeSize, with padStart+padEnd+1 == summationStride.
    # - Caveats:
    #  - ZeroPad requires that the ElementEdge <= 2^32:
    #    This is SizeFree+SizeSum + Pad_Leading + PadTrailingPad + padding=GRVW for shift-pointer) bytes < 2^32
    #    Likely this is less than the standard buffer load limits (bottom-right corner of macro-tile)

    #  EX: ZeroPadA: [ [0,1,  2,3]] # TensorA free index 0 with sum index 1 has leading pad=2 and trailing pad=3
    # Note nesting of brackets ; the parm can contain multiple padding tuples.
    #  EX: ZeroPadA: [ [0,1, -1,-1]]# Pads are dynamic and passed as part of the problem.

    "ZeroPadA":                 [], # [ [0,1, 2,3]]
    "ZeroPadB":                 [], # Not fully supported/tested yet

    # Summation dimension indices
    "MirrorDimsA":              [],
    "MirrorDimsB":              [],

    # for LD description
    "NumIndicesLD":             4,
    "IndexAssignmentsLD":       [3, 4, 5, 6],      # order is LDD, LDC, LDA, LDB

    # Tile aware solution selection
    "TileAwareSelection":       False,

    # FP16 Alternate Implementation
    "Fp16AltImpl":              False
    }

defaultProblemSizes = [{"Range": [ [2880], 0, 0 ]}]
defaultBenchmarkFinalProblemSizes = [{"Range": [
    [64, 64, 64, 512], 0, 0 ]}]
defaultBatchedProblemSizes = [{"Range": [ [2880], 0, [1], 0 ]}]
defaultBatchedBenchmarkFinalProblemSizes = [{"Range": [
    [64, 64, 64, 512], 0, [1], 0 ]}]


defaultSolutionSummationSizes = [32,64,96,128,256,512,1024,2048,4096,8192,16192]


################################################################################
# Default Analysis Parameters
################################################################################
defaultAnalysisParameters = {
    "ScheduleName":       "Tensile",
    "DeviceNames":  "fallback",
    "ArchitectureName": "gfx000",
    "SolutionImportanceMin":      0.01, # = 0.01=1% total time saved by keeping this solution
    }


################################################################################
# Searching Nested Lists / Dictionaries
# to see if keys exist and what their values are
################################################################################
# param name in structures?
def inListOfDictionaries(param, dictionaries):
  for dictionary in dictionaries:
    if param in dictionary:
      return True
  return False
def inListOfListOfDictionaries(param, dictionaries):
  for dictionaryList in dictionaries:
    if inListOfDictionaries(param, dictionaryList):
      return True
  return False
def inListOfLists(param, lists):
  for l in lists:
    if param in l:
      return True
  return False

# get param values from structures.
def hasParam( name, structure ):
  if isinstance(structure, list):
    for l in structure:
      if hasParam(name, l):
        return True
    return False
  elif isinstance(structure, dict):
    return name in structure
  else:
    return name == structure
    #printExit("structure %s is not list or dict" % structure)

def getParamValues( name, structure ):
  if isinstance(structure, list):
    for l in structure:
      param = getParamValues(name, l)
      if param != None:
        return param
    return None
  elif isinstance(structure, dict):
    if name in structure:
      return structure[name]
    else:
      return None
  else:
    printExit("structure %s is not list or dict" % structure)

################################################################################
# Print Debug
################################################################################
def print1(message):
  if globalParameters["PrintLevel"] >= 1:
    print(message)
    sys.stdout.flush()
def print2(message):
  if globalParameters["PrintLevel"] >= 2:
    print(message)
    sys.stdout.flush()

def printWarning(message):
  print("Tensile::WARNING: %s" % message)
  sys.stdout.flush()
def printExit(message):
  print("Tensile::FATAL: %s" % message)
  sys.stdout.flush()
  sys.exit(-1)

################################################################################
# Locate Executables
# rocm-smi, hip-clang, rocm_agent_enumerator, clang-offload-bundler
################################################################################
def isExe( filePath ):
  return os.path.isfile(filePath) and os.access(filePath, os.X_OK)
def locateExe( defaultPath, exeName ): # /opt/rocm/bin, hip-clang
  # look in defaultPath first
  exePath = os.path.join(defaultPath, exeName)
  if isExe(exePath):
    return exePath
  # look in PATH second
  for path in os.environ["PATH"].split(os.pathsep):
    exePath = os.path.join(path, exeName)
    if isExe(exePath):
      return exePath
  return None

def GetAsmCaps(isaVersion):
  """ Determine assembler capabilities by testing short instructions sequences """
  rv = {}
  rv["SupportedISA"]          = tryAssembler(isaVersion, "")
  rv["HasExplicitCO"]         = tryAssembler(isaVersion, "v_add_co_u32 v0,vcc,v0,1")
  rv["HasExplicitNC"]         = tryAssembler(isaVersion, "v_add_nc_u32 v0,v0,1")

  # Syntax of DirectToLds loads has changed: destination vgpr should be omitted
  # Old syntax should be removed in a future update as it is no longer supported
  rv["HasDirectToLdsDest"]    = tryAssembler(isaVersion, "buffer_load_dword v40, v36, s[24:27], s28 offen offset:0 lds") \
                                or tryAssembler(isaVersion, "buffer_load_b32 v40, v36, s[24:27], s28 offen offset:0 lds")
  rv["HasDirectToLdsNoDest"]  = tryAssembler(isaVersion, "buffer_load_dword v36, s[24:27], s28 offen offset:0 lds") \
                                or tryAssembler(isaVersion, "buffer_load_b32 v36, s[24:27], s28 offen offset:0 lds")

  rv["HasAddLshl"]            = tryAssembler(isaVersion, "v_add_lshl_u32 v47, v36, v34, 0x2")
  rv["HasLshlOr"]             = tryAssembler(isaVersion, "v_lshl_or_b32 v47, v36, 0x2, v34")
  rv["HasSMulHi"]             = tryAssembler(isaVersion, "s_mul_hi_u32 s47, s36, s34")
  rv["HasCodeObjectV3"]       = tryAssembler(isaVersion, "", False, "-mcode-object-version=2")

  rv["HasMFMA"]               = tryAssembler(isaVersion, "v_mfma_f32_32x32x2bf16 a[0:31], v32, v33, a[0:31]")
  rv["HasMFMA_f64"]           = tryAssembler(isaVersion, "v_mfma_f64_16x16x4f64 v[0:7], v[32:33], v[36:37], v[0:7]")
  rv["HasMFMA_bf16_1k"]       = tryAssembler(isaVersion, "v_mfma_f32_32x32x4bf16_1k a[0:31], v[32:33], v[36:37], a[0:31]")

  rv["v_mac_f16"]             = tryAssembler(isaVersion, "v_mac_f16 v47, v36, v34")

  rv["v_fma_f16"]             = tryAssembler(isaVersion, "v_fma_f16 v47, v36, v34, v47, op_sel:[0,0,0,0]")
  rv["v_fmac_f16"]            = tryAssembler(isaVersion, "v_fma_f16 v47, v36, v34")

  rv["v_pk_fma_f16"]          = tryAssembler(isaVersion, "v_pk_fma_f16 v47, v36, v34, v47, op_sel:[0,0,0]")
  rv["v_pk_fmac_f16"]         = tryAssembler(isaVersion, "v_pk_fma_f16 v47, v36, v34")

  rv["v_mad_mix_f32"]         = tryAssembler(isaVersion, "v_mad_mix_f32 v47, v36, v34, v47, op_sel:[0,0,0] op_sel_hi:[1,1,0]")
  rv["v_fma_mix_f32"]         = tryAssembler(isaVersion, "v_fma_mix_f32 v47, v36, v34, v47, op_sel:[0,0,0] op_sel_hi:[1,1,0]")

  rv["v_dot2_f32_f16"]        = tryAssembler(isaVersion, "v_dot2_f32_f16 v20, v36, v34, v20")
  rv["v_dot2c_f32_f16"]       = tryAssembler(isaVersion, "v_dot2c_f32_f16 v47, v36, v34") \
                                or tryAssembler(isaVersion, "v_dot2acc_f32_f16 v47, v36, v34")

  rv["v_dot4_i32_i8"]         = tryAssembler(isaVersion, "v_dot4_i32_i8 v47, v36, v34")
  rv["v_dot4c_i32_i8"]        = tryAssembler(isaVersion, "v_dot4c_i32_i8 v47, v36, v34")
  rv["VOP3v_dot4_i32_i8"]     = tryAssembler(isaVersion, "v_dot4_i32_i8 v47, v36, v34, v47")

  rv["v_mac_f32"]             = tryAssembler(isaVersion, "v_mac_f32 v20, v21, v22")
  rv["v_fma_f32"]             = tryAssembler(isaVersion, "v_fma_f32 v20, v21, v22, v23")
  rv["v_fmac_f32"]            = tryAssembler(isaVersion, "v_fmac_f32 v20, v21, v22")

  rv["v_fma_f64"]             = tryAssembler(isaVersion, "v_fma_f64 v[20:21], v[22:23], v[24:25], v[20:21]")

  rv["HasAtomicAdd"]          = tryAssembler(isaVersion, "buffer_atomic_add_f32 v0, v1, s[0:3], 0 offen offset:0")


  if tryAssembler(isaVersion, "s_waitcnt vmcnt(63)"):
    rv["MaxVmcnt"] = 63
  elif tryAssembler(isaVersion, "s_waitcnt vmcnt(15)"):
    rv["MaxVmcnt"] = 15
  else:
    rv["MaxVmcnt"] = 0

  # TODO- Need to query the max cap, just like vmcnt as well?
  rv["MaxLgkmcnt"] = 15

  rv["SupportedSource"] = True

  return rv

def GetArchCaps(isaVersion):
  rv = {}
  rv["HasEccHalf"]         = (isaVersion==(9,0,6) or isaVersion==(9,0,8) or isaVersion==(9,0,10))
  rv["Waitcnt0Disabled"]   = (isaVersion == (9,0,8) or isaVersion==(9,0,10))
  rv["SeparateVscnt"]      = isaVersion[0] in (10, 11)
  rv["CMPXWritesSGPR"]     = isaVersion[0] not in (10, 11)
  rv["HasWave32"]          = isaVersion[0] in (10, 11)
  rv["HasAccCD"]           = (isaVersion==(9,0,10))
  rv["ArchAccUnifiedRegs"] = (isaVersion==(9,0,10))

  return rv

def tryAssembler(isaVersion, asmString, debug=False, *options):
  """
  Try to assemble the asmString for the specified target processor
  Success is defined as assembler returning no error code or stderr/stdout
  """
  options = list(options)
  if globalParameters["PrintLevel"] >= 2:
    debug = True

  if isaVersion[0] >= 10:
    options += ['-mwavefrontsize64']

  args = [globalParameters["AssemblerPath"], '-x', 'assembler',
          '-target', 'amdgcn-amdhsa',
          '-mcpu='+gfxName(isaVersion),
          '-mcode-object-version=3',
          *options,
          '-']

  result = subprocess.run(args, input=asmString.encode(), stdout=subprocess.PIPE, stderr=subprocess.STDOUT)
  output = result.stdout.decode()

  if debug:
    print("isaVersion: ", isaVersion)
    print("asm_cmd:", ' '.join(args))
    print("asmString: ", asmString)
    print("output: ", output)
    print("return code: ", result.returncode)

  if output != "" or result.returncode != 0:
    return False
  return True

def gfxArch(name):
    import re
    match = re.search(r'gfx([0-9a-fA-F]{3,})', name)
    if not match: return None

    ipart = match.group(1)

    step = int(ipart[-1], 16)
    ipart = ipart[:-1]

    minor = int(ipart[-1])
    ipart = ipart[:-1]

    major = int(ipart)

    rv = (major, minor, step)

    return rv

def gfxName(arch):
    # convert last digit to hex because reasons
    name = str(arch[0]) + str(arch[1]) + ('%x' % arch[2])
    return 'gfx' + ''.join(map(str,name))

def detectGlobalCurrentISA():
  """
  Returns returncode if detection failure
  """
  global globalParameters

  if globalParameters["CurrentISA"] == (0,0,0) and globalParameters["ROCmAgentEnumeratorPath"]:
    process = subprocess.run([globalParameters["ROCmAgentEnumeratorPath"]], stdout=subprocess.PIPE)
    if os.name == "nt":
      line = ""
      for line_in in process.stdout.decode().splitlines():
        if 'gcnArchName' in line_in:
          line += line_in.split()[1]
          break # determine if hipinfo will support multiple arch
      arch = gfxArch(line.strip())
      if arch is not None:
        if arch in globalParameters["SupportedISA"]:
          print1("# Detected local GPU with ISA: " + gfxName(arch))
          globalParameters["CurrentISA"] = arch
    else:
      for line in process.stdout.decode().split("\n"):
        arch = gfxArch(line.strip())
        if arch is not None:
          if arch in globalParameters["SupportedISA"]:
            print1("# Detected local GPU with ISA: " + gfxName(arch))
            globalParameters["CurrentISA"] = arch
    if (process.returncode):
      printWarning("%s exited with code %u" % (globalParameters["ROCmAgentEnumeratorPath"], process.returncode))
    return process.returncode
  return 0

def restoreDefaultGlobalParameters():
  """
  Restores `globalParameters` back to defaults.
  """
  global globalParameters
  global defaultGlobalParameters
  # Can't just assign globalParameters = deepcopy(defaultGlobalParameters) because that would
  # result in dangling references, specifically in Tensile.Tensile().
  globalParameters.clear()
  for key, value in deepcopy(defaultGlobalParameters).items():
    globalParameters[key] = value

def printTable(rows):
  rows = list([[str(cell) for cell in row] for row in rows])
  colWidths = list([max([len(cell) for cell in col]) for col in zip(*rows)])

  for row in rows:
    for (width, cell) in zip(colWidths, row):
      pad = ' ' * (width - len(cell))
      print(pad, cell, sep='', end=' ')
    print()

def printCapTable(parameters):
  import itertools
  archs = [(0,0,0)] + parameters["SupportedISA"]
  gfxNames = list(map(gfxName, archs))

  headerRow = ['cap'] + gfxNames

  def capRow(caps, cap):
    return [cap] + [('1' if cap in caps[arch] and caps[arch][cap] else '0') for arch in archs]

  allAsmCaps = set(itertools.chain(*[caps.keys() for arch, caps in parameters["AsmCaps"].items()]))
  allAsmCaps = sorted(allAsmCaps, key=lambda k: (k.split("_")[-1], k))
  asmCapRows = [capRow(parameters["AsmCaps"], cap) for cap in allAsmCaps]

  allArchCaps = set(itertools.chain(*[caps.keys() for arch, caps in parameters["ArchCaps"].items()]))
  allArchCaps = sorted(allArchCaps)
  archCapRows = [capRow(parameters["ArchCaps"], cap) for cap in allArchCaps]

  printTable([headerRow] + asmCapRows + archCapRows)

def which(p):
    exes = [p+x for x in ['', '.exe', '.bat']]
    system_path = os.environ['PATH'].split(os.pathsep)
    if p == 'hipcc' and 'CMAKE_CXX_COMPILER' in os.environ and os.path.isfile(os.environ['CMAKE_CXX_COMPILER']):
        return os.environ['CMAKE_CXX_COMPILER']
    for dirname in system_path+[globalParameters["ROCmBinPath"]]:
        for exe in exes:
            candidate = os.path.join(os.path.expanduser(dirname), exe)
            if os.path.isfile(candidate):
                return candidate
    return None

################################################################################
################################################################################
def assignGlobalParameters( config ):
  """
  Assign Global Parameters
  Each global parameter has a default parameter, and the user
  can override them, overriding happens here
  """

  global globalParameters

  # Minimum Required Version
  if "MinimumRequiredVersion" in config:
    if not versionIsCompatible(config["MinimumRequiredVersion"]):
      printExit("Config file requires version=%s is not compatible with current Tensile version=%s" \
          % (config["MinimumRequiredVersion"], __version__) )

  # User-specified global parameters
  print2("GlobalParameters:")
  for key in globalParameters:
    defaultValue = globalParameters[key]
    if key in config:
      configValue = config[key]
      if configValue == defaultValue:
        print2(" %24s: %8s (same)" % (key, configValue))
      else:
        print2(" %24s: %8s (overridden)" % (key, configValue))
    else:
      print2(" %24s: %8s (unspecified)" % (key, defaultValue))

  globalParameters["ROCmPath"] = "/opt/rocm"
  if "ROCM_PATH" in os.environ:
    globalParameters["ROCmPath"] = os.environ.get("ROCM_PATH")
  if "TENSILE_ROCM_PATH" in os.environ:
    globalParameters["ROCmPath"] = os.environ.get("TENSILE_ROCM_PATH")
  if os.name == "nt" and "HIP_DIR" in os.environ:
    globalParameters["ROCmPath"] = os.environ.get("HIP_DIR") # windows has no ROCM
  globalParameters["CmakeCxxCompiler"] = None
  if "CMAKE_CXX_COMPILER" in os.environ:
    globalParameters["CmakeCxxCompiler"] = os.environ.get("CMAKE_CXX_COMPILER")

  globalParameters["ROCmBinPath"] = os.path.join(globalParameters["ROCmPath"], "bin")

  # ROCm Agent Enumerator Path
  if os.name == "nt":
    globalParameters["ROCmAgentEnumeratorPath"] = locateExe(globalParameters["ROCmBinPath"], "hipinfo.exe")
  else:
    globalParameters["ROCmAgentEnumeratorPath"] = locateExe(globalParameters["ROCmBinPath"], "rocm_agent_enumerator")

  if "CxxCompiler" in config:
    globalParameters["CxxCompiler"] = config["CxxCompiler"]

  if "TENSILE_ROCM_ASSEMBLER_PATH" in os.environ:
    globalParameters["AssemblerPath"] = os.environ.get("TENSILE_ROCM_ASSEMBLER_PATH")
  elif globalParameters["AssemblerPath"] is None and globalParameters["CxxCompiler"] == "hipcc":
    if os.name == "nt":
      globalParameters["AssemblerPath"] = locateExe(globalParameters["ROCmBinPath"], "clang++.exe")
    else:
      globalParameters["AssemblerPath"] = locateExe(os.path.join(globalParameters["ROCmPath"], "llvm/bin"), "clang++")

  globalParameters["ROCmSMIPath"] = locateExe(globalParameters["ROCmBinPath"], "rocm-smi")

  globalParameters["ExtractKernelPath"] = locateExe(os.path.join(globalParameters["ROCmPath"], "hip/bin"), "extractkernel")

  if "TENSILE_ROCM_OFFLOAD_BUNDLER_PATH" in os.environ:
    globalParameters["ClangOffloadBundlerPath"] = os.environ.get("TENSILE_ROCM_OFFLOAD_BUNDLER_PATH")
  else:
    if os.name == "nt":
      globalParameters["ClangOffloadBundlerPath"] = locateExe(globalParameters["ROCmBinPath"], "clang-offload-bundler.exe")
    else:
      globalParameters["ClangOffloadBundlerPath"] = locateExe(os.path.join(globalParameters["ROCmPath"], "llvm/bin"), "clang-offload-bundler")

  if "ROCmAgentEnumeratorPath" in config:
    globalParameters["ROCmAgentEnumeratorPath"] = config["ROCmAgentEnumeratorPath"]

  # read current gfx version
  returncode = detectGlobalCurrentISA()
  if globalParameters["CurrentISA"] == (0,0,0):
    printWarning("Did not detect SupportedISA: %s; cannot benchmark assembly kernels." % globalParameters["SupportedISA"])
  if returncode:
    if os.name == "nt":
      globalParameters["CurrentISA"] = (9,0,6)
      printWarning("Failed to detect ISA so forcing (gfx906) on windows")

  globalParameters["AsmCaps"] = {}
  globalParameters["ArchCaps"] = {}

  for v in globalParameters["SupportedISA"] + [(0,0,0)]:
    globalParameters["AsmCaps"][v] = GetAsmCaps(v)
    globalParameters["ArchCaps"][v] = GetArchCaps(v)

  if globalParameters["PrintLevel"] >= 1:
    printCapTable(globalParameters)

  globalParameters["SupportedISA"] = list([i for i in globalParameters["SupportedISA"] if globalParameters["AsmCaps"][i]["SupportedISA"]])

  validParameters["ISA"] = [(0,0,0), *globalParameters["SupportedISA"]]

  if "MergeFiles" in config and "NumMergedFiles" in config:
    if not config["MergeFiles"] and config["NumMergedFiles"] > 1:
      config["NumMergedFiles"] = 1
      printWarning("--num-merged-files and --no-merge-files specified, ignoring --num-merged-files")

  # For ubuntu platforms, call dpkg to grep the version of hip-clang.  This check is platform specific, and in the future
  # additional support for yum, dnf zypper may need to be added.  On these other platforms, the default version of
  # '0.0.0' will persist

  # Due to platform.linux_distribution() being deprecated, just try to run dpkg regardless.
  # The alternative would be to install the `distro` package.
  # See https://docs.python.org/3.7/library/platform.html#platform.linux_distribution
  try:
    if os.name == "nt":
      compileArgs = ['perl'] + [which('hipcc')] + ['--version']
      output = subprocess.run(compileArgs, check=True, stdout=subprocess.PIPE).stdout.decode()
    else:
      compiler = "hipcc"
      output = subprocess.run([compiler, "--version"], check=True, stdout=subprocess.PIPE).stdout.decode()

    for line in output.split('\n'):
      if 'HIP version' in line:
        globalParameters['HipClangVersion'] = line.split()[2]
        print1("# Found  hipcc version " + globalParameters['HipClangVersion'])

  except (subprocess.CalledProcessError, OSError) as e:
      printWarning("Error: {} running {} {} ".format('hipcc', '--version',  e))

  for key in config:
    value = config[key]
    if key not in globalParameters:
      printWarning("Global parameter %s = %s unrecognized." % ( key, value ))
    globalParameters[key] = value

def setupRestoreClocks():
  import atexit
  def restoreClocks():
    if globalParameters["PinClocks"]:
      rsmi = globalParameters["ROCmSMIPath"]
      subprocess.call([rsmi, "-d", "0", "--resetclocks"])
      subprocess.call([rsmi, "-d", "0", "--setfan", "50"])
  atexit.register(restoreClocks)
setupRestoreClocks()

################################################################################
# Assign Parameters
# populate dst with src[key] else give it the default/backup value
################################################################################
def assignParameterWithDefault(destinationDictionary, key, sourceDictionary, \
    defaultDictionary):
  if key in sourceDictionary:
    destinationDictionary[key] = deepcopy(sourceDictionary[key])
  else:
    destinationDictionary[key] = deepcopy(defaultDictionary[key])

# populate dst with src[key] else abort since it's required
def assignParameterRequired(destinationDictionary, key, sourceDictionary):
  if key in sourceDictionary:
    destinationDictionary[key] = deepcopy(sourceDictionary[key])
  else:
    printExit("Parameter \"%s\" must be defined in dictionary %s" % (key, sourceDictionary) )


################################################################################
# Push / Pop Working Path
# store a WorkingPath where to write files (like benchmark files)
################################################################################
def pushWorkingPath( foldername ):
  # Warning: this is not thread-safe, modifies the global WorkingPath!
  globalParameters["WorkingPath"] = \
      os.path.join(globalParameters["WorkingPath"], foldername )
  return ensurePath( globalParameters["WorkingPath"] )
def popWorkingPath():
  # Warning: this is not thread-safe, modifies the global WorkingPath!
  if len(workingDirectoryStack) == 0:
    globalParameters["WorkingPath"] = \
      os.path.split(globalParameters["WorkingPath"])[0]
  else:
    globalParameters["WorkingPath"] = workingDirectoryStack.pop()
def ensurePath(path):
  try:
    os.makedirs(path)
  except FileExistsError:
    pass
  except OSError:
    printExit("Failed to create directory \"%s\" " % (path) )
  return path
def setWorkingPath( fullPathName ):
  # Warning: this is not thread-safe, modifies the global WorkingPath!
  workingDirectoryStack.append(globalParameters["WorkingPath"])
  globalParameters["WorkingPath"] = ensurePath(fullPathName)


def roundUp(f):
  return (int)(math.ceil(f))

################################################################################
# Is query version compatible with current version
# a yaml file is compatible with tensile if
# tensile.major == yaml.major and tensile.minor.step > yaml.minor.step
################################################################################
def versionIsCompatible(queryVersionString):
  (qMajor, qMinor, qStep) = queryVersionString.split(".")
  (tMajor, tMinor, tStep) = __version__.split(".")

  # major version must match exactly
  if qMajor != tMajor:
    return False

  # minor.patch version must be >=
  if int(qMinor) > int(tMinor):
    return False
  if qMinor == tMinor:
    if int(qStep) > int(tStep):
      return False
  return True

def ClientExecutionLock():
  if not globalParameters["ClientExecutionLockPath"]:
    return open(os.devnull)

  import filelock
  return filelock.FileLock(globalParameters["ClientExecutionLockPath"])

# convert python list to C++ initializer style syntax
def listToInitializer(l):
  return "{" + ','.join(map(str, l)) + "}"

################################################################################
# Progress Bar Printing
# prints "||||" up to width
################################################################################
class ProgressBar:
  def __init__(self, maxValue, width=80):
    self.char = '|'
    self.maxValue = maxValue
    self.width = width
    self.maxTicks = self.width - 7


    self.priorValue = 0
    self.fraction = 0
    self.numTicks = 0
    self.createTime = time.time()

  def increment(self, value=1):
    self.update(self.priorValue+value)

  def update(self, value):
    currentFraction = 1.0 * value / self.maxValue
    currentNumTicks = int(currentFraction * self.maxTicks)
    if currentNumTicks > self.numTicks:
      self.numTicks = currentNumTicks
      self.fraction = currentFraction
      self.printStatus()
    self.priorValue = value

  def printStatus(self):
    sys.stdout.write("\r")
    sys.stdout.write("[%-*s] %3d%%" \
        % (self.maxTicks, self.char*self.numTicks, self.fraction*100) )
    if self.numTicks == self.maxTicks:
      stopTime = time.time()
      sys.stdout.write(" (%-.1f secs elapsed)\n"%(stopTime-self.createTime))
    sys.stdout.flush()

  def finish(self): pass

from copy import copy
class Backup:
  """RAII class to restore backed up fields from object"""
  fields = {}
  object = None
  def __init__(self, object, **fields):
    self.object = object
    for k, v in fields.items():
        self.fields[k] = copy(v)
  def __del__(self):
    for k, v in self.fields.items():
        setattr(self.object, k, v)

# Append copyrights to all files generated by tensile since they belong to Tensile intellectual property
CMakeHeader = """################################################################################
# Copyright (C) 2016-2021 Advanced Micro Devices, Inc. All rights reserved.
#
# Permission is hereby granted, free of charge, to any person obtaining a copy
# of this software and associated documentation files (the "Software"), to deal
# in the Software without restriction, including without limitation the rights
# to use, copy, modify, merge, publish, distribute, sublicense, and/or sell cop-
# ies of the Software, and to permit persons to whom the Software is furnished
# to do so, subject to the following conditions:
#
# The above copyright notice and this permission notice shall be included in all
# copies or substantial portions of the Software.
#
# THE SOFTWARE IS PROVIDED "AS IS", WITHOUT WARRANTY OF ANY KIND, EXPRESS OR IM-
# PLIED, INCLUDING BUT NOT LIMITED TO THE WARRANTIES OF MERCHANTABILITY, FITNESS
# FOR A PARTICULAR PURPOSE AND NONINFRINGEMENT. IN NO EVENT SHALL THE AUTHORS OR
# COPYRIGHT HOLDERS BE LIABLE FOR ANY CLAIM, DAMAGES OR OTHER LIABILITY, WHETHER
# IN AN ACTION OF CONTRACT, TORT OR OTHERWISE, ARISING FROM, OUT OF OR IN CONNE-
# CTION WITH THE SOFTWARE OR THE USE OR OTHER DEALINGS IN THE SOFTWARE.
################################################################################

###################################################
# This file was generated by Tensile:             #
# https://github.com/ROCmSoftwarePlatform/Tensile #
###################################################


"""

CHeader = """/*******************************************************************************
* Copyright (C) 2016-2021 Advanced Micro Devices, Inc. All rights reserved.
*
* Permission is hereby granted, free of charge, to any person obtaining a copy
* of this software and associated documentation files (the "Software"), to deal
* in the Software without restriction, including without limitation the rights
* to use, copy, modify, merge, publish, distribute, sublicense, and/or sell cop-
* ies of the Software, and to permit persons to whom the Software is furnished
* to do so, subject to the following conditions:
*
* The above copyright notice and this permission notice shall be included in all
* copies or substantial portions of the Software.
*
* THE SOFTWARE IS PROVIDED "AS IS", WITHOUT WARRANTY OF ANY KIND, EXPRESS OR IM-
* PLIED, INCLUDING BUT NOT LIMITED TO THE WARRANTIES OF MERCHANTABILITY, FITNESS
* FOR A PARTICULAR PURPOSE AND NONINFRINGEMENT. IN NO EVENT SHALL THE AUTHORS OR
* COPYRIGHT HOLDERS BE LIABLE FOR ANY CLAIM, DAMAGES OR OTHER LIABILITY, WHETHER
* IN AN ACTION OF CONTRACT, TORT OR OTHERWISE, ARISING FROM, OUT OF OR IN CONNE-
* CTION WITH THE SOFTWARE OR THE USE OR OTHER DEALINGS IN THE SOFTWARE.
*******************************************************************************/

/**************************************************
* This file was generated by Tensile:             *
* https://github.com/ROCmSoftwarePlatform/Tensile *
**************************************************/


"""

HR = "################################################################################"<|MERGE_RESOLUTION|>--- conflicted
+++ resolved
@@ -486,7 +486,6 @@
     # GSU applies only to the unroll summation dimension
     "GlobalSplitU":               list(range(1, 1024+1)),
 
-<<<<<<< HEAD
     # Chooses how to do GlobalSplitU:
     # - SingleBuffer: uses atomic operation to accumulate on one buffer
     # - MultipleBuffer: each GSU group writes to its own buffer and the postGSU accumulates the buffer
@@ -512,11 +511,6 @@
     #
     # Note that the workspace in MultipleBuffer algo is used for accumulating the C matrix. The workspace for
     # HPA-SingleBuffer is used to convert the output from ComputeDataType to DestDataType.
-=======
-    # choose how to do GlobalSplitU
-    # 1: use atomic operation to accumulate on one buffer
-    # 2: each GSU group write to each own buffer and accumulate by another kernel
->>>>>>> b111bc6e
     "GlobalSplitUAlgorithm":      ["SingleBuffer", "MultipleBuffer"],
 
     # When splitting up the summation between workgroups, there are two options for organizing which workgroup will do what
