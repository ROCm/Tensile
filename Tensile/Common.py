################################################################################
# Copyright 2016-2021 Advanced Micro Devices, Inc. All rights reserved.
#
# Permission is hereby granted, free of charge, to any person obtaining a copy
# of this software and associated documentation files (the "Software"), to deal
# in the Software without restriction, including without limitation the rights
# to use, copy, modify, merge, publish, distribute, sublicense, and/or sell cop-
# ies of the Software, and to permit persons to whom the Software is furnished
# to do so, subject to the following conditions:
#
# The above copyright notice and this permission notice shall be included in all
# copies or substantial portions of the Software.
#
# THE SOFTWARE IS PROVIDED "AS IS", WITHOUT WARRANTY OF ANY KIND, EXPRESS OR IM-
# PLIED, INCLUDING BUT NOT LIMITED TO THE WARRANTIES OF MERCHANTABILITY, FITNESS
# FOR A PARTICULAR PURPOSE AND NONINFRINGEMENT. IN NO EVENT SHALL THE AUTHORS OR
# COPYRIGHT HOLDERS BE LIABLE FOR ANY CLAIM, DAMAGES OR OTHER LIABILITY, WHETHER
# IN AN ACTION OF CONTRACT, TORT OR OTHERWISE, ARISING FROM, OUT OF OR IN CONNE-
# CTION WITH THE SOFTWARE OR THE USE OR OTHER DEALINGS IN THE SOFTWARE.
################################################################################

from . import __version__
from . import Parallel
from collections import OrderedDict
from copy import deepcopy


import math
import os.path
import subprocess
import sys
import time

startTime = time.time()

ParallelMap = Parallel.ParallelMap

# print level
# 0 - user wants no printing
# 1 - user wants limited prints
# 2 - user wants full prints

################################################################################
# Global Parameters
################################################################################
globalParameters = OrderedDict()
workingDirectoryStack = []

########################################
# common
########################################
globalParameters["MinimumRequiredVersion"] = "0.0.0" # which version of tensile is required to handle all the features required by this configuration file
globalParameters["PerformanceMetric"] = "DeviceEfficiency" # performance metric for benchmarking; one of {DeviceEfficiency, CUEfficiency}
globalParameters["PrintLevel"] = 1                # how much info to print in generator. 0=none, 1=standard, 2=verbose
globalParameters["ClientLogLevel"] = 3            # the log level of client. 0=Error, 1=Terse, 2=Verbose, 3=Debug (Aligned with ResultReporter.hpp)
# benchmarking
globalParameters["KernelTime"] = False            # T=use device timers, F=use host timers
globalParameters["PreciseKernelTime"] = True      # T=On hip, use the timestamps for kernel start and stop rather than separate events.  Can provide more accurate kernel timing.  For GlobalSplitU kernels, recommend disabling this to provide consistent
# timing between GSU / non-GSU kernels
globalParameters["CodeFromFiles"] = True          # if False byte arrays will be generated during Benchmarking phase as before
globalParameters["SortProblems"] = False          # sort problems by size; else use order in YAML file
globalParameters["PinClocks"] = False             # T=pin gpu clocks and fan, F=don't
globalParameters["HardwareMonitor"] = True        # False: disable benchmarking client monitoring clocks using rocm-smi.
globalParameters["NumBenchmarks"] = 1             # how many benchmark data points to collect per problem/solution
globalParameters["SyncsPerBenchmark"] = 1         # how iterations of the stream synchronization for-loop to do per benchmark data point
globalParameters["EnqueuesPerSync"] = 1           # how many solution enqueues to perform per synchronization
globalParameters["SleepPercent"] = 300            # how long to sleep after every data point: 25 means 25% of solution time. Sleeping lets gpu cool down more.
# validation
globalParameters["NumElementsToValidate"] = 128   # number of elements to validate, 128 will be evenly spaced out (with prime number stride) across C tensor
globalParameters["BoundsCheck"] = 0   # Bounds check
#1: Perform bounds check to find out of bounds reads/writes.  NumElementsToValidate must be -1.
#2: Perform bounds check by front side guard page
#3: Perform bounds check by back side guard page
#4: Perform bounds check by both back and front side guard page

globalParameters["ValidationMaxToPrint"] = 4      # maximum number of mismatches to print
globalParameters["ValidationPrintValids"] = False # print matches too
# steps
globalParameters["ForceRedoBenchmarkProblems"] = True # if False and benchmarking already complete, then benchmarking will be skipped when tensile is re-run
globalParameters["ForceRedoLibraryLogic"] = True      # if False and library logic already analyzed, then library logic will be skipped when tensile is re-run
globalParameters["ForceRedoLibraryClient"] = True     # if False and library client already built, then building library client will be skipped when tensile is re-run

# Compare CPU reference convolution model vs golden tensor contracton model
# Useful to test if conversion from tensor contraction is working as expected
# In this mode, the filter,stride,dilation are specified in the problem type.
# If the problem type uses constant Filter,Stride,Dilation,Pad* (ie these are not 'N'), then the
# specified constant MUST match the dimension in the problem or the tensile runtime will assert.
# The batch size, spatial dims, Cin, and Cout are always read from the problem description.
globalParameters["ConvolutionVsContraction"] = False

globalParameters["ShowProgressBar"] = True     # if False and library client already built, then building library client will be skipped when tensile is re-run
globalParameters["SolutionSelectionAlg"] = 1          # algorithm to detetermine which solutions to keep. 0=removeLeastImportantSolutions, 1=keepWinnerSolutions (faster)
globalParameters["ExpandRanges"] = True          # expand ranges into exact configs before writing logic file.  False ignores ranges.
globalParameters["ExitAfterKernelGen"] = False     # Exit after generating kernels
globalParameters["GenerateSourcesAndExit"] = False # Exit after kernel source generation.
globalParameters["ShowProgressBar"] = True     # if False and library client already built, then building library client will be skipped when tensile is re-run
globalParameters["WavefrontWidth"] = 64     # if False and library client already built, then building library client will be skipped when tensile is re-run
globalParameters["ExitOnFails"] = 1     # 1: Exit after benchmark run if failures detected.  2: Exit during benchmark run.
globalParameters["CpuThreads"] = -1  # How many CPU threads to use for kernel generation.  0=no threading, -1 == nproc, N=min(nproc,N).  TODO - 0 sometimes fails with a kernel name error?  0 does not check error codes correctly
# FROM MERGE
#globalParameters["CpuThreads"] = -4         # How many CPU threads to use for kernel generation.  0=no threading, <0 == nproc*abs(CpuThreads), N=min(nproc,N)

# even if error occurs in kernel generation (ie due to resource overflow),
# generate the kernel source anyway.  Tensile will also attempt to run
# the kernel.  Useful to examine and debug overflow errors.
globalParameters["ForceGenerateKernel"] = 0

########################################
# optimization knob controls
########################################

globalParameters["UnrollLoopEfficiencyEnable"] = False   # if True split(S) MAC&LDS in each unroll iteration into n smaller groups..

########################################
# less common
########################################
globalParameters["CMakeBuildType"] = "Release"            # whether benchmark clients and library client should be release or debug
globalParameters["PrintSolutionRejectionReason"] = False  # when a solution is marked as invalid, print why
globalParameters["LibraryFormat"] = "yaml"                # set library backend (either yaml or msgpack)

# True/False: CSV will/won't export WinnerGFlops, WinnerTimeUS, WinnerIdx, WinnerName.
# TODO - if no side-effect, we can set default to True. This can make analyzing "LibraryLogic" (AddFromCSV) faster
globalParameters["CSVExportWinner"] = False

# (When NumBenchmarks > 1). True: CSV will merge the rows of same Problem-ID. False: Each problem will write out "NumBenchmarks" rows
#   In old client - No effect, since in old client, CSV file only exports the last benchmark, somehow is not correct because the previous benchmarks are discarded
#   In new client - csv file exports "NumBenchmarks" rows for every problem. This also make the later analyzing slower
#                   Set this to "True" can merge the rows for same problem, hence can reduce the csv file size and speed up the later analyzing
# TODO - if side-effect, we can set default to True. This can make "getResults()" / "AddFromCSV()" faster
globalParameters["CSVMergeSameProblemID"] = False

# how to initialize tensor data
# serial-in-u will use a sequence that increments in the K dimension
# This is a predictable patterns that can be checked as the kernel runs to detect
# when the wrong data is being used.
# trig_float initializes with the sin function to have non-zero values in the mantissa
# and exponent. It cannot be used for int8 or int32. Need to use tensileAlmostEqual
# not tensileEqual for checking the result.
# NOTE- the following comments explaining the DataInitType are for OldClient and should be obsolete.
#       For NewClient, please read ClientWriter.py, the DataInitName(Enum)
#       - Problem-Independent: 0=0, 1=1, 2=2, 3=rand, 4=Nan, 5=Infinity, 6=BadInput(Nan), 7=BadOutput(Inf), 16=RandomNarrow
#       - Problem-dependent: 8=SerialID, 9=SerialDim0, 10=SerialDim1, 11=Identity, 12~15= Cos/Sin, Abs or Not
#       For A, B, C, D: All the InitMode (0~16) can be used
#       For Alpha/Beta: Only problem-independent init (0~7, 16) can be used,
#                       problem-dependent init (8~15) would cause a exception (Invalid InitMode) in New Client
globalParameters["DataInitTypeAB"] = 3            # 0=0, 1=1, 2=serial, 3=rand, 4=NaN, 5=serial-in-u, 6=trig_float.  Can be overridden by the DataInitTypeA or DataInitTypeB.  Eventually DataInitTypeAB will be retired.
globalParameters["DataInitTypeA"] = -1            # 0=0, 1=1, 2=serial, 3=rand, 4=NaN, 5=serial-in-u, 6=trig_float.  -1 uses value from DataInitTypeAB
globalParameters["DataInitTypeB"] = -1            # 0=0, 1=1, 2=serial, 3=rand, 4=NaN, 5=serial-in-u, 6=trig_float.  -1 uses value from DataInitTypeAB
globalParameters["DataInitTypeC"]  = 3            # 0=0, 1=1, 2=serial, 3=rand, 4=Na, 5=serial-in-uN, 6=trig_float.
globalParameters["DataInitTypeD"]  = 0            # 0=0, 1=1, 2=serial, 3=rand, 4=Na, 5=serial-in-uN, 6=trig_float.
globalParameters["DataInitTypeAlpha"] = 2         # 0=0, 1=1, 2=2, 3=rand, 4=NaN
globalParameters["DataInitTypeBeta"] = 2          # 0=0, 1=1, 2=2, 3=rand, 4=NaN
globalParameters["CEqualD"] = False               # Set to true if testing for the case where the pointer to C is the same as D.
globalParameters["BufferOffsetA"] = 0             # data offset of buffer A
globalParameters["BufferOffsetB"] = 0             # data offset of buffer B
globalParameters["BufferOffsetC"] = 0             # data offset of buffer C
globalParameters["BufferOffsetD"] = 0             # data offset of buffer D

# build parameters
globalParameters["CMakeCXXFlags"] = ""            # pass flags to cmake
globalParameters["CMakeCFlags"] = ""              # pass flags to cmake
globalParameters["DebugKernel"] = False           # assembly only, kernel gets buffer for debug "printing"; kernel writes data to memory, gets coppied to host and printed
globalParameters["LibraryPrintDebug"] = False     # solutions will print enqueue info when enqueueing a kernel

# debug for assembly
globalParameters["EnableAsserts"] = False         # Enable assembly debug assert
globalParameters["EnableDebugA"] = False          # Enable / Disable CheckValue1A
globalParameters["EnableDebugB"] = False          # Enable / Disable CheckValue1B
globalParameters["EnableDebugC"] = False          # Enable / Disable CheckValueC
globalParameters["ExpectedValueC"] = 16.0         # Expected C Value when CheckValueC, debug for Alpha*A*B
globalParameters["ForceCExpectedValue"] = False   # Force C to "DebugExpectedValueC", debug for global write

# Tensor printing controls:
globalParameters["PrintConvolutionUsage"] = 0      # Print Convolution usage info. 1=tensor fields,2=boilerplate info,4=print tensor mappings for specified ConvProblems
globalParameters["PrintTensorA"] = 0          # Print TensorA after initialization
globalParameters["PrintTensorB"] = 0          # Print TensorB after initialization
globalParameters["PrintTensorC"] = 0          # Print TensorC.  0x1=after init; 0x2=after copy-back; 0x3=both
globalParameters["PrintTensorD"] = 0          # Print TensorD.  0x1=after init; 0x2=after copy-back; 0x3=both
globalParameters["PrintTensorRef"] = 0          # Print reference tensor.  0x1=after init; 0x2=after copy-back; 0x3=both
globalParameters["PrintIndexAssignments"] = 0      # Print the tensor index assignment info
globalParameters["PrintWinnersOnly"] = False      # Only print the solutions which become the fastest
globalParameters["PrintCodeCommands"] = False  # print the commands used to generate the code objects (asm,link,hip-clang, etc)
globalParameters["DumpTensors"] = False        # If True, dump tensors to binary files instead of printing them.

# TODO - remove this when NewClient is mainstream
globalParameters["OldClientSourceTmp"] = True      # Use an intermediate sourceTmp dir to detect file changes and minimize rebuilds on old client

# If PrintMax* is greater than the dimension, the middle elements will be repaced with "..."


# device selection
globalParameters["Platform"] = 0                  # select opencl platform
globalParameters["Device"] = 0                    # select hip device or opencl device within platform

# shouldn't need to change
globalParameters["DeviceLDS"] = 65536             # LDS bytes per CU, for computing occupancy
globalParameters["MaxLDS"] = 65536                # max LDS a kernel should attempt to use
globalParameters["MaxDepthU"] = 256               # max DepthU value to allow
globalParameters["ShortNames"] = False            # on windows kernel names can get too long; =True will convert solution/kernel names to serial ids
globalParameters["MergeFiles"] = True             # F=store every solution and kernel in separate file; T=store all solutions in single file

globalParameters["MaxFileName"] = 64              # If a file name would be longer than this, shorten it with a hash.
globalParameters["SupportedISA"] = [(8,0,3), (9,0,0), (9,0,6), (9,0,8), (9,0,10), (10,1,0), (10,1,1), (10,1,2), (10,3,0)] # assembly kernels writer supports these architectures

globalParameters["GenerateManifestAndExit"] = False               # Output manifest file with list of expected library objects and exit
globalParameters["ClientBuildPath"] = "0_Build"                   # subdirectory for host code build directory
globalParameters["NewClient"] = 2                                 # 1=Run old+new client, 2=run new client only (All In)
globalParameters["BenchmarkProblemsPath"] = "1_BenchmarkProblems" # subdirectory for benchmarking phases
globalParameters["BenchmarkDataPath"] = "2_BenchmarkData"         # subdirectory for storing final benchmarking data
globalParameters["LibraryLogicPath"] = "3_LibraryLogic"           # subdirectory for library logic produced by analysis
globalParameters["LibraryClientPath"] = "4_LibraryClient"         # subdirectory for building example library client
globalParameters["ClientExecutionLockPath"] = None                # Path for a file lock to ensure only one client is executed at once.  filelock module is required if this is enabled.
globalParameters["LibraryUpdateFile"] = ""                        # File name for writing indices and speeds suitable for updating an existing library logic file
globalParameters["LibraryUpdateComment"] = False                  # Include solution name as a comment in the library update file

# internal, i.e., gets set during startup
globalParameters["CurrentISA"] = (0,0,0)
globalParameters["ROCmAgentEnumeratorPath"] = None      # /opt/rocm/bin/rocm_agent_enumerator
globalParameters["ROCmSMIPath"] = None                  # /opt/rocm/bin/rocm-smi
globalParameters["AssemblerPath"] = None                # /opt/rocm/hip/bin/hipcc
globalParameters["WorkingPath"] = os.getcwd()           # path where tensile called from
globalParameters["IndexChars"] =  "IJKLMNOPQRSTUVWXYZ"  # which characters to use for C[ij]=Sum[k] A[ik]*B[jk]
globalParameters["ScriptPath"] = os.path.dirname(os.path.realpath(__file__))            # path to Tensile/Tensile.py
globalParameters["SourcePath"] = os.path.join(globalParameters["ScriptPath"], "Source") # path to Tensile/Source/
globalParameters["HipClangVersion"] = "0,0,0"

# default runtime is selected based on operating system, user can override
if os.name == "nt":
  globalParameters["RuntimeLanguage"] = "OCL"
else:
  globalParameters["RuntimeLanguage"] = "HIP"

globalParameters["CodeObjectVersion"] = "V3"
globalParameters["CxxCompiler"] = "hipcc"
globalParameters["Architecture"] = "all"

# might be deprecated
globalParameters["EnableHalf"] = False
globalParameters["ClientArgs"] = ""
globalParameters["NewClientArgs"] = ""
globalParameters["PackageLibrary"] = False
globalParameters["LegacyComponents"] = True

# perf model
globalParameters["PerfModelL2ReadHits"] = 0.0
globalParameters["PerfModelL2WriteHits"] = 0.15
globalParameters["PerfModelL2ReadBwMul"] = 2
globalParameters["PerfModelReadEfficiency"] = 0.85

# limitation for training
globalParameters["MaxWorkspaceSize"] = 32 * 1024 * 1024 # max workspace for training (32M)
globalParameters["MinKForGSU"] = 256 # min K size to use GlobalSplitU algorithm (only for HPA now)

# control if a solution is run for a given problem
globalParameters["GranularityThreshold"] = 0.0

<<<<<<< HEAD
# directory where custom kernels are located
globalParameters["CustomKernelDirectory"] = os.path.join(os.path.dirname(os.path.realpath(__file__)), "CustomKernels")
=======
globalParameters["PristineOnGPU"] = True # use Pristine memory on Tensile trainning verification or not
>>>>>>> b52a3783

# Save a copy - since pytest doesn't re-run this initialization code and YAML files can override global settings - odd things can happen
defaultGlobalParameters = deepcopy(globalParameters)

# Translate GPU targets to filter filenames in Tensile_LOGIC directory
architectureMap = {
  'all':'_','gfx000':'none', 'gfx803':'r9nano', 'gfx900':'vega10',
  'gfx906':'vega20', 'gfx906:xnack+':'vega20', 'gfx906:xnack-':'vega20',
  'gfx908':'arcturus','gfx908:xnack+':'arcturus', 'gfx908:xnack-':'arcturus',
  'gfx90a':'aldebaran', 'gfx90a:xnack+':'aldebaran', 'gfx90a:xnack-':'aldebaran',
  'gfx1010':'navi10', 'gfx1011':'navi11', 'gfx1012':'navi12', 'gfx1030':'navi21'
}

def getArchitectureName(gfxName):
  if gfxName in architectureMap:
    return architectureMap[gfxName]
  else:
    for archKey in architectureMap:
      if gfxName in archKey:
        return architectureMap[archKey]
    return None

################################################################################
# Enumerate Valid Solution Parameters
################################################################################
validWorkGroups = []
for numThreads in range(64, 1025, 64):
  for nsg in [ 1, 2, 4, 8, 16, 32, 64, 96, 128, 256 ]:
    for sg0 in range(1, numThreads//nsg+1):
      sg1 = numThreads//nsg//sg0
      if sg0*sg1*nsg == numThreads:
          workGroup = [sg0, sg1, nsg]
          validWorkGroups.append(workGroup)

validThreadTileSides = [1, 2, 3, 4, 5, 6, 7, 8, 9, 10, 11, 12, 13, 14, 15, 16] + list(range(20, 256, 4))
validThreadTiles = []
for i in validThreadTileSides:
  for j in validThreadTileSides:
    validThreadTiles.append([i, j])

validActivationFormats = ('NCHW', 'NHWC', 'CNHW', 'NCDHW', 'NDHWC', 'CNDHW')
validWeightFormats = ('KCYX', "KYXC", "CKYX", "CYXK",  'KCZYX', 'CKZYX', 'CZYXK')
validMacroTileSides = [1, 2, 4, 8, 16, 32, 64, 128, 256, 512, 1024, 6, 12, 24, 48, 96, 192, 384, 768 ]
validMacroTiles = []
validISA = [(0,0,0)]
validISA.extend(globalParameters["SupportedISA"])
depthUs = list(range(-16, 0))
depthUs.extend(list(range(2,512+1,1)))
for i in validMacroTileSides:
  for j in validMacroTileSides:
    validMacroTiles.append([i, j])

validMFMA = {}
validMFMA["H"] = [[32,32,4,2], [32,32,8,1], [16,16,4,4], [16,16,16,1], [4,4,4,16]]
validMFMA["S"] = [[32,32,1,2], [32,32,2,1], [16,16,1,4], [16,16,4,1], [4,4,1,16]]
validMFMA["B"] = [[32,32,2,2], [32,32,4,1], [16,16,2,4], [16,16,8,1], [4,4,2,16]]
validMFMA["4xi8"] = [[32,32,4,2], [32,32,8,1], [16,16,4,4], [16,16,16,1], [4,4,4,16]]
validMFMA["D"] = [[16,16,4,1], [4,4,4,4]]
validMFMA["B1k"] = [[32,32,4,2], [32,32,8,1], [16,16,4,4], [16,16,16,1], [4,4,4,16]]
validMFMA["C"] = validMFMA["S"]
validMFMA["I8"] = validMFMA["4xi8"]
validTT = 16
validMFMA["_format9"] = []
for MFMA in [validMFMA["H"], validMFMA["S"], validMFMA["B"], validMFMA["4xi8"]]:
  for MI in MFMA:
    for bm in range(int(math.log(MI[3],2))+1):
      for tt0 in range(1,validTT+1):
        for tt1 in range(1,validTT+1):
          for wave_m in range (3):
            for wave_n in range(3):
              validMFMA["_format9"].append([MI[0],MI[1],MI[2],MI[3],2**bm,tt0,tt1,2**wave_m, 2**wave_n])
validMatrixInstructions = [[], [-1]] + validMFMA["H"] + validMFMA["S"] + validMFMA["B"] + validMFMA["4xi8"] + validMFMA["D"] + validMFMA["B1k"]
validMatrixInstructions = validMatrixInstructions + validMFMA["_format9"]

# The supported typed GEMM, each entry is (Ti, To, Tc).
# This is used in SolutionStruct.py::checkIfSupportedGEMMType()
validGEMMTypes = [ ('D','D','D'), ('S','S','S'), ('Z','Z','Z'), ('C','C','C'), \
                  ('H','H','H'), ('H','H','S'), ('H','S','S'), \
                  ('B','B','S'), ('B','S','S'), \
                  ('4xi8','I','I'), \
                  ('I8','I','I')]

# These type are newly supported and we would like to use a better file naming for them: _TiToTc_
# For the rest of the typed, we keep them with old existing naming.
typesUsingNewNaming = [ ('H','H','S'), ('H','S','S'), ('B','S','S'),('I8','I','I')]

validParameters = {
    "LoopDoWhile":                [ False, True ], # Source. True=DoWhile, False=For loop
    "LoopTail":                   [ False, True ], # tail loop handles non multiples of unrolled summation loop

    # threads load elements from global into registers, then write from registers to LDS
    # these options affect those read/write patterns
    # coalesce-group=True  means adjacent threads will     read adjacent addresses; if the data needs to be transposed then adjacent threads will NOT write adjacent elements to LDS.
    # coalesce-group=False means adjacent threads will NOT read adjacent addresses; if the data needs to be transposed then adjacent threads will     write adjacent elements to LDS.
    # this parameter really only matters for transposing
    # =False means the L1 cache will do the transposing work and it is quite fast; then data is written coalesced (no bank conflicts) to LDS.
    # =True means the transpose will happen while writing to LDS, this usually has bank conflicts, but it appears the throughput is still fast enough to not slow the VALUs down.
    # it appears that the L1 cache can still achieve quite a bit of performance for GRCG=False, but overall it's usually faster to read coalesced
    "GlobalReadCoalesceGroupA":   [ False, True ],
    "GlobalReadCoalesceGroupB":   [ False, True ],

    # for transposes, this option governs how short-vectors should be read from global and written to lds
    # it is impossible to transpose data while operating on short-vectors for GlobalRead,LocalWrite and LocalRead; an odd number of those must be transposing and operating on vector components.
    # since data will be read from lds many more times than it will be written, data must always end up in lds such that short-vectors can be read from lds
    # =True means read short-vector from global and write its components to lds
    # =False means read vector components from global so that a full short-vector can be written to lds
    # both options were supported until a refactoring of the short-vector code (necessary to enable assembly) broke it. Since =True always seems to be faster, no time has been spend on fixing =False
    #  it may still work in source, but just not in assembly. The problem is the order in which elements are stored into vgprs, is different than the order in which they are written to lds. In source each
    #  loaded element gets a variable name which in independent of the order that they are written in the source code, but in assembly the values are just assigned vgprs in order and that order needs to be shuffles.
    "GlobalReadCoalesceVectorA":  [        True ], # FIXME =False worked before the vector refactor; fixing requires re-ordering load/store indices; but they aren't the faster option so not worth time right now
    "GlobalReadCoalesceVectorB":  [        True ],

    # original global read to lds is interlace, [w0,w1,w2,w3,w0,w1,w2,w3,w0,w1,w2,w3,w0,w1,w2,w3]
    # when WaveSeparateGlobalRead is enabled, LDS is divided to number of waves part.
    # each wave load a block memory to lds,     [w0,w0,w0,w0,w1,w1,w1,w1,w2,w2,w2,w2,w3,w3,w3,w3]
    # -1 is selected by logic, 0 disable, 1 enable.
    "WaveSeparateGlobalReadA":    [ 0, 1 ],
    "WaveSeparateGlobalReadB":    [ 0, 1 ],

    # PrefetchGlobalRead = 1:
    # Requires 2X LDS space, and VGPRs for buffering data on way into LDS
    #   prefetch / double-buffer reads from global memory -> vgprs -> lds.
    #
    # PrefetchGlobalRead = 2:
    # Do another prefetch while writing data from vgpr to lds.
    #   prefetch / double-buffer reads from global memory -> vgprs --> lds.
    #                                                              |-> prefetch reads
    "PrefetchGlobalRead":         [ 0, 1, 2 ],

    # number of iteration prefetch local reads from lds to VGPRs buffer = PLR % LoopIter
    # number of VGPRs buffer = min(PLR+1,LoopIters)
    # LoopIters = DepthU / LocalSplitU
    # (LoopIters /= MatrixInstruction_K)
    # ex. MT64x128x16_MI32x32x4x2_PLR1, we'll have 4 LoopIters, prefetch read 1 iteration, with 2 VGPRs buffer (2=min(1+1,4))
    #     befor loop:       plr[0]
    #           loop: iter0:plr[1] MAC_r[0], iter1:plr[0] MAC_r[1], iter2:plr[1] MAC_r[0], iter3:plr[0] MAC_r[1]
    #   no load loop: iter0:plr[1] MAC_r[0], iter1:plr[0] MAC_r[1], iter2:plr[1] MAC_r[0], iter3:       MAC_r[1]
    #
    # ex. MT64x128x16_MI32x32x4x2_PLR3, we'll have 4 LoopIters, prefetch read 3 iteration, with 4 VGPRs buffer (4=min(3+1,4))
    #     befor loop:       plr[0] plr[1] plr[2]
    #           loop: iter0:plr[3] MAC_r[0], iter1:plr[0] MAC_r[1], iter2:plr[1] MAC_r[2], iter3:plr[2] MAC_r[3]
    #   no load loop: iter0:plr[3] MAC_r[0], iter1:       MAC_r[1], iter2:       MAC_r[2], iter3:       MAC_r[3]
    #
    # ex. MT64x128x16_MI32x32x4x2_PLR5, we'll have 4 LoopIters, prefetch read 5%4=1 iteration, with 4 VGPRs buffer (4=min(5+1,4))
    #     befor loop:       plr[0]
    #           loop: iter0:plr[1] MAC_r[0], iter1:plr[2] MAC_r[1], iter2:plr[3] MAC_r[2], iter3:plr[0] MAC_r[3]
    #   no load loop: iter0:plr[1] MAC_r[0], iter1:plr[2] MAC_r[1], iter2:plr[3] MAC_r[2], iter3:       MAC_r[3]
    #
    # ex. MT64x128x16_MI32x32x4x2_PLR5_LRVW8, we'll have 4 LoopIters, prefetch read 5%4=1 iteration, with 4 VGPRs buffer (4=min(5+1,4)) , each read read 2 iterations
    #     befor loop:       plr[0:1]
    #           loop: iter0:plr[2:3] MAC_r[0], iter1: MAC_r[1], iter2: MAC_r[2], iter3:plr[0:1] MAC_r[3]
    #   no load loop: iter0:plr[2:3] MAC_r[0], iter1: MAC_r[1], iter2: MAC_r[2], iter3:         MAC_r[3]
    #
    # ex. MT64x128x16_MI32x32x4x2_PLR7, we'll have 4 LoopIters, prefetch read 7%4=3 iteration, with 4 VGPRs buffer (=min(7+1,4)) --> Exactly the same as PLR3
    #     befor loop:       plr[0]
    #           loop: iter0:plr[1] MAC_r[0], iter1:plr[2] MAC_r[1], iter2:plr[3] MAC_r[2], iter3:plr[0] MAC_r[3]
    #   no load loop: iter0:plr[1] MAC_r[0], iter1:plr[2] MAC_r[1], iter2:plr[3] MAC_r[2], iter3:       MAC_r[3]
    "PrefetchLocalRead":          list(range(128+1)),

    # We use double LDS buffer when PrefetchGlobalRead.
    # While it reads data from LDS[0]/[1], it prefetch global data and writes to LDS[1]/[0]
    # If we can make sure all data are read from LDS to register before writing data to LDS, we can use 1 LDS buffer to save LDS memory.
    # this can help to generate Kernel that LDS usage originally exceed MaxLDS if using double LDS buffer,
    # or help to increase Occupancy.
    #     1 means: Force to use 1 LDS Buffer even with PrefetchGlobalRead
    #    -1 means: generator will use 1 LDS buffer only when LDS exceed MaxLDS
    # Use case:
    #    SIA2: 1LDSBuffer is set to 1 natively
    #    SIA3: 1LDSBuffer works only when PGR=True
    # TODO: optimize scheduling to support more cases.
    "1LDSBuffer": [-1 ,0, 1],

    # Split the unroll summation into multiple sections and combine the sections
    # GSU applies only to the unroll summation dimension
    "GlobalSplitU":               list(range(1, 1024+1)),

    # choose how to do GlobalSplitU
    # 1: use atomic operation to accumlate on one buffer
    # 2: each GSU group write to each own buffer and accumulate by another kernel
    "GlobalSplitUAlgorithm":      ["SingleBuffer", "MultipleBuffer"],

    # When splitting up the summation between workgroups, there are two options for organizing which workgroup will do what
    # If we begin with N workgroups and set GSU=4, there will now be 4N workgroups
    # GSUWGMRR=False means workgroup 0,1,2,3 will all work on the same tile; =True means workgroup 0, N-1, 2N-1, 3N-1 will all work on the same tile
    "GlobalSplitUWorkGroupMappingRoundRobin":     [ False, True ],
    # GSUSARR=False means the 4 workgroups do whole chunks of the summation: k=0 -> K/4-1, k=K/4 -> 2K/4-1, k=2K/4 -> 3K/4-1, k=3K/4 -> 4K/4-1
    # GSUSARR=True means the 4 workgroups round robin split up the chunks of the summation: k=0 -> DU-1, 4DU -> 5DU-1, ...; k=1DU -> 2DU-1, 5DU -> 6DU-1...; ...
    "GlobalSplitUSummationAssignmentRoundRobin":  [ False, True ],

    # in opencl for some compilers, performance improved by putting a memfence after each subiteration; it prevented the loads of one subiteration from being moved
    # into a prior iteration, which would help latency but it consumed more vgprs which was a net loss
    "UnrollMemFence":             [ False, True ],

    # not used yet; will refer to combining multiple reads into single instruction
    # such as ds_read_b32 -> ds_read2_b32
    # the pro is that it cuts in half the number of instructions
    # the con is that bits per offset is half, so arithmatic might be required to increment and reset offset vgprs
    "GlobalRead2A":               [ False, True ],
    "GlobalRead2B":               [ False, True ],
    "LocalWrite2A":               [ False, True ],
    "LocalWrite2B":               [ False, True ],
    "LocalRead2A":                [ False, True ],
    "LocalRead2B":                [ False, True ],

    # don't create a whole copy of the Unroll loop with loads removed - instead
    # use buffer limits to suppress global loads and ignore unnecessary ds_reads
    "SuppressNoLoadLoop":         [False, True],

    # For PrefetchGlobalRead=1, create a second copy of the unroll loop with
    # the LDS pointer swaps expanded into inline constants for LDS read and write instructions
    # This eliminates 4 vector XOR instructions used for pointer swap
    "ExpandPointerSwap":          [False, True],

    # Schedule global reads and global read incrementsinto LocalRead iterations
    # Can reduce pressure on local read instruction dispatch queue
    # 0=perform global reads at start of instruction loop
    # 1=schedule into the local read instruction iterations
    "ScheduleGlobalRead":         [0, 1],

    # Schedule local writes into LocalRead iterations.
    # Can reduce pressure on local read instruction dispatch queue
    "ScheduleLocalWrite":         [0, 1],

    # Scheduling algorithm to use for each iteration:
    # 0 = minimal/no scheduling.  Global Read and increments, followed by local reads,
    # followed by local writes, followed by MACs
    "ScheduleIterAlg":            [0, 1, 2, 3],

    # Optimizing Local Write Vmcnt in PreLoop when PGR is on, especially for PAP
    # 0: no optimization, force wait vmcnt 0
    # 1: do optimization, in PAP, this can avoid ds_write waiting for previous global store
    # Can always be True, set to False for debugging or comparison
    "OptPreLoopVmcnt":            [False, True],

    # LDD Support
    # Allow LDD and StrideD to != LDC and StrideC for LDD <= LDC and LDD == M
    # TODO: remove. legacy logic yaml in rocblas contains true and false for this parameter
    # remove this parameter will cause two kernels have same.
    # so we can't remove it until we clean logic yaml in rocblas
    "LdcEqualsLdd":               [ False, True ],

    # Interleave alpha scale calculation with beta loads and address calcs - rather
    # than as a separate block of instructions
    "InterleaveAlpha":             [0, 1],

    # Create a copy of NoLoadLoop which interleaves the stores with the final mac
    # calculation and may perform other optimizations
    # 0 = no interleave
    # 1 = interleave one stores after required macs have completed execution
    # 2 = interleave two stores after required macs have completed execution
    "OptNoLoadLoop":               [0, 1, 2],

    # Prefetch across persistent kernel iterations - the no-load-loop computes the
    # tile assignment and next global read offset and launches the buffer loads for
    # the next tile in the sequence.
    "PrefetchAcrossPersistent":    [0, 1],

    "BufferLoad":                 [ False, True ],
    "BufferStore":                [ False, True ],

    # Attempt to load directly from global memory into LDS.
    # Assembly only
    # Requires BufferLoad, assembler support for lds modifier on buffer
    # loads (checked automatically), GlobalVectorWidth=1 (this is hw
    # requirement) and A/B must not require any transpose.
    # DirectToLds reduces load latency and eliminates the
    # G2L registers used to stage data.  Also replaces the
    # local write offset with an SGPR.
    # For an 8x8 TT with PrefetchGlobalRead=1 this can save 33 VGPRs.
    #    - Requirements for DirectToLds=1:
    #      GlobalLoadVectorWidth? = 1
    #      TransposeLDS = 1 for TLU=0 case
    "DirectToLds":                [ False, True ],

    # Load options:
    # (GRO = Global Read Offset)
    # BufferLoad=0:
    #  = Use flat instructions with 64 bit GRO for each load
    #    + supports sizes up to 2^64
    #    - uses many VGPR for addressing
    #    - uses execmask+compares for edge detection
    #    - generates extra LDS traffic (could convert flat->global load)
    # BufferLoad=1:
    #  = Use buffer load instructions with 32-bit offset
    #    + Less VGPRS (32b offset vs 64-bit) needed for addressing
    #    + Uses hardware buffer limit for edge detection
    #    - Limited range - the bot-right corner of macro-tile (plus padding=GRVW
    #        for shift-pointer, if ShiftPtr is required) must be within 2^32.
    #      ShiftPtrPad = MayShift ? GRWV*BPE : 0
    #      For TLU=1: Unroll*StrideA1 + ShiftPtrPad <= 2^32
    #      For TLU=0: MT*StrideA1 + ShiftPtrPad <= 2^32
    #      These conditions should be checked using Assert - TODO
    #  = UseSgprForGRO=1:
    #    + Attempt to use SGPR for Global Read Offsets.
    #    + Use one VGPR base GRO + many SGPR GRO rather than many VGPR GRO.
    #    + Each SGPR stores an offset from base GlobalReadOffset+0.
    #    - Requirements for UseSgprForGRO=1:
    #      - BufferLoad=1
    #      - Use appropriate Assert*ElementMultiple or GRVW=1 to eliminate need for ShifPtr
    #        (UseSgprForGRO does not support ShiftPtr since ShiftPtr needs to potentially shift GRO)
    #  = KernelWriterAssembly also supports 64-bit 2D buffer size (see use64bPbcLimit)
    #    - Requires 4 instructions to move scalar limit and a couple SGPR
    #    - Enabled by default.  If the overhead matters we can add asserts/YAML parm to specialize
    #  = UseInstOffsetForGRO=1:
    #    + Attempt to use Instruction offset for Global Read Offsets.
    #    + This feature avoid updating m0 for subsequent GRO(s) for directToLds feature
    #    - Requirements for UseInstOffsetForGRO=1:
    #      - BufferLoad=1
    #      - DirectToLds=1

    #  converting m0 update from LocalWriteAddrSGpr using  is usually win
    # -1 attempt to use a hueristic to determine when the tile size will use too many SGPR and fall back to VGPR
    "UseInstOffsetForGRO":              [ -1, 0, 1],


    # Converting VGPR GRO into SGPR GRO is usually a win
    # However, the mode may exhaust all available SGPR, in particular for large unroll
    # -1 attempt to use a hueristic to determine when the tile size will use too many SGPR and fall back to VGPR
    "UseSgprForGRO":              [ -1, 0, 1],

    # Some work-items in the group may not participate in the final buffer load.
    # Allows more flexibility in choosing DepthU.
    # 1= allocate extra addressing vpgr for edge cases
    # 2= use temp vgpr inside unroll loop, may save 1 VPR if both A and B have a fractional edge but costs v_alu
    "FractionalLoad":             [ 0, 1, 2] ,

    # Use a 64-bit shadow limit register to allow buffers larger than 2^32 bytes
    "Use64bShadowLimit":   [ True, False],

    # Attempt to vectorize atomics
    # 1,2,4 : Number of elements to vectorize
    # -1 : Maximum supported value.  Half=2, Single=1, Double=1
    # Currently 32-bit CAS only, eventually might support more
    "VectorAtomicWidth":          [ -1, 1, 2 ] ,

    # Assertion properties
    # These provide information or assertions that the problem size meets certain requirements
    # for sizes or alignments.  The kernel generator can use this information to produce
    # a kernel which uses those assertions to produce a faster kernel.
    #
    # If modifying or adding Assertions also change ProblemProperties class in TensileTypes.h

    # Kernel generator will assume that the summation size is some multiple of the element size
    # and use this to optimize the kernel.
    # This can result in more efficient kernels, but requires runtime checking to ensure the specified
    # summation value meets the requirements.
    # (Recommended AF1EM value is 8 for half, 4 for single, 2 for double)
    #
    # Optimizations enabled by AssertSummationElementMultiple>1:
    #  - If >=2 for half:
    #     - Tail loop loads can be vectorized 2X to use dword
    #     - Enables asm kernels on V20
    #     - Can use DirectToLds for both unroll and tail loops
    #  - Tail loop can be unrolled up to InnerUnroll amount if AssertSummationElementMultiple%InnerUnroll==0
    #
    # 1 indicates no assertion (since all sizes are multiples of 1)
    "AssertSummationElementMultiple": [1,2,4,8],

    # Kernel generator will assume that the FreeIndex[0] size is some multiple of the element size
    # and use this to optimize the kernel.
    # FreeIndex[0] is usually letter "I"
    # (Recommended AF0EM value is 8 for half, 4 for single, 2 for double)
    #
    # Optimizations enabled by AssertFree0ElementMultiple>1:
    # Load optimizations:
    #  - For TLU=1 matrix, if AF1WM>=GLVW then can enable UseSgprForGRO
    #      - Reduces registers used for address calculations
    #      - Enables FractionalLoad for more flexibility in address calcs
    #      - Removes address shift/unshift code
    #    - UseSgprForGRO will only be enabled if all matrices meet assertion requirements.
    #
    # Store Optimizations:
    #  - Can vectorize stores in edge tiles.  Vector width can be up to AF0EM.
    #   (since C matrix is always coalesced in Free0 index diretion and this assertion guarantees the index element multiple)
    #
    # 1 indicates no assertion (since all sizes are multiples of 1)
    "AssertFree0ElementMultiple" : [1,2,4,8],

    # Kernel generator will assume that the FreeIndex[1] size is some multiple of the element size
    # and use this to optimize the kernel.
    # FreeIndex[1] is usually letter "J"
    # (Recommended AF1EM value is 8 for half, 4 for single, 2 for double)

    # Optimizations enabled by AssertFree1ElementMultiple>1:
    #  - See above AssertFree0ElementMultiple "Load optimizations"

    # 1 indicates no assertion (since all sizes are multiples of 1)
    "AssertFree1ElementMultiple" : [1,2,4,8],

    # Some kernels only work for certain sizes, see ProblemProperties in TensileTypes for exact defs
    "AssertMinApproxSize" : [0,1,2],


    # Assertions/Predicates that require stride to be specified value.
    # Dictionary of pairs of {position:constValue}
    # Unlike SetConstStride*, these use a position in the IndexAssignments* field:
    #   EX: "{2:0}"  means IndexAssignmentsB[2] must be 0 to run the solution.
    # Use this syntax to specify multiple Fork values in a YAML config file.

    #- AssertStrideAEqual:
    #  - {5: 2, 6: 2} # these are two AssertStrideAEqual predicates for the same solution.
    #  - {5: 2}       # this is a second solution generated with a single predicate.

    # Like other assertions, these are used when kernel is generated and checked before running kernel.
    "AssertStrideAEqual":  -1,

    "AssertStrideBEqual":  -1,

    "AssertStrideCEqual":  -1,
    "AssertStrideDEqual":  -1,

    # Assertions that require stride to be specified value.
    # Dictionary of pairs of {index, constValue}.
    # Index is a member of the global index assignments.
    "AssertSizeEqual":       -1,
    "AssertSizeGreaterThan": -1,
    "AssertSizeLessThan":    -1,

    # Generate code inside kernel to check Assertions on Tensor dimensions
    "CheckTensorDimAsserts":               [False, True],

    # Generate code inside kernel to check several dimension overflow cases, in particular around use of 32-bit calcs
    # 0 = no check, 1=checks for cases that should be avoided through assertions and kernel selection,
    # 2=checks for cases that should never happen
    "CheckDimOverflow":               [0,1,2],

    # Stagger the start summation position of the tiles.
    # Elements from the summation dimension are loaded at offsets rather than all starting at 0.
    # StaggerU is the max 'clicks' of StaggerUStride bytes where each wg starts ; see StaggerUMapping
    # for how the specific stagger for a given wg is determined.
    #
    # The tile assignment C are same as with StaggerOffset=0 ; the difference is the
    # order that the summation elements are added.
    # GRO will wrap back to the row start start when the edge is reached.
    #
    # This can be effective for TLU=0 style matrices where the K dimension is a large power-of-2.
    # In this case the start of each row of the tile is separated by an exact power-of-2
    # which causes poor dram, cache, and tlb behavior.  V20 has 16 channels each 256 bytes wide.

    # StaggerU adjusts the start position in the summation (aka 'U') dimension
    # to avoid these conflicts.  Both A and B matrix start at the adjusted position.
    # If >0 specifies the offset in multiples of the macro-tile "unroll" dim
    #  - Higher values will spread traffic to more channels but provide less L2 re-use.
    #  - StaggerU and WorkGroupMapping interact and should be tuned together -
    #    The WGM controls how tiles are assigned in C matrix, while StaggerU controls where those
    #    tiles start reading their summation dim parms.
    #  - StaggerU requires BufferLoad==1 and is silently ignored if BufferLoad==0
    "StaggerU":              [0,2,4,8,16,32,64],

    # Stride in bytes for each staggeru 'click'.
    # 256 is recommended since this is the width of memory channel (on gfx803,gfx900,gf906) - so
    # each click will start in a new memory channel and spread traffic among the 16 available channels.
    # For example StaggerUStride=256 and StaggerU=8 will use 8 unique starting points
    # in summation dimension, each offset by 256-bytes - provided the tensor dims are large
    # enough to support this.
    # StaggerUStride will be internally increased so it is an integer multiple of DepthU*BpeAB.
    # (the implementation requires this - the unroll iteration accesses data in steps of
    # DepthU*BPE
    "StaggerUStride":               [16,32,64,128,256,512,1024],

    # How the tile assignment (wg0, wg1, wg2) controls the initial StaggerU offset:
    # 0: Use wg0
    # 1: Use wg1
    # 2: Use wg2
    # 3: Use wgSerial, wgSerial = wg0 + wg1 * nwg0 + wg2 * (nwg0 * nwg1)
    # 4: Debug mode, offset each tile max allowed StaggerU.  This just moves hotspot
    #    to a different bank since all workgroups still start at same point.
    "StaggerUMapping":       [0,1,2,3,4],


    # 0=don't use magic div (source only)
    # 1=magic div alg #1.  Slightly faster but limited range (if magic number is 2^32)
    # 2=magic div alg#2.  Slightly slower but handles all unsigned ints up to 2^32
    "MagicDivAlg":       [0,1,2],

    # For Block Mapping type:
    # 0   : Use hardware-assigned wg number with no remapping.
    # N   : WG block width.  "Wrap" to a new wg1 "row" assignment after N WGs assigned in that row.
    # < 0 : Swaps the position of wg0 and wg1.  Does not change NumWorkGroups* or ProblemNumWorkGroups*. No longer supported.
    # Tensor C always mapped with first free coord as fastest moving
    # (Elements in this dimension are sequential in memory.
    #
    # For 2D nonbatched Matrix this means index order is I, then J
    # For 2D batched Matrix this means index order is I, then J, then K.
    #
    # Then for 2D case:
    #   - If drawn in row-major format, I is the width and J is the height.
    #   - WGM determines dimensions of the box used to assign tiles from C
    #   - WGM is the height of the box (in the J dimension)
    #   - Given WGM, the box width (in I dim) is determined by number of CUs
    #   - The box always moves across matrixC in the fastest-moving "I" dim, then
    #     wraps to next J.  TODO - might be useful to change this?
    #
    # Examples for 2D matrix:
    # WGM=8:  on CU64 machine this is a square box
    # WGM=1:  Short/Fat - this will cover maximum width in I dimension of C.  This matches hardware assigned mapping.
    # WGM=64: Tall/Skinny - this will cover maximum width in J dimention of C.
    #
    # Formula for wgSerial:
    # wgSerial = wg0 + (wg1 % WorkGroupMapping) * nwg0
    "WorkGroupMapping":           list(range(0,1024+1)),  # change a workgroup's id so that the all the workgroups on the gpu at a time are hitting L2 cache the best
    "WorkGroupMappingType":       ["B", "Z"],           # Blocking, Z-order (not any faster than blocking, especially for the arithmetic it requires)
    "MaxOccupancy":               list(range(1, 40+1)),       # wg / CU; if cache thrashing is hurting performance, this allocates extra lds to artificially limit occupancy
    "WorkGroup":                  validWorkGroups,      # ( wg0 x wg1 x LocalSplitU ) dimensions of the workgroup which will operate on a tile and share lds

    #ThreadTile: ( tt0 x tt1 ) dimensions of the C tile that each thread works on,
    # TT=4 and VW=4 means a thread will work on a tight 4x4 tile of C, where VW=1 means the tile will work on 16 spread out values
    # Generally, the VW determines the consecutive a WI will work on, then it will skip ahead SG0*VW elements to get to the next row of VGPR inputs
    "ThreadTile":                 validThreadTiles,
    "MacroTile":                  validMacroTiles,      # MT0 = wg0*tt0, MT1 = wg1*tt1

    # Which instruction to use for MAC: MAD or FMA
    "MACInstruction":             ["MAD", "FMA"],
    "WavefrontSize":              [32, 64],

    # MatrixInstruction: (M x N x K x B)
    # XDLOPS tile definition, only valid for gfx908, gfx90a
    # MxNxKxB specifies matrix instruction variants
    #  MxNxB determines the shape of the C tile each instruction worked on
    #      K determines the unroll depth
    # If empty, do not use these instructions
    #
    # Alternative format: (M x N x K x B x MIBlockM x WaveTileM x WaveTileN x WaveM x WaveN)
    # (Note: MxN means M-by-N in the following comments)
    # MIBlockM determines how many blocks along M dimension for multi-block MI variants. Concrete examples:
    #  - MI 16x16x1x4 (4-block variant) with MIBlockM=4 -> (16x16)*(4x1)=64x16 tile per instruction executed
    #  - MI 32x32x1x2 (2-block variant) with MIBlockM=1 -> (32x32)*(1x2)=32x64 tile per instruction executed
    # WaveTileM/N are dimensions of the C tile each wave works on, and is close to the concept of ThreadTile in classic VALU kernels
    #  - WT 4x1 -> each wave executes 4x1 matrix instructions on the C tile of total area (4*MITileM)x(1*MITileN)
    # WaveM/N are dimensions of waves spawned for one workgroup where each wave consists of 64 threads
    #  - Wave2x2 -> a total of 4 waves in one workgroup of shape 2x2
    # Putting it all together:
    #  - [32, 32, 1, 2,  1,  4, 1,  2, 2]
    #     ^^^^^^^^^^^^   ^   ^^^^   ^^^^
    #      MatrixInst  BlkM   WT    Wave
    #  - means (32x64) per MI * (4x1) per wave * (2x2) per workgroup = (32*4*2)x(64*1*2) = 256x128 macro tile
    # Tensile will ignore the parameters ThreadTile and WorkGroup when the alternative format is used
    "MatrixInstruction":          validMatrixInstructions,

    # StoreRemap: Optimize MatrixInstruction store patterns to enhance performance.
    #             MI output data between each threads are along N dims.
    #             But global memory is along M dim continous.
    #             That mean global write between each threads are not continous.
    #             Therefore, store performance for MI instruction is poor.
    # How StoreRemap works in final store stage:
    #             1. Put all thread output data into LDS.
    #             2. All thread read data from LDS along M dims.
    #                (match global Memory continous direction)
    #             3. All thread write out data into global memory.
    # 0:   Disable StoreRemap (default)
    # 1~8: Enable StoreRemap and set the global write vector width
    # Suggest optimum value: fp32 = [2,4], fp16 or bf16 = [4,8] (dwordx2 and dowrdx4)
    # -1:  Use dwordx2 if support SRVW, or set SRVW to 0
    "StoreRemapVectorWidth":      [-1,0,1,2,4,8],

    # SourceSwap: Optimizes MatrixInstruction store pattern by swapping mfma input order.
    "SourceSwap":                 [False, True],

    # Disable overlapping AB-tile vgpr and read/write addr vgprs with C-tile vgprs
    # Valid only for MatrixInstruction enabled kernels, which by default overlaps
    # C-tile w/ AB-tile until it's due for v_accvgpr_read before the writeback. Illustrated below:
    # |<----------------------- valuC ----------------------->|
    # |<--- valuA/B --->|<-- R/W pointers -->|xxx|<- Spares ->|
    #                                          ^        ^
    #         (Reserved by persistent kernels) ^        ^
    #                       (Utilized by register pool) ^
    "DisableVgprOverlapping":     [False, True],

    # If positive, each switch includes switches <= the specified switch.
    # For example 3 will enable NoPostLoop+NoGlobalRead+NoLocalWrite
    # If negative, setting is precise and will disable only the specified code piece.
    # intended use is to evaluate which sections of the kernel are taking most of the execution time
    # 0=Baseline
    # 1= +NoPostLoop
    # 2= +NoGlobalRead
    # 3= +NoLocalWrite
    # 4= +NoLocalRead
    # 5= +NoWait +NoSync
    # 6= +NoMAC
    # 7= +NoPreLoop+ NoGlobalReadInc
    # 9= NullKernel
    # For example set DisableKernelPieces: [0,1,2,3,4,5,6,7,9]
    #   this will create a set of kernels with progessively more pieces of the kernel disabled
    "DisableKernelPieces":        list(range(-9,10)),         # disable pieces of the kernel, for performance isolation

    # assume atomics always work correctly.
    "DisableAtomicFail": [False, True],

    # 0  : standard launch
    # N>0 : launch persistent kernel with N workgroups per compute unit
    #       - Recommended min is enough WG to use all resources on the CU
    #       - Higher values result in shorter-running WG which are less 'persistent'
    #         this increases the switch time between work-groups but results in
    #         more opportunities to schedule other WG or recover if a wg runs long
    #         or all compute units were not available before the launch.
    #       - Host code will not launch more groups than tiles in the C space
    # -1 : Automatically choose a "heuristic" value that can possibly get a better gain: (TilesPerWorkgroup = 1~2)
    #      Not based on any theory, but on some experiment observation, can be used to reduce the kernels
    #      Recommand [-1,0,1] for basic tuning
    # Assertions/Requirements: NumWorkGroups0 * NumWorkGroups1 < 2^32
    "PersistentKernel":           range(-1,512+1) ,       # Use persistent kernel.

    # True:  Batch dimension (WG.z) is also considered in persistent kernel
    # False: Not considered
    #        for problems with large batch-size, PKAB = True could help
    #        for problems with only one batch, PKAB = True/False should make no difference
    "PersistentKernelAlongBatch": [False,True],

    # Allow macro-tile to span batch dimensions and thus a single workgroup can work across batch dimensions.
    # This can improve utilization, in particular if macro-tile is larger than the lower dimensions.
    # The byte address of the last element in the packed array must fit in 2^32.
    # 0x0 = each workgroup works on a single batch dim.
    # 0x1 = pack Batch dimensions into wg0/A - works if all batch strides for B==0.
    #       Also must set AssertFree0ElementMultiple to >= GlobalReadVectorWidth
    # 0x2 = pack Batch dimensions into wg1/B - works if all batch strides for A==0
    #       Also must set AssertFree1ElementMultiple to >= GlobalReadVectorWidth
    # 0x3 = pack batch dims into both A and B. Could support any stride for A and B. (Not supported yet)
    "PackBatchDims":             [0,1,2],

    # Pack free dimensions
    # If True, allow macro-tile to span free dimensions.  Single workgroup can work across multiple free dimensions.
    # If False, macro-tile is always Free0*Free1.  Additional free dimensions are not supported.
    "PackFreeDims":              [False, True],

    # Pack summation dims
    # If 0, a for loops are generated for each summation dimension.
    # If 1, summation dims are packed into a single loop and extracted as needed using mod/shift.  The innermost summation
    #  dimension must be an integer multiple of the unroll loop - in other words the load tile is contiguous in memory.
    #  In this mode, tensile can still prefetch data across the load tile dimension.
    # If 2, summations dims are packed into a single loop as above.  In addition, the load tile does not need to be
    #  contiguous in memory and can span summation dimensions. (not supported yet)
    "PackSummationDims":         [0,1],

    # debug mode, uses the PackSummationDims method to increment the unroll loop counter
    "UnrollIncIsDepthU":         [0,1],

    # Granularity allowed when packing tensor dims.
    # Lower values are finer granularity which requires more dimension division operations on store path
    # but supports more flexible tensor dimes.
    # Higher values are coarser values - less dimension division operations but tensor dims must meet
    # more stringent element multiple requirements
    # 0x1 : Any dimension supported, compute dims after each element (not supported yet)
    # 0x2 : VectorWidth must not span tensor dim
    "PackGranularity": [2],

    # Controls desired width (#elements) for loads from global memory -> LDS.
    # and eliminates the pointer unshift logic
    # -1 : Set GlobalReadVectorWidth =  VectorWidth
    # NOTE: for input bpe=32, max GRVW is 4  (to fit dwordx4) (FP32), min GRVW is 1 (dword)
    #                 bpe=16, max GRVW is 8  (to fit dwordx4) (FP16), min GRVW is 2 (dword)
    #                 bpe=8,  max GRVW is 16 (to fit dwordx4) (INT8), min GRVW is 4 (dword)
    "GlobalReadVectorWidth":      [ -1, 1, 2, 3, 4, 6, 8, 16 ],

    # Controls desired width (#elements) for loads from LDS -> VGPR.
    # -1 : Set LocalReadVectorWidth =  VectorWidth
    #  1 cannot be used for half type.
    # used in combination with TransposeLDS=True
    # in TransposeLDS=1 case, use wider load to fetch elements in summation dimension from LDS
    # helps optimizing instruction scheduling between MFMA and nonMFMA instructions
    # NOTE: for input bpe=32, max LRVW is 4  (to fit ds_read_b128) (FP32)
    #                 bpe=16, max LRVW is 8  (to fit ds_read_b128) (FP16)
    #                 bpe=8,  max LRVW is 16 (to fit ds_read_b128) (INT8)

    "LocalReadVectorWidth":      [ -1, 1, 2, 4, 8, 16 ],

    # threads should read/write/operate on this many contiguous elements from the C matrix.
    # If VW=4 then thread0 will process 4 consec C elements, then thread1 next 4, etc.
    # If the ThreadTile is > VectorWidth then thread0 will next operate on the 4 elements in C at (4*NumThreads)
    # Typically the load vector width and store vector width are directly related to the VW.
    # The global load width is closely related to the width of local stores so
    # GlobalReadVectorWidth also controls local write width.
    # Local read width also matches since VectorWidth consec elements must be read
    # Typically matching 16 bytes is good choice since the stores will be optimally coalesced with 16 bytes/WI.
    # -1 means use the largest vector width up to 128 bits.
    # Using a VW too large which results in >16bytes/thread isn't supported
    "VectorWidth":                [ -1, 1, 2, 3, 4, 6, 8 ],

    # If 0, store 1 element per instruction.
    # If 1, store vector-width elements per instruction.
    # if -1, store vector-wide elements per instruction unless PBD would not generate a valid kernel
    "VectorStore":                    [-1, 0, 1],

    # Controls desired width (#elements) for stores from reg to global memory.
    # When MatrixInstruciton == None, derived parameter gwvw takes precedence.
    # -1 : Set StoreVectorWidth = VectorWidth
    "StoreVectorWidth":           [ -1, 1, 2, 3, 4, 6, 8 ],

    # place upper and lower limits on the skinny-ness of macro tiles; shape=1 means square tile, like 64x64. shape=4 means 4x64 or 64x4 or 128x8...
    # these will just mark some kernels as invalid so that fewer kernels will be checked
    "MacroTileShapeMin":          list(range(1, 256+1)),
    "MacroTileShapeMax":          list(range(1, 256+1)),

    # when loading all the data from global into lds requires multiple load instructions, these parameters govern which
    # loads will pull which rectangle of data from global into lds
    # NLC=1 means one load along the coalesced dimension, which results in the most coalescing possible
    # NLC=-1 looks for the largest number of reads along the coalesced dimension which results in the least ammount of coalescing;
    # however in this case the stride between one load and another is a static value, therefore buffer loads only need one set of registers
    # whereas the =1 case has a stride which is a multiple of a kernel argument and therefore needs one address per load in the perpendicular dimension
    "NumLoadsCoalescedA":         list(range(-1, 64+1)),
    "NumLoadsCoalescedB":         list(range(-1, 64+1)),

    # DepthU, LocalSplitU (which is the 3rd number in WorkGroup), and LoopUnroll are closely related
    # LoopUnroll=4 means there are 4 subiterations within the loop, 4 actual iterations written in the code.
    # LocalSplit=2 means the workgroup is split up into 2 subgroups, and each subgroup is doing different parts of the summation.
    # subgroup0 does k=0-3, 8-11... and subgroup1 does k=4-7, 12-15...
    # So, each iteration through the summation loop, which has 4 actual subiterations, does 8 summation iterations, because each subgroup did 4;
    # and when data is read from global memory the threads read 8 elements along the summation dimension.
    # DepthU = LoopUnroll * LocalSplitU = 4*2 in this case
    # it made more sense for the user to directly control LocalSplitU and DepthU, then derrive afterwards LoopUnroll=DepthU/LocalSplitU
    # -1 : Only allow GLVW=1
    # -2 : Only allow max(GLVWA,GLVWB) < VW ?
    # -3 : Only allow min(GLVWA,GLVWB) < VW ?
    "DepthU":                     depthUs,

    # DepthULdsDivisor determines how we pipeline the data from global memory to LDS
    # Instead of moving all in-flight data from the register buffer (G2L) to the LDS at once, we divide the G2L buffer into N portions and
    # write each portion of the G2L to LDS, read from LDS and do the actual matrix multiply-accumulate, before moving on to the portion and so on.
    # This helps cut down LDS usage by the value of the divisor. Helps increase CU occupancy or DepthU if kernel was previously LDS limited.
    #
    # The premise of this parameter is to be able to fetch all 256B (equivalent to 128 half's or 64 single's) in a TN laid-out problem size,
    # maximizing L2 channel efficiency, therefore this parameter only works for TN buffer layout
    #
    # Implementation-wise, for now it only supports ScheduleIterAlg=3 and TransposeLDS=1
    # In addition, it does not work with DirectToLds=1 because it needs the in-flight data to reside in registers
    "DepthULdsDivisor":           [1, 2], # [4, 8] not tested yet

    # integer ammount of padding to put into LDS, in 2016 this didn't seem to help performance, profilers were showing that channel conflicts weren't really hurting
    # performance so this has been deprecated and probably doesn't work
    # -1 means use same padding as the VectorWidth if TLU=0 else 0.  (Padding only helps when transpose is required)
    # With MatrixInstruciton: -1 means max(GRVW,MIInput) if TLU=0
    "LdsPadA":                     [ -1, 0, 1, 2, 3, 4, 8, 16],
    "LdsPadB":                     [ -1, 0, 1, 2, 3, 4, 8, 16],

    # Padding boundary for LDS. defines block-size for pad insertion. for every 'LdsBlockSizePerPad' bytes, LDS padding (pad value from LdsPad parameter)
    # is added (readOffset aware of the pad and adjusts offset value based on this parameter value).
    # Only support LdsBlockSizePerPad >= unrollDepth * BPE
    # 0 means disable LdsBlockSizePerPad,
    # -1 means round up to nearest power of 2 begin with 128
    "LdsBlockSizePerPad":          [-1, 0, 64, 128, 256, 512],

    # Transpose LDS format. Local store in Coalsced dimension , same as optimized global fetch dimension . applicable only in TLU=0 case for miSIMD(s)
    # TODO: No code for -1 ?
    "TransposeLDS":                [-1, 1, 0],

    # tinkered with adding extra syncs or waits in the assembly kernels to see if it would improve the sequencing between workgroups, "fully synchronous scheduling" is WAY more promising; this can be deprecated
    "PerformanceSyncLocation":    list(range(-1, 16*16+1)),
    "PerformanceWaitLocation":    list(range(-1, 16*16+1)),
    "PerformanceWaitCount":       list(range(-1, 16)),

    # add gls or slc after global memory read/writes to change cacheing, not cacheing the writes is promising and improved performance a tiny bit
    "NonTemporalC":               list(range(0,4)),
    "NonTemporalA":               list(range(0,4)),
    "NonTemporalB":               list(range(0,4)),

    # guard against out of bounds reads
    # None: don't guard
    # Branch: use if statements (source only, and doesn't support VW)
    # ShiftPtr: shift read pointers to be in bounds, then unshift registers (source & assembly),
    # ShiftPtr does not support very small problem dims < global load vector width since the shift
    # would move outside the array bounds.
    # If GLVW==1 or Assert*ElementMultiple for the coalesced dim is > GRVW, then shifting is not
    # necessary and the shift/unshift code will not be generated
    "EdgeType":                   [ "Branch", "ShiftPtr", "None" ], # None=don't guard against ou

    # Group together unroll iterations inside the unroll loop.
    # For example, InnerUnroll=2 will fetch LDS for two unroll iterations
    "InnerUnroll":                [1,2,4,8,16,32,64],

    # Arrange elements in LDS so N elements consec in U-dim are adjacent in LDS
    # 1 is default and results in no interleaving.
    # Implementation only supports LocalDotLayout that is a power-of-two
    "LocalDotLayout":             [1,2,4,8],

    # Aggressive performance mode
    # Some of these may cause instability, particularly s_setprio
    # 0=none, 1=add setprio, 2=add setprio and modify LDS to allow only 2 waves/simd
    "AggressivePerfMode":       [0,1,2],

    # Kernels should be written in assembly or source
    # if assembly, ISA will determine architecture
    # if source, Runtime will determine language
    # later on, we'll relax this to inner kernel languages and outer kernel languages, such as inline asm embedded in ocl or in llvm
    "KernelLanguage":             [ "Assembly", "Source" ],
    "ISA":                        validISA,       # arch for assembly kernels

    # Replaces assembly kernels if they are found in the directory Tensile/Tensile/ReplacementKernels
    "ReplacementKernel":          [False, True],

    # Name of the custom kernel located in globalParameters["CustomKernelDirectory"].
    # a custom kernel is a user written assembly kernel with its associated configuration parameters included in a custom.config section  
    # inside the yaml block between the --- and ... markers.  These parameters are only used for information purposes, not kernel generation.
    # Ex:
    # custom.config:
    #   ProblemType:
    #     OperationType: GEMM
    #     etc...
    #   ThreadTile: [8, 8]
    #   etc...
    # 
    # Custom kernels can be included in a BenchmarkProblemSizeGroup by having their name (without file extension) listed under the "CustomKernels" 
    # category alongside InitialSolutionParameters, BenchmarkCommonParameters, etc...
    "CustomKernelName":            -1,

    "MinVgprNumber":                list(range(0,256)),

    "MaxVgprNumber":                list(range(0,257)),
    }


# same parameter for all solution b/c depends only on compiler
defaultBenchmarkCommonParameters = [
    {"LoopDoWhile":               [ False ] },
    {"LoopTail":                  [ True ] },
    {"EdgeType":                  [ "Branch" ] },
    {"InnerUnroll":               [ 1 ] },
    {"LocalDotLayout":            [ 1 ] },
    {"AggressivePerfMode":        [ 1 ] },
    {"KernelLanguage":            [ "Source" ] },
    {"LdsPadA":                   [ 0 ] },
    {"LdsPadB":                   [ 0 ] },
    {"LdsBlockSizePerPad":        [ 0 ] },
    {"TransposeLDS":              [ 0 ] },
    {"MaxOccupancy":              [ 40 ] },
    {"VectorWidth":               [ -1 ] },
    {"VectorStore":               [ -1 ] },
    {"StoreVectorWidth":         [ -1 ] },
    {"GlobalReadVectorWidth":     [ -1 ] },
    {"LocalReadVectorWidth":      [ -1 ] },
    {"GlobalReadCoalesceVectorA": [ True ] },
    {"GlobalReadCoalesceVectorB": [ True ] },
    {"WaveSeparateGlobalReadA":    [ 0 ] },
    {"WaveSeparateGlobalReadB":    [ 0 ] },
    {"GlobalReadCoalesceGroupA":  [ True ] },
    {"GlobalReadCoalesceGroupB":  [ True ] },
    {"PrefetchGlobalRead":        [ 1 ] },
    {"PrefetchLocalRead":         [ 1 ] },
    {"UnrollMemFence":            [ False ] },
    {"GlobalRead2A":              [ True ] },
    {"GlobalRead2B":              [ True ] },
    {"LocalWrite2A":              [ True ] },
    {"LocalWrite2B":              [ True ] },
    {"LocalRead2A":               [ True ] },
    {"LocalRead2B":               [ True ] },
    {"SuppressNoLoadLoop":        [ False ]},
    {"ExpandPointerSwap":         [ True ]},

    {"ScheduleGlobalRead":        [ 1 ] },
    {"ScheduleLocalWrite":        [ 1 ] },
    {"ScheduleIterAlg":           [ 1 ] },
    {"OptPreLoopVmcnt":           [ True ] },

    {"LdcEqualsLdd":              [ False ] },
    {"InterleaveAlpha":           [ 0 ] },
    {"OptNoLoadLoop":             [ 1 ] },
    {"PrefetchAcrossPersistent":  [ 0 ] },

    {"BufferLoad":                [ True ] },
    {"BufferStore":               [ True ] },
    {"DirectToLds":               [ False ] },
    {"UseSgprForGRO":             [ -1 ] },
    {"UseInstOffsetForGRO":       [ 0 ] },
    {"AssertSummationElementMultiple": [ 1 ] },
    {"AssertFree0ElementMultiple": [ 1 ] },
    {"AssertFree1ElementMultiple": [ 1 ] },
    {"AssertMinApproxSize":        [ -1 ] },
    {"AssertStrideAEqual":        [ {} ] },
    {"AssertStrideBEqual":        [ {} ] },
    {"AssertStrideCEqual":        [ {} ] },
    {"AssertStrideDEqual":        [ {} ] },
    {"AssertSizeEqual":           [ {} ] },
    {"AssertSizeGreaterThan":     [ {} ] },
    {"AssertSizeLessThan":        [ {} ] },
    {"CheckTensorDimAsserts"      : [ False ] },
    {"CheckDimOverflow"           : [ 0 ] },

    {"StaggerU":                  [ 32 ] },   # recommend [0,32]
    {"StaggerUStride":            [ 256 ] },  # recommend 256 for V10,V20
    {"StaggerUMapping":           [ 0 ] },    # recommend [0,1]
    {"MagicDivAlg":               [ 2 ] },
    {"GlobalSplitU":              [ 1 ] },
    {"GlobalSplitUAlgorithm":     [ "MultipleBuffer" ] },
    {"GlobalSplitUSummationAssignmentRoundRobin": [ True ] },
    {"GlobalSplitUWorkGroupMappingRoundRobin":    [ False ] },
    {"MacroTileShapeMin":         [ 1 ] },
    {"MacroTileShapeMax":         [ 64 ] },
    {"PersistentKernel":          [ 0 ] },
    {"PersistentKernelAlongBatch":[ False ] },    # May be default True is better ?
    {"PackBatchDims":             [ 0 ] },
    {"PackFreeDims":              [ 1 ] },
    {"PackSummationDims":         [ 0 ] },
    {"UnrollIncIsDepthU":         [ 0 ] },
    {"PackGranularity":           [ 2 ] },
    {"FractionalLoad":            [ 0 ] },
    {"Use64bShadowLimit":         [ 1 ] },
    {"VectorAtomicWidth":         [ -1 ] },
    {"NumLoadsCoalescedA":        [ 1 ] },
    {"NumLoadsCoalescedB":        [ 1 ] },
    {"WorkGroup":                 [ [16,16,1]] },
    {"WorkGroupMappingType":      [ "B" ] },
    {"WorkGroupMapping":          [ 8 ] },
    {"ThreadTile":                [ [4,4] ] },
    {"MACInstruction":            [ '' ]},
    {"WavefrontSize":             [ 64 ]},
    {"MatrixInstruction":         [ [] ] },
    {"DisableVgprOverlapping":    [ False ] },
    {"1LDSBuffer":                [ 0 ] },
    {"DisableAtomicFail":         [ 0 ] },
    {"DisableKernelPieces":       [ 0 ] },
    {"DepthU":                    [ -1 ] },
    {"DepthULdsDivisor":          [ 1 ] },
    {"PerformanceSyncLocation":   [ -1 ] },
    {"PerformanceWaitLocation":   [ -1 ] },
    {"PerformanceWaitCount":      [ -1 ] },
    {"NonTemporalC":              [ 0 ] },
    {"NonTemporalA":              [ 0 ] },
    {"NonTemporalB":              [ 0 ] },
    {"ReplacementKernel":         [ False ] },
    {"CustomKernelName":          [ "" ] },
    {"MinVgprNumber":             [0]},
    {"MaxVgprNumber":             [256]},
    {"StoreRemapVectorWidth":     [ 0 ] },
    {"SourceSwap":                [ False ] },
    ]
# benchmark these solution independently
defaultForkParameters = []
defaultBenchmarkForkParameters = []
defaultJoinParameters = []
defaultBenchmarkJoinParameters = []

# dictionary of defaults comprised for 1st option for each parameter
defaultSolution = {}
for paramList in [defaultBenchmarkCommonParameters, defaultForkParameters, \
    defaultBenchmarkForkParameters,defaultBenchmarkJoinParameters]:
  for paramDict in paramList:
    for key, value in paramDict.items():
      defaultSolution[key] = value[0]
# other non-benchmark options for solutions

# valid fields in ConvolutionConfig and explanations:
validConvolutionConfig= [
    # For OperationType == Convolution*
    # Examples: NCHW, NHWC, NCDHW, more
    # *HW* and *YX*   create solution with 2 spatial dimensions.
    # *DHW* and *ZYX* create solution with 3 spatial dimensions.
    "TensorAFormat",           # see validTensorAFormats
    "TensorBFormat",           # see validTensorBFormats
    "TensorDFormat",           # see validTensorDFormats

    # Each of the parms below specifies dimensions separated by 'x".
    # -  The notation follows 'convolution' convention so fastest-moving dimensions are last,
    #    and should mirror the order of the spatial dimension in the activation format.
    #    For example, in NCHW format Filter=3x1 is 3 in the H dimension and 1 in the W dimension.
    # -  2 or 3 dimensions are supported 'Filter:3x1' or 'Filter:3x3x1'.
    # - Use an integer to create a kernel with a compile-time constant
    #   Use "N" to create flexible kernel the value provided at runtime via appropriate
    #   size and stride values.
    # - 0 specifies the default.  Defaults below shown for 2 spatial dimensions; a 3-dimensional
    #   default will be created if the formats request 3 spacial dimensions.
    "Filter",                   # examples: 1x1,3x3,1x7,7x1,NxN,Nx5,3x3x3.  Default=1x1/1x1x1.
    "Stride",                   # examples 1x1,2x2,1xN, 2x2x2.  Default=1x1/1x1x1.
    "Dilation",                 # examples 1x1,2x2,1xN, 2x2x2.  Default=1x1/1x1x1.

    # Pad at start of each filter dimension. Recommend 0x0 when possible or NxN otherwise.
    # (performance difference from compile-time padding is not significant)
    "PadStart",                 # examples:1x1, 2x3, 2x2x2, NxN.  Default=0x0/0x0x0.
    # Pad at end of each filter dimension
    "PadEnd",                   # examples:1x1, 2x3, 2x2x2, NxN.  Default=0x0/0x0x0.

    # For grouped convolutions:
    "GroupCount",

    # pack spatial dims (d,h,w) into single tensor dim when possible
    # This is preferred for cases where these dimensions are packed in memory
    # since it reduces addressing overhead and will produce a more efficient kernel
    # Default is 1, multiple dimensions will be created if needed for strides or other cases.
    "PackedSpatialDims",

    # pack filter dims (z,y,x) into single tensor dim when possible.
    # This is preferred for cases where these dimensions are packed in memory
    # since it reduces addressing overhead and will produce a more efficient kernel
    # Default is 1, multiple dimensions will be created if needed for dilations or other cases.
    "PackedFilterDims",

    # If 1:
    #  - Unroll index is the channel index
    #  - if PackSummationDims=0, this is likely highest perf since it provides a larger
    #    iteration count for the unroll loop.
    # If 0:
    #   - Unroll index is filter index (Forward,BackwardData) or spatial index (BackwardWeights)
    #   - provides better cache locality for most formats, but tigher looping.
    #   - Likely a good idea with PackSummationDims=1 since there is only one unroll loop.
    "UnrollOnChannel",

    # Input spatial dimensions (D,H,W)
    # Optional parameter for debug and testing.  This does not impact kernel generation.
    # If set,then each problem dimension size/stride will be checked to ensure they are
    # correctly specified. (TBD)
    # Also used by testbenches to compute consistent strides and sizes for auto-generated
    # problem sizes and strides.
    'Spatial',              # examples 56x56, 7x7.

    ]

################################################################################
# Default Problem Type
################################################################################
defaultProblemType = {
    # =GEMM uses TransposeA,B paramters and makes the problem type more readeable for users
    # =TensorContraction  requires specifying
    "OperationType":            "GEMM",           # GEMM, TensorContraction, ConvolutionForward, ConvolutionBackwardData, ConvolutionBackwardWeights

    "ConvolutionConfig":        [],               # See validConvolutionConfig

    "DataType":                 0,                # data types can specified by a variety of ways, such as "s", as listed in SolutionStructs.py::DataType
    "DestDataType":             0,                # destination data types can specified by a variety of ways, such as "s", as listed in SolutionStructs.py::DataType
    "ComputeDataType":          0,                # compute data types can specified by a variety of ways, such as "s", as listed in SolutionStructs.py::DataType
    "UseBeta":                  True,             # =True use beta parameter (asm will check for B=0 and optimize the write for that), =False don't use beta parameter
    "HighPrecisionAccumulate":  False,            # f32 += f16*f16
    "SilentHighPrecisionAccumulate": False,       # Keep kernel names the same for HPA mode.  Useful for testing.

    "ComplexConjugateA":        False,            # complex data should be conjugated for "C" transpose case
    "ComplexConjugateB":        False,

    # for OperationType == GEMM
    "TransposeA":               False,            # =True means transA="T" or "C", =False means transA = "N"
    "TransposeB":               True,
    "Batched":                  False,            # add batching dimension
    "StridedBatched":           True,             # use to select general batch or strided batch

    # for OperationType == TensorContraction
    # - Indices < NumIndicesC are Free or Batch indices and appear in C and D
    # - Indices which appear in both A and B, and are < NumIndicesC are batch.  A and B must have same number of batch indices.
    # - Indices which appear in both A and B, and are >= NumIndicesC are summation. A and B must have same number of summation indices.
    # - Indices which appear in A or B (but not both), are Free.  A and B may have different numbers of free indices.
    # - Summation loops are nested from smallest index number to largest, with the largest summation index as the 'unroll' loop.
    # - Memory order of C and D matrices is always 0..NumIndicesC-1, with 0 as the fastest-moving.
    #   - By choosing index assignments the output can be 'transposed'.  For example if IA=[1,2] IB=[0,2] then 0 is the coalesced dim for C/D.
    #   - Likewise batch index may be assigned between two free indices to control the output order, ie to write in CNHW format.
    #   - For example : IA=[0,1,3] IB=[2,1,3].  0,2 are free indices;  1 is batch.
    "IndexAssignmentsA":        [0, 2],
    "IndexAssignmentsB":        [1, 2],
    "NumIndicesC":              2,

    # use initial strides for AB.
    # This has some performance impact for the increased flexibility:
    #   - Additional strides will be passed into the kernel and will occupy SGPR registers
    #   - GlobalReadWidth must be 1 (since elements are not guaranteed to be adjacent in memory)
    "UseInitialStridesAB":      False,

    # use initial strides for CD.
    # This has some performance impact for the increased flexibility:
    #   - Additional strides will be passed into the kernel and will occupy SGPR registers
    #   - Additional multiply on the store address path
    #   -VectorStore must be 0.  If VectorStore is -1, it will be silently set to 0 internally.
    "UseInitialStridesCD":      False,

    "AllowNoFreeDims":          False,  # allow A or B to specify no free dims
                                        # (if false, A and B must have at least one free dim)
                                        # (if true, A and B must have at least one free or batch dim)

    # SetConstStride* sets the specified stride in the problem.
    # These no longer generate predicates - see AssertStrideEqualA/B below
    # List of pairs of [index, constValue].
    # Index is a member of the global index assignments (not an offset into IndexAssignmentsA/B)
    # EX: SetConstStrideA: [ [3, 1], [2, 4] ] sets
    #     strideA for index3 to constant '1' and stride for index2 to constant '4'.
    "SetConstStrideA":          [],
    "SetConstStrideB":          [],

    # ZeroPad:
    # Zero-pad will add leading and trailing "pad" elements to the specified 'anchor'
    # dimension when accessed by specified summation dimension.
    #
    # Format is list of tuples of [freeDim, sumDim, padStart, padEnd].
    #  - freeDim is the anchor where the zero-pad starts.
    #  - sumDim is the summation dim to which the padding checking is added.
    #  - padStart is the number of elements to pad before the Start element
    #  - padEnd is the number of elements to pad before the last element.

    # - Terms:
    #   - Start is the first summation element
    #   - FreeSize is the size of the specified free dimension (freeDim)
    #   - SumSize is the size of the specified summation dimension (sumDim)
    # - Pad Ranges:
    #   - Ranges show below are inclusive on the start element and exclusive on the last element.
    #     For example, [0,3) is 0,1,2.
    #    - Elements in the region [Start-padStart, Start) are in the leading pad region and will return 0.
    #    - Elements in the memory region [Start + freeSize + sumSize - padEnd,  Start + freeSize + sumSize)
    #     are in the trailing pad region and will return 0.
    #    - Code actually checks for elementMem < padStart or elementMem>=elementEdge
    #      - elementMem is the memory offset of the element from the tensor base
    #      - elementEdge is FreeSize*FreeStride + (SumSize-1)*SumStride - padEnd
    #        - FreeStride is typically spatial*convolutionStride
    #        - SumStride is typically spatial*dilation
    #        - PadStart and PadStop should be scaled by spatial on the host before calling the kernel.
    #          (spatial is not available inside the kernel)
    #      - The GPU implementations shift the load tile by -padStart, then return 0s for any address <=0.
    #        The elementEdge is also shifted by -padStart.  This allows the global read offset to be used for the
    #        edge comparison.  Edge comparisons are performed with vector instructions so each work-item computes
    #        a different in/out value.
    #      - Multiple summations OR together their edge checks, so any OOB edge returns 0 for the load.
    #
    # - Strides:
    #   - padStart and padStop are passed as kernel arguments. These are scaled by the spatial dim on the host;
    #   - No memory access is performed for elements in the Pad regions.
    #   - The Pad regions are handled by manipulating the tensor addressing and are not visible in actual memory.
    #     For example, a tensor with 2 rows, 16 elements/row, padStart=padEnd=2 occupies 32 elements in memory (not 40)
    #   - Typical use case is to set summationStride < freeSize, with padStart+padEnd+1 == summationStride.
    # - Caveats:
    #  - ZeroPad requires that the ElementEdge <= 2^32:
    #    This is SizeFree+SizeSum + Pad_Leading + PadTrailingPad + padding=GRWW for shift-pointer) bytes < 2^32
    #    Likely this is less than the standard buffer load limits (bottom-right corner of macro-tile)

    #  EX: ZeroPadA: [ [0,1,  2,3]] # TensorA free index 0 with sum index 1 has leading pad=2 and trailing pad=3
    # Note nesting of brackets ; the parm can contain multiple padding tuples.
    #  EX: ZeroPadA: [ [0,1, -1,-1]]# Pads are dynamic and passed as part of the problem.

    "ZeroPadA":                 [], # [ [0,1, 2,3]]
    "ZeroPadB":                 [], # Not fully supported/tested yet

    # Summation dimension indices
    "MirrorDimsA":              [],
    "MirrorDimsB":              [],

    # for LD description
    "NumIndicesLD":            4,
    "IndexAssignmentsLD":       [3, 4, 5, 6],      # order is LDD, LDC, LDA, LDB

    # Tile aware solution selection
    "TileAwareSelection":       False
    }

defaultProblemSizes = [{"Range": [ [2880], 0, 0 ]}]
defaultBenchmarkFinalProblemSizes = [{"Range": [
    [64, 64, 64, 512], 0, 0 ]}]
defaultBatchedProblemSizes = [{"Range": [ [2880], 0, [1], 0 ]}]
defaultBatchedBenchmarkFinalProblemSizes = [{"Range": [
    [64, 64, 64, 512], 0, [1], 0 ]}]


defaultSolutionSummationSizes = [32,64,96,128,256,512,1024,2048,4096,8192,16192]


################################################################################
# Default Analysis Parameters
################################################################################
defaultAnalysisParameters = {
    "ScheduleName":       "Tensile",
    "DeviceNames":  "fallback",
    "ArchitectureName": "gfx000",
    "SolutionImportanceMin":      0.01, # = 0.01=1% total time saved by keeping this solution
    }


################################################################################
# Searching Nested Lists / Dictionaries
# to see if keys exist and what their values are
################################################################################
# param name in structures?
def inListOfDictionaries(param, dictionaries):
  for dictionary in dictionaries:
    if param in dictionary:
      return True
  return False
def inListOfListOfDictionaries(param, dictionaries):
  for dictionaryList in dictionaries:
    if inListOfDictionaries(param, dictionaryList):
      return True
  return False
def inListOfLists(param, lists):
  for l in lists:
    if param in l:
      return True
  return False

# get param values from structures.
def hasParam( name, structure ):
  if isinstance(structure, list):
    for l in structure:
      if hasParam(name, l):
        return True
    return False
  elif isinstance(structure, dict):
    return name in structure
  else:
    return name == structure
    #printExit("structure %s is not list or dict" % structure)

def getParamValues( name, structure ):
  if isinstance(structure, list):
    for l in structure:
      param = getParamValues(name, l)
      if param != None:
        return param
    return None
  elif isinstance(structure, dict):
    if name in structure:
      return structure[name]
    else:
      return None
  else:
    printExit("structure %s is not list or dict" % structure)

################################################################################
# Print Debug
################################################################################
def print1(message):
  if globalParameters["PrintLevel"] >= 1:
    print(message)
    sys.stdout.flush()
def print2(message):
  if globalParameters["PrintLevel"] >= 2:
    print(message)
    sys.stdout.flush()

def printWarning(message):
  print("Tensile::WARNING: %s" % message)
  sys.stdout.flush()
def printExit(message):
  print("Tensile::FATAL: %s" % message)
  sys.stdout.flush()
  sys.exit(-1)

################################################################################
# Locate Executables
# rocm-smi, hip-clang, rocm_agent_enumerator, clang-offload-bundler
################################################################################
def isExe( filePath ):
  return os.path.isfile(filePath) and os.access(filePath, os.X_OK)
def locateExe( defaultPath, exeName ): # /opt/rocm/bin, hip-clang
  # look in defaultPath first
  exePath = os.path.join(defaultPath, exeName)
  if isExe(exePath):
    return exePath
  # look in PATH second
  for path in os.environ["PATH"].split(os.pathsep):
    exePath = os.path.join(path, exeName)
    if isExe(exePath):
      return exePath
  return None

def GetAsmCaps(isaVersion):
  """ Determine assembler capabilities by testing short instructions sequences """
  rv = {}
  rv["SupportedISA"]    = tryAssembler(isaVersion, "")
  rv["HasExplicitCO"]   = tryAssembler(isaVersion, "v_add_co_u32 v0,vcc,v0,1")
  rv["HasExplicitNC"]   = tryAssembler(isaVersion, "v_add_nc_u32 v0,v0,1")

  rv["HasDirectToLds"]  = tryAssembler(isaVersion, "buffer_load_dword v40, v36, s[24:27], s28 offen offset:0 lds")
  rv["HasAddLshl"]      = tryAssembler(isaVersion, "v_add_lshl_u32 v47, v36, v34, 0x2")
  rv["HasLshlOr"]       = tryAssembler(isaVersion, "v_lshl_or_b32 v47, v36, 0x2, v34")
  rv["HasSMulHi"]       = tryAssembler(isaVersion, "s_mul_hi_u32 s47, s36, s34")
  rv["HasCodeObjectV3"] = tryAssembler(isaVersion, "", False, "-mcode-object-version=2")

  rv["HasMFMA"]         = tryAssembler(isaVersion, "v_mfma_f32_32x32x2bf16 a[0:31], v32, v33, a[0:31]")
  rv["HasMFMA_f64"]     = tryAssembler(isaVersion, "v_mfma_f64_16x16x4f64 v[0:7], v[32:33], v[36:37], v[0:7]")
  rv["HasMFMA_bf16_1k"] = tryAssembler(isaVersion, "v_mfma_f32_32x32x4bf16_1k a[0:31], v[32:33], v[36:37], a[0:31]")

  rv["v_mac_f16"]       = tryAssembler(isaVersion, "v_mac_f16 v47, v36, v34")

  rv["v_fma_f16"]       = tryAssembler(isaVersion, "v_fma_f16 v47, v36, v34, v47, op_sel:[0,0,0,0]")
  rv["v_fmac_f16"]      = tryAssembler(isaVersion, "v_fma_f16 v47, v36, v34")

  rv["v_pk_fma_f16"]    = tryAssembler(isaVersion, "v_pk_fma_f16 v47, v36, v34, v47, op_sel:[0,0,0]")
  rv["v_pk_fmac_f16"]   = tryAssembler(isaVersion, "v_pk_fma_f16 v47, v36, v34")

  rv["v_mad_mix_f32"]   = tryAssembler(isaVersion, "v_mad_mix_f32 v47, v36, v34, v47, op_sel:[0,0,0] op_sel_hi:[1,1,0]")
  rv["v_fma_mix_f32"]   = tryAssembler(isaVersion, "v_fma_mix_f32 v47, v36, v34, v47, op_sel:[0,0,0] op_sel_hi:[1,1,0]")

  rv["v_dot2_f32_f16"]  = tryAssembler(isaVersion, "v_dot2_f32_f16 v20, v36, v34, v20")
  rv["v_dot2c_f32_f16"] = tryAssembler(isaVersion, "v_dot2c_f32_f16 v47, v36, v34")

  rv["v_mac_f32"]       = tryAssembler(isaVersion, "v_mac_f32 v20, v21, v22")
  rv["v_fma_f32"]       = tryAssembler(isaVersion, "v_fma_f32 v20, v21, v22, v23")
  rv["v_fmac_f32"]      = tryAssembler(isaVersion, "v_fmac_f32 v20, v21, v22")

  rv["HasAtomicAdd"]    = tryAssembler(isaVersion, "buffer_atomic_add_f32 v0, v1, s[0:3], 0 offen offset:0")


  if tryAssembler(isaVersion, "s_waitcnt vmcnt(63)"):
    rv["MaxVmcnt"] = 63
  elif tryAssembler(isaVersion, "s_waitcnt vmcnt(15)"):
    rv["MaxVmcnt"] = 15
  else:
    rv["MaxVmcnt"] = 0

  # TODO- Need to query the max cap, just like vmcnt as well?
  rv["MaxLgkmcnt"] = 15

  rv["SupportedSource"] = True

  return rv

def GetArchCaps(isaVersion):
  rv = {}
  rv["HasEccHalf"]       = (isaVersion==(9,0,6) or isaVersion==(9,0,8) or isaVersion==(9,0,10))
  rv["Waitcnt0Disabled"] = (isaVersion == (9,0,8) or isaVersion==(9,0,10))
  rv["SeparateVscnt"]    = isaVersion[0] == 10
  rv["CMPXWritesSGPR"]   = isaVersion[0] != 10
  rv["HasWave32"]        = isaVersion[0] == 10

  return rv

def tryAssembler(isaVersion, asmString, debug=False, *options):
  """
  Try to assemble the asmString for the specified target processor
  Success is defined as assembler returning no error code or stderr/stdout
  """
  options = list(options)
  if globalParameters["PrintLevel"] >= 2:
    debug = True

  if isaVersion[0] == 10:
    options += ['-mwavefrontsize64']

  args = [globalParameters["AssemblerPath"], '-x', 'assembler',
          '-target', 'amdgcn-amdhsa',
          '-mcpu='+gfxName(isaVersion),
          '-mcode-object-version=3',
          *options,
          '-']

  result = subprocess.run(args, input=asmString.encode(), stdout=subprocess.PIPE, stderr=subprocess.STDOUT)
  output = result.stdout.decode()

  if debug:
    print("isaVersion: ", isaVersion)
    print("asm_cmd:", ' '.join(args))
    print("asmString: ", asmString)
    print("output: ", output)
    print("return code: ", result.returncode)

  if output != "" or result.returncode != 0:
    return False
  return True

def gfxArch(name):
    import re
    match = re.search(r'gfx(\S{3,})', name)
    if not match: return None

    ipart = match.group(1)

    step = int(ipart[-1], 16)
    ipart = ipart[:-1]

    minor = int(ipart[-1])
    ipart = ipart[:-1]

    major = int(ipart)

    rv = (major, minor, step)

    return rv

def gfxName(arch):
    # convert last digit to hex because reasons
    name = str(arch[0]) + str(arch[1]) + ('%x' % arch[2])
    return 'gfx' + ''.join(map(str,name))

def restoreDefaultGlobalParameters():
  """
  Restores `globalParameters` back to defaults.
  """
  global globalParameters
  global defaultGlobalParameters
  # Can't just assign globalParameters = deepcopy(defaultGlobalParameters) because that would
  # result in dangling references, specifically in Tensile.Tensile().
  globalParameters.clear()
  for key, value in deepcopy(defaultGlobalParameters).items():
    globalParameters[key] = value

def printTable(rows):
  rows = list([[str(cell) for cell in row] for row in rows])
  colWidths = list([max([len(cell) for cell in col]) for col in zip(*rows)])

  for row in rows:
    for (width, cell) in zip(colWidths, row):
      pad = ' ' * (width - len(cell))
      print(pad, cell, sep='', end=' ')
    print()

def printCapTable(parameters):
  import itertools
  archs = [(0,0,0)] + parameters["SupportedISA"]
  gfxNames = list(map(gfxName, archs))

  headerRow = ['cap'] + gfxNames

  def capRow(caps, cap):
    return [cap] + [('1' if cap in caps[arch] and caps[arch][cap] else '0') for arch in archs]

  allAsmCaps = set(itertools.chain(*[caps.keys() for arch, caps in parameters["AsmCaps"].items()]))
  allAsmCaps = sorted(allAsmCaps, key=lambda k: (k.split("_")[-1], k))
  asmCapRows = [capRow(parameters["AsmCaps"], cap) for cap in allAsmCaps]

  allArchCaps = set(itertools.chain(*[caps.keys() for arch, caps in parameters["ArchCaps"].items()]))
  allArchCaps = sorted(allArchCaps)
  archCapRows = [capRow(parameters["ArchCaps"], cap) for cap in allArchCaps]

  printTable([headerRow] + asmCapRows + archCapRows)

################################################################################
################################################################################
def assignGlobalParameters( config ):
  """
  Assign Global Parameters
  Each global parameter has a default parameter, and the user
  can override them, those overridings happen here
  """

  global globalParameters

  # Minimum Required Version
  if "MinimumRequiredVersion" in config:
    if not versionIsCompatible(config["MinimumRequiredVersion"]):
      printExit("Config file requires version=%s is not compatible with current Tensile version=%s" \
          % (config["MinimumRequiredVersion"], __version__) )

  # User-specified global parameters
  print2("GlobalParameters:")
  for key in globalParameters:
    defaultValue = globalParameters[key]
    if key in config:
      configValue = config[key]
      if configValue == defaultValue:
        print2(" %24s: %8s (same)" % (key, configValue))
      else:
        print2(" %24s: %8s (overriden)" % (key, configValue))
    else:
      print2(" %24s: %8s (unspecified)" % (key, defaultValue))

  globalParameters["ROCmPath"] = "/opt/rocm"
  if "ROCM_PATH" in os.environ:
    globalParameters["ROCmPath"] = os.environ.get("ROCM_PATH")
  if "TENSILE_ROCM_PATH" in os.environ:
    globalParameters["ROCmPath"] = os.environ.get("TENSILE_ROCM_PATH")
  globalParameters["CmakeCxxCompiler"] = None
  if "CMAKE_CXX_COMPILER" in os.environ:
    globalParameters["CmakeCxxCompiler"] = os.environ.get("CMAKE_CXX_COMPILER")

  globalParameters["ROCmBinPath"] = os.path.join(globalParameters["ROCmPath"], "bin")

  # ROCm Agent Enumerator Path
  globalParameters["ROCmAgentEnumeratorPath"] = locateExe(globalParameters["ROCmBinPath"], "rocm_agent_enumerator")
  if "CxxCompiler" in config:
    globalParameters["CxxCompiler"] = config["CxxCompiler"]

  if "TENSILE_ROCM_ASSEMBLER_PATH" in os.environ:
    globalParameters["AssemblerPath"] = os.environ.get("TENSILE_ROCM_ASSEMBLER_PATH")
  elif globalParameters["AssemblerPath"] is None and globalParameters["CxxCompiler"] == "hipcc":
    globalParameters["AssemblerPath"] = locateExe(os.path.join(globalParameters["ROCmPath"], "llvm/bin"), "clang++")

  globalParameters["ROCmSMIPath"] = locateExe(globalParameters["ROCmBinPath"], "rocm-smi")
  globalParameters["ExtractKernelPath"] = locateExe(os.path.join(globalParameters["ROCmPath"], "hip/bin"), "extractkernel")
  globalParameters["ClangOffloadBundlerPath"] = locateExe(os.path.join(globalParameters["ROCmPath"], "llvm/bin"), "clang-offload-bundler")

  if "ROCmAgentEnumeratorPath" in config:
    globalParameters["ROCmAgentEnumeratorPath"] = config["ROCmAgentEnumeratorPath"]

  # read current gfx version
  if os.name != "nt" and globalParameters["CurrentISA"] == (0,0,0) and globalParameters["ROCmAgentEnumeratorPath"]:
    command = [globalParameters["ROCmAgentEnumeratorPath"]]#, "-t", "GPU"]
    result = subprocess.run(command, stdout=subprocess.PIPE)
    for line in result.stdout.decode().split("\n"):
      arch = gfxArch(line.strip())
      if arch is not None:
        if arch in globalParameters["SupportedISA"]:
          print1("# Detected local GPU with ISA: " + gfxName(arch))
          globalParameters["CurrentISA"] = arch
    if globalParameters["CurrentISA"] == (0,0,0):
      printWarning("Did not detect SupportedISA: %s; cannot benchmark assembly kernels." % globalParameters["SupportedISA"])
    if result.returncode:
      printWarning("%s exited with code %u" % (globalParameters["ROCmAgentEnumeratorPath"], result.returncode))

  # TODO Remove this when rocm-smi supports gfx90a
  if globalParameters["CurrentISA"] == (9,0,10):
    printWarning("HardwareMonitor currently disabled for gfx90a")
    globalParameters["HardwareMonitor"] = False

  globalParameters["AsmCaps"] = {}
  globalParameters["ArchCaps"] = {}

  for v in globalParameters["SupportedISA"] + [(0,0,0)]:
    globalParameters["AsmCaps"][v] = GetAsmCaps(v)
    globalParameters["ArchCaps"][v] = GetArchCaps(v)

  if globalParameters["PrintLevel"] >= 1:
    printCapTable(globalParameters)

  globalParameters["SupportedISA"] = list([i for i in globalParameters["SupportedISA"] if globalParameters["AsmCaps"][i]["SupportedISA"]])

  validParameters["ISA"] = [(0,0,0), *globalParameters["SupportedISA"]]

  # For ubuntu platforms, call dpkg to grep the version of hip-clang.  This check is platform specific, and in the future
  # additional support for yum, dnf zypper may need to be added.  On these other platforms, the default version of
  # '0.0.0' will persist

  # Due to platform.linux_distribution() being deprecated, just try to run dpkg regardless.
  # The alternative would be to install the `distro` package.
  # See https://docs.python.org/3.7/library/platform.html#platform.linux_distribution
  try:
    output = subprocess.run(["hipcc", "--version"], check=True, stdout=subprocess.PIPE).stdout.decode()

    for line in output.split('\n'):
      if 'HIP version' in line:
        globalParameters['HipClangVersion'] = line.split()[2]
        print1("# Found  hipcc version " + globalParameters['HipClangVersion'])

  except (subprocess.CalledProcessError, OSError) as e:
      printWarning("Error: {} running {} {} ".format('hipcc', '--version',  e))

  for key in config:
    value = config[key]
    if key not in globalParameters:
      printWarning("Global parameter %s = %s unrecognised." % ( key, value ))
    globalParameters[key] = value

def setupRestoreClocks():
  import atexit
  def restoreClocks():
    if globalParameters["PinClocks"]:
      rsmi = globalParameters["ROCmSMIPath"]
      subprocess.call([rsmi, "-d", "0", "--resetclocks"])
      subprocess.call([rsmi, "-d", "0", "--setfan", "50"])
  atexit.register(restoreClocks)
setupRestoreClocks()

################################################################################
# Assign Parameters
# populate dst with src[key] else give it the default/backup value
################################################################################
def assignParameterWithDefault(destinationDictionary, key, sourceDictionary, \
    defaultDictionary):
  if key in sourceDictionary:
    destinationDictionary[key] = deepcopy(sourceDictionary[key])
  else:
    destinationDictionary[key] = deepcopy(defaultDictionary[key])

# populate dst with src[key] else abort since it's required
def assignParameterRequired(destinationDictionary, key, sourceDictionary):
  if key in sourceDictionary:
    destinationDictionary[key] = deepcopy(sourceDictionary[key])
  else:
    printExit("Parameter \"%s\" must be defined in dictionary %s" % (key, sourceDictionary) )


################################################################################
# Push / Pop Working Path
# store a WorkingPath where to write files (like benchmark files)
################################################################################
def pushWorkingPath( foldername ):
  # Warning: this is not thread-safe, modifies the global WorkingPath!
  globalParameters["WorkingPath"] = \
      os.path.join(globalParameters["WorkingPath"], foldername )
  return ensurePath( globalParameters["WorkingPath"] )
def popWorkingPath():
  # Warning: this is not thread-safe, modifies the global WorkingPath!
  if len(workingDirectoryStack) == 0:
    globalParameters["WorkingPath"] = \
      os.path.split(globalParameters["WorkingPath"])[0]
  else:
    globalParameters["WorkingPath"] = workingDirectoryStack.pop()
def ensurePath( path ):
  try:
    os.makedirs(path)
  except OSError:
    pass
  return path
def setWorkingPath( fullPathName ):
  # Warning: this is not thread-safe, modifies the global WorkingPath!
  workingDirectoryStack.append(globalParameters["WorkingPath"])
  globalParameters["WorkingPath"] = ensurePath(fullPathName)


def roundUp(f):
  return (int)(math.ceil(f))

################################################################################
# Is query version compatible with current version
# a yaml file is compatible with tensile if
# tensile.major == yaml.major and tensile.minor.step > yaml.minor.step
################################################################################
def versionIsCompatible(queryVersionString):
  (qMajor, qMinor, qStep) = queryVersionString.split(".")
  (tMajor, tMinor, tStep) = __version__.split(".")

  # major version must match exactly
  if qMajor != tMajor:
    return False

  # minor.patch version must be >=
  if int(qMinor) > int(tMinor):
    return False
  if qMinor == tMinor:
    if int(qStep) > int(tStep):
      return False
  return True

def ClientExecutionLock():
  if not globalParameters["ClientExecutionLockPath"]:
    return open(os.devnull)

  import filelock
  return filelock.FileLock(globalParameters["ClientExecutionLockPath"])

# convert python list to C++ initializer style syntax
def listToInitializer(l):
  return "{" + ','.join(map(str, l)) + "}"

################################################################################
# Progress Bar Printing
# prints "||||" up to width
################################################################################
class ProgressBar:
  def __init__(self, maxValue, width=80):
    self.char = '|'
    self.maxValue = maxValue
    self.width = width
    self.maxTicks = self.width - 7


    self.priorValue = 0
    self.fraction = 0
    self.numTicks = 0
    self.createTime = time.time()

  def increment(self, value=1):
    self.update(self.priorValue+value)

  def update(self, value):
    currentFraction = 1.0 * value / self.maxValue
    currentNumTicks = int(currentFraction * self.maxTicks)
    if currentNumTicks > self.numTicks:
      self.numTicks = currentNumTicks
      self.fraction = currentFraction
      self.printStatus()
    self.priorValue = value

  def printStatus(self):
    sys.stdout.write("\r")
    sys.stdout.write("[%-*s] %3d%%" \
        % (self.maxTicks, self.char*self.numTicks, self.fraction*100) )
    if self.numTicks == self.maxTicks:
      stopTime = time.time()
      sys.stdout.write(" (%-.1f secs elapsed)\n"%(stopTime-self.createTime))
    sys.stdout.flush()

  def finish(self): pass

# Append copyrights to all files generated by tensile since they belong to Tensile intellectual property
CMakeHeader = """################################################################################
# Copyright (C) 2016-2021 Advanced Micro Devices, Inc. All rights reserved.
#
# Permission is hereby granted, free of charge, to any person obtaining a copy
# of this software and associated documentation files (the "Software"), to deal
# in the Software without restriction, including without limitation the rights
# to use, copy, modify, merge, publish, distribute, sublicense, and/or sell cop-
# ies of the Software, and to permit persons to whom the Software is furnished
# to do so, subject to the following conditions:
#
# The above copyright notice and this permission notice shall be included in all
# copies or substantial portions of the Software.
#
# THE SOFTWARE IS PROVIDED "AS IS", WITHOUT WARRANTY OF ANY KIND, EXPRESS OR IM-
# PLIED, INCLUDING BUT NOT LIMITED TO THE WARRANTIES OF MERCHANTABILITY, FITNESS
# FOR A PARTICULAR PURPOSE AND NONINFRINGEMENT. IN NO EVENT SHALL THE AUTHORS OR
# COPYRIGHT HOLDERS BE LIABLE FOR ANY CLAIM, DAMAGES OR OTHER LIABILITY, WHETHER
# IN AN ACTION OF CONTRACT, TORT OR OTHERWISE, ARISING FROM, OUT OF OR IN CONNE-
# CTION WITH THE SOFTWARE OR THE USE OR OTHER DEALINGS IN THE SOFTWARE.
################################################################################

###################################################
# This file was generated by Tensile:             #
# https://github.com/ROCmSoftwarePlatform/Tensile #
###################################################


"""

CHeader = """/*******************************************************************************
* Copyright (C) 2016-2021 Advanced Micro Devices, Inc. All rights reserved.
*
* Permission is hereby granted, free of charge, to any person obtaining a copy
* of this software and associated documentation files (the "Software"), to deal
* in the Software without restriction, including without limitation the rights
* to use, copy, modify, merge, publish, distribute, sublicense, and/or sell cop-
* ies of the Software, and to permit persons to whom the Software is furnished
* to do so, subject to the following conditions:
*
* The above copyright notice and this permission notice shall be included in all
* copies or substantial portions of the Software.
*
* THE SOFTWARE IS PROVIDED "AS IS", WITHOUT WARRANTY OF ANY KIND, EXPRESS OR IM-
* PLIED, INCLUDING BUT NOT LIMITED TO THE WARRANTIES OF MERCHANTABILITY, FITNESS
* FOR A PARTICULAR PURPOSE AND NONINFRINGEMENT. IN NO EVENT SHALL THE AUTHORS OR
* COPYRIGHT HOLDERS BE LIABLE FOR ANY CLAIM, DAMAGES OR OTHER LIABILITY, WHETHER
* IN AN ACTION OF CONTRACT, TORT OR OTHERWISE, ARISING FROM, OUT OF OR IN CONNE-
* CTION WITH THE SOFTWARE OR THE USE OR OTHER DEALINGS IN THE SOFTWARE.
*******************************************************************************/

/**************************************************
* This file was generated by Tensile:             *
* https://github.com/ROCmSoftwarePlatform/Tensile *
**************************************************/


"""

HR = "################################################################################"<|MERGE_RESOLUTION|>--- conflicted
+++ resolved
@@ -254,12 +254,10 @@
 # control if a solution is run for a given problem
 globalParameters["GranularityThreshold"] = 0.0
 
-<<<<<<< HEAD
 # directory where custom kernels are located
 globalParameters["CustomKernelDirectory"] = os.path.join(os.path.dirname(os.path.realpath(__file__)), "CustomKernels")
-=======
+
 globalParameters["PristineOnGPU"] = True # use Pristine memory on Tensile trainning verification or not
->>>>>>> b52a3783
 
 # Save a copy - since pytest doesn't re-run this initialization code and YAML files can override global settings - odd things can happen
 defaultGlobalParameters = deepcopy(globalParameters)
