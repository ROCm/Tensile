--- conflicted
+++ resolved
@@ -1683,22 +1683,12 @@
   # The alternative would be to install the `distro` package.
   # See https://docs.python.org/3.7/library/platform.html#platform.linux_distribution
   try:
-<<<<<<< HEAD
-    output = subprocess.run(["dpkg", "-l", "hip-rocclr"], check=True, stdout=subprocess.PIPE).stdout.decode()
-=======
-    if globalParameters["CxxCompiler"] == "hipcc":
-      output = subprocess.run(["hipcc", "--version"], check=True, stdout=subprocess.PIPE).stdout.decode()
-    elif globalParameters["CxxCompiler"] == "hcc":
-      printWarning("Error: hcc is deprecated")
->>>>>>> 7a082743
+    output = subprocess.run(["hipcc", "--version"], check=True, stdout=subprocess.PIPE).stdout.decode()
 
     for line in output.split('\n'):
       if 'HIP' in line:
         globalParameters['HipClangVersion'] = line.split()[2]
-<<<<<<< HEAD
-=======
         print1("# Found  hipcc version " + globalParameters['HipClangVersion'])
->>>>>>> 7a082743
 
   except (subprocess.CalledProcessError, OSError) as e:
       printWarning("Error: {} running {} {} ".format('hipcc', '--version',  e))
