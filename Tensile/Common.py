--- conflicted
+++ resolved
@@ -1289,12 +1289,7 @@
     "MinVgprNumber":                list(range(0,256)),
 
     "MaxVgprNumber":                list(range(0,257)),
-<<<<<<< HEAD
     # min K size to use GlobalSplitU algorithm 
-=======
-
-    # min K size to use GlobalSplitU algorithm
->>>>>>> d626e2e7
     "MinKForGSU":                   [16,32,64,128,256]
     }
 
