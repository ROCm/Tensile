################################################################################
#
# Copyright (C) 2016-2024 Advanced Micro Devices, Inc. All rights reserved.
#
# Permission is hereby granted, free of charge, to any person obtaining a copy
# of this software and associated documentation files (the "Software"), to deal
# in the Software without restriction, including without limitation the rights
# to use, copy, modify, merge, publish, distribute, sublicense, and/or sell
# copies of the Software, and to permit persons to whom the Software is
# furnished to do so, subject to the following conditions:
#
# The above copyright notice and this permission notice shall be included in
# all copies or substantial portions of the Software.
#
# THE SOFTWARE IS PROVIDED "AS IS", WITHOUT WARRANTY OF ANY KIND, EXPRESS OR
# IMPLIED, INCLUDING BUT NOT LIMITED TO THE WARRANTIES OF MERCHANTABILITY,
# FITNESS FOR A PARTICULAR PURPOSE AND NONINFRINGEMENT. IN NO EVENT SHALL THE
# AUTHORS OR COPYRIGHT HOLDERS BE LIABLE FOR ANY CLAIM, DAMAGES OR OTHER
# LIABILITY, WHETHER IN AN ACTION OF CONTRACT, TORT OR OTHERWISE, ARISING FROM,
# OUT OF OR IN CONNECTION WITH THE SOFTWARE OR THE USE OR OTHER DEALINGS IN THE
# SOFTWARE.
#
################################################################################

from . import __version__
from . import Parallel
from collections import OrderedDict
from copy import deepcopy
from .AsmCaps import CACHED_ASM_CAPS


import math
import os.path
import subprocess
import sys
import time

startTime = time.time()

ParallelMap = Parallel.ParallelMap

# print level
# 0 - user wants no printing
# 1 - user wants limited prints
# 2 - user wants full prints

################################################################################
# Global Parameters
################################################################################
globalParameters = OrderedDict()
workingDirectoryStack = []

########################################
# common
########################################
globalParameters["MinimumRequiredVersion"] = "0.0.0" # which version of tensile is required to handle all the features required by this configuration file
globalParameters["PerformanceMetric"] = "DeviceEfficiency" # performance metric for benchmarking; one of {DeviceEfficiency, CUEfficiency}
globalParameters["PrintLevel"] = 1                # how much info to print in generator. 0=none, 1=standard, 2=verbose
globalParameters["ClientLogLevel"] = 3            # the log level of client. 0=Error, 1=Terse, 2=Verbose, 3=Debug (Aligned with ResultReporter.hpp)
# benchmarking
globalParameters["KernelTime"] = False            # T=use device timers, F=use host timers
globalParameters["PreciseKernelTime"] = True      # T=On hip, use the timestamps for kernel start and stop rather than separate events.  Can provide more accurate kernel timing.  For GlobalSplitU kernels, recommend disabling this to provide consistent
# timing between GSU / non-GSU kernels
globalParameters["CodeFromFiles"] = True          # if False byte arrays will be generated during Benchmarking phase as before
globalParameters["SortProblems"] = False          # sort problems by size; else use order in YAML file
globalParameters["PinClocks"] = False             # T=pin gpu clocks and fan, F=don't
globalParameters["HardwareMonitor"] = True        # False: disable benchmarking client monitoring clocks using rocm-smi.
globalParameters["NumBenchmarks"] = 1             # how many benchmark data points to collect per problem/solution
globalParameters["NumWarmups"] = 0                # how many warmup runs to perform before benchmark
globalParameters["SyncsPerBenchmark"] = 1         # how iterations of the stream synchronization for-loop to do per benchmark data point
globalParameters["EnqueuesPerSync"] = 1           # how many solution enqueues to perform per synchronization
globalParameters["SleepPercent"] = 300            # how long to sleep after every data point: 25 means 25% of solution time. Sleeping lets gpu cool down more.
globalParameters["FlushCount"] = 1                # Number of copies of arrays to allocate for cache flushing in timing code.
                                                  # Functions are called iters times in a timing loop.
                                                  # If the problem memory footprint is small enough, then arrays will be cached.
                                                  # flush_count can be used to prevent caching.
                                                  # For example, for sgemm with transA=transB=N:
                                                  # problem_memory_footprint = (m*k + k*n + m*n) * sizeof(float).
                                                  # To flush arrays before reusing set:
                                                  # flush_count >= 1 + cache_size / problem_memory_footprint
                                                  # Note that in the calculation of flush_count any padding from leading
                                                  # dimensions are not loaded to cache and not included in the problem_memory_footprint.
                                                  # If you specify flush_count you cannot also specify flush_memory_size)
globalParameters["FlushMemorySize"] = 0           # Bytes of memory that will be occupied by arrays. Used only in timing code for cache flushing. Set to greater than
                                                  # cache size, so that arrays are flushed from cache before they are reused. When the size of arrays (the problem_memory_footprint)
                                                  # is smaller than flush_memory_size, then flush_count copies of arrays are allocated where:
                                                  # flush_count = flush_memory_size / problem_memory_footprint.
                                                  # For sgemm with transA=transB=N
                                                  # problem_memory_footprint = (m*k + k*n + m*n) * sizeof(float). Note that any padding from leading
                                                  # dimensions are not loaded to cache and not included in the problem_memory_footprint.
                                                  # If you specify flush_memory_size you cannot also specify flush_count)
                                                  # Also note that Tensile allocates enough memory once at setup to accommodate
                                                  # the largest problem. Similarly, the largest problem will be used to calculate flush_count.
                                                  # Configs with largely contrasting sizes may not guarantee cache eviction for the smaller problems

# validation
globalParameters["NumElementsToValidate"] = 128   # number of elements to validate, 128 will be evenly spaced out (with prime number stride) across C tensor
globalParameters["BoundsCheck"] = 0   # Bounds check
#1: Perform bounds check to find out of bounds reads/writes.  NumElementsToValidate must be -1.
#2: Perform bounds check by front side guard page
#3: Perform bounds check by back side guard page
#4: Perform bounds check by both back and front side guard page

globalParameters["ValidationMaxToPrint"] = 4      # maximum number of mismatches to print
globalParameters["ValidationPrintValids"] = False # print matches too
# steps
globalParameters["ForceRedoBenchmarkProblems"] = True # if False and benchmarking already complete, then benchmarking will be skipped when tensile is re-run
globalParameters["ForceRedoLibraryLogic"] = True      # if False and library logic already analyzed, then library logic will be skipped when tensile is re-run
globalParameters["ForceRedoLibraryClient"] = True     # if False and library client already built, then building library client will be skipped when tensile is re-run

# Compare CPU reference convolution model vs golden tensor contraction model
# Useful to test if conversion from tensor contraction is working as expected
# In this mode, the filter,stride,dilation are specified in the problem type.
# If the problem type uses constant Filter,Stride,Dilation,Pad* (ie these are not 'N'), then the
# specified constant MUST match the dimension in the problem or the tensile runtime will assert.
# The batch size, spatial dims, Cin, and Cout are always read from the problem description.
globalParameters["ConvolutionVsContraction"] = False

globalParameters["ShowProgressBar"] = True     # if False and library client already built, then building library client will be skipped when tensile is re-run
globalParameters["SolutionSelectionAlg"] = 1          # algorithm to determine which solutions to keep. 0=removeLeastImportantSolutions, 1=keepWinnerSolutions (faster)
globalParameters["ExpandRanges"] = True          # expand ranges into exact configs before writing logic file.  False ignores ranges.
globalParameters["GenerateSourcesAndExit"] = False # Exit after kernel source generation.
globalParameters["WavefrontWidth"] = 64     # if False and library client already built, then building library client will be skipped when tensile is re-run
globalParameters["ExitOnFails"] = 1     # 1: Exit after benchmark run if failures detected.  2: Exit during benchmark run.
globalParameters["CpuThreads"] = -1  # How many CPU threads to use for kernel generation. N=min(nproc,N). Setting CpuThreads < 1 (ie: 0 or -1) will use max threads (nproc)

# even if error occurs in kernel generation (ie due to resource overflow),
# generate the kernel source anyway.  Tensile will also attempt to run
# the kernel.  Useful to examine and debug overflow errors.
globalParameters["ForceGenerateKernel"] = 0

########################################
# optimization knob controls
########################################

globalParameters["UnrollLoopEfficiencyEnable"] = False   # if True split(S) MAC&LDS in each unroll iteration into n smaller groups..

########################################
# less common
########################################
globalParameters["CMakeBuildType"] = "Release"            # whether benchmark clients and library client should be release or debug
globalParameters["PrintSolutionRejectionReason"] = False  # when a solution is marked as invalid, print why
globalParameters["LibraryFormat"] = "msgpack"             # set library backend (either yaml or msgpack)
globalParameters["EmbedLibrary"] = None                   # whether library should be embedded or not

# True/False: CSV will/won't export WinnerGFlops, WinnerTimeUS, WinnerIdx, WinnerName.
# TODO - if no side-effect, we can set default to True. This can make analyzing "LibraryLogic" (AddFromCSV) faster
globalParameters["CSVExportWinner"] = False

# (When NumBenchmarks > 1). True: CSV will merge the rows of same Problem-ID. False: Each problem will write out "NumBenchmarks" rows
#   In old client - No effect, since in old client, CSV file only exports the last benchmark, somehow is not correct because the previous benchmarks are discarded
#   In new client - csv file exports "NumBenchmarks" rows for every problem. This also make the later analyzing slower
#                   Set this to "True" can merge the rows for same problem, hence can reduce the csv file size and speed up the later analyzing
# TODO - if side-effect, we can set default to True. This can make "getResults()" / "AddFromCSV()" faster
globalParameters["CSVMergeSameProblemID"] = False

# how to initialize tensor data
# serial-in-u will use a sequence that increments in the K dimension
# This is a predictable patterns that can be checked as the kernel runs to detect
# when the wrong data is being used.
# trig_float initializes with the sin function to have non-zero values in the mantissa
# and exponent. It cannot be used for int8 or int32. Need to use tensileAlmostEqual
# not tensileEqual for checking the result.
# See ClientWriter.py, the DataInitName(Enum) for a list of initialization patterns
#       - Problem-Independent: 0=0, 1=1, 2=2, 3=rand, 4=Nan, 5=Infinity, 6=BadInput(Nan), 7=BadOutput(Inf), 16=RandomNarrow
#       - Problem-dependent: 8=SerialID, 9=SerialDim0, 10=SerialDim1, 11=Identity, 12~15= Cos/Sin, Abs or Not
#       For A, B, C, D: All the InitMode (0~16) can be used
#       For Alpha/Beta: Only problem-independent init (0~7, 16) can be used,
#                       problem-dependent init (8~15) would cause a exception (Invalid InitMode) in New Client
globalParameters["DataInitTypeAB"] = 3
globalParameters["DataInitTypeA"] = -1
globalParameters["DataInitTypeB"] = -1
globalParameters["DataInitTypeC"]  = 3
globalParameters["DataInitTypeD"]  = 0
globalParameters["DataInitTypeAlpha"] = 2
globalParameters["DataInitTypeBeta"] = 2
globalParameters["CEqualD"] = False               # Set to true if testing for the case where the pointer to C is the same as D.
globalParameters["BufferOffsetA"] = 0             # data offset of buffer A
globalParameters["BufferOffsetB"] = 0             # data offset of buffer B
globalParameters["BufferOffsetC"] = 0             # data offset of buffer C
globalParameters["BufferOffsetD"] = 0             # data offset of buffer D

# build parameters
globalParameters["CMakeCXXFlags"] = ""            # pass flags to cmake
globalParameters["CMakeCFlags"] = ""              # pass flags to cmake
globalParameters["DebugKernel"] = False           # assembly only, kernel gets buffer for debug "printing"; kernel writes data to memory, gets copied to host and printed
globalParameters["LibraryPrintDebug"] = False     # solutions will print enqueue info when enqueueing a kernel

# debug for assembly
globalParameters["EnableAsserts"] = False         # Enable assembly debug assert
globalParameters["EnableDebugA"] = False          # Enable / Disable CheckValue1A
globalParameters["EnableDebugB"] = False          # Enable / Disable CheckValue1B
globalParameters["EnableDebugC"] = False          # Enable / Disable CheckValueC
globalParameters["ExpectedValueC"] = 16.0         # Expected C Value when CheckValueC, debug for Alpha*A*B
globalParameters["ForceCExpectedValue"] = False   # Force C to "DebugExpectedValueC", debug for global write
globalParameters["DebugSkipAtomic"] = False       # Reject kernels that contain atomics to only run non-atomic kernels
globalParameters["DebugSkipNonAtomic"] = False    # Reject kernels that do no contain atomics to only run atomic kernels

# Tensor printing controls:
globalParameters["PrintConvolutionUsage"] = 0      # Print Convolution usage info. 1=tensor fields,2=boilerplate info,4=print tensor mappings for specified ConvProblems
globalParameters["PrintTensorA"] = 0          # Print TensorA after initialization
globalParameters["PrintTensorB"] = 0          # Print TensorB after initialization
globalParameters["PrintTensorC"] = 0          # Print TensorC.  0x1=after init; 0x2=after copy-back; 0x3=both
globalParameters["PrintTensorD"] = 0          # Print TensorD.  0x1=after init; 0x2=after copy-back; 0x3=both
globalParameters["PrintTensorRef"] = 0          # Print reference tensor.  0x1=after init; 0x2=after copy-back; 0x3=both
globalParameters["PrintIndexAssignments"] = 0      # Print the tensor index assignment info
globalParameters["PrintWinnersOnly"] = False      # Only print the solutions which become the fastest
globalParameters["PrintCodeCommands"] = False  # print the commands used to generate the code objects (asm,link,hip-clang, etc)
globalParameters["DumpTensors"] = False        # If True, dump tensors to binary files instead of printing them.

# If PrintMax* is greater than the dimension, the middle elements will be replaced with "..."


# device selection
globalParameters["Platform"] = 0                  # select opencl platform
globalParameters["Device"] = 0                    # select hip device or opencl device within platform

# shouldn't need to change
globalParameters["DeviceLDS"] = 65536             # LDS bytes per CU, for computing occupancy
globalParameters["MaxLDS"] = 65536                # max LDS a kernel should attempt to use
globalParameters["MaxDepthU"] = 1024              # max DepthU value to allow
globalParameters["ShortNames"] = False            # on windows kernel names can get too long; =True will convert solution/kernel names to serial ids
globalParameters["MergeFiles"] = True             # F=store every solution and kernel in separate file; T=store all solutions in single file
globalParameters["NumMergedFiles"] = 1            # The number of files that kernels should be split between when merging

globalParameters["MaxFileName"] = 64              # If a file name would be longer than this, shorten it with a hash.
globalParameters["SupportedISA"] = [(8,0,3),
                                    (9,0,0), (9,0,6), (9,0,8), (9,0,10),
                                    (9,4,0), (9,4,1), (9,4,2),
                                    (10,1,0), (10,1,1), (10,1,2), (10,3,0), (10,3,1),
                                    (11,0,0), (11,0,1), (11,0,2)] # assembly kernels writer supports these architectures

globalParameters["CleanupBuildFiles"] = False                     # cleanup build files (e.g. kernel assembly) once no longer needed
globalParameters["GenerateManifestAndExit"] = False               # Output manifest file with list of expected library objects and exit
globalParameters["ClientBuildPath"] = "0_Build"                   # subdirectory for host code build directory
globalParameters["BenchmarkProblemsPath"] = "1_BenchmarkProblems" # subdirectory for benchmarking phases
globalParameters["BenchmarkDataPath"] = "2_BenchmarkData"         # subdirectory for storing final benchmarking data
globalParameters["LibraryLogicPath"] = "3_LibraryLogic"           # subdirectory for library logic produced by analysis
globalParameters["LibraryClientPath"] = "4_LibraryClient"         # subdirectory for building example library client
globalParameters["ClientExecutionLockPath"] = None                # Path for a file lock to ensure only one client is executed at once.  filelock module is required if this is enabled.
globalParameters["LibraryUpdateFile"] = ""                        # File name for writing indices and speeds suitable for updating an existing library logic file
globalParameters["LibraryUpdateComment"] = False                  # Include solution name as a comment in the library update file
globalParameters["DictLibraryLogic"] = False

# internal, i.e., gets set during startup
globalParameters["CurrentISA"] = (0,0,0)
globalParameters["ROCmAgentEnumeratorPath"] = None      # /opt/rocm/bin/rocm_agent_enumerator
globalParameters["ROCmSMIPath"] = None                  # /opt/rocm/bin/rocm-smi
globalParameters["AssemblerPath"] = None                # /opt/rocm/hip/bin/hipcc
globalParameters["WorkingPath"] = os.getcwd()           # path where tensile called from
globalParameters["IndexChars"] =  "IJKLMNOPQRSTUVWXYZ"  # which characters to use for C[ij]=Sum[k] A[ik]*B[jk]
globalParameters["ScriptPath"] = os.path.dirname(os.path.realpath(__file__))            # path to Tensile/Tensile.py
globalParameters["SourcePath"] = os.path.join(globalParameters["ScriptPath"], "Source") # path to Tensile/Source/
globalParameters["HipClangVersion"] = "0.0.0"

# default runtime is selected based on operating system, user can override
if os.name == "nt":
  globalParameters["RuntimeLanguage"] = "HIP" #"OCL"
else:
  globalParameters["RuntimeLanguage"] = "HIP"

globalParameters["CodeObjectVersion"] = "default"
globalParameters["CxxCompiler"] = "hipcc"
globalParameters["Architecture"] = "all"

# might be deprecated
globalParameters["ClientArgs"] = ""
globalParameters["PackageLibrary"] = False

# perf model
globalParameters["PerfModelL2ReadHits"] = 0.0
globalParameters["PerfModelL2WriteHits"] = 0.15
globalParameters["PerfModelL2ReadBwMul"] = 2
globalParameters["PerfModelReadEfficiency"] = 0.85

# limitation for training
globalParameters["MaxWorkspaceSize"] = 32 * 1024 * 1024 # max workspace for training (32M)

# control if a solution is run for a given problem
globalParameters["GranularityThreshold"] = 0.0

# directory where custom kernels are located
globalParameters["CustomKernelDirectory"] = os.path.join(os.path.dirname(os.path.realpath(__file__)), "CustomKernels")

globalParameters["PristineOnGPU"] = True # use Pristine memory on Tensile training verification or not

globalParameters["SeparateArchitectures"] = False # write Tensile library metadata to separate files for each architecture

globalParameters["LazyLibraryLoading"] = False # Load library and code object files when needed instead of at startup

globalParameters["IgnoreAsmCapCache"] = False # Ignore checking for discrepancies between derived and cached asm caps

globalParameters["ExperimentalLogicDir"] = "/experimental/"

# Save a copy - since pytest doesn't re-run this initialization code and YAML files can override global settings - odd things can happen
defaultGlobalParameters = deepcopy(globalParameters)

# Translate GPU targets to filter filenames in Tensile_LOGIC directory
architectureMap = {
  'all':'_','gfx000':'none', 'gfx803':'r9nano', 'gfx900':'vega10', 'gfx900:xnack-':'vega10',
  'gfx906':'vega20', 'gfx906:xnack+':'vega20', 'gfx906:xnack-':'vega20',
  'gfx908':'arcturus','gfx908:xnack+':'arcturus', 'gfx908:xnack-':'arcturus',
  'gfx90a':'aldebaran', 'gfx90a:xnack+':'aldebaran', 'gfx90a:xnack-':'aldebaran',
  'gfx940':'aquavanjaram', 'gfx940:xnack+':'aquavanjaram', 'gfx940:xnack-':'aquavanjaram',
  'gfx941':'aquavanjaram941', 'gfx941:xnack+':'aquavanjaram941', 'gfx941:xnack-':'aquavanjaram941',
  'gfx942':'aquavanjaram942', 'gfx942:xnack+':'aquavanjaram942', 'gfx942:xnack-':'aquavanjaram942',
  'gfx1010':'navi10', 'gfx1011':'navi12', 'gfx1012':'navi14',
  'gfx1030':'navi21', 'gfx1031':'navi22', 'gfx1032':'navi23', 'gfx1034':'navi24', 'gfx1035':'rembrandt',
  'gfx1100':'navi31', 'gfx1101':'navi32', 'gfx1102':'navi33'
}

def getArchitectureName(gfxName):
  if gfxName in architectureMap:
    return architectureMap[gfxName]
  else:
    for archKey in architectureMap:
      if gfxName in archKey:
        return architectureMap[archKey]
    return None

################################################################################
# Enumerate Valid Solution Parameters
################################################################################
validWorkGroups = []
for numThreads in range(32, 1025, 32):
  for nsg in [ 1, 2, 4, 8, 16, 32, 64, 96, 128, 256 ]:
    for sg0 in range(1, numThreads//nsg+1):
      sg1 = numThreads//nsg//sg0
      if sg0*sg1*nsg == numThreads:
          workGroup = [sg0, sg1, nsg]
          validWorkGroups.append(workGroup)

validThreadTileSides = [1, 2, 3, 4, 5, 6, 7, 8, 9, 10, 11, 12, 13, 14, 15, 16] + list(range(20, 256, 4))
validThreadTiles = []
for i in validThreadTileSides:
  for j in validThreadTileSides:
    validThreadTiles.append([i, j])

validActivationFormats = ('NCHW', 'NHWC', 'CNHW', 'NCDHW', 'NDHWC', 'CNDHW')
validWeightFormats = ('KCYX', "KYXC", "CKYX", "CYXK",  'KCZYX', 'CKZYX', 'CZYXK')
validMacroTileSides = [1, 2, 4, 8, 16, 32, 64, 128, 256, 512, 1024, 6, 12, 24, 48, 96, 192, 384, 768 ]
validMacroTiles = []
validISA = [(0,0,0)]
validISA.extend(globalParameters["SupportedISA"])
depthUs = list(range(-16, 0))
depthUs.extend(list(range(2,globalParameters["MaxDepthU"]+1,1)))
for i in validMacroTileSides:
  for j in validMacroTileSides:
    validMacroTiles.append([i, j])

validMFMA = {}
validMFMA["H"] = [[32,32,4,2], [32,32,8,1], [16,16,4,4], [16,16,16,1], [4,4,4,16]]
validMFMA["S"] = [[32,32,1,2], [32,32,2,1], [16,16,1,4], [16,16,4,1], [4,4,1,16]]
validMFMA["B"] = [[32,32,2,2], [32,32,4,1], [16,16,2,4], [16,16,8,1], [4,4,2,16]]
validMFMA["D"] = [[16,16,4,1], [4,4,4,4]]
validMFMA["B1k"] = validMFMA["H"]
validMFMA["C"] = validMFMA["S"]
validMFMA["Z"] = validMFMA["D"]
validMFMA["X"] = [[32,32,4,1], [16,16,8,1]]
validMFMA["F8"] = [[32,32,16,1], [16,16,32,1]]      
validMFMA["B8"] = validMFMA["F8"]
validMFMA["F8B8"] = validMFMA["F8"]
validMFMA["B8F8"] = validMFMA["F8"]
validMFMA["I8_908"] = [[32,32,4,2], [32,32,8,1], [16,16,4,4], [16,16,16,1], [4,4,4,16]]
validMFMA["I8_940"] = [[32,32,4,2], [32,32,16,1], [16,16,4,4], [16,16,32,1], [4,4,4,16]]
validMFMA["I8"] = validMFMA["H"] + validMFMA["F8"]
validWMMA = [[16,16,16,1], ]
validTT = 64
validMFMA["_format9"] = []

for MFMA in [validMFMA["H"], validMFMA["S"], validMFMA["B"], validMFMA["D"], validMFMA["X"], validMFMA["F8"], validWMMA]:
  for MI in MFMA:
    for bm in range(int(math.log(MI[3],2))+1):
      for tt0 in range(1,validTT+1):
        for tt1 in range(1,validTT+1):
          for wave_m in range (3):
            for wave_n in range(3):
              validMFMA["_format9"].append([MI[0],MI[1],MI[2],MI[3],2**bm,tt0,tt1,2**wave_m, 2**wave_n])

validMatrixInstructions = [[], [-1]] + validMFMA["H"] + validMFMA["S"] + validMFMA["B"] + validMFMA["D"] + validMFMA["X"] + validMFMA["F8"]
validMatrixInstructions = validMatrixInstructions + validMFMA["_format9"]

# The supported typed GEMM, each entry is (Ti, To, Tc).
# DataType (Ti)        = The data-type of the input matrices: A/B
# DestDataType (To)    = The data-type of the output matrices: C/D
# ComputeDataType (Tc) = The data-type of computation: alpha/beta:
# CInternal: basically should == ComputeDataType

# Align the supported GEMM type with rocBLAS: [A/B/ C/D/ alpha/beta]
#   (rocblas/library/include/internal/rocblas_functions.h)
# GEMM (HPA=F, the data type of input, output, and computation are all the same.)
#   - HGEMM: [H/H/ H/H/ H/H]
#   - SGEMM: [S/S/ S/S/ S/S]
#   - DGEMM: [D/D/ D/D/ D/D]
#   - CGEMM: [C/C/ C/C/ C/C]
#   - ZGEMM: [Z/Z/ Z/Z/ Z/Z]
# GEMM_Ex: (HPA=T, Computation is in a higher precision data-type)
#   - GEMM_EX (HHS): [H/H/ H/H/ S/S]
#   - GEMM_EX (HSS): [H/H/ S/S/ S/S]
#   - GEMM_EX (BBS): [B/B/ B/B/ S/S]
#   - GEMM_EX (BSS): [B/B/ S/S/ S/S]
#   - GEMM_EX (I8II): [I8/I8/ I/I/ I/I]
#   - GEMM_EX (4xi8II): [4xi8/4xi8/ I/I/ I/I], tensile packs 4 i8 to 4xi8 with some restrictions
# This is used in SolutionStruct.py::checkIfSupportedGEMMType()
validGEMMTypes = [ ('D','D','D'), ('S','S','S'), ('Z','Z','Z'), ('C','C','C'), \
                   ('H','H','H'), ('H','H','S'), ('H','S','S'), \
                   ('B','B','S'), ('B','S','S'), \
                   ('I8','I','I'), ('4xi8','I','I'), \
                   ('F8','S','S'), ('B8','S','S'), \
                   ('F8B8','S','S'), ('B8F8', 'S', 'S'), \
                   ('F8','F8','S'), ('B8','B8','S'), \
                   ('F8B8','B8','S'), ('B8F8', 'B8', 'S'), \
                   ('F8','H','S'), ('B8','H','S'), \
                   ('F8B8','H','S'), ('B8F8','H','S') ]

# All HPA types are listed here (HPA=T). The name of the library logic files for these types is:
# *_TiToTc_BH*.yaml where Ti, Tc, and To are the data types of A/B, C/D, and computation, respectively.
# The name of the library logic files for non-HPA (HPA=F) types is: *_TiB*.yaml.
HPATypes = [ ('H','S','S'), ('H','H','S'), ('B','B','S'), ('B','S','S'), ('I8','I','I'), ('4xi8','I','I'), \
             ('F8','S','S'), ('B8','S','S'), ('F8B8','S','S'), ('B8F8', 'S', 'S'), \
             ('F8B8','B8','S'), ('B8F8', 'B8', 'S'), \
             ('F8','H','S'), ('B8','H','S'), ('F8B8','H','S'), ('B8F8','H','S'), \
             ('F8','F8', 'S'), ('B8', 'B8', 'S') ]

validParameters = {
    "LoopDoWhile":                [ False, True ], # Source. True=DoWhile, False=For loop
    "LoopTail":                   [ False, True ], # tail loop handles non multiples of unrolled summation loop

    # threads load elements from global into registers, then write from registers to LDS
    # these options affect those read/write patterns
    # coalesce-group=True  means adjacent threads will     read adjacent addresses; if the data needs to be transposed then adjacent threads will NOT write adjacent elements to LDS.
    # coalesce-group=False means adjacent threads will NOT read adjacent addresses; if the data needs to be transposed then adjacent threads will     write adjacent elements to LDS.
    # this parameter really only matters for transposing
    # =False means the L1 cache will do the transposing work and it is quite fast; then data is written coalesced (no bank conflicts) to LDS.
    # =True means the transpose will happen while writing to LDS, this usually has bank conflicts, but it appears the throughput is still fast enough to not slow the VALUs down.
    # it appears that the L1 cache can still achieve quite a bit of performance for GRCG=False, but overall it's usually faster to read coalesced
    "GlobalReadCoalesceGroupA":   [ False, True ],
    "GlobalReadCoalesceGroupB":   [ False, True ],

    # for transposes, this option governs how short-vectors should be read from global and written to lds
    # it is impossible to transpose data while operating on short-vectors for GlobalRead,LocalWrite and LocalRead; an odd number of those must be transposing and operating on vector components.
    # since data will be read from lds many more times than it will be written, data must always end up in lds such that short-vectors can be read from lds
    # =True means read short-vector from global and write its components to lds
    # =False means read vector components from global so that a full short-vector can be written to lds
    # both options were supported until a refactoring of the short-vector code (necessary to enable assembly) broke it. Since =True always seems to be faster, no time has been spend on fixing =False
    #  it may still work in source, but just not in assembly. The problem is the order in which elements are stored into vgprs, is different than the order in which they are written to lds. In source each
    #  loaded element gets a variable name which in independent of the order that they are written in the source code, but in assembly the values are just assigned vgprs in order and that order needs to be shuffles.
    "GlobalReadCoalesceVectorA":  [        True ], # FIXME =False worked before the vector refactor; fixing requires re-ordering load/store indices; but they aren't the faster option so not worth time right now
    "GlobalReadCoalesceVectorB":  [        True ],

    # original global read to lds is interlace, [w0,w1,w2,w3,w0,w1,w2,w3,w0,w1,w2,w3,w0,w1,w2,w3]
    # when WaveSeparateGlobalRead is enabled, LDS is divided to number of waves part.
    # each wave load a block memory to lds,     [w0,w0,w0,w0,w1,w1,w1,w1,w2,w2,w2,w2,w3,w3,w3,w3]
    # -1 is selected by logic, 0 disable, 1 enable.
    "WaveSeparateGlobalReadA":    [ 0, 1 ],
    "WaveSeparateGlobalReadB":    [ 0, 1 ],

    # directToLds (asyncDMA) feature do not work very efficiently for lower precisions fp16/bf16/i8. directToLds feature does not
    # support destination offset in LDS , no padding support to avoid LDS bank conflicts during data movement LDS->VGPR
    # This feature enumerates elements in summation Index dimension into different thread lanes during global fetch while
    # keeping memory fetch efficiency same as non directToLds and avoids bank conflicts when data moved from LDS->VGPR.
    # fragmenting threads required to fetch #elements in coalescing dimension. rather than using contiguous depthu/GLVW into
    # fragments occupying upper and lower 32 threads or fragment into 4x16 threads.
    # for higher precision like f64, The feature should also help to avoid LDS bank conflicts for Transpose data layout case
    # use primarily for direct to LDS feature with transpose data layout
    # for example A matrices = Transpose layout
    # ThreadSeparateGlobalReadA = 0   DepthU=64 GLVW=8 T0,T1,T2,T3,T4,T5,T6,T7  fetching  64 elements
    # ThreadSeparateGlobalReadA = 1   DepthU=64 GLVW=8 T0,T1,T2,T3, T32,T33,T34,T35
    # ThreadSeparateGlobalReadA = 2   DepthU=64 GLVW=8 T0,T1,T16,T17,T32,T33,T48,T49  fetching  64 elements
    # use =2 for 16x16x4xfp16 instructions
    # should work with WaveSeparateGlobalRead
    # Feature should help depthU*bpe requiring more than 4 threads.
    # SplitGlobalRead is integrated into ThreadSeparateGlobalRead

    "ThreadSeparateGlobalReadA":    [ 0, 1, 2, 4 ],
    "ThreadSeparateGlobalReadB":    [ 0, 1, 2, 4 ],

    # PrefetchGlobalRead = 1:
    # Requires 2X LDS space, and VGPRs for buffering data on way into LDS
    #   prefetch / double-buffer reads from global memory -> vgprs -> lds.
    #
    # PrefetchGlobalRead = 2:
    # Do another prefetch while writing data from vgpr to lds.
    #   prefetch / double-buffer reads from global memory -> vgprs --> lds.
    #                                                              |-> prefetch reads
    "PrefetchGlobalRead":         [ 0, 1, 2 ],

    # number of iteration prefetch local reads from lds to VGPRs buffer = PLR % LoopIter
    # number of VGPRs buffer = min(PLR+1,LoopIters)
    # LoopIters = DepthU / LocalSplitU
    # (LoopIters /= MatrixInstruction_K)
    # ex. MT64x128x16_MI32x32x4x2_PLR1, we'll have 4 LoopIters, prefetch read 1 iteration, with 2 VGPRs buffer (2=min(1+1,4))
    #     before loop:       plr[0]
    #           loop: iter0:plr[1] MAC_r[0], iter1:plr[0] MAC_r[1], iter2:plr[1] MAC_r[0], iter3:plr[0] MAC_r[1]
    #   no load loop: iter0:plr[1] MAC_r[0], iter1:plr[0] MAC_r[1], iter2:plr[1] MAC_r[0], iter3:       MAC_r[1]
    #
    # ex. MT64x128x16_MI32x32x4x2_PLR3, we'll have 4 LoopIters, prefetch read 3 iteration, with 4 VGPRs buffer (4=min(3+1,4))
    #     before loop:       plr[0] plr[1] plr[2]
    #           loop: iter0:plr[3] MAC_r[0], iter1:plr[0] MAC_r[1], iter2:plr[1] MAC_r[2], iter3:plr[2] MAC_r[3]
    #   no load loop: iter0:plr[3] MAC_r[0], iter1:       MAC_r[1], iter2:       MAC_r[2], iter3:       MAC_r[3]
    #
    # ex. MT64x128x16_MI32x32x4x2_PLR5, we'll have 4 LoopIters, prefetch read 5%4=1 iteration, with 4 VGPRs buffer (4=min(5+1,4))
    #     before loop:       plr[0]
    #           loop: iter0:plr[1] MAC_r[0], iter1:plr[2] MAC_r[1], iter2:plr[3] MAC_r[2], iter3:plr[0] MAC_r[3]
    #   no load loop: iter0:plr[1] MAC_r[0], iter1:plr[2] MAC_r[1], iter2:plr[3] MAC_r[2], iter3:       MAC_r[3]
    #
    # ex. MT64x128x16_MI32x32x4x2_PLR5_LRVW8, we'll have 4 LoopIters, prefetch read 5%4=1 iteration, with 4 VGPRs buffer (4=min(5+1,4)) , each read read 2 iterations
    #     before loop:       plr[0:1]
    #           loop: iter0:plr[2:3] MAC_r[0], iter1: MAC_r[1], iter2: MAC_r[2], iter3:plr[0:1] MAC_r[3]
    #   no load loop: iter0:plr[2:3] MAC_r[0], iter1: MAC_r[1], iter2: MAC_r[2], iter3:         MAC_r[3]
    #
    # ex. MT64x128x16_MI32x32x4x2_PLR7, we'll have 4 LoopIters, prefetch read 7%4=3 iteration, with 4 VGPRs buffer (=min(7+1,4)) --> Exactly the same as PLR3
    #     before loop:       plr[0]
    #           loop: iter0:plr[1] MAC_r[0], iter1:plr[2] MAC_r[1], iter2:plr[3] MAC_r[2], iter3:plr[0] MAC_r[3]
    #   no load loop: iter0:plr[1] MAC_r[0], iter1:plr[2] MAC_r[1], iter2:plr[3] MAC_r[2], iter3:       MAC_r[3]
    "PrefetchLocalRead":          list(range(128+1)),

    # We use double LDS buffer when PrefetchGlobalRead.
    # While it reads data from LDS[0]/[1], it prefetch global data and writes to LDS[1]/[0]
    # If we can make sure all data are read from LDS to register before writing data to LDS, we can use 1 LDS buffer to save LDS memory.
    # this can help to generate Kernel that LDS usage originally exceed MaxLDS if using double LDS buffer,
    # or help to increase Occupancy.
    #     1 means: Force to use 1 LDS Buffer even with PrefetchGlobalRead
    #    -1 means: generator will use 1 LDS buffer only when LDS exceed MaxLDS
    # Use case:
    #    SIA2: 1LDSBuffer is set to 1 natively
    #    SIA3: 1LDSBuffer works only when PGR=True
    # TODO: optimize scheduling to support more cases.
    "1LDSBuffer": [-1 ,0, 1],

    # Split the unroll summation into multiple sections and combine the sections
    # GSU applies only to the unroll summation dimension
    "GlobalSplitU":               list(range(1, 4096+1)),

    # Chooses how to do GlobalSplitU:
    # - SingleBuffer: uses atomic operation to accumulate on one buffer
    # - MultipleBuffer: each GSU group writes to its own buffer and the postGSU accumulates the buffer
    # if GlobalSplitU=1, this parameter will be ignored (and will be set to SingleBuffer if it is 
    # MultipleBuffer for consistency in lib logics).
    # GSU/GSUAlo can be used with all gemm types, except for I8II.
    # When GSU>1, we need extra kernels (other than the main assembly kernel) to do the computations. The language of these
    # kernels are HIP source and will be dropped in 1_BenchmarkProblems/Cijk_*/*_Final/source/Kernels.?pp:
    #   - pre-kernel: for Global Accumulation.
    #   - postGSU: for accumulating AxB and alpha*AxB+beta*C from the buffer.
    #
    # Table below shows the required kernels and workspace for each gemm function.
    # ------------------------------------------------------------------------------------------
    # | gemm function          | non-HPA gemm                  | HPA gemm (excluding int8)     |
    # | GSU Algorithm          | SingleBuffer | MultipleBuffer | SingleBuffer | MultipleBuffer |
    # | pre-kernel             | yes          | no             | yes          | no             |
    # | main kernel            | yes          | yes            | yes          | yes            |
    # | postGSU                | no           | yes            | yes          | yes            |
    # | _GlobalAccumulation    | None         | MultipleBuffer | SingleBuffer | MultipleBuffer |
    # | _WorkspaceSizePerElemC | 0            | Tc*GSU         | Tc           | Tc*GSU         |
    # | WorkspaceSize          | 0            | Tc*GSU*m*n     | Tc*m*n       | Tc*GSU*m*n     |
    # ------------------------------------------------------------------------------------------
    #
    # Note that the workspace in MultipleBuffer algo is used for accumulating the C matrix. The workspace for
    # HPA-SingleBuffer is used to convert the output from ComputeDataType to DestDataType.
    "GlobalSplitUAlgorithm":      ["SingleBuffer", "MultipleBuffer"],

    # When splitting up the summation between workgroups, there are two options for organizing which workgroup will do what
    # If we begin with N workgroups and set GSU=4, there will now be 4N workgroups
    # GSUWGMRR=False means workgroup 0,1,2,3 will all work on the same tile; =True means workgroup 0, N-1, 2N-1, 3N-1 will all work on the same tile
    "GlobalSplitUWorkGroupMappingRoundRobin":     [ False, True ],
    # GSUSARR=False means the 4 workgroups do whole chunks of the summation: k=0 -> K/4-1, k=K/4 -> 2K/4-1, k=2K/4 -> 3K/4-1, k=3K/4 -> 4K/4-1
    # GSUSARR=True means the 4 workgroups round robin split up the chunks of the summation: k=0 -> DU-1, 4DU -> 5DU-1, ...; k=1DU -> 2DU-1, 5DU -> 6DU-1...; ...
    "GlobalSplitUSummationAssignmentRoundRobin":  [ False, True ],

    # Enable atomic_add instruction for GlobalSplitU with SingleBuffer
    # So far, f32 only.
    # NOTE: This is not recommended
    "GlobalSplitUAtomicAdd":      [ False, True ],

    # in opencl for some compilers, performance improved by putting a memfence after each sub-iteration; it prevented the loads of one sub-iteration from being moved
    # into a prior iteration, which would help latency but it consumed more vgprs which was a net loss
    "UnrollMemFence":             [ False, True ],

    # not used yet; will refer to combining multiple reads into single instruction
    # such as ds_read_b32 -> ds_read2_b32
    # the pro is that it cuts in half the number of instructions
    # the con is that bits per offset is half, so arithmetic might be required to increment and reset offset vgprs
    "GlobalRead2A":               [ False, True ],
    "GlobalRead2B":               [ False, True ],
    "LocalWrite2A":               [ False, True ],
    "LocalWrite2B":               [ False, True ],
    "LocalRead2A":                [ False, True ],
    "LocalRead2B":                [ False, True ],

    # don't create a whole copy of the Unroll loop with loads removed - instead
    # use buffer limits to suppress global loads and ignore unnecessary ds_reads
    "SuppressNoLoadLoop":         [False, True],

    # For PrefetchGlobalRead=1, create a second copy of the unroll loop with
    # the LDS pointer swaps expanded into inline constants for LDS read and write instructions
    # This eliminates 4 vector XOR instructions used for pointer swap
    "ExpandPointerSwap":          [False, True],

    # Schedule global reads and global read increments into LocalRead iterations
    # Can reduce pressure on local read instruction dispatch queue
    # 0=perform global reads at start of instruction loop
    # 1=schedule into the local read instruction iterations
    "ScheduleGlobalRead":         [0, 1],

    # Schedule local writes into LocalRead iterations.
    # Can reduce pressure on local read instruction dispatch queue
    "ScheduleLocalWrite":         [0, 1],

    # Scheduling algorithm to use for each iteration:
    # 0 = minimal/no scheduling.  Global Read and increments, followed by local reads,
    # followed by local writes, followed by MACs
    "ScheduleIterAlg":            [0, 1, 2, 3],

    # Optimizing Local Write Vmcnt in PreLoop when PGR is on, especially for PAP
    # 0: no optimization, force wait vmcnt 0
    # 1: do optimization, in PAP, this can avoid ds_write waiting for previous global store
    # Can always be True, set to False for debugging or comparison
    "OptPreLoopVmcnt":            [False, True],

    # For MatrixInstruction and SIA3, number of GlobalReadInstruction between mfma
    # the purpose of this parameter is to control density of global read instruction scheduling
    # Scheduling global read back to back can have better memory efficiency
    # However, when full of vmem FIFO, it will block other instruction to be issued
    # Range from 0.01 to 32
    #         0.1 means 1 GR per 10 mfma
    #           5 means 5 GR per 1 mfma
    "GlobalReadPerMfma":       [ i/100 for i in range(1,3200)],
    #
    # For MatrixInstruction and SIA3, number of LocalWriteInstruction between mfma
    # the purpose of this parameter is to control density of local write instruction scheduling
    # In PGR1, we want to schedule local write more denser, so we can have more
    #          latency to hide global read
    # In PGR2, since LW is followed by GR, every LW has same whole loop latency
    #          to hide global read. We want to schedule LW less denser, can
    #          avoid full of vmem FIFO.
    # Range from 0.01 to 32
    #         0.1 means 1 LW per 10 mfma
    #           5 means 5 LW per 1 mfma
    # -1 will derived an optimized value internally
    # -2 will derived an optimized value and override LWPM silently (debug only, not recommended)
    "LocalWritePerMfma":       [ i/100 for i in range(1,3200)] + [ -1 ],

    # LDD Support
    # Allow LDD and StrideD to != LDC and StrideC for LDD <= LDC and LDD == M
    # TODO: remove. legacy logic yaml in rocblas contains true and false for this parameter
    # remove this parameter will cause two kernels have same.
    # so we can't remove it until we clean logic yaml in rocblas
    "LdcEqualsLdd":               [ False, True ],

    # Interleave alpha scale calculation with beta loads and address calcs - rather
    # than as a separate block of instructions
    "InterleaveAlpha":             [0, 1],

    # Create a copy of NoLoadLoop which interleaves the stores with the final mac
    # calculation and may perform other optimizations
    # 0 = no interleave
    # 1 = interleave one stores after required macs have completed execution
    # 2 = interleave two stores after required macs have completed execution
    "OptNoLoadLoop":               [0, 1, 2],

    # Prefetch across persistent kernel iterations - the no-load-loop computes the
    # tile assignment and next global read offset and launches the buffer loads for
    # the next tile in the sequence.
    "PrefetchAcrossPersistent":    [0, 1],

    # Changes the behavior of prefetch across persistent.
    # Mode 0 is default, works for all sizes
    # Mode 1 disables static tile setup for prefetch and merges prefetch with ord. noLoadLoop,
    "PrefetchAcrossPersistentMode": [0, 1],

    "BufferLoad":                 [ False, True ],
    "BufferStore":                [ False, True ],

    # Attempt to load directly from global memory into Vgpr.
    # Assembly only
    "DirectToVgprA":              [ False, True ],
    "DirectToVgprB":              [ False, True ],

    # Attempt to load directly from global memory into LDS.
    # Assembly only
    # Requires BufferLoad, assembler support for lds modifier on buffer
    # loads (checked automatically), GlobalVectorWidth=1 (this is hw
    # requirement) and A/B must not require any transpose.
    # DirectToLds reduces load latency and eliminates the
    # G2L registers used to stage data.  Also replaces the
    # local write offset with an SGPR.
    # For an 8x8 TT with PrefetchGlobalRead=1 this can save 33 VGPRs.
    #    - Requirements for DirectToLds=1:
    #      GlobalLoadVectorWidth * bpe should be 4
    #      TransposeLDS = 1 for TLU=0 case
    # old DirectToLds parameter is replaced with DirectToLdsA, B
    #"DirectToLds":                [ False, True ],
    "DirectToLdsA":                [ False, True ],
    "DirectToLdsB":                [ False, True ],

    # Load options:
    # (GRO = Global Read Offset)
    # BufferLoad=0:
    #  = Use global_load instructions with 64 bit GRO for each load
    #    + supports sizes up to 2^64
    #    - uses many VGPR for addressing
    #    - uses execmask+compares for edge detection
    # BufferLoad=1:
    #  = Use buffer load instructions with 32-bit offset
    #    + Less VGPRS (32b offset vs 64-bit) needed for addressing
    #    + Uses hardware buffer limit for edge detection
    #    - Limited range - the bot-right corner of macro-tile (plus padding=GRVW
    #        for shift-pointer, if ShiftPtr is required) must be within 2^32.
    #      ShiftPtrPad = MayShift ? GRVW*BPE : 0
    #      For TLU=1: Unroll*StrideA1 + ShiftPtrPad <= 2^32
    #      For TLU=0: MT*StrideA1 + ShiftPtrPad <= 2^32
    #      These conditions should be checked using Assert - TODO
    #  = UseSgprForGRO=1:
    #    + Attempt to use SGPR for Global Read Offsets.
    #    + Use one VGPR base GRO + many SGPR GRO rather than many VGPR GRO.
    #    + Each SGPR stores an offset from base GlobalReadOffset+0.
    #    - Requirements for UseSgprForGRO=1:
    #      - BufferLoad=1
    #      - Use appropriate Assert*ElementMultiple or GRVW=1 to eliminate need for ShiftPtr
    #        (UseSgprForGRO does not support ShiftPtr since ShiftPtr needs to potentially shift GRO)
    #  = KernelWriterAssembly also supports 64-bit 2D buffer size (see use64bPbcLimit)
    #    - Requires 4 instructions to move scalar limit and a couple SGPR
    #    - Enabled by default.  If the overhead matters we can add asserts/YAML parm to specialize
    #  = UseInstOffsetForGRO=1:
    #    + Attempt to use Instruction offset for Global Read Offsets.
    #    + This feature avoid updating m0 for subsequent GRO(s) for directToLds feature
    #    - Requirements for UseInstOffsetForGRO=1:
    #      - BufferLoad=1
    #      - DirectToLds=1

    #  converting m0 update from LocalWriteAddrSGpr using  is usually win
    # -1 attempt to use a heuristic to determine when the tile size will use too many SGPR and fall back to VGPR
    "UseInstOffsetForGRO":              [ -1, 0, 1],


    # Converting VGPR GRO into SGPR GRO is usually a win
    # However, the mode may exhaust all available SGPR, in particular for large unroll
    # -1 attempt to use a heuristic to determine when the tile size will use too many SGPR and fall back to VGPR
    "UseSgprForGRO":              [ -1, 0, 1],

    # Some work-items in the group may not participate in the final buffer load.
    # Allows more flexibility in choosing DepthU.
    # 1= allocate extra addressing vgpr for edge cases
    # 2= use temp vgpr inside unroll loop, may save 1 VPR if both A and B have a fractional edge but costs v_alu
    "FractionalLoad":             [ 0, 1, 2] ,

    # Use a 64-bit shadow limit register to allow buffers larger than 2^32 bytes
    "Use64bShadowLimit":   [ True, False],

    # Attempt to vectorize atomics
    # 1,2 : Number of elements to vectorize
    # -1 : Maximum supported value
    # This defines width of atomic_cmpswap (bpe(external) * VAW * 32bit = width of atomic_cmpswap (b32 or b64))
    # AtomicAdd case, only 1 supported
    "VectorAtomicWidth":          [ -1, 1, 2] ,

    # Assertion properties
    # These provide information or assertions that the problem size meets certain requirements
    # for sizes or alignments.  The kernel generator can use this information to produce
    # a kernel which uses those assertions to produce a faster kernel.
    #
    # If modifying or adding Assertions also change ProblemProperties class in TensileTypes.h

    # Kernel generator will assume that the summation size is some multiple of the element size
    # and uses this to optimize the kernel.
    # This can result in more efficient kernels, but requires runtime checking to ensure the specified
    # summation value meets the requirements.
    # (Recommended AF1EM value is 8 for half, 4 for single, 2 for double)
    #
    # Optimizations enabled by AssertSummationElementMultiple>1:
    #  - If >=2 for half:
    #     - Tail loop loads can be vectorized 2X to use dword
    #     - Enables asm kernels on V20
    #     - Can use DirectToLds for both unroll and tail loops
    #  - Tail loop can be unrolled up to InnerUnroll amount if AssertSummationElementMultiple%InnerUnroll==0
    #  - GlobalSplitU>1 case:
    #   - Optimizations enabled by AssertSummationElementMultiple>1 will be adjusted as follows.
    #     ASEM%GSU == 0 and ASEM//GSU will be used for optimizations instead of ASEM
    #     For example, if ASEM is 8 and GSU is 2, K is multiple of 8 but K is divided by GSU.
    #     In that case, we can still guarantee K/GSU is multiple of 4 (= ASEM/GSU) and 
    #     we can use ASEM//GSU=4 for optimizations
    #
    # 1 indicates no assertion (since all sizes are multiples of 1)
    "AssertSummationElementMultiple": [1,2,4,8,16,32,64,128,256,512,1024],

    # Kernel generator will assume that the FreeIndex[0] size is some multiple of the element size
    # and uses this to optimize the kernel.
    # FreeIndex[0] is usually letter "I"
    # (Recommended AF0EM value for the best performance is 16 for I8, 8 for half, 4 for single, 2 for double)
    #
    # Optimizations enabled by AssertFree0ElementMultiple>1:
    # Load optimizations:
    #  - For TLU=1 matrix, if AF1WM>=GLVW then can enable UseSgprForGRO
    #      - Reduces registers used for address calculations
    #      - Enables FractionalLoad for more flexibility in address calcs
    #      - Removes address shift/unshift code
    #    - UseSgprForGRO will only be enabled if all matrices meet assertion requirements.
    #
    # Store Optimizations:
    #  - Can vectorize stores in edge tiles.  Vector width can be up to AF0EM.
    #   (since C matrix is always coalesced in Free0 index direction and this assertion guarantees the index element multiple)
    #
    # TailLoop Optimizations:
    #  - enable wider global load with AF0EM > 1 for A + TLU, AF1EM > 1 for B + TLU
    #
    # 1 indicates no assertion (since all sizes are multiples of 1)
    "AssertFree0ElementMultiple" : [1,2,4,8,16],

    # Kernel generator will assume that the FreeIndex[1] size is some multiple of the element size
    # and uses this to optimize the kernel.
    # FreeIndex[1] is usually letter "J"
    # (Recommended AF1EM value for the best performance is 16 for I8, 8 for half, 4 for single, 2 for double)

    # Optimizations enabled by AssertFree1ElementMultiple>1:
    #  - See above AssertFree0ElementMultiple "Load optimizations"

    # 1 indicates no assertion (since all sizes are multiples of 1)
    "AssertFree1ElementMultiple" : [1,2,4,8,16],

    # Some kernels only work for certain sizes, see ProblemProperties in TensileTypes for exact defs
    "AssertMinApproxSize" : [0,1,2,3],


    # Assertions/Predicates that require stride to be specified value.
    # Dictionary of pairs of {position:constValue}
    # Unlike SetConstStride*, these use a position in the IndexAssignments* field:
    #   EX: "{2:0}"  means IndexAssignmentsB[2] must be 0 to run the solution.
    # Use this syntax to specify multiple Fork values in a YAML config file.

    #- AssertStrideAEqual:
    #  - {5: 2, 6: 2} # these are two AssertStrideAEqual predicates for the same solution.
    #  - {5: 2}       # this is a second solution generated with a single predicate.

    # Like other assertions, these are used when kernel is generated and checked before running kernel.
    "AssertStrideAEqual":  -1,

    "AssertStrideBEqual":  -1,

    "AssertStrideCEqual":  -1,
    "AssertStrideDEqual":  -1,

    # Assertions that require stride to be specified value.
    # Dictionary of pairs of {index, constValue}.
    # Index is a member of the global index assignments.
    "AssertSizeEqual":       -1,
    "AssertSizeGreaterThan": -1,
    "AssertSizeLessThan":    -1,
    "AssertSizeMultiple":    -1,

    # Assertions that require arithmetic intensity to be specified value.
    # Arithmetic intensity measures the ratio of computation to memory bandwidth required for a problem.
    # These predicates can be used to adjust solution selection compute-bound or memory-bound problems.
    "AssertAIGreaterThanEqual": -1,
    "AssertAILessThanEqual":    -1,

    #Assert values for alpha and beta
    "AssertBetaValue":       [False, 1, -1],
    "AssertAlphaValue":      [False, 1, -1],

    #Assert C==D
    "AssertCEqualsD": [False, True],

    # Generate code inside kernel to check Assertions on Tensor dimensions
    "CheckTensorDimAsserts":               [False, True],

    # Generate code inside kernel to check several dimension overflow cases, in particular around use of 32-bit calcs
    # 0 = no check, 1=checks for cases that should be avoided through assertions and kernel selection,
    # 2=checks for cases that should never happen
    "CheckDimOverflow":               [0,1,2],

    # Stagger the start summation position of the tiles.
    # Elements from the summation dimension are loaded at offsets rather than all starting at 0.
    # StaggerU is the max 'clicks' of StaggerUStride bytes where each wg starts ; see StaggerUMapping
    # for how the specific stagger for a given wg is determined.
    #
    # The tile assignment C are same as with StaggerOffset=0 ; the difference is the
    # order that the summation elements are added.
    # GRO will wrap back to the row start when the edge is reached.
    #
    # This can be effective for TLU=0 style matrices where the K dimension is a large power-of-2.
    # In this case the start of each row of the tile is separated by an exact power-of-2
    # which causes poor dram, cache, and tlb behavior.  V20 has 16 channels each 256 bytes wide.

    # StaggerU adjusts the start position in the summation (aka 'U') dimension
    # to avoid these conflicts.  Both A and B matrix start at the adjusted position.
    # If >0 specifies the offset in multiples of the macro-tile "unroll" dim
    #  - Higher values will spread traffic to more channels but provide less L2 re-use.
    #  - StaggerU and WorkGroupMapping interact and should be tuned together -
    #    The WGM controls how tiles are assigned in C matrix, while StaggerU controls where those
    #    tiles start reading their summation dim params.
    #  - StaggerU requires BufferLoad==1 and is silently ignored if BufferLoad==0
    "StaggerU":              [0,2,4,8,16,32,64],

    # Stride in bytes for each staggerU 'click'.
    # 256 is recommended since this is the width of memory channel (on gfx803,gfx900,gf906) - so
    # each click will start in a new memory channel and spread traffic among the 16 available channels.
    # For example StaggerUStride=256 and StaggerU=8 will use 8 unique starting points
    # in summation dimension, each offset by 256-bytes - provided the tensor dims are large
    # enough to support this.
    # StaggerUStride will be internally increased so it is an integer multiple of DepthU*BpeAB.
    # (the implementation requires this - the unroll iteration accesses data in steps of
    # DepthU*BPE
    # SUS=0 is only valid if SU=0
    "StaggerUStride":        [0,16,32,64,128,256,512,1024,2048],

    # How the tile assignment (wg0, wg1, wg2) controls the initial StaggerU offset:
    # 0: Use wg0
    # 1: Use wg1
    # 2: Use wg2
    # 3: Use wgSerial, wgSerial = wg0 + wg1 * nwg0 + wg2 * (nwg0 * nwg1)
    # 4: Debug mode, offset each tile max allowed StaggerU.  This just moves hot-spot
    #    to a different bank since all workgroups still start at same point.
    "StaggerUMapping":       [0,1,2,3,4],


    # 0=don't use magic div (source only)
    # 1=magic div alg #1.  Slightly faster but limited range (if magic number is 2^32)
    # 2=magic div alg#2.  Slightly slower but handles all unsigned ints up to 2^32
    "MagicDivAlg":       [0,1,2],

    # For Block Mapping type:
    # 0   : Use hardware-assigned wg number with no remapping.
    # N   : WG block width.  "Wrap" to a new wg1 "row" assignment after N WGs assigned in that row.
    # < 0 : Swaps the position of wg0 and wg1.  Does not change NumWorkGroups* or ProblemNumWorkGroups*.
    #       Can be effective in M>N case.
    #       -1 is same as 1
    # Tensor C always mapped with first free coord as fastest moving
    # (Elements in this dimension are sequential in memory.
    #
    # For 2D non-batched Matrix this means index order is I, then J
    # For 2D batched Matrix this means index order is I, then J, then K.
    #
    # Then for 2D case:
    #   - If drawn in row-major format, I is the width and J is the height.
    #   - WGM determines dimensions of the box used to assign tiles from C
    #   - WGM is the height of the box (in the J dimension)
    #   - Given WGM, the box width (in I dim) is determined by number of CUs
    #   - The box always moves across matrixC in the fastest-moving "I" dim, then
    #     wraps to next J.  TODO - might be useful to change this?
    #
    # Examples for 2D matrix:
    # WGM=8:  on CU64 machine this is a square box
    # WGM=1:  Short/Fat - this will cover maximum width in I dimension of C.  This matches hardware assigned mapping.
    # WGM=64: Tall/Skinny - this will cover maximum width in J dimension of C.
    #
    # Formula for wgSerial:
    # wgSerial = wg0 + (wg1 % WorkGroupMapping) * nwg0
    "WorkGroupMapping":           list(range(-1024,1024+1)),  # change a workgroup's id so that the all the workgroups on the gpu at a time are hitting L2 cache the best
    "WorkGroupMappingType":       ["B", "Z"],           # Blocking, Z-order (not any faster than blocking, especially for the arithmetic it requires)
    "MaxOccupancy":               list(range(1, 40+1)),       # wg / CU; if cache thrashing is hurting performance, this allocates extra lds to artificially limit occupancy
    "WorkGroup":                  validWorkGroups,      # ( wg0 x wg1 x LocalSplitU ) dimensions of the workgroup which will operate on a tile and share lds

    #ThreadTile: ( tt0 x tt1 ) dimensions of the C tile that each thread works on,
    # TT=4 and VW=4 means a thread will work on a tight 4x4 tile of C, where VW=1 means the tile will work on 16 spread out values
    # Generally, the VW determines the consecutive a WI will work on, then it will skip ahead SG0*VW elements to get to the next row of VGPR inputs
    "ThreadTile":                 validThreadTiles,
    "MacroTile":                  validMacroTiles,      # MT0 = wg0*tt0, MT1 = wg1*tt1

    # Which instruction to use for MAC: MAD or FMA
    "MACInstruction":             ["MAD", "FMA"],
    "WavefrontSize":              [32, 64],

    # Which type of memory modifiers to use, GLC/SLC or SC0/SC1
    "MemoryModifierFormat":         ["GLC", "SC0"],

    # MatrixInstruction: (M x N x K x B)
    # XDLOPS tile definition, only valid for gfx908, gfx90a
    # MxNxKxB specifies matrix instruction variants
    #  MxNxB determines the shape of the C tile each instruction worked on
    #      K determines the unroll depth
    # If empty, do not use these instructions
    #
    # Alternative format: (M x N x K x B x MIBlockM x WaveTileM x WaveTileN x WaveM x WaveN)
    # (Note: MxN means M-by-N in the following comments)
    # MIBlockM determines how many blocks along M dimension for multi-block MI variants. Concrete examples:
    #  - MI 16x16x1x4 (4-block variant) with MIBlockM=4 -> (16x16)*(4x1)=64x16 tile per instruction executed
    #  - MI 32x32x1x2 (2-block variant) with MIBlockM=1 -> (32x32)*(1x2)=32x64 tile per instruction executed
    # WaveTileM/N are dimensions of the C tile each wave works on, and is close to the concept of ThreadTile in classic VALU kernels
    #  - WT 4x1 -> each wave executes 4x1 matrix instructions on the C tile of total area (4*MITileM)x(1*MITileN)
    # WaveM/N are dimensions of waves spawned for one workgroup where each wave consists of 64 threads
    #  - Wave2x2 -> a total of 4 waves in one workgroup of shape 2x2
    # Putting it all together:
    #  - [32, 32, 1, 2,  1,  4, 1,  2, 2]
    #     ^^^^^^^^^^^^   ^   ^^^^   ^^^^
    #      MatrixInst  BlkM   WT    Wave
    #  - means (32x64) per MI * (4x1) per wave * (2x2) per workgroup = (32*4*2)x(64*1*2) = 256x128 macro tile
    # Tensile will ignore the parameters ThreadTile and WorkGroup when the alternative format is used
    "MatrixInstruction":          validMatrixInstructions,

    # StoreRemap: Optimize MatrixInstruction store patterns to enhance performance.
    #             MI output data between each threads are along N dims.
    #             But global memory is along M dim continuous.
    #             That mean global write between each threads are not continuous.
    #             Therefore, store performance for MI instruction is poor.
    # How StoreRemap works in final store stage:
    #             1. Put all thread output data into LDS.
    #             2. All thread read data from LDS along M dims.
    #                (match global Memory continuous direction)
    #             3. All thread write out data into global memory.
    # 0:   Disable StoreRemap (default)
    # 1~8: Enable StoreRemap and set the global write vector width
    # Suggest optimum value: fp32 = [2,4], fp16 or bf16 = [4,8] (dwordx2 and dowrdx4)
    # -1:  Use dwordx2 if support SRVW, or set SRVW to 0
    "StoreRemapVectorWidth":      [-1,0,1,2,4,8,16],

    # SourceSwap: Optimizes MatrixInstruction store pattern by swapping mfma input order.
    "SourceSwap":                 [False, True],

    # AtomicAddC: If CEqualsD and Beta=1, use atomic add instead of load/store.
    "AtomicAddC":                 [False, True],

    # Following parameters are designed for store scheduling.
    # (store stands for load from C (with beta) and store to C/D)
    #
    # we want to hide store behind unroll loop
    #   1. if we can launch 2 WorkGroups per CU (occupancy >= 2, large M/N)
    #   2. if there are remaining global memory bandwidth in unroll loop (compute bound kernel)
    #
    # we can hide store behind the other WG's loop by lowering priority of store
    #   priority of loop is the same as priority of store
    #     WG0: ￣￣￣￣￣￣￣￣￣￣￣￣￣￣￣\__
    #         |<-- loop --->|<-- store -->|end
    #
    #     WG1: ___________________________/￣￣￣￣￣￣￣￣￣￣￣￣\__
    #         |<--------- loop ------------------->|<-- store -->|end
    #
    #   priority of loop is higher than priority of store
    #     WG0: ￣￣￣￣￣￣￣\____________________
    #         |<-- loop --->|<------ store ----->|end
    #
    #     WG1: _____________/￣￣￣￣￣\__________________
    #         |<------- loop -------->|<----- store ---->|end
    "StorePriorityOpt":           [False, True],
    #
    # If we issue store in short period of time, kernel will become from compute bound to memory bound
    # 0 means issue instructions as many as possible if VGPR available
    "NumElementsPerBatchStore":   list(range(0, 256)),
    #
    # add sync after per batch store in order to store contiguous elements
    # add sleep after per batch store in order to distribute store over whole loops
    # NOTE: this parameter is highly depends on size_k
    # 0 means no sync and sleep
    "StoreSyncOpt":               list(range(0, 256)),
    #
    # There are index or address calculation between global instructions.
    # issue global instruction b2b has better performance
    "GroupLoadStore":             [False, True],
    #
    # Do storeC (output of GEMM) in unroll Loop; When PK enabled, storeC Code section can be
    # moved into unroll Loop code section for tiles[0..N-2], storeC scheduled in PK[1..N-1]
    # Enable this feature when PK is enabled
    # Enable this feature when you have 2 or More Tiles/CU
    # disable StoreSyncOpt, StorePriorityOpt,GroupLoadStore feature when this feature is enabled
    # enable PersistentKernel , PrefetchAcrossPersistent
    "StoreCInUnroll":             [False, True],
    #
    # StoreCInUnrollInterval is to specify the MFMA interval between 2 StoreC/AtomicAdd.
    # (This is effective only for StoreVectorWidth=1)
    # Actual MCMA interval is StoreCInUnrollInterval * (1/ LocalWritePerMfma).
    # For example, if StoreCInUnrollInterval=3, LocalWritePerMfma=0.5, StoreC/AtomicAddC inserted
    # at every 6 MFMAs (interval = 6)
    "StoreCInUnrollInterval":     list(range(1, 16)),
    #
    # StoreCInUnrollExact is to optimize specific K size by removing arbitrary K support code
    # 128x128 tile case, only K=512 is covered by StoreCInUnroll
    "StoreCInUnrollExact":        [False, True],
    #
    # StoreCInUnrollPostLoop is to add extra post loop to execute remaining LoadC/StoreC for K < supported minimumK for StoreCInUnroll
    "StoreCInUnrollPostLoop":     [False, True],

    # In order to remove the copying from Acc vgpr to Arch vgpr, only use Arch vgprs for v_mfma_xxx.
    # Only support for kernel whose totalVgpr counts less than 256 and gcn that has control bit ACC_CD.
    "MIArchVgpr":               [False, True],

    # Disable overlapping AB-tile vgpr and read/write addr vgprs with C-tile vgprs
    # Valid only for MatrixInstruction enabled kernels, which by default overlaps
    # C-tile w/ AB-tile until it's due for v_accvgpr_read before the write-back. Illustrated below:
    # |<----------------------- valuC ----------------------->|
    # |<--- valuA/B --->|<-- R/W pointers -->|xxx|<- Spares ->|
    #                                          ^        ^
    #         (Reserved by persistent kernels) ^        ^
    #                       (Utilized by register pool) ^
    "DisableVgprOverlapping":     [False, True],

    # If positive, each switch includes switches <= the specified switch.
    # For example 3 will enable NoPostLoop+NoGlobalRead+NoLocalWrite
    # If negative, setting is precise and will disable only the specified code piece.
    # intended use is to evaluate which sections of the kernel are taking most of the execution time
    # 0=Baseline
    # 1= +NoPostLoop
    # 2= +NoGlobalRead
    # 3= +NoLocalWrite
    # 4= +NoLocalRead
    # 5= +NoWait +NoSync
    # 6= +NoMAC
    # 7= +NoPreLoop+ NoGlobalReadInc
    # 9= NullKernel
    # 10= +invalid LocalReadA (use invalid vgpr offset(LdsOOB)). Negative only.
    # 11= +invalid LocalReadB (use invalid vgpr offset(LdsOOB)). Negative only.
    # 12= +invalid LocalReadA+B (use invalid vgpr offset(LdsOOB)). Negative only.
    # 13= +invalid LocalWriteA (use invalid vgpr offset(LdsOOB)). Negative only.
    # 14= +invalid LocalWriteB (use invalid vgpr offset(LdsOOB)). Negative only.
    # 15= +invalid LocalWriteA+B (use invalid vgpr offset(LdsOOB)). Negative only.
    # 16= +invalid GlobalReadA (use srdA[2]=0, BufferLoad only). Negative only.
    # 17= +invalid GlobalReadB (use srdB[2]=0, BufferLoad only). Negative only.
    # 18= +invalid GlobalReadA+B (use srdB[2]=0, BufferLoad only). Negative only.
    # For example set DisableKernelPieces: [0,1,2,3,4,5,6,7,9]
    #   this will create a set of kernels with progressively more pieces of the kernel disabled
    "DisableKernelPieces":        list(range(-18,10)),         # disable pieces of the kernel, for performance isolation

    # assume atomics always work correctly.
    "DisableAtomicFail": [False, True],

    # alternate implementation for fp16 HPA MFMA
    "Fp16AltImpl": [False, True],
    # fp16 alternate implementation round mode: false for truncate, true for round near zero
    "Fp16AltImplRound": [False, True],

    # StreamK kernels divide work evenly among CUs by splitting along MT and K dimensions
    # Total work units are calculated as (#MTs x #LoopIters) and divided among workgroups
    # In most cases each workgroup will calculate a partial tile that are accumulated in a fixup step in the same kernel
    # 0: Standard data-parallel kernel
    # 1: Basic StreamK atomic (uses atomics to accumulate partial tiles)
    # 2: Basic StreamK non-atomic (uses workspace to store partial tiles, accumulate in deterministic fix-up step)
    # 3: Two-Tile StreamK (non-atomic, each WG completes an even number of sk iterations, followed by an even number of dp tiles)
<<<<<<< HEAD
=======
    # StreamK kernels can adjust the number of CUs being used.
    # Using fewer sometimes increases overall throughput by allowing other kernels to run in parallel.
    # StreamK grid is controlled by setting these enviornment variables:
    # TENSILE_STREAMK_DYNAMIC_GRID enables dynamic grid mode, which automatically limits the number of CUs used for small
    #   problems to a subset based on the number of output tiles.
    #   0 = off (default)
    #   1 = on
    #   2 = also reduce CUs used for large sizes to improve data-parallel portion and reduce power
    # TENSILE_STREAMK_MAX_CUS allows the user to manually set maximum number of CUs used, which could free up some CUs for
    #   other operations to run in parallel with gemm.
    #   0 = use all CUs (default)
    # TENSILE_STREAMK_GRID_MULTIPLIER lets you set how many workgroups are created per CU being used.
    #   1 = 1 WG per CU (default)
    # TENSILE_STREAMK_FIXED_GRID lets you override the default grid size with a specific number
    #   0 = override disabled (default)
>>>>>>> 33473369
    "StreamK": [0, 1, 2, 3],

    # 0  : standard launch
    # N>0 : launch persistent kernel with N workgroups per compute unit
    #       - Recommended min is enough WG to use all resources on the CU
    #       - Higher values result in shorter-running WG which are less 'persistent'
    #         this increases the switch time between work-groups but results in
    #         more opportunities to schedule other WG or recover if a wg runs long
    #         or all compute units were not available before the launch.
    #       - Host code will not launch more groups than tiles in the C space
    # -1 : Automatically choose a "heuristic" value that can possibly get a better gain: (TilesPerWorkgroup = 1~2)
    #      Not based on any theory, but on some experiment observation, can be used to reduce the kernels
    #      Recommend [-1,0,1] for basic tuning
    # Assertions/Requirements: NumWorkGroups0 * NumWorkGroups1 < 2^32
    "PersistentKernel":           range(-1,512+1) ,       # Use persistent kernel.

    # True:  Batch dimension (WG.z) is also considered in persistent kernel
    # False: Not considered
    #        for problems with large batch-size, PKAB = True could help
    #        for problems with only one batch, PKAB = True/False should make no difference
    "PersistentKernelAlongBatch": [False,True],

    # Allow macro-tile to span batch dimensions and thus a single workgroup can work across batch dimensions.
    # This can improve utilization, in particular if macro-tile is larger than the lower dimensions.
    # The byte address of the last element in the packed array must fit in 2^32.
    # 0x0 = each workgroup works on a single batch dim.
    # 0x1 = pack Batch dimensions into wg0/A - works if all batch strides for B==0.
    #       Also must set AssertFree0ElementMultiple to >= GlobalLoadVectorWidthA
    # 0x2 = pack Batch dimensions into wg1/B - works if all batch strides for A==0
    #       Also must set AssertFree1ElementMultiple to >= GlobalLoadVectorWidthB
    # 0x3 = pack batch dims into both A and B. Could support any stride for A and B. (Not supported yet)
    "PackBatchDims":             [0,1,2],

    # Pack free dimensions
    # If True, allow macro-tile to span free dimensions.  Single workgroup can work across multiple free dimensions.
    # If False, macro-tile is always Free0*Free1.  Additional free dimensions are not supported.
    "PackFreeDims":              [False, True],

    # Pack summation dims
    # If 0, a for loops are generated for each summation dimension.
    # If 1, summation dims are packed into a single loop and extracted as needed using mod/shift.  The innermost summation
    #  dimension must be an integer multiple of the unroll loop - in other words the load tile is contiguous in memory.
    #  In this mode, tensile can still prefetch data across the load tile dimension.
    # If 2, summations dims are packed into a single loop as above.  In addition, the load tile does not need to be
    #  contiguous in memory and can span summation dimensions. (not supported yet)
    "PackSummationDims":         [0,1],

    # debug mode, uses the PackSummationDims method to increment the unroll loop counter
    "UnrollIncIsDepthU":         [0,1],

    # Granularity allowed when packing tensor dims.
    # Lower values are finer granularity which requires more dimension division operations on store path
    # but supports more flexible tensor dimes.
    # Higher values are coarser values - less dimension division operations but tensor dims must meet
    # more stringent element multiple requirements
    # 0x1 : Any dimension supported, compute dims after each element (not supported yet)
    # 0x2 : VectorWidth must not span tensor dim
    "PackGranularity": [2],

    # Controls desired width (#elements) for loads from global memory -> LDS.
    # and eliminates the pointer unshift logic
    # Setting different GlobalLoadVectorWidth for A,B is now supported
    # (GlobalReadVectorWidth is still valid to set the same value to both A and B)
    # -1 : Set GlobalLoadVectorWidthA/B = VectorWidth
    # NOTE: for input bpe=32, max GRVW is 4  (to fit dwordX4) (FP32), min GRVW is 1 (dword)
    #                 bpe=16, max GRVW is 8  (to fit dwordX4) (FP16), min GRVW is 2 (dword)
    #                 bpe=8,  max GRVW is 16 (to fit dwordX4) (INT8), min GRVW is 4 (dword)
    # NOTE: GlobalLoadVectorWidthA/B can be auto-adjusted in SolutionStruct.py
    "GlobalLoadVectorWidthA":     [ -1, 1, 2, 3, 4, 6, 8, 16 ],
    "GlobalLoadVectorWidthB":     [ -1, 1, 2, 3, 4, 6, 8, 16 ],

    # legacy setting for global load width
    #   -1 : use GlobalLoadVectorWidthA, GlobalLoadVectorWidthB
    #  > 0 : GlobalLoadVectorWidthA=GlobalLoadVectorWidthB=GlobalReadVectorWidth
    "GlobalReadVectorWidth":      [ -1, 1, 2, 3, 4, 6, 8, 16 ],

    # Controls desired width (#elements) for loads from LDS -> VGPR.
    # -1 : Set LocalReadVectorWidth =  MIInputPerThread if MatrixInstruction else VectorWidth
    #  1 cannot be used for half type.
    # used in combination with TransposeLDS=True
    # in TransposeLDS=1 case, use wider load to fetch elements in summation dimension from LDS
    # helps optimizing instruction scheduling between MFMA and nonMFMA instructions
    # NOTE: for input bpe=32, max LRVW is 4  (to fit ds_read_b128) (FP32)
    #                 bpe=16, max LRVW is 8  (to fit ds_read_b128) (FP16)
    #                 bpe=8,  max LRVW is 16 (to fit ds_read_b128) (INT8)

    "LocalReadVectorWidth":      [ -1, 1, 2, 4, 8, 16 ],

    # threads should read/write/operate on this many contiguous elements from the C matrix.
    # If VW=4 then thread0 will process 4 consecutive C elements, then thread1 next 4, etc.
    # If the ThreadTile is > VectorWidth then thread0 will next operate on the 4 elements in C at (4*NumThreads)
    # Typically the load vector width and store vector width are directly related to the VW.
    # The global load width is closely related to the width of local stores so
    # GlobalLoadVectorWidthA/B also controls local write width.
    # Local read width also matches since VectorWidth consecutive elements must be read
    # Typically matching 16 bytes is good choice since the stores will be optimally coalesced with 16 bytes/WI.
    # -1 means use the largest vector width up to 128 bits.
    # Using a VW too large which results in >16bytes/thread isn't supported
    "VectorWidth":                [ -1, 1, 2, 3, 4, 6, 8, 16 ],
    # VectorWidth for B (MatrixInstruction only)
    "VectorWidthB":               [ -1, 1, 2, 4, 8, 16 ],

    # If 0, store 1 element per instruction.
    # If 1, store vector-width elements per instruction.
    # if -1, store vector-wide elements per instruction unless PBD would not generate a valid kernel
    "VectorStore":                    [-1, 0, 1],

    # Controls desired width (#elements) for stores from reg to global memory.
    # When MatrixInstruction == None, derived parameter gwvw takes precedence.
    # -1 : Set StoreVectorWidth = VectorWidth
    "StoreVectorWidth":           [ -1, 1, 2, 3, 4, 6, 8, 16 ],

    # place upper and lower limits on the skinny-ness of macro tiles; shape=1 means square tile, like 64x64. shape=4 means 4x64 or 64x4 or 128x8...
    # these will just mark some kernels as invalid so that fewer kernels will be checked
    "MacroTileShapeMin":          list(range(1, 512+1)),
    "MacroTileShapeMax":          list(range(1, 512+1)),

    # when loading all the data from global into lds requires multiple load instructions, these parameters govern which
    # loads will pull which rectangle of data from global into lds
    # NLC=1 means one load along the coalesced dimension, which results in the most coalescing possible
    # NLC=-1 looks for the largest number of reads along the coalesced dimension which results in the least amount of coalescing;
    # however in this case the stride between one load and another is a static value, therefore buffer loads only need one set of registers
    # whereas the =1 case has a stride which is a multiple of a kernel argument and therefore needs one address per load in the perpendicular dimension
    "NumLoadsCoalescedA":         list(range(-1, 64+1)),
    "NumLoadsCoalescedB":         list(range(-1, 64+1)),

    # DepthU, LocalSplitU (which is the 3rd number in WorkGroup), and LoopUnroll are closely related
    # LoopUnroll=4 means there are 4 sub-iterations within the loop, 4 actual iterations written in the code.
    # LocalSplit=2 means the workgroup is split up into 2 subgroups, and each subgroup is doing different parts of the summation.
    # subgroup0 does k=0-3, 8-11... and subgroup1 does k=4-7, 12-15...
    # So, each iteration through the summation loop, which has 4 actual sub-iterations, does 8 summation iterations, because each subgroup did 4;
    # and when data is read from global memory the threads read 8 elements along the summation dimension.
    # DepthU = LoopUnroll * LocalSplitU = 4*2 in this case
    # it made more sense for the user to directly control LocalSplitU and DepthU, then derive afterwards LoopUnroll=DepthU/LocalSplitU
    # -1 : Only allow GLVW=1
    # -2 : Only allow max(GLVWA,GLVWB) < VW ?
    # -3 : Only allow min(GLVWA,GLVWB) < VW ?
    "DepthU":                     depthUs,

    # DepthULdsDivisor (Split LDS) determines how we pipeline the data from global memory to LDS
    # Instead of moving all in-flight data from the register buffer (G2L) to the LDS at once, we divide the G2L buffer into N portions and
    # write each portion of the G2L to LDS, read from LDS and do the actual matrix multiply-accumulate, before moving on to the portion and so on.
    # This helps cut down LDS usage by the value of the divisor. Helps increase CU occupancy or DepthU if kernel was previously LDS limited.
    #
    # The premise is to be able to fetch 256B (equivalent to 128 half's or 64 single's) in TN layout problems to maximize L2 utilization. This
    # was previously a problem for TN since it implies DepthU is large, and that leads to oversubscription of LDS.
    #
    # Preconditions:
    # ScheduleIterAlg=3, TransposeLDS=1, PGR=0/1 excluding 2, DirectToLds=0 (DirectToLds=0 because part of the data loaded *need* to reside in registers),
    # nRegs per load >= DepthULdsDivisor (since we artificially require at least 1 register per LDS write)
    #
    # Example: DepthULdsDivisor=2
    # v0, v1, v2, v3 | v0, v1, v2, v3 | ... ----> unroll dim
    # -----Thd 0----- -----Thd 1-----   ...
    # 1st subloop writes v0,v1 to LDS
    # 2nd subloop writes v2,v3 to LDS
    "DepthULdsDivisor":           [1, 2, 4],

    # integer amount of padding to put into LDS, in 2016 this didn't seem to help performance, profilers were showing that channel conflicts weren't really hurting
    # performance so this has been deprecated and probably doesn't work
    # -1 means use same padding as the VectorWidth if TLU=0 else 0.  (Padding only helps when transpose is required)
    # With MatrixInstruction: -1 means max(GRVW,MIInput) if TLU=0
    # SourceKernel case, convert -1 to 0. Please manually set LdsPad for SourceKernel
    # SourceKernel requires LdsPadA==LdsPadB
    "LdsPadA":                     list(range(-1, 128)),
    "LdsPadB":                     list(range(-1, 128)),

    # Padding boundary for LDS. defines block-size for pad insertion. for every 'LdsBlockSizePerPad' bytes, LDS padding (pad value from LdsPad parameter)
    # is added (readOffset aware of the pad and adjusts offset value based on this parameter value).
    # Only support LdsBlockSizePerPad >= unrollDepth * BPE
    # 0 means disable LdsBlockSizePerPad,
    # -1 means round up to nearest power of 2 begin with 128
    # SourceKernel case, convert -1 to 0. Please manually set LdsBlockSizePerPad for SourceKernel
    "LdsBlockSizePerPadA":          [-1, 0, 64, 128, 256, 512, 1024, 2048, 4096],
    "LdsBlockSizePerPadB":          [-1, 0, 64, 128, 256, 512, 1024, 2048, 4096],

    # Transpose LDS format. Local store in Coalesced dimension , same as optimized global fetch dimension . applicable only in TLU=0 case for miSIMD(s)
    # TODO: No code for -1 ?
    "TransposeLDS":                [-1, 1, 0],

    # UnrollMajorLDSA, UnrollMajorLDSB is to use Transpose LDS format for either TLU = 0 or 1
    # If this is true, this overwrites UnrollMajorLDSA, B set by TranposeLDS
    # Using UnrollMajorLDSA or B for TLU=1 can be beneficial for smaller data types (need to combine with LdsPad and/or LdsBlockSizePerPad)
    "UnrollMajorLDSA":             [False, True],
    "UnrollMajorLDSB":             [False, True],

    # Add extra miLatencyLeft to improve local read scheduling
    # Adding more room for scheduling local read instructions
    # Increasing this might result in overflowedResources=5 error.
    # No need to increase miLatencyLeft in that case.
    "ExtraMiLatencyLeft":         list(range(0,9,2)),

    # Add extra latency to calculate number of MFMA to insert between local read and wait
<<<<<<< HEAD
    "ExtraLatencyForLR":          list(range(0,17,2)),
=======
    # Negative value means reduce interval between local read and wait (for DirectToVgpr only)
    "ExtraLatencyForLR":          list(range(0,17,2)) + list(range(-80,0,10)),
>>>>>>> 33473369

    # Allocate dedicated vgpr for local read with packing
    #   False: use tmp vgpr. Less vgpr usage, but not best for local read scheduling
    #   True: use dedicated vgpr for local read with packing. Best for local read scheduling, but need more vgpr
    # This is effective only when we need packing (UnrollMajorLDSA (or B) is False and bpe is less than 4 (HasEccHalf case).
    # Apply this to HasEccHalf case only.
    # Not effective for PrefetchLocalRead <= 1
    "VgprForLocalReadPacking":     [False, True],

    # ClusterLocalRead enables wider local read and packing with v_perm_b32 for 8bit or 16bit data
    # Works with VgprForLocalReadPacking=True
    "ClusterLocalRead":            [False, True],

    # tinkered with adding extra syncs or waits in the assembly kernels to see if it would improve the sequencing between workgroups, "fully synchronous scheduling" is WAY more promising; this can be deprecated
    "PerformanceSyncLocation":    list(range(-1, 16*16+1)),
    "PerformanceWaitLocation":    list(range(-1, 16*16+1)),
    "PerformanceWaitCount":       list(range(-1, 16)),

    # add gls or slc after global memory read/writes to change caching, not caching the writes is promising and improved performance a tiny bit
    # 1: glc, 2: slc, 3: glc+slc
    # For gfx940, sets sc0/sc1/nt bits to control scope
    # 0: wave (none), 1: group (sc0), 2: device (sc1), 3: system (sc0+sc1) , 4-7: add "nt"
    "NonTemporalD":               list(range(0,8)),
    "NonTemporalC":               list(range(0,8)),
    "NonTemporalA":               list(range(0,8)),
    "NonTemporalB":               list(range(0,8)),

    # force sc0/sc1 bits on all stores, "Auto" for auto select by arch
    "ForceStoreSC1":              ["Auto", False, True],

    # guard against out of bounds reads
    # None: don't guard
    # Branch: use if statements (source only, and doesn't support VW)
    # ShiftPtr: shift read pointers to be in bounds, then unshift registers (source & assembly),
    # ShiftPtr does not support very small problem dims < global load vector width since the shift
    # would move outside the array bounds.
    # If GLVW==1 or Assert*ElementMultiple for the coalesced dim is > GRVW, then shifting is not
    # necessary and the shift/unshift code will not be generated
    "EdgeType":                   [ "Branch", "ShiftPtr", "None" ], # None=don't guard against ou

    # Group together unroll iterations inside the unroll loop.
    # For example, InnerUnroll=2 will fetch LDS for two unroll iterations
    "InnerUnroll":                [1,2,4,8,16,32,64],

    # Arrange elements in LDS so N elements consecutive in U-dim are adjacent in LDS
    # 1 is default and results in no interleaving.
    # Implementation only supports LocalDotLayout that is a power-of-two
    "LocalDotLayout":             [1,2,4,8],

    # Aggressive performance mode
    # Some of these may cause instability, particularly s_setprio
    # 0=none, 1=add setprio, 2=add setprio and modify LDS to allow only 2 waves/simd
    "AggressivePerfMode":       [0,1,2],

    # Use the feature whereby 56 bytes of kernel arguments can be preloaded in SGPRs
    # before the kernel begins executing.  This is currently only supported in cases
    # where that is enough to initiate the first load of the A and B tensors before
    # the remaining arguments have been loaded.
    # -1: Use if it's supported (by the GPU and in combination with other features)
    #  0: Don't use
    #  1: Use, reject solution if not supported.
    "PreloadKernelArguments": [-1, 0, 1],

    # If PreloadKernelArguments is 1, specifies whether we delay initiating the load
    # of the remaining arguments until after the load of A and B has been initiated.
    "DelayRemainingArguments": [False, True],

    # Kernels should be written in assembly or source
    # if assembly, ISA will determine architecture
    # if source, Runtime will determine language
    # later on, we'll relax this to inner kernel languages and outer kernel languages, such as inline asm embedded in ocl or in llvm
    "KernelLanguage":             [ "Assembly", "Source" ],
    "ISA":                        validISA,       # arch for assembly kernels

    # Replaces assembly kernels if they are found in the directory Tensile/Tensile/ReplacementKernels
    "ReplacementKernel":          [False, True],

    # Name of the custom kernel located in globalParameters["CustomKernelDirectory"].
    # a custom kernel is a user written assembly kernel with its associated configuration parameters included in a custom.config section
    # inside the yaml block between the --- and ... markers.  These parameters are only used for information purposes, not kernel generation.
    # Ex:
    # custom.config:
    #   ProblemType:
    #     OperationType: GEMM
    #     etc...
    #   ThreadTile: [8, 8]
    #   etc...
    #
    # Custom kernels can be included in a BenchmarkProblemSizeGroup by having their name (without file extension) listed under the "CustomKernels"
    # category alongside InitialSolutionParameters, BenchmarkCommonParameters, etc...
    "CustomKernelName":            -1,

    # Will allow a kernel to be accepted even when checks determine it's not viable.
    # Intended for use with custom kernels which have confirmed to be correct
    "NoReject":                    [False, True],

    "MinVgprNumber":                list(range(0,256)),

    "MaxVgprNumber":                list(range(0,257)),
    # min K size to use GlobalSplitU algorithm 
    "MinKForGSU":                   [16,32,64,128,256]
    }


# same parameter for all solution b/c depends only on compiler
defaultBenchmarkCommonParameters = [
    {"LoopDoWhile":               [ False ] },
    {"LoopTail":                  [ True ] },
    {"EdgeType":                  [ "Branch" ] },
    {"InnerUnroll":               [ 1 ] },
    {"LocalDotLayout":            [ 1 ] },
    {"AggressivePerfMode":        [ 1 ] },
    {"PreloadKernelArguments":    [ 0 ] },
    {"KernelLanguage":            [ "Source" ] },
    {"LdsPadA":                   [ -1 ] },
    {"LdsPadB":                   [ -1 ] },
    {"LdsBlockSizePerPadA":       [ -1 ] },
    {"LdsBlockSizePerPadB":       [ -1 ] },
    {"TransposeLDS":              [ 0 ] },
    {"UnrollMajorLDSA":           [ False ] },
    {"UnrollMajorLDSB":           [ False ] },
    {"ExtraMiLatencyLeft":        [ 0 ] },
    {"ExtraLatencyForLR":         [ 0 ] },
    {"VgprForLocalReadPacking":   [ False ] },
    {"ClusterLocalRead":          [ False ] },
    {"MaxOccupancy":              [ 40 ] },
    {"VectorWidth":               [ -1 ] },
    {"VectorWidthB":              [ -1 ] },
    {"VectorStore":               [ -1 ] },
    {"StoreVectorWidth":          [ -1 ] },
    {"GlobalLoadVectorWidthA":    [ -1 ] },
    {"GlobalLoadVectorWidthB":    [ -1 ] },
    {"GlobalReadVectorWidth":     [ -1 ] },
    {"LocalReadVectorWidth":      [ -1 ] },
    {"GlobalReadCoalesceVectorA": [ True ] },
    {"GlobalReadCoalesceVectorB": [ True ] },
    {"WaveSeparateGlobalReadA":   [ 0 ] },
    {"WaveSeparateGlobalReadB":   [ 0 ] },
    {"GlobalReadCoalesceGroupA":  [ True ] },
    {"GlobalReadCoalesceGroupB":  [ True ] },
    {"PrefetchGlobalRead":        [ 1 ] },
    {"PrefetchLocalRead":         [ 1 ] },
    {"UnrollMemFence":            [ False ] },
    {"GlobalRead2A":              [ True ] },
    {"GlobalRead2B":              [ True ] },
    {"LocalWrite2A":              [ True ] },
    {"LocalWrite2B":              [ True ] },
    {"LocalRead2A":               [ True ] },
    {"LocalRead2B":               [ True ] },
    {"SuppressNoLoadLoop":        [ False ]},
    {"ExpandPointerSwap":         [ True ]},

    {"ScheduleGlobalRead":        [ 1 ] },
    {"ScheduleLocalWrite":        [ 1 ] },
    {"ScheduleIterAlg":           [ 1 ] },
    {"OptPreLoopVmcnt":           [ True ] },

    {"LdcEqualsLdd":              [ False ] },

    {"GlobalReadPerMfma":         [ 1 ] },
    {"LocalWritePerMfma":         [ -1 ] },

    {"InterleaveAlpha":           [ 0 ] },
    {"OptNoLoadLoop":             [ 1 ] },
    {"PrefetchAcrossPersistent":  [ 0 ] },
    {"PrefetchAcrossPersistentMode": [ 0 ] },

    {"BufferLoad":                [ True ] },
    {"BufferStore":               [ True ] },
    {"DirectToVgprA":             [ False ] },
    {"DirectToVgprB":             [ False ] },
    {"DirectToLdsA":              [ False ] },
    {"DirectToLdsB":              [ False ] },
    {"UseSgprForGRO":             [ -1 ] },
    {"UseInstOffsetForGRO":       [ 0 ] },
    {"AssertSummationElementMultiple": [ 1 ] },
    {"AssertFree0ElementMultiple": [ 1 ] },
    {"AssertFree1ElementMultiple": [ 1 ] },
    {"AssertMinApproxSize":        [ -1 ] },
    {"AssertStrideAEqual":        [ {} ] },
    {"AssertStrideBEqual":        [ {} ] },
    {"AssertStrideCEqual":        [ {} ] },
    {"AssertStrideDEqual":        [ {} ] },
    {"AssertSizeEqual":           [ {} ] },
    {"AssertSizeGreaterThan":     [ {} ] },
    {"AssertSizeMultiple":        [ {} ] },
    {"AssertSizeLessThan":        [ {} ] },
    {"AssertAIGreaterThanEqual":  [ -1 ] },
    {"AssertAILessThanEqual":     [ -1 ] },
    {"AssertAlphaValue":          [ False ]},
    {"AssertBetaValue":           [ False ]},
    {"AssertCEqualsD":            [ False ]},
    {"CheckTensorDimAsserts"      : [ False ] },
    {"CheckDimOverflow"           : [ 0 ] },

    {"StaggerU":                  [ 32 ] },   # recommend [0,32]
    {"StaggerUStride":            [ 256 ] },  # recommend 256 for V10,V20
    {"StaggerUMapping":           [ 0 ] },    # recommend [0,1]
    {"MagicDivAlg":               [ 2 ] },
    {"GlobalSplitU":              [ 1 ] },
    {"GlobalSplitUAlgorithm":     [ "SingleBuffer" ] },
    {"GlobalSplitUSummationAssignmentRoundRobin": [ True ] },
    {"GlobalSplitUWorkGroupMappingRoundRobin":    [ False ] },
    {"GlobalSplitUAtomicAdd":     [ False ] },
    {"MacroTileShapeMin":         [ 1 ] },
    {"MacroTileShapeMax":         [ 64 ] },
    {"StreamK":                   [ 0 ] },
    {"PersistentKernel":          [ 0 ] },
    {"PersistentKernelAlongBatch":[ False ] },    # May be default True is better ?
    {"PackBatchDims":             [ 0 ] },
    {"PackFreeDims":              [ 1 ] },
    {"PackSummationDims":         [ 0 ] },
    {"UnrollIncIsDepthU":         [ 0 ] },
    {"PackGranularity":           [ 2 ] },
    {"FractionalLoad":            [ 0 ] },
    {"Use64bShadowLimit":         [ 1 ] },
    {"VectorAtomicWidth":         [ -1 ] },
    {"NumLoadsCoalescedA":        [ 1 ] },
    {"NumLoadsCoalescedB":        [ 1 ] },
    {"WorkGroup":                 [ [16,16,1]] },
    {"WorkGroupMappingType":      [ "B" ] },
    {"WorkGroupMapping":          [ 8 ] },
    {"ThreadTile":                [ [4,4] ] },
    {"MACInstruction":            [ "FMA" ]}, # Default to FMA, matches MAC performance and integrates additional flags
    {"WavefrontSize":             [ 64 ]},
    {"MemoryModifierFormat":      [ "" ] },
    {"MatrixInstruction":         [ [] ] },
    {"DisableVgprOverlapping":    [ False ] },
    {"1LDSBuffer":                [ 0 ] },
    {"DisableAtomicFail":         [ 0 ] },
    {"DisableKernelPieces":       [ 0 ] },
    {"DepthU":                    [ -1 ] },
    {"DepthULdsDivisor":          [ 1 ] },
    {"PerformanceSyncLocation":   [ -1 ] },
    {"PerformanceWaitLocation":   [ -1 ] },
    {"PerformanceWaitCount":      [ -1 ] },
    {"NonTemporalD":              [ 0 ] },
    {"NonTemporalC":              [ 0 ] },
    {"NonTemporalA":              [ 0 ] },
    {"NonTemporalB":              [ 0 ] },
    {"ForceStoreSC1":             [ "Auto" ] },
    {"ReplacementKernel":         [ False ] },
    {"CustomKernelName":          [ "" ] },
    {"NoReject":                  [ False ]},
    {"MinVgprNumber":             [0]},
    {"MaxVgprNumber":             [256]},
    {"StoreRemapVectorWidth":     [ 0 ] },
    {"SourceSwap":                [ False ] },
    {"AtomicAddC":                [ False ] },
    {"StorePriorityOpt":          [ False ] },
    {"NumElementsPerBatchStore":  [ 0 ] },
    {"StoreSyncOpt":              [ 0 ] },
    {"GroupLoadStore":            [ False ] },
    {"MIArchVgpr":                [ False ] },
    {"StoreCInUnroll":            [ False ] },
    {"StoreCInUnrollInterval":    [ 1 ] },
    {"StoreCInUnrollExact":       [ False ] },
    {"StoreCInUnrollPostLoop":    [ False ] },
    {"Fp16AltImpl":               [ False ] },
    {"Fp16AltImplRound":          [ False ] },
    {"ThreadSeparateGlobalReadA": [ 0 ] },
    {"ThreadSeparateGlobalReadB": [ 0 ] },
    {"MinKForGSU":                [256]},
    ]

# dictionary of defaults comprised of default option for each parameter
defaultSolution = {}
for paramDict in defaultBenchmarkCommonParameters:
  for key, value in paramDict.items():
    defaultSolution[key] = value[0]
# other non-benchmark options for solutions

# valid fields in ConvolutionConfig and explanations:
validConvolutionConfig= [
    # For OperationType == Convolution*
    # Examples: NCHW, NHWC, NCDHW, more
    # *HW* and *YX*   create solution with 2 spatial dimensions.
    # *DHW* and *ZYX* create solution with 3 spatial dimensions.
    "TensorAFormat",           # see validTensorAFormats
    "TensorBFormat",           # see validTensorBFormats
    "TensorDFormat",           # see validTensorDFormats

    # Each of the params below specifies dimensions separated by 'x".
    # -  The notation follows 'convolution' convention so fastest-moving dimensions are last,
    #    and should mirror the order of the spatial dimension in the activation format.
    #    For example, in NCHW format Filter=3x1 is 3 in the H dimension and 1 in the W dimension.
    # -  2 or 3 dimensions are supported 'Filter:3x1' or 'Filter:3x3x1'.
    # - Use an integer to create a kernel with a compile-time constant
    #   Use "N" to create flexible kernel the value provided at runtime via appropriate
    #   size and stride values.
    # - 0 specifies the default.  Defaults below shown for 2 spatial dimensions; a 3-dimensional
    #   default will be created if the formats request 3 spacial dimensions.
    "Filter",                   # examples: 1x1,3x3,1x7,7x1,NxN,Nx5,3x3x3.  Default=1x1/1x1x1.
    "Stride",                   # examples 1x1,2x2,1xN, 2x2x2.  Default=1x1/1x1x1.
    "Dilation",                 # examples 1x1,2x2,1xN, 2x2x2.  Default=1x1/1x1x1.

    # Pad at start of each filter dimension. Recommend 0x0 when possible or NxN otherwise.
    # (performance difference from compile-time padding is not significant)
    "PadStart",                 # examples:1x1, 2x3, 2x2x2, NxN.  Default=0x0/0x0x0.
    # Pad at end of each filter dimension
    "PadEnd",                   # examples:1x1, 2x3, 2x2x2, NxN.  Default=0x0/0x0x0.

    # For grouped convolutions:
    "GroupCount",

    # pack spatial dims (d,h,w) into single tensor dim when possible
    # This is preferred for cases where these dimensions are packed in memory
    # since it reduces addressing overhead and will produce a more efficient kernel
    # Default is 1, multiple dimensions will be created if needed for strides or other cases.
    "PackedSpatialDims",

    # pack filter dims (z,y,x) into single tensor dim when possible.
    # This is preferred for cases where these dimensions are packed in memory
    # since it reduces addressing overhead and will produce a more efficient kernel
    # Default is 1, multiple dimensions will be created if needed for dilations or other cases.
    "PackedFilterDims",

    # If 1:
    #  - Unroll index is the channel index
    #  - if PackSummationDims=0, this is likely highest perf since it provides a larger
    #    iteration count for the unroll loop.
    # If 0:
    #   - Unroll index is filter index (Forward,BackwardData) or spatial index (BackwardWeights)
    #   - provides better cache locality for most formats, but tighter looping.
    #   - Likely a good idea with PackSummationDims=1 since there is only one unroll loop.
    "UnrollOnChannel",

    # Input spatial dimensions (D,H,W)
    # Optional parameter for debug and testing.  This does not impact kernel generation.
    # If set,then each problem dimension size/stride will be checked to ensure they are
    # correctly specified. (TBD)
    # Also used by test benches to compute consistent strides and sizes for auto-generated
    # problem sizes and strides.
    'Spatial',              # examples 56x56, 7x7.

    ]

################################################################################
# Default Problem Type
################################################################################
defaultProblemType = {
    # =GEMM uses TransposeA,B parameters and makes the problem type more readable for users
    # =TensorContraction  requires specifying
    "OperationType":            "GEMM",           # GEMM, TensorContraction, ConvolutionForward, ConvolutionBackwardData, ConvolutionBackwardWeights

    "ConvolutionConfig":        [],               # See validConvolutionConfig

    "DataType":                 0,                # data types can specified by a variety of ways, such as "s", as listed in SolutionStructs.py::DataType
    "DestDataType":             0,                # destination data types can specified by a variety of ways, such as "s", as listed in SolutionStructs.py::DataType
    "ComputeDataType":          0,                # compute data types can specified by a variety of ways, such as "s", as listed in SolutionStructs.py::DataType
    
    "UseBeta":                  True,             # =True use beta parameter (asm will check for B=0 and optimize the write for that), =False don't use beta parameter
    "HighPrecisionAccumulate":  False,            # f32 += f16*f16
    "SilentHighPrecisionAccumulate": False,       # Keep kernel names the same for HPA mode.  Useful for testing.
    "F32XdlMathOp":             0,                # reducing intermediate precision from f32 to a specific type, such as "x", as listed in SolutionStructs.py::DataType.
                                                  # in:f32, intermediate:xf32, out:f32. f32 = xf32(f32) * xf32(f32)

    "ComplexConjugateA":        False,            # complex data should be conjugated for "C" transpose case
    "ComplexConjugateB":        False,

    # for OperationType == GEMM
    "TransposeA":               False,            # =True means transA="T" or "C", =False means transA = "N"
    "TransposeB":               True,
    "Batched":                  False,            # add batching dimension
    "StridedBatched":           True,             # use to select general batch or strided batch

    # for OperationType == TensorContraction
    # - Indices < NumIndicesC are Free or Batch indices and appear in C and D
    # - Indices which appear in both A and B, and are < NumIndicesC are batch.  A and B must have same number of batch indices.
    # - Indices which appear in both A and B, and are >= NumIndicesC are summation. A and B must have same number of summation indices.
    # - Indices which appear in A or B (but not both), are Free.  A and B may have different numbers of free indices.
    # - Summation loops are nested from smallest index number to largest, with the largest summation index as the 'unroll' loop.
    # - Memory order of C and D matrices is always 0..NumIndicesC-1, with 0 as the fastest-moving.
    #   - By choosing index assignments the output can be 'transposed'.  For example if IA=[1,2] IB=[0,2] then 0 is the coalesced dim for C/D.
    #   - Likewise batch index may be assigned between two free indices to control the output order, ie to write in CNHW format.
    #   - For example : IA=[0,1,3] IB=[2,1,3].  0,2 are free indices;  1 is batch.
    "IndexAssignmentsA":        [0, 2],
    "IndexAssignmentsB":        [1, 2],
    "NumIndicesC":              2,

    # use initial strides for AB.
    # This has some performance impact for the increased flexibility:
    #   - Additional strides will be passed into the kernel and will occupy SGPR registers
    #   - GlobalReadWidth must be 1 (since elements are not guaranteed to be adjacent in memory)
    "UseInitialStridesAB":      False,

    # use initial strides for CD.
    # This has some performance impact for the increased flexibility:
    #   - Additional strides will be passed into the kernel and will occupy SGPR registers
    #   - Additional multiply on the store address path
    #   -VectorStore must be 0.  If VectorStore is -1, it will be silently set to 0 internally.
    "UseInitialStridesCD":      False,

    "AllowNoFreeDims":          False,  # allow A or B to specify no free dims
                                        # (if false, A and B must have at least one free dim)
                                        # (if true, A and B must have at least one free or batch dim)

    # SetConstStride* sets the specified stride in the problem.
    # These no longer generate predicates - see AssertStrideEqualA/B below
    # List of pairs of [index, constValue].
    # Index is a member of the global index assignments (not an offset into IndexAssignmentsA/B)
    # EX: SetConstStrideA: [ [3, 1], [2, 4] ] sets
    #     strideA for index3 to constant '1' and stride for index2 to constant '4'.
    "SetConstStrideA":          [],
    "SetConstStrideB":          [],

    # ZeroPad:
    # Zero-pad will add leading and trailing "pad" elements to the specified 'anchor'
    # dimension when accessed by specified summation dimension.
    #
    # Format is list of tuples of [freeDim, sumDim, padStart, padEnd].
    #  - freeDim is the anchor where the zero-pad starts.
    #  - sumDim is the summation dim to which the padding checking is added.
    #  - padStart is the number of elements to pad before the Start element
    #  - padEnd is the number of elements to pad before the last element.

    # - Terms:
    #   - Start is the first summation element
    #   - FreeSize is the size of the specified free dimension (freeDim)
    #   - SumSize is the size of the specified summation dimension (sumDim)
    # - Pad Ranges:
    #   - Ranges show below are inclusive on the start element and exclusive on the last element.
    #     For example, [0,3) is 0,1,2.
    #    - Elements in the region [Start-padStart, Start) are in the leading pad region and will return 0.
    #    - Elements in the memory region [Start + freeSize + sumSize - padEnd,  Start + freeSize + sumSize)
    #     are in the trailing pad region and will return 0.
    #    - Code actually checks for elementMem < padStart or elementMem>=elementEdge
    #      - elementMem is the memory offset of the element from the tensor base
    #      - elementEdge is FreeSize*FreeStride + (SumSize-1)*SumStride - padEnd
    #        - FreeStride is typically spatial*convolutionStride
    #        - SumStride is typically spatial*dilation
    #        - PadStart and PadStop should be scaled by spatial on the host before calling the kernel.
    #          (spatial is not available inside the kernel)
    #      - The GPU implementations shift the load tile by -padStart, then return 0s for any address <=0.
    #        The elementEdge is also shifted by -padStart.  This allows the global read offset to be used for the
    #        edge comparison.  Edge comparisons are performed with vector instructions so each work-item computes
    #        a different in/out value.
    #      - Multiple summations OR together their edge checks, so any OOB edge returns 0 for the load.
    #
    # - Strides:
    #   - padStart and padStop are passed as kernel arguments. These are scaled by the spatial dim on the host;
    #   - No memory access is performed for elements in the Pad regions.
    #   - The Pad regions are handled by manipulating the tensor addressing and are not visible in actual memory.
    #     For example, a tensor with 2 rows, 16 elements/row, padStart=padEnd=2 occupies 32 elements in memory (not 40)
    #   - Typical use case is to set summationStride < freeSize, with padStart+padEnd+1 == summationStride.
    # - Caveats:
    #  - ZeroPad requires that the ElementEdge <= 2^32:
    #    This is SizeFree+SizeSum + Pad_Leading + PadTrailingPad + padding=GRVW for shift-pointer) bytes < 2^32
    #    Likely this is less than the standard buffer load limits (bottom-right corner of macro-tile)

    #  EX: ZeroPadA: [ [0,1,  2,3]] # TensorA free index 0 with sum index 1 has leading pad=2 and trailing pad=3
    # Note nesting of brackets ; the parm can contain multiple padding tuples.
    #  EX: ZeroPadA: [ [0,1, -1,-1]]# Pads are dynamic and passed as part of the problem.

    "ZeroPadA":                 [], # [ [0,1, 2,3]]
    "ZeroPadB":                 [], # Not fully supported/tested yet

    # Summation dimension indices
    "MirrorDimsA":              [],
    "MirrorDimsB":              [],

    # for LD description
    "NumIndicesLD":             4,
    "IndexAssignmentsLD":       [3, 4, 5, 6],      # order is LDD, LDC, LDA, LDB

    # Tile aware solution selection
    "TileAwareSelection":       False,

    # FP16 Alternate Implementation
    "Fp16AltImpl":              False,
    "Fp16AltImplRound":         False,
    
    # Use unpack version of up-conversion instruction for f8/b8. 
    "Fp8NoPackUpConversion" :   False,

    # S/W clipping of f32 to f8/b8 down conversion. When it is set, the kernel clips any value which is greater 
    # than max_f8_value (e.g., 240.0 for f8) to max_f8_value in down conversion. NaN and +/-INF are propagated. 
    # By default, it is set for f8 kernels.
    "Fp32toFp8SWClip" :         True,

    # only in-device SR for now
    "StochasticRounding" :      False,  # By default, IEEE RNE rounding

    # Rounding mode for f32 to f8 down conversion
    # TODO in Future:
    # There are two different rounding modes for f32 to f8 down conversion: [0]: IEEE RNE mode and [1/2]: stochastic mode. 
    # For stochastic mode, there are two implementations to use random numbers in H/W instruction: 
    #   In-device [1]: we need to pass the seed of random number and kernel will generate the pseudo-random numbers
    #   RND-table [2]: we need to pass a table of random numbers to the kernel, NOT implemented yet  
    #"StochasticRounding" :     0  # [0,1,2]   0=NA, 1=in-device, 2=RND Table. By default, IEEE RNE rounding    
    }

defaultProblemSizes = [{"Range": [ [2880], 0, 0 ]}]
defaultBenchmarkFinalProblemSizes = [{"Range": [
    [64, 64, 64, 512], 0, 0 ]}]
defaultBatchedProblemSizes = [{"Range": [ [2880], 0, [1], 0 ]}]
defaultBatchedBenchmarkFinalProblemSizes = [{"Range": [
    [64, 64, 64, 512], 0, [1], 0 ]}]


defaultSolutionSummationSizes = [32,64,96,128,256,512,1024,2048,4096,8192,16192]


################################################################################
# Default Analysis Parameters
################################################################################
defaultAnalysisParameters = {
    "ScheduleName":       "Tensile",
    "DeviceNames":  "fallback",
    "ArchitectureName": "gfx000",
    "SolutionImportanceMin":      0.01, # = 0.01=1% total time saved by keeping this solution
    }


################################################################################
# Searching Nested Lists / Dictionaries
# to see if keys exist and what their values are
################################################################################
# param name in structures?
def inListOfDictionaries(param, dictionaries):
  for dictionary in dictionaries:
    if param in dictionary:
      return True
  return False
def inListOfListOfDictionaries(param, dictionaries):
  for dictionaryList in dictionaries:
    if inListOfDictionaries(param, dictionaryList):
      return True
  return False
def inListOfLists(param, lists):
  for l in lists:
    if param in l:
      return True
  return False

# get param values from structures.
def hasParam( name, structure ):
  if isinstance(structure, list):
    for l in structure:
      if hasParam(name, l):
        return True
    return False
  elif isinstance(structure, dict):
    return name in structure
  else:
    return name == structure
    #printExit("structure %s is not list or dict" % structure)

def getParamValues( name, structure ):
  if isinstance(structure, list):
    for l in structure:
      param = getParamValues(name, l)
      if param != None:
        return param
    return None
  elif isinstance(structure, dict):
    if name in structure:
      return structure[name]
    else:
      return None
  else:
    printExit("structure %s is not list or dict" % structure)

################################################################################
# Print Debug
################################################################################
def print1(message):
  if globalParameters["PrintLevel"] >= 1:
    print(message)
    sys.stdout.flush()
def print2(message):
  if globalParameters["PrintLevel"] >= 2:
    print(message)
    sys.stdout.flush()

def printWarning(message):
  print("Tensile::WARNING: %s" % message)
  sys.stdout.flush()
def printExit(message):
  print("Tensile::FATAL: %s" % message)
  sys.stdout.flush()
  sys.exit(-1)

################################################################################
# Locate Executables
# rocm-smi, hip-clang, rocm_agent_enumerator, clang-offload-bundler
################################################################################
def isExe( filePath ):
  return os.path.isfile(filePath) and os.access(filePath, os.X_OK)
def locateExe( defaultPath, exeName ): # /opt/rocm/bin, hip-clang
  # look in defaultPath first
  exePath = os.path.join(defaultPath, exeName)
  if isExe(exePath):
    return exePath
  # look in PATH second
  for path in os.environ["PATH"].split(os.pathsep):
    exePath = os.path.join(path, exeName)
    if isExe(exePath):
      return exePath
  return None

def GetAsmCaps(isaVersion):
  """ Determine assembler capabilities by testing short instructions sequences """
  if globalParameters["AssemblerPath"] is not None:

    derivedAsmCaps = {}
    derivedAsmCaps["SupportedISA"]          = tryAssembler(isaVersion, "")
    derivedAsmCaps["HasExplicitCO"]         = tryAssembler(isaVersion, "v_add_co_u32 v0,vcc,v0,1")
    derivedAsmCaps["HasExplicitNC"]         = tryAssembler(isaVersion, "v_add_nc_u32 v0,v0,1")

    # Syntax of DirectToLds loads has changed: destination vgpr should be omitted
    # Old syntax should be removed in a future update as it is no longer supported
    derivedAsmCaps["HasDirectToLdsDest"]    = tryAssembler(isaVersion, "buffer_load_dword v40, v36, s[24:27], s28 offen offset:0 lds") \
                                           or tryAssembler(isaVersion, "buffer_load_b32 v40, v36, s[24:27], s28 offen offset:0 lds")
    derivedAsmCaps["HasDirectToLdsNoDest"]  = tryAssembler(isaVersion, "buffer_load_dword v36, s[24:27], s28 offen offset:0 lds") \
                                           or tryAssembler(isaVersion, "buffer_load_b32 v36, s[24:27], s28 offen offset:0 lds")

    derivedAsmCaps["HasAddLshl"]            = tryAssembler(isaVersion, "v_add_lshl_u32 v47, v36, v34, 0x2")
    derivedAsmCaps["HasLshlOr"]             = tryAssembler(isaVersion, "v_lshl_or_b32 v47, v36, 0x2, v34")
    derivedAsmCaps["HasSMulHi"]             = tryAssembler(isaVersion, "s_mul_hi_u32 s47, s36, s34")

    derivedAsmCaps["HasWMMA"]               = tryAssembler(isaVersion, "v_wmma_f32_16x16x16_f16 v[0:7], v[8:15], v[16:23], v[0:7]")
    derivedAsmCaps["HasMFMA"]               = tryAssembler(isaVersion, "v_mfma_f32_32x32x2bf16 a[0:31], v32, v33, a[0:31]") \
                                           or tryAssembler(isaVersion, "v_mfma_f32_32x32x1_2b_f32 a[0:31], v0, v1, a[0:31]")
    derivedAsmCaps["HasMFMA_constSrc"]      = tryAssembler(isaVersion, "v_mfma_f32_32x32x2bf16 a[0:31], v32, v33, 0") \
                                           or tryAssembler(isaVersion, "v_mfma_f32_32x32x1_2b_f32 a[0:31], v0, v1, 0")
    derivedAsmCaps["HasMFMA_vgpr"]          = tryAssembler(isaVersion, "v_mfma_f32_32x32x2bf16 v[0:31], v32, v33, v[0:31]") \
                                           or tryAssembler(isaVersion, "v_mfma_f32_32x32x1_2b_f32 v[0:31], v0, v1, v[0:31]")
    derivedAsmCaps["HasMFMA_f64"]           = tryAssembler(isaVersion, "v_mfma_f64_16x16x4f64 v[0:7], v[32:33], v[36:37], v[0:7]") \
                                           or tryAssembler(isaVersion, "v_mfma_f64_16x16x4_f64 v[0:7], v[32:33], v[36:37], v[0:7]")
    derivedAsmCaps["HasMFMA_bf16_original"] = tryAssembler(isaVersion, "v_mfma_f32_32x32x2bf16 a[0:31], v32, v33, a[0:31]")
    derivedAsmCaps["HasMFMA_bf16_1k"]       = tryAssembler(isaVersion, "v_mfma_f32_32x32x4bf16_1k a[0:31], v[32:33], v[36:37], a[0:31]")
    derivedAsmCaps["HasMFMA_xf32"]          = tryAssembler(isaVersion, "v_mfma_f32_32x32x4_xf32 a[0:15], v[32:33], v[36:37], a[0:15]")
    derivedAsmCaps["HasMFMA_f8"]            = tryAssembler(isaVersion, "v_mfma_f32_16x16x32_fp8_fp8 a[0:3], v[2:3], v[4:5], a[0:3]")
    derivedAsmCaps["HasMFMA_b8"]            = tryAssembler(isaVersion, "v_mfma_f32_16x16x32_bf8_bf8 a[0:3], v[2:3], v[4:5], a[0:3]")
    derivedAsmCaps["HasMFMA_i8_908"]        = tryAssembler(isaVersion, "v_mfma_i32_32x32x8i8 a[0:15], v2, v3, a[0:15]")
    derivedAsmCaps["HasMFMA_i8_940"]        = tryAssembler(isaVersion, "v_mfma_i32_32x32x16_i8 a[0:15], v[2:3], v[4:5], a[0:15]")

    derivedAsmCaps["v_mac_f16"]             = tryAssembler(isaVersion, "v_mac_f16 v47, v36, v34")

    derivedAsmCaps["v_fma_f16"]             = tryAssembler(isaVersion, "v_fma_f16 v47, v36, v34, v47, op_sel:[0,0,0,0]")
    derivedAsmCaps["v_fmac_f16"]            = tryAssembler(isaVersion, "v_fma_f16 v47, v36, v34")

    derivedAsmCaps["v_pk_fma_f16"]          = tryAssembler(isaVersion, "v_pk_fma_f16 v47, v36, v34, v47, op_sel:[0,0,0]")
    derivedAsmCaps["v_pk_fmac_f16"]         = tryAssembler(isaVersion, "v_pk_fma_f16 v47, v36, v34")

    derivedAsmCaps["v_mad_mix_f32"]         = tryAssembler(isaVersion, "v_mad_mix_f32 v47, v36, v34, v47, op_sel:[0,0,0] op_sel_hi:[1,1,0]")
    derivedAsmCaps["v_fma_mix_f32"]         = tryAssembler(isaVersion, "v_fma_mix_f32 v47, v36, v34, v47, op_sel:[0,0,0] op_sel_hi:[1,1,0]")

    derivedAsmCaps["v_dot2_f32_f16"]        = tryAssembler(isaVersion, "v_dot2_f32_f16 v20, v36, v34, v20")
    derivedAsmCaps["v_dot2c_f32_f16"]       = tryAssembler(isaVersion, "v_dot2c_f32_f16 v47, v36, v34") \
                                           or tryAssembler(isaVersion, "v_dot2acc_f32_f16 v47, v36, v34")

    derivedAsmCaps["v_dot4_i32_i8"]         = tryAssembler(isaVersion, "v_dot4_i32_i8 v47, v36, v34")
    derivedAsmCaps["v_dot4c_i32_i8"]        = tryAssembler(isaVersion, "v_dot4c_i32_i8 v47, v36, v34")
    derivedAsmCaps["VOP3v_dot4_i32_i8"]     = tryAssembler(isaVersion, "v_dot4_i32_i8 v47, v36, v34, v47")

    derivedAsmCaps["v_mac_f32"]             = tryAssembler(isaVersion, "v_mac_f32 v20, v21, v22")
    derivedAsmCaps["v_fma_f32"]             = tryAssembler(isaVersion, "v_fma_f32 v20, v21, v22, v23")
    derivedAsmCaps["v_fmac_f32"]            = tryAssembler(isaVersion, "v_fmac_f32 v20, v21, v22")

    derivedAsmCaps["v_fma_f64"]             = tryAssembler(isaVersion, "v_fma_f64 v[20:21], v[22:23], v[24:25], v[20:21]")

    derivedAsmCaps["v_mov_b64"]             = tryAssembler(isaVersion, "v_mov_b64 v[20:21], v[22:23]")

    derivedAsmCaps["HasAtomicAdd"]          = tryAssembler(isaVersion, "buffer_atomic_add_f32 v0, v1, s[0:3], 0 offen offset:0")
    derivedAsmCaps["HasGLCModifier"]        = tryAssembler(isaVersion, "buffer_load_dwordx4 v[10:13], v[0], s[0:3], 0, offen offset:0, glc")
    derivedAsmCaps["HasNTModifier"]         = tryAssembler(isaVersion, "buffer_load_dwordx4 v[10:13], v[0], s[0:3], 0, offen offset:0, nt")

    if tryAssembler(isaVersion, "s_waitcnt vmcnt(63)"):
      derivedAsmCaps["MaxVmcnt"] = 63
    elif tryAssembler(isaVersion, "s_waitcnt vmcnt(15)"):
      derivedAsmCaps["MaxVmcnt"] = 15
    else:
      derivedAsmCaps["MaxVmcnt"] = 0

    # TODO- Need to query the max cap, just like vmcnt as well?
    derivedAsmCaps["MaxLgkmcnt"] = 15

    derivedAsmCaps["KernargPreloading"] = tryAssembler(isaVersion, """
      TestKernel:
      s_endpgm
      .amdhsa_kernel TestKernel
      .amdhsa_next_free_vgpr 8
      .amdhsa_next_free_sgpr 4
      .amdhsa_group_segment_fixed_size 0 // lds bytes
      .amdhsa_user_sgpr_kernarg_segment_ptr 1
      .amdhsa_user_sgpr_kernarg_preload_length 3
      .amdhsa_user_sgpr_kernarg_preload_offset 0
      .amdhsa_accum_offset 4
      .end_amdhsa_kernel
      """)

    derivedAsmCaps["SupportedSource"] = True

    ignoreCacheCheck = globalParameters["IgnoreAsmCapCache"]

    # disable cache checking for < rocm 5.3
    compilerVer = globalParameters['HipClangVersion'].split(".")[:2]
    compilerVer = [int(c) for c in compilerVer]
    if len(compilerVer) >= 2:
      ignoreCacheCheck = ignoreCacheCheck or \
                         compilerVer[0] < 5 or \
                         (compilerVer[0] == 5 and compilerVer[1] <= 2) 
      
    if not derivedAsmCaps["SupportedISA"] and CACHED_ASM_CAPS[isaVersion]["SupportedISA"]:
      printWarning("Architecture {} not supported by ROCm {}".format(isaVersion, globalParameters['HipClangVersion']))
      ignoreCacheCheck = True

    # check if derived caps matches asm cap cache
    if not ignoreCacheCheck:
      exitFlag = False
      # rocm<=6.0, ignore KernargPreloading
      if compilerVer[0] <= 5 or (compilerVer[0] == 6 and compilerVer[1] == 0):
        derivedAsmCapsCopy = deepcopy(derivedAsmCaps)
        # copy KernargPreloading from CACHED_ASM_CAPS (to ignore this)
        derivedAsmCapsCopy["KernargPreloading"] = CACHED_ASM_CAPS[isaVersion]["KernargPreloading"]
        # compare with copied version (need to keep original value)
        if derivedAsmCapsCopy != CACHED_ASM_CAPS[isaVersion]:
          exitFlag = True
      # rocm>=6
      elif derivedAsmCaps != CACHED_ASM_CAPS[isaVersion]:
        exitFlag = True
      if exitFlag:
        printExit("Cached asm caps differ from derived asm caps for {}".format(isaVersion))
    return derivedAsmCaps
  else:
    printWarning("Assembler not present, asm caps loaded from cache are unverified")
    return CACHED_ASM_CAPS[isaVersion]

def GetArchCaps(isaVersion):
  rv = {}
  rv["HasEccHalf"]         = (isaVersion==(9,0,6) or isaVersion==(9,0,8) or isaVersion==(9,0,10) or \
                              isaVersion==(9,4,0) or isaVersion==(9,4,1) or isaVersion==(9,4,2))
  rv["Waitcnt0Disabled"]   = (isaVersion==(9,0,8) or isaVersion==(9,0,10) or \
                              isaVersion==(9,4,0) or isaVersion==(9,4,1) or isaVersion==(9,4,2))
  rv["SeparateVscnt"]      = isaVersion[0] in (10, 11)
  rv["CMPXWritesSGPR"]     = isaVersion[0] not in (10, 11)
  rv["HasWave32"]          = isaVersion[0] in (10, 11)
  rv["HasAccCD"]           = (isaVersion==(9,0,10) or isaVersion==(9,4,0) or isaVersion==(9,4,1) or isaVersion==(9,4,2))
  rv["ArchAccUnifiedRegs"] = (isaVersion==(9,0,10) or isaVersion==(9,4,0) or isaVersion==(9,4,1) or isaVersion==(9,4,2))
  rv["VgprBank"]           = isaVersion[0] in (10, 11)
  rv["InstRename"]         = isaVersion[0]==11
  rv["CrosslaneWait"]      = (isaVersion==(9,4,0) or isaVersion==(9,4,1) or isaVersion==(9,4,2))
  rv["ForceStoreSC1"]      = (isaVersion==(9,4,0) or isaVersion==(9,4,1))

  return rv

def tryAssembler(isaVersion, asmString, debug=False, *options):
  """
  Try to assemble the asmString for the specified target processor
  Success is defined as assembler returning no error code or stderr/stdout
  """
  options = list(options)
  if globalParameters["PrintLevel"] >= 2:
    debug = True

  if isaVersion[0] >= 10:
    options += ['-mwavefrontsize64']

  assembler = globalParameters['AssemblerPath']
  if assembler is None:
    raise ValueError('No assembler available; set TENSILE_ROCM_ASSEMBLER_PATH to point to ROCm Clang.')
  args = [assembler, '-x', 'assembler',
          '-target', 'amdgcn-amdhsa',
          '-mcpu='+gfxName(isaVersion),
          *options,
          '-']

  result = subprocess.run(args, input=asmString.encode(), stdout=subprocess.PIPE, stderr=subprocess.STDOUT)
  output = result.stdout.decode()

  if debug:
    print("isaVersion: ", isaVersion)
    print("asm_cmd:", ' '.join(args))
    print("asmString: ", asmString)
    print("output: ", output)
    print("return code: ", result.returncode)

  if output != "" or result.returncode != 0:
    return False
  return True

def gfxArch(name):
    import re
    match = re.search(r'gfx([0-9a-fA-F]{3,})', name)
    if not match: return None

    ipart = match.group(1)

    step = int(ipart[-1], 16)
    ipart = ipart[:-1]

    minor = int(ipart[-1])
    ipart = ipart[:-1]

    major = int(ipart)

    rv = (major, minor, step)

    return rv

def gfxName(arch):
    # convert last digit to hex because reasons
    name = str(arch[0]) + str(arch[1]) + ('%x' % arch[2])
    return 'gfx' + ''.join(map(str,name))

def detectGlobalCurrentISA():
  """
  Returns returncode if detection failure
  """
  global globalParameters

  if globalParameters["CurrentISA"] == (0,0,0) and globalParameters["ROCmAgentEnumeratorPath"]:
    process = subprocess.run([globalParameters["ROCmAgentEnumeratorPath"]], stdout=subprocess.PIPE)
    if os.name == "nt":
      line = ""
      for line_in in process.stdout.decode().splitlines():
        if 'gcnArchName' in line_in:
          line += line_in.split()[1]
          break # determine if hipinfo will support multiple arch
      arch = gfxArch(line.strip())
      if arch is not None:
        if arch in globalParameters["SupportedISA"]:
          print1("# Detected local GPU with ISA: " + gfxName(arch))
          globalParameters["CurrentISA"] = arch
    else:
      for line in process.stdout.decode().split("\n"):
        arch = gfxArch(line.strip())
        if arch is not None:
          if arch in globalParameters["SupportedISA"]:
            print1("# Detected local GPU with ISA: " + gfxName(arch))
            globalParameters["CurrentISA"] = arch
    if (process.returncode):
      printWarning("%s exited with code %u" % (globalParameters["ROCmAgentEnumeratorPath"], process.returncode))
    return process.returncode
  return 0

def restoreDefaultGlobalParameters():
  """
  Restores `globalParameters` back to defaults.
  """
  global globalParameters
  global defaultGlobalParameters
  # Can't just assign globalParameters = deepcopy(defaultGlobalParameters) because that would
  # result in dangling references, specifically in Tensile.Tensile().
  globalParameters.clear()
  for key, value in deepcopy(defaultGlobalParameters).items():
    globalParameters[key] = value

def printTable(rows):
  rows = list([[str(cell) for cell in row] for row in rows])
  colWidths = list([max([len(cell) for cell in col]) for col in zip(*rows)])

  for row in rows:
    for (width, cell) in zip(colWidths, row):
      pad = ' ' * (width - len(cell))
      print(pad, cell, sep='', end=' ')
    print()

def printCapTable(parameters):
  import itertools
  archs = [(0,0,0)] + parameters["SupportedISA"]
  gfxNames = list(map(gfxName, archs))

  headerRow = ['cap'] + gfxNames

  def capRow(caps, cap):
    return [cap] + [('1' if cap in caps[arch] and caps[arch][cap] else '0') for arch in archs]

  allAsmCaps = set(itertools.chain(*[caps.keys() for arch, caps in parameters["AsmCaps"].items()]))
  allAsmCaps = sorted(allAsmCaps, key=lambda k: (k.split("_")[-1], k))
  asmCapRows = [capRow(parameters["AsmCaps"], cap) for cap in allAsmCaps]

  allArchCaps = set(itertools.chain(*[caps.keys() for arch, caps in parameters["ArchCaps"].items()]))
  allArchCaps = sorted(allArchCaps)
  archCapRows = [capRow(parameters["ArchCaps"], cap) for cap in allArchCaps]

  printTable([headerRow] + asmCapRows + archCapRows)

def which(p):
    exes = [p+x for x in ['', '.exe', '.bat']]
    system_path = os.environ['PATH'].split(os.pathsep)
    if p == 'hipcc' and 'CMAKE_CXX_COMPILER' in os.environ and os.path.isfile(os.environ['CMAKE_CXX_COMPILER']):
        return os.environ['CMAKE_CXX_COMPILER']
    for dirname in system_path+[globalParameters["ROCmBinPath"]]:
        for exe in exes:
            candidate = os.path.join(os.path.expanduser(dirname), exe)
            if os.path.isfile(candidate):
                return candidate
    return None

################################################################################
################################################################################
def assignGlobalParameters( config ):
  """
  Assign Global Parameters
  Each global parameter has a default parameter, and the user
  can override them, overriding happens here
  """

  global globalParameters

  # Minimum Required Version
  if "MinimumRequiredVersion" in config:
    if not versionIsCompatible(config["MinimumRequiredVersion"]):
      printExit("Config file requires version=%s is not compatible with current Tensile version=%s" \
          % (config["MinimumRequiredVersion"], __version__) )

  # User-specified global parameters
  print2("GlobalParameters:")
  for key in globalParameters:
    defaultValue = globalParameters[key]
    if key in config:
      configValue = config[key]
      if configValue == defaultValue:
        print2(" %24s: %8s (same)" % (key, configValue))
      else:
        print2(" %24s: %8s (overridden)" % (key, configValue))
    else:
      print2(" %24s: %8s (unspecified)" % (key, defaultValue))

  globalParameters["ROCmPath"] = "/opt/rocm"
  if "ROCM_PATH" in os.environ:
    globalParameters["ROCmPath"] = os.environ.get("ROCM_PATH")
  if "TENSILE_ROCM_PATH" in os.environ:
    globalParameters["ROCmPath"] = os.environ.get("TENSILE_ROCM_PATH")
  if os.name == "nt" and "HIP_DIR" in os.environ:
    globalParameters["ROCmPath"] = os.environ.get("HIP_DIR") # windows has no ROCM
  globalParameters["CmakeCxxCompiler"] = None
  if "CMAKE_CXX_COMPILER" in os.environ:
    globalParameters["CmakeCxxCompiler"] = os.environ.get("CMAKE_CXX_COMPILER")

  globalParameters["ROCmBinPath"] = os.path.join(globalParameters["ROCmPath"], "bin")

  # ROCm Agent Enumerator Path
  if os.name == "nt":
    globalParameters["ROCmAgentEnumeratorPath"] = locateExe(globalParameters["ROCmBinPath"], "hipinfo.exe")
  else:
    globalParameters["ROCmAgentEnumeratorPath"] = locateExe(globalParameters["ROCmBinPath"], "rocm_agent_enumerator")

  if "CxxCompiler" in config:
    globalParameters["CxxCompiler"] = config["CxxCompiler"]

  if "TENSILE_ROCM_ASSEMBLER_PATH" in os.environ:
    globalParameters["AssemblerPath"] = os.environ.get("TENSILE_ROCM_ASSEMBLER_PATH")
  elif globalParameters["AssemblerPath"] is None and globalParameters["CxxCompiler"] == "hipcc":
    if os.name == "nt":
      globalParameters["AssemblerPath"] = locateExe(globalParameters["ROCmBinPath"], "clang++.exe")
    else:
      globalParameters["AssemblerPath"] = locateExe(os.path.join(globalParameters["ROCmPath"], "llvm/bin"), "clang++")

  globalParameters["ROCmSMIPath"] = locateExe(globalParameters["ROCmBinPath"], "rocm-smi")

  globalParameters["ExtractKernelPath"] = locateExe(os.path.join(globalParameters["ROCmPath"], "hip/bin"), "extractkernel")

  if "TENSILE_ROCM_OFFLOAD_BUNDLER_PATH" in os.environ:
    globalParameters["ClangOffloadBundlerPath"] = os.environ.get("TENSILE_ROCM_OFFLOAD_BUNDLER_PATH")
  else:
    if os.name == "nt":
      globalParameters["ClangOffloadBundlerPath"] = locateExe(globalParameters["ROCmBinPath"], "clang-offload-bundler.exe")
    else:
      globalParameters["ClangOffloadBundlerPath"] = locateExe(os.path.join(globalParameters["ROCmPath"], "llvm/bin"), "clang-offload-bundler")

  if "ROCmAgentEnumeratorPath" in config:
    globalParameters["ROCmAgentEnumeratorPath"] = config["ROCmAgentEnumeratorPath"]

  # read current gfx version
  returncode = detectGlobalCurrentISA()
  if globalParameters["CurrentISA"] == (0,0,0):
    printWarning("Did not detect SupportedISA: %s; cannot benchmark assembly kernels." % globalParameters["SupportedISA"])
  if returncode:
    if os.name == "nt":
      globalParameters["CurrentISA"] = (9,0,6)
      printWarning("Failed to detect ISA so forcing (gfx906) on windows")
<<<<<<< HEAD
  if globalParameters["CurrentISA"] == (9,4,2) or globalParameters["CurrentISA"] == (11,0,0) or \
     globalParameters["CurrentISA"] == (11,0,1) or globalParameters["CurrentISA"] == (11,0,2):
    printWarning("HardwareMonitor currently disabled for gfx942 or gfx1100/gfx1101/gfx1102")
=======
  if globalParameters["CurrentISA"] == (9,4,1) or globalParameters["CurrentISA"] == (9,4,2) or globalParameters["CurrentISA"] == (11,0,0) or \
     globalParameters["CurrentISA"] == (11,0,1) or globalParameters["CurrentISA"] == (11,0,2):
    printWarning("HardwareMonitor currently disabled for gfx941/942 or gfx1100/gfx1101/gfx1102")
>>>>>>> 33473369
    globalParameters["HardwareMonitor"] = False

  # For ubuntu platforms, call dpkg to grep the version of hip-clang.  This check is platform specific, and in the future
  # additional support for yum, dnf zypper may need to be added.  On these other platforms, the default version of
  # '0.0.0' will persist

  # Due to platform.linux_distribution() being deprecated, just try to run dpkg regardless.
  # The alternative would be to install the `distro` package.
  # See https://docs.python.org/3.7/library/platform.html#platform.linux_distribution
  try:
    if os.name == "nt":
      compileArgs = ['perl'] + [which('hipcc')] + ['--version']
      output = subprocess.run(compileArgs, check=True, stdout=subprocess.PIPE).stdout.decode()
    else:
      compiler = "hipcc"
      output = subprocess.run([compiler, "--version"], check=True, stdout=subprocess.PIPE).stdout.decode()

    for line in output.split('\n'):
      if 'HIP version' in line:
        globalParameters['HipClangVersion'] = line.split()[2]
        print1("# Found  hipcc version " + globalParameters['HipClangVersion'])

  except (subprocess.CalledProcessError, OSError) as e:
      printWarning("Error: {} running {} {} ".format('hipcc', '--version',  e))

  if "IgnoreAsmCapCache" in config:
    globalParameters["IgnoreAsmCapCache"] = config["IgnoreAsmCapCache"]
    
  globalParameters["AsmCaps"] = {}
  globalParameters["ArchCaps"] = {}

  for v in globalParameters["SupportedISA"] + [(0,0,0)]:
    globalParameters["AsmCaps"][v] = GetAsmCaps(v)
    globalParameters["ArchCaps"][v] = GetArchCaps(v)

  if globalParameters["PrintLevel"] >= 1:
    printCapTable(globalParameters)

    if globalParameters["AsmCaps"] != CACHED_ASM_CAPS:
      import pprint
      print("ASM Caps differ from cache. New caps:")
      print("####################")
      print("CACHED_ASM_CAPS = \\\n")
      pprint.pprint(globalParameters["AsmCaps"])
      print("####################")

  globalParameters["SupportedISA"] = list([i for i in globalParameters["SupportedISA"] if globalParameters["AsmCaps"][i]["SupportedISA"]])

  validParameters["ISA"] = [(0,0,0), *globalParameters["SupportedISA"]]

  if "MergeFiles" in config and "NumMergedFiles" in config:
    if not config["MergeFiles"] and config["NumMergedFiles"] > 1:
      config["NumMergedFiles"] = 1
      printWarning("--num-merged-files and --no-merge-files specified, ignoring --num-merged-files")

  for key in config:
    value = config[key]
    if key not in globalParameters:
      printWarning("Global parameter %s = %s unrecognized." % ( key, value ))
    globalParameters[key] = value

def setupRestoreClocks():
  import atexit
  def restoreClocks():
    if globalParameters["PinClocks"]:
      rsmi = globalParameters["ROCmSMIPath"]
      subprocess.call([rsmi, "-d", "0", "--resetclocks"])
      subprocess.call([rsmi, "-d", "0", "--setfan", "50"])
  atexit.register(restoreClocks)
setupRestoreClocks()

################################################################################
# Assign Parameters
# populate dst with src[key] else give it the default/backup value
################################################################################
def assignParameterWithDefault(destinationDictionary, key, sourceDictionary, \
    defaultDictionary):
  if key in sourceDictionary:
    destinationDictionary[key] = deepcopy(sourceDictionary[key])
  else:
    destinationDictionary[key] = deepcopy(defaultDictionary[key])

# populate dst with src[key] else abort since it's required
def assignParameterRequired(destinationDictionary, key, sourceDictionary):
  if key in sourceDictionary:
    destinationDictionary[key] = deepcopy(sourceDictionary[key])
  else:
    printExit("Parameter \"%s\" must be defined in dictionary %s" % (key, sourceDictionary) )


################################################################################
# Push / Pop Working Path
# store a WorkingPath where to write files (like benchmark files)
################################################################################
def pushWorkingPath( foldername ):
  # Warning: this is not thread-safe, modifies the global WorkingPath!
  globalParameters["WorkingPath"] = \
      os.path.join(globalParameters["WorkingPath"], foldername )
  return ensurePath( globalParameters["WorkingPath"] )
def popWorkingPath():
  # Warning: this is not thread-safe, modifies the global WorkingPath!
  if len(workingDirectoryStack) == 0:
    globalParameters["WorkingPath"] = \
      os.path.split(globalParameters["WorkingPath"])[0]
  else:
    globalParameters["WorkingPath"] = workingDirectoryStack.pop()
def ensurePath(path):
  try:
    os.makedirs(path)
  except FileExistsError:
    pass
  except OSError:
    printExit("Failed to create directory \"%s\" " % (path) )
  return path
def setWorkingPath( fullPathName ):
  # Warning: this is not thread-safe, modifies the global WorkingPath!
  workingDirectoryStack.append(globalParameters["WorkingPath"])
  globalParameters["WorkingPath"] = ensurePath(fullPathName)


def roundUp(f):
  return (int)(math.ceil(f))

################################################################################
# Is query version compatible with current version
# a yaml file is compatible with tensile if
# tensile.major == yaml.major and tensile.minor.step > yaml.minor.step
################################################################################
def versionIsCompatible(queryVersionString):
  (qMajor, qMinor, qStep) = queryVersionString.split(".")
  (tMajor, tMinor, tStep) = __version__.split(".")

  # major version must match exactly
  if qMajor != tMajor:
    return False

  # minor.patch version must be >=
  if int(qMinor) > int(tMinor):
    return False
  if qMinor == tMinor:
    if int(qStep) > int(tStep):
      return False
  return True

def getCOVFromParam(versionString):
  if versionString == "default" or versionString == "V4":
    return 4
  elif versionString == "V5":
    return 5
  printExit("Unknown CodeObjectVersion %s" % (versionString))

def ClientExecutionLock():
  if not globalParameters["ClientExecutionLockPath"]:
    return open(os.devnull)

  import filelock
  return filelock.FileLock(globalParameters["ClientExecutionLockPath"])

# convert python list to C++ initializer style syntax
def listToInitializer(l):
  return "{" + ','.join(map(str, l)) + "}"

################################################################################
# Progress Bar Printing
# prints "||||" up to width
################################################################################
class ProgressBar:
  def __init__(self, maxValue, width=80):
    self.char = '|'
    self.maxValue = maxValue
    self.width = width
    self.maxTicks = self.width - 7


    self.priorValue = 0
    self.fraction = 0
    self.numTicks = 0
    self.createTime = time.time()

  def increment(self, value=1):
    self.update(self.priorValue+value)

  def update(self, value):
    currentFraction = 1.0 * value / self.maxValue
    currentNumTicks = int(currentFraction * self.maxTicks)
    if currentNumTicks > self.numTicks:
      self.numTicks = currentNumTicks
      self.fraction = currentFraction
      self.printStatus()
    self.priorValue = value

  def printStatus(self):
    sys.stdout.write("\r")
    sys.stdout.write("[%-*s] %3d%%" \
        % (self.maxTicks, self.char*self.numTicks, self.fraction*100) )
    if self.numTicks == self.maxTicks:
      stopTime = time.time()
      sys.stdout.write(" (%-.1f secs elapsed)\n"%(stopTime-self.createTime))
    sys.stdout.flush()

  def finish(self): pass

from copy import copy
class Backup:
  """RAII class to restore backed up fields from object"""
  fields = {}
  object = None
  def __init__(self, object, **fields):
    self.object = object
    for k, v in fields.items():
        self.fields[k] = copy(v)
  def __del__(self):
    for k, v in self.fields.items():
        setattr(self.object, k, v)

# Append copyrights to all files generated by tensile since they belong to Tensile intellectual property
CMakeHeader = """################################################################################
# Copyright (C) 2016-2021 Advanced Micro Devices, Inc. All rights reserved.
#
# Permission is hereby granted, free of charge, to any person obtaining a copy
# of this software and associated documentation files (the "Software"), to deal
# in the Software without restriction, including without limitation the rights
# to use, copy, modify, merge, publish, distribute, sublicense, and/or sell cop-
# ies of the Software, and to permit persons to whom the Software is furnished
# to do so, subject to the following conditions:
#
# The above copyright notice and this permission notice shall be included in all
# copies or substantial portions of the Software.
#
# THE SOFTWARE IS PROVIDED "AS IS", WITHOUT WARRANTY OF ANY KIND, EXPRESS OR IM-
# PLIED, INCLUDING BUT NOT LIMITED TO THE WARRANTIES OF MERCHANTABILITY, FITNESS
# FOR A PARTICULAR PURPOSE AND NONINFRINGEMENT. IN NO EVENT SHALL THE AUTHORS OR
# COPYRIGHT HOLDERS BE LIABLE FOR ANY CLAIM, DAMAGES OR OTHER LIABILITY, WHETHER
# IN AN ACTION OF CONTRACT, TORT OR OTHERWISE, ARISING FROM, OUT OF OR IN CONNE-
# CTION WITH THE SOFTWARE OR THE USE OR OTHER DEALINGS IN THE SOFTWARE.
################################################################################

###################################################
# This file was generated by Tensile:             #
# https://github.com/ROCmSoftwarePlatform/Tensile #
###################################################


"""

CHeader = """/*******************************************************************************
* Copyright (C) 2016-2021 Advanced Micro Devices, Inc. All rights reserved.
*
* Permission is hereby granted, free of charge, to any person obtaining a copy
* of this software and associated documentation files (the "Software"), to deal
* in the Software without restriction, including without limitation the rights
* to use, copy, modify, merge, publish, distribute, sublicense, and/or sell cop-
* ies of the Software, and to permit persons to whom the Software is furnished
* to do so, subject to the following conditions:
*
* The above copyright notice and this permission notice shall be included in all
* copies or substantial portions of the Software.
*
* THE SOFTWARE IS PROVIDED "AS IS", WITHOUT WARRANTY OF ANY KIND, EXPRESS OR IM-
* PLIED, INCLUDING BUT NOT LIMITED TO THE WARRANTIES OF MERCHANTABILITY, FITNESS
* FOR A PARTICULAR PURPOSE AND NONINFRINGEMENT. IN NO EVENT SHALL THE AUTHORS OR
* COPYRIGHT HOLDERS BE LIABLE FOR ANY CLAIM, DAMAGES OR OTHER LIABILITY, WHETHER
* IN AN ACTION OF CONTRACT, TORT OR OTHERWISE, ARISING FROM, OUT OF OR IN CONNE-
* CTION WITH THE SOFTWARE OR THE USE OR OTHER DEALINGS IN THE SOFTWARE.
*******************************************************************************/

/**************************************************
* This file was generated by Tensile:             *
* https://github.com/ROCmSoftwarePlatform/Tensile *
**************************************************/


"""

HR = "################################################################################"<|MERGE_RESOLUTION|>--- conflicted
+++ resolved
@@ -1123,8 +1123,6 @@
     # 1: Basic StreamK atomic (uses atomics to accumulate partial tiles)
     # 2: Basic StreamK non-atomic (uses workspace to store partial tiles, accumulate in deterministic fix-up step)
     # 3: Two-Tile StreamK (non-atomic, each WG completes an even number of sk iterations, followed by an even number of dp tiles)
-<<<<<<< HEAD
-=======
     # StreamK kernels can adjust the number of CUs being used.
     # Using fewer sometimes increases overall throughput by allowing other kernels to run in parallel.
     # StreamK grid is controlled by setting these enviornment variables:
@@ -1140,7 +1138,6 @@
     #   1 = 1 WG per CU (default)
     # TENSILE_STREAMK_FIXED_GRID lets you override the default grid size with a specific number
     #   0 = override disabled (default)
->>>>>>> 33473369
     "StreamK": [0, 1, 2, 3],
 
     # 0  : standard launch
@@ -1334,12 +1331,8 @@
     "ExtraMiLatencyLeft":         list(range(0,9,2)),
 
     # Add extra latency to calculate number of MFMA to insert between local read and wait
-<<<<<<< HEAD
-    "ExtraLatencyForLR":          list(range(0,17,2)),
-=======
     # Negative value means reduce interval between local read and wait (for DirectToVgpr only)
     "ExtraLatencyForLR":          list(range(0,17,2)) + list(range(-80,0,10)),
->>>>>>> 33473369
 
     # Allocate dedicated vgpr for local read with packing
     #   False: use tmp vgpr. Less vgpr usage, but not best for local read scheduling
@@ -2315,15 +2308,9 @@
     if os.name == "nt":
       globalParameters["CurrentISA"] = (9,0,6)
       printWarning("Failed to detect ISA so forcing (gfx906) on windows")
-<<<<<<< HEAD
-  if globalParameters["CurrentISA"] == (9,4,2) or globalParameters["CurrentISA"] == (11,0,0) or \
-     globalParameters["CurrentISA"] == (11,0,1) or globalParameters["CurrentISA"] == (11,0,2):
-    printWarning("HardwareMonitor currently disabled for gfx942 or gfx1100/gfx1101/gfx1102")
-=======
   if globalParameters["CurrentISA"] == (9,4,1) or globalParameters["CurrentISA"] == (9,4,2) or globalParameters["CurrentISA"] == (11,0,0) or \
      globalParameters["CurrentISA"] == (11,0,1) or globalParameters["CurrentISA"] == (11,0,2):
     printWarning("HardwareMonitor currently disabled for gfx941/942 or gfx1100/gfx1101/gfx1102")
->>>>>>> 33473369
     globalParameters["HardwareMonitor"] = False
 
   # For ubuntu platforms, call dpkg to grep the version of hip-clang.  This check is platform specific, and in the future
