################################################################################
#
#Copyright(C) 2016 - 2024 Advanced Micro Devices, Inc.All rights reserved.
#
#Permission is hereby granted, free of charge, to any person obtaining a copy
#of this software and associated documentation files(the "Software"), to deal
#in the Software without restriction, including without limitation the rights
#to use, copy, modify, merge, publish, distribute, sublicense, and / or sell
#copies of the Software, and to permit persons to whom the Software is
#furnished to do so, subject to the following                       conditions:
#
#The above copyright notice and this permission notice shall be included in
#all copies or substantial portions of the                               Software.
#
#THE SOFTWARE IS PROVIDED "AS IS", WITHOUT WARRANTY OF ANY KIND, EXPRESS OR
#IMPLIED, INCLUDING BUT NOT LIMITED TO THE WARRANTIES OF MERCHANTABILITY,
#FITNESS FOR A PARTICULAR PURPOSE AND NONINFRINGEMENT.IN NO EVENT SHALL THE
#AUTHORS OR COPYRIGHT HOLDERS BE LIABLE FOR ANY CLAIM, DAMAGES OR OTHER
#LIABILITY, WHETHER IN AN ACTION OF CONTRACT, TORT OR OTHERWISE, ARISING FROM,
#OUT OF OR IN CONNECTION WITH THE SOFTWARE OR THE USE OR OTHER DEALINGS IN THE
#SOFTWARE.
#
################################################################################

from . import __version__
from . import Parallel
from .Utilities.ConditionalImports import print, TENSILE_TERM_COLORS
from .Utilities.Toolchain import getVersion
from collections import OrderedDict

from copy import deepcopy
from .AsmCaps import getCapabilitiesCache
from typing import Any, NamedTuple, Optional, Tuple, Dict

import math
import os.path
import subprocess
import sys
import time
import warnings
import re

startTime = time.time()

ParallelMap = Parallel.ParallelMap

IsaVersion = Tuple[int, int, int]

class SemanticVersion(NamedTuple):
    major: int
    minor: int
    patch: int

    def __str__(self) -> str:
        return f"{self.major}.{self.minor}.{self.patch}"

class DeveloperWarning(Warning):
    """Custom warning for Tensile developers.

    This warning can be safely ignored when running any Tensile applications as a user.
    """

#print level
# 0 - user wants no printing
# 1 - user wants limited prints
# 2 - user wants full prints

################################################################################
#Global Parameters
################################################################################
globalParameters = OrderedDict()
workingDirectoryStack = []

########################################
#common
########################################
globalParameters["MinimumRequiredVersion"] = "0.0.0" # which version of tensile is required to handle all the features required by this configuration file
globalParameters["PerformanceMetric"] = "DeviceEfficiency" # performance metric for benchmarking; one of {DeviceEfficiency, CUEfficiency}
globalParameters["PrintLevel"] = 1                # how much info to print in generator. 0=none, 1=standard, 2=add code commands, 3=verbose
globalParameters["ClientLogLevel"] = 3            # the log level of client. 0=Error, 1=Terse, 2=Verbose, 3=Debug (Aligned with ResultReporter.hpp)
#benchmarking
globalParameters["KernelTime"] = False            # T=use device timers, F=use host timers
globalParameters["PreciseKernelTime"] = True      # T=On hip, use the timestamps for kernel start and stop rather than separate events.  Can provide more accurate kernel timing.  For GlobalSplitU kernels, recommend disabling this to provide consistent
#timing between GSU / non - GSU kernels
globalParameters["CodeFromFiles"] = True          # if False byte arrays will be generated during Benchmarking phase as before
globalParameters["SortProblems"] = False          # sort problems by size; else use order in YAML file
globalParameters["PinClocks"] = False             # T=pin gpu clocks and fan, F=don't
globalParameters["HardwareMonitor"] = True        # False: disable benchmarking client monitoring clocks using rocm-smi.
globalParameters["NumBenchmarks"] = 1             # how many benchmark data points to collect per problem/solution
globalParameters["NumWarmups"] = 0                # how many warmup runs to perform before benchmark
globalParameters["SyncsPerBenchmark"] = 1         # how iterations of the stream synchronization for-loop to do per benchmark data point
globalParameters["EnqueuesPerSync"] = 1           # how many solution enqueues to perform per synchronization
globalParameters["SleepPercent"] = 300            # how long to sleep after every data point: 25 means 25% of solution time. Sleeping lets gpu cool down more.
globalParameters["FlushCount"] = 1                # Number of copies of arrays to allocate for cache flushing in timing code.
#Functions are called iters times in a timing loop.
#If the problem memory footprint is small enough, then arrays will be cached.
#flush_count can be used to prevent caching.
#For example, for sgemm with transA = transB = N:
#problem_memory_footprint = (m * k + k * n + m * n) * sizeof(float).
#To flush arrays before reusing set:
#flush_count >= 1 + cache_size / problem_memory_footprint
#Note that in the calculation of flush_count any padding from leading
#dimensions are not loaded to cache and not included in the   problem_memory_footprint.
#If you specify flush_count you cannot also specify           flush_memory_size)
globalParameters["FlushMemorySize"] = 0           # Bytes of memory that will be occupied by arrays. Used only in timing code for cache flushing. Set to greater than
#cache size, so that arrays are flushed from cache before they are reused.When the size of arrays( \
                 the problem_memory_footprint)
#is smaller than flush_memory_size, then flush_count copies of arrays are allocated where:
#flush_count           = flush_memory_size / problem_memory_footprint.
#For sgemm with transA = transB = N
#problem_memory_footprint \
    = (m * k + k * n + m * n) * sizeof(float).Note that any padding from leading
#dimensions are not loaded to cache and not included in the              problem_memory_footprint.
#If you specify flush_memory_size you cannot also specify                flush_count)
#Also note that Tensile allocates enough memory once at setup to         accommodate
#the largest problem.Similarly, the largest problem will be used to calculate flush_count.
#Configs with largely contrasting sizes may not guarantee cache eviction for the smaller problems

#validation
globalParameters["NumElementsToValidate"] = 128   # number of elements to validate, 128 will be evenly spaced out (with prime number stride) across C tensor
globalParameters["BoundsCheck"] = 0   # Bounds check
# 1 : Perform bounds check to find out of bounds reads / writes.NumElementsToValidate must be - 1.
# 2 : Perform bounds check by front side guard page
# 3 : Perform bounds check by back side guard page
# 4 : Perform bounds check by both back and front side guard page

globalParameters["ValidationMaxToPrint"] = 4      # maximum number of mismatches to print
globalParameters["ValidationPrintValids"] = False # print matches too
#steps
globalParameters["ForceRedoBenchmarkProblems"] = True # if False and benchmarking already complete, then benchmarking will be skipped when tensile is re-run
globalParameters["ForceRedoLibraryLogic"] = True      # if False and library logic already analyzed, then library logic will be skipped when tensile is re-run
globalParameters["ForceRedoLibraryClient"] = True     # if False and library client already built, then building library client will be skipped when tensile is re-run

#Compare CPU reference convolution model vs golden tensor contraction model
#Useful to test if conversion from tensor contraction is working      as expected
#In this mode, the filter, stride, dilation are specified in the problem type.
#If the problem type uses constant Filter, Stride, Dilation, Pad*(ie these are not 'N'), then the
#specified constant MUST match the dimension in the problem or the tensile runtime will assert.
#The batch size, spatial dims, Cin, and Cout are always read from the problem description.
globalParameters["ConvolutionVsContraction"] = False

globalParameters["ShowProgressBar"] = True     # if False and library client already built, then building library client will be skipped when tensile is re-run
globalParameters["SolutionSelectionAlg"] = 1          # algorithm to determine which solutions to keep. 0=removeLeastImportantSolutions, 1=keepWinnerSolutions (faster)
globalParameters["ExpandRanges"] = True          # expand ranges into exact configs before writing logic file.  False ignores ranges.
globalParameters["GenerateSourcesAndExit"] = False # Exit after kernel source generation.
globalParameters["WavefrontWidth"] = 64     # if False and library client already built, then building library client will be skipped when tensile is re-run
globalParameters["ExitOnFails"] = 1     # 1: Exit after benchmark run if failures detected.  2: Exit during benchmark run.
globalParameters["CpuThreads"] = -1  # How many CPU threads to use for kernel generation. N=min(nproc,N). Setting CpuThreads < 1 (ie: 0 or -1) will use max threads (nproc)

#even if error occurs in kernel generation(ie due to resource overflow),
#generate the kernel source anyway.Tensile will also attempt to run
#the kernel.Useful to examine and debug overflow                errors.
globalParameters["ForceGenerateKernel"] = 0

########################################
#optimization knob controls
########################################

globalParameters["UnrollLoopEfficiencyEnable"] = False   # if True split(S) MAC&LDS in each unroll iteration into n smaller groups..

########################################
#less common
########################################
globalParameters["CMakeBuildType"] = "Release"            # whether benchmark clients and library client should be release or debug
globalParameters["PrintSolutionRejectionReason"] = False  # when a solution is marked as invalid, print why
globalParameters["LibraryFormat"] = "msgpack"             # set library backend (either yaml or msgpack)
globalParameters["EmbedLibrary"] = None                   # whether library should be embedded or not

#True / False : CSV       will / won't export WinnerGFlops, WinnerTimeUS, WinnerIdx, WinnerName.
#TODO - if no             side - effect, \
    we can set default to True.This can make analyzing "LibraryLogic"(AddFromCSV)faster
globalParameters["CSVExportWinner"] = False

#(When NumBenchmarks> 1)                                                                       \
      .True : CSV will merge the rows of same Problem - ID.False : Each problem will write out \
  "NumBenchmarks" rows
#In old client - No effect, since in old client, CSV file only exports the last benchmark, \
    somehow is not correct because the previous benchmarks are discarded
#In new client                               \
    - csv file                       exports \
      "NumBenchmarks" rows for every problem.This also make the later analyzing slower
#Set this to "True" can merge the rows for same                                 problem, \
    hence can reduce the csv file size and speed up the later                   analyzing
#TODO - if side - effect, \
    we can set default to True.This can make "getResults()" / "AddFromCSV()" faster
globalParameters["CSVMergeSameProblemID"] = False

#how to initialize tensor                                                 data
#serial - in - u will use a sequence that increments in the K             dimension
#This is a predictable patterns that can be checked as the kernel runs to detect
#when the wrong data is being                                             used.
#trig_float initializes with the sin function to have non - zero values in the mantissa
#and exponent.It cannot be used for int8 or int32.Need to use tensileAlmostEqual
#not tensileEqual for checking the                            result.
#See ClientWriter.py, the DataInitName(Enum) for a list of initialization patterns
#- Problem - Independent : 0 = 0, 1 = 1, 2 = 2, 3 = rand, 4 = Nan, 5 = Infinity, \
                           6 = BadInput(Nan), 7 = BadOutput(Inf), 16 = RandomNarrow
#- Problem - dependent : 8 = SerialID, 9 = SerialDim0, 10 = SerialDim1, 11 = Identity, \
                         12 ~15 = Cos / Sin, Abs or Not
#For A, B, C, D : All the InitMode(0 ~16) can be used
#For Alpha / Beta : Only problem - independent init(0 ~7, 16) can be used,
#problem - dependent init(8 ~15) would cause a exception(Invalid InitMode) in New Client
globalParameters["DataInitTypeAB"] = 3
globalParameters["DataInitTypeA"] = -1
globalParameters["DataInitTypeB"] = -1
globalParameters["DataInitTypeC"]  = 3
globalParameters["DataInitTypeD"]  = 0
globalParameters["DataInitTypeAlpha"] = 2
globalParameters["DataInitTypeBeta"] = 2
globalParameters["CEqualD"] = False               # Set to true if testing for the case where the pointer to C is the same as D.
globalParameters["BufferOffsetA"] = 0             # data offset of buffer A
globalParameters["BufferOffsetB"] = 0             # data offset of buffer B
globalParameters["BufferOffsetC"] = 0             # data offset of buffer C
globalParameters["BufferOffsetD"] = 0             # data offset of buffer D

#build parameters
globalParameters["CMakeCXXFlags"] = ""            # pass flags to cmake
globalParameters["CMakeCFlags"] = ""              # pass flags to cmake
globalParameters["DebugKernel"] = False           # assembly only, kernel gets buffer for debug "printing"; kernel writes data to memory, gets copied to host and printed
globalParameters["LibraryPrintDebug"] = False     # solutions will print enqueue info when enqueueing a kernel

#debug for assembly
globalParameters["EnableAsserts"] = False         # Enable assembly debug assert
globalParameters["EnableDebugA"] = False          # Enable / Disable CheckValue1A
globalParameters["EnableDebugB"] = False          # Enable / Disable CheckValue1B
globalParameters["EnableDebugC"] = False          # Enable / Disable CheckValueC
globalParameters["ExpectedValueC"] = 16.0         # Expected C Value when CheckValueC, debug for Alpha*A*B
globalParameters["ForceCExpectedValue"] = False   # Force C to "DebugExpectedValueC", debug for global write
globalParameters["DebugSkipAtomic"] = False       # Reject kernels that contain atomics to only run non-atomic kernels
globalParameters["DebugSkipNonAtomic"] = False    # Reject kernels that do no contain atomics to only run atomic kernels

#Tensor printing controls:
globalParameters["PrintConvolutionUsage"] = 0      # Print Convolution usage info. 1=tensor fields,2=boilerplate info,4=print tensor mappings for specified ConvProblems
globalParameters["PrintTensorA"] = 0          # Print TensorA after initialization
globalParameters["PrintTensorB"] = 0          # Print TensorB after initialization
globalParameters["PrintTensorC"] = 0          # Print TensorC.  0x1=after init;
0x2 = after copy - back;
0x3 = both globalParameters["PrintTensorD"] = 0 #Print TensorD.0x1 = after init;
0x2 = after                                                                copy - back;
0x3 = both globalParameters["PrintTensorRef"] = 0 #Print reference tensor.0x1 = after init;
0x2 = after copy - back; 0x3=both
globalParameters["PrintIndexAssignments"] = 0      # Print the tensor index assignment info
globalParameters["PrintWinnersOnly"] = False      # Only print the solutions which become the fastest
globalParameters["DumpTensors"] = False        # If True, dump tensors to binary files instead of printing them.

#If PrintMax* is greater than the dimension, the middle elements will be replaced with "..."

#device selection
globalParameters["Platform"] = 0                  # select opencl platform
globalParameters["Device"] = 0                    # select hip device or opencl device within platform

#shouldn't need to change
globalParameters["DeviceLDS"] = 65536             # LDS bytes per CU, for computing occupancy
globalParameters["MaxLDS"] = 65536                # max LDS a kernel should attempt to use
globalParameters["MaxDepthU"] = 1024              # max DepthU value to allow
globalParameters["ShortNames"] = False            # on windows kernel names can get too long;
= True will convert solution / kernel names to serial ids globalParameters["MergeFiles"] = True #F
    = store every solution and kernel in separate         file; T=store all solutions in single file
globalParameters["NumMergedFiles"] = 1            # The number of files that kernels should be split between when merging

globalParameters["MaxFileName"] = 64              # If a file name would be longer than this, shorten it with a hash.
globalParameters["SupportedISA"] = [(8,0,3),
                                    (9,0,0), (9,0,6), (9,0,8), (9,0,10),
<<<<<<< HEAD
                                    (9,4,0), (9,4,1), (9,4,2),
                                    (9,5,0),
=======
                                    (9,4,2),
>>>>>>> 8d23f363
                                    (10,1,0), (10,1,1), (10,1,2), (10,3,0), (10,3,1),
                                    (11,0,0), (11,0,1), (11,0,2),
                                    (11,5,1),
                                    (12,0,0), (12,0,1)] # assembly kernels writer supports these architectures

globalParameters["KeepBuildTmp"] = True                           # Do not remove build artifacts during the build process or build_tmp after build completes
globalParameters["GenerateManifestAndExit"] = False               # Output manifest file with list of expected library objects and exit
globalParameters["VerifyManifest"] = False                        # Verify manifest file against generated library files and exit.
globalParameters["ClientBuildPath"] = "0_Build"                   # subdirectory for host code build directory
globalParameters["BenchmarkProblemsPath"] = "1_BenchmarkProblems" # subdirectory for benchmarking phases
globalParameters["BenchmarkDataPath"] = "2_BenchmarkData"         # subdirectory for storing final benchmarking data
globalParameters["LibraryLogicPath"] = "3_LibraryLogic"           # subdirectory for library logic produced by analysis
globalParameters["LibraryClientPath"] = "4_LibraryClient"         # subdirectory for building example library client
globalParameters["ClientExecutionLockPath"] = None                # Path for a file lock to ensure only one client is executed at once.  filelock module is required if this is enabled.
globalParameters["LibraryUpdateFile"] = ""                        # File name for writing indices and speeds suitable for updating an existing library logic file
globalParameters["LibraryUpdateComment"] = False                  # Include solution name as a comment in the library update file
globalParameters["DictLibraryLogic"] = False

#internal, i.e., gets set during startup
globalParameters["CurrentISA"] = (0,0,0)
globalParameters["ROCmAgentEnumeratorPath"] = None      # /opt/rocm/bin/rocm_agent_enumerator
globalParameters["ROCmSMIPath"] = None                  # /opt/rocm/bin/rocm-smi
globalParameters["AssemblerPath"] = None                # /opt/rocm/llvm/bin/clang++
globalParameters["WorkingPath"] = os.getcwd()           # path where tensile called from
globalParameters["IndexChars"] =  "IJKLMNOPQRSTUVWXYZ"  # which characters to use for C[ij]=Sum[k] A[ik]*B[jk]
globalParameters["ScriptPath"] = os.path.dirname(os.path.realpath(__file__))            # path to Tensile/Tensile.py
globalParameters["SourcePath"] = os.path.join(globalParameters["ScriptPath"], "Source") # path to Tensile/Source/
globalParameters["HipClangVersion"] = "0.0.0"

globalParameters["RuntimeLanguage"] = "HIP"

globalParameters["CodeObjectVersion"] = "default"
globalParameters["CxxCompiler"] = "amdclang++" if os.name != "nt" else "clang++"
globalParameters["CCompiler"] = "amdclang" if os.name != "nt" else "clang"
globalParameters["Architecture"] = "all"

#might be deprecated
globalParameters["ClientArgs"] = ""

#perf model
globalParameters["PerfModelL2ReadHits"] = 0.0
globalParameters["PerfModelL2WriteHits"] = 0.15
globalParameters["PerfModelL2ReadBwMul"] = 2
globalParameters["PerfModelReadEfficiency"] = 0.85

#limitation for training
globalParameters["MaxWorkspaceSize"] = 32 * 1024 * 1024 # max workspace for training (32M)

#control if a solution is run for a given problem
globalParameters["GranularityThreshold"] = 0.0

#directory where custom kernels are located
globalParameters["CustomKernelDirectory"] = os.path.join(os.path.dirname(os.path.realpath(__file__)), "CustomKernels")

globalParameters["PristineOnGPU"] = True # use Pristine memory on Tensile training verification or not

globalParameters["SeparateArchitectures"] = False # write Tensile library metadata to separate files for each architecture

globalParameters["LazyLibraryLoading"] = False # Load library and code object files when needed instead of at startup

globalParameters["IgnoreAsmCapCache"] = False # Ignore checking for discrepancies between derived and cached asm caps

globalParameters["ExperimentalLogicDir"] = "/experimental/"

#Save a copy - since pytest doesn't re-run this initialization code and YAML files can override global settings - odd things can happen
defaultGlobalParameters = deepcopy(globalParameters)

#Translate GPU targets to filter filenames in Tensile_LOGIC directory
architectureMap = {
  'all':'_','gfx000':'none', 'gfx803':'r9nano', 'gfx900':'vega10', 'gfx900:xnack-':'vega10',
  'gfx906':'vega20', 'gfx906:xnack+':'vega20', 'gfx906:xnack-':'vega20',
  'gfx908':'arcturus','gfx908:xnack+':'arcturus', 'gfx908:xnack-':'arcturus',
  'gfx90a':'aldebaran', 'gfx90a:xnack+':'aldebaran', 'gfx90a:xnack-':'aldebaran',
  'gfx942':'aquavanjaram942', 'gfx942:xnack+':'aquavanjaram942', 'gfx942:xnack-':'aquavanjaram942',
  'gfx950':'gfx950', 'gfx950:xnack+':'gfx950', 'gfx950:xnack-':'gfx950',
  'gfx1010':'navi10', 'gfx1011':'navi12', 'gfx1012':'navi14',
  'gfx1030':'navi21', 'gfx1031':'navi22', 'gfx1032':'navi23', 'gfx1034':'navi24', 'gfx1035':'rembrandt',
  'gfx1100':'navi31', 'gfx1101':'navi32', 'gfx1102':'navi33',
  'gfx1151':'gfx1151',
  'gfx1200':'gfx1200',
  'gfx1201':'gfx1201'
}

def getArchitectureName(gfxName: str) -> Optional[str]:
  """Maps the provided Gfx architecture to its common name using the **architectureMap**.

  Args:
      gfxName: Gfx architecture name to map.

  Returns:
      Common name associated with the provided **gfxName** if it matches or is a substring
      of a key in **architectureMap**, otherwise None.
  """
  if gfxName in architectureMap:
    return architectureMap[gfxName]
  else:
    for archKey in architectureMap:
      if gfxName in archKey:
        return architectureMap[archKey]
    return None


################################################################################
#Enumerate Valid Solution Parameters
################################################################################
validWorkGroups = []
for numThreads in range(32, 1025, 32):
  for nsg in [ 1, 2, 4, 8, 16, 32, 64, 96, 128, 256 ]:
    for sg0 in range(1, numThreads//nsg+1):
      sg1 = numThreads//nsg//sg0
      if sg0*sg1*nsg == numThreads:
          workGroup = [sg0, sg1, nsg]
          validWorkGroups.append(workGroup)

validThreadTileSides = [1, 2, 3, 4, 5, 6, 7, 8, 9, 10, 11, 12, 13, 14, 15, 16] + list(range(20, 256, 4))
validThreadTiles = []
for i in validThreadTileSides:
  for j in validThreadTileSides:
    validThreadTiles.append([i, j])

validActivationFormats = ('NCHW', 'NHWC', 'CNHW', 'NCDHW', 'NDHWC', 'CNDHW')
validWeightFormats = ('KCYX', "KYXC", "CKYX", "CYXK",  'KCZYX', 'CKZYX', 'CZYXK')
validMacroTileSides = [1, 2, 4, 8, 16, 32, 64, 128, 256, 512, 1024, 6, 12, 24, 48, 96, 192, 384, 768 ]
validMacroTiles = []
validISA = [(0,0,0)]
validISA.extend(globalParameters["SupportedISA"])
depthUs = list(range(-16, 0))
depthUs.extend(list(range(2,globalParameters["MaxDepthU"]+1,1)))
for i in validMacroTileSides:
  for j in validMacroTileSides:
    validMacroTiles.append([i, j])

validMFMA = {}
validMFMA["H"] = [[32,32,4,2], [32,32,8,1], [16,16,4,4], [16,16,16,1], [16,16,32,1], [4,4,4,16]]
validMFMA["S"] = [[32,32,1,2], [32,32,2,1], [16,16,1,4], [16,16,4,1], [4,4,1,16]]
validMFMA["B"] = [[32,32,2,2], [32,32,4,1], [16,16,2,4], [16,16,8,1], [4,4,2,16]]
validMFMA["D"] = [[16,16,4,1], [4,4,4,4]]
validMFMA["B1k"] = validMFMA["H"]
validMFMA["C"] = validMFMA["S"]
validMFMA["Z"] = validMFMA["D"]
validMFMA["X"] = [[32,32,4,1], [16,16,8,1]]
validMFMA["F8"] = [[32,32,16,1], [16,16,32,1]]
validMFMA["B8"] = validMFMA["F8"]
validMFMA["F8B8"] = validMFMA["F8"]
validMFMA["B8F8"] = validMFMA["F8"]
validMFMA["F8_950"] = [[32,32,64,1], [16,16,128,1]]
validMFMA["B8_950"] = validMFMA["F8_950"]
validMFMA["I8_908"] = [[32,32,4,2], [32,32,8,1], [16,16,4,4], [16,16,16,1], [4,4,4,16]]
validMFMA["I8_940"] = [[32,32,4,2], [32,32,16,1], [16,16,4,4], [16,16,32,1], [4,4,4,16]]
validMFMA["I8"] = validMFMA["H"] + validMFMA["F8"]
validWMMA = [[16,16,16,1], ]
validTT = 64
validMFMA["_format9"] = []

for MFMA in [validMFMA["H"], validMFMA["S"], validMFMA["B"], validMFMA["D"], validMFMA["X"], validMFMA["F8"], validMFMA["F8_950"], validWMMA]:
  for MI in MFMA:
    for bm in range(int(math.log(MI[3],2))+1):
      for tt0 in range(1,validTT+1):
        for tt1 in range(1,validTT+1):
          for wave_m in range (3):
            for wave_n in range(3):
              validMFMA["_format9"].append([MI[0],MI[1],MI[2],MI[3],2**bm,tt0,tt1,2**wave_m, 2**wave_n])

validMatrixInstructions = [[], [-1]] + validMFMA["H"] + validMFMA["S"] + validMFMA["B"] + validMFMA["D"] + validMFMA["X"] + validMFMA["F8"] + validMFMA["F8_950"]
validMatrixInstructions = validMatrixInstructions + validMFMA["_format9"]

#The supported typed GEMM, each entry is(Ti, To, Tc).
#DataType(Ti)        = The data - type of the input matrices : A / B
#DestDataType(To)    = The data - type of the output matrices : C / D
#ComputeDataType(Tc) = The data - type of computation : alpha / beta:
#CInternal : basically                    should == ComputeDataType

#Align the supported GEMM type with rocBLAS : [A / B / C / D / alpha / beta]
#(rocblas / library / include / internal / rocblas_functions.h)
#GEMM(HPA = F, the data type of input, output, and computation are all the same.)
#- HGEMM : [H / H / H / H / H / H]
#- SGEMM : [S / S / S / S / S / S]
#- DGEMM : [D / D / D / D / D / D]
#- CGEMM : [C / C / C / C / C / C]
#- ZGEMM : [Z / Z / Z / Z / Z / Z]
#GEMM_Ex : (HPA = T, Computation is in a higher precision data - type)
#- GEMM_EX(HHS) : [H / H / H / H / S / S]
#- GEMM_EX(HSS) : [H / H / S / S / S / S]
#- GEMM_EX(BBS) : [B / B / B / B / S / S]
#- GEMM_EX(BSS) : [B / B / S / S / S / S]
#- GEMM_EX(I8II) : [I8 / I8 / I / I / I / I]
#- GEMM_EX(4xi8II) : [4xi8 / 4xi8 / I / I / I / I], \
                      tensile packs 4 i8 to 4xi8 with some restrictions
#This is used in SolutionStruct.py::checkIfSupportedGEMMType()
validGEMMTypes = [ ('D','D','D'), ('S','S','S'), ('Z','Z','Z'), ('C','C','C'), \
                   ('H','H','H'), ('H','H','S'), ('H','S','S'), \
                   ('B','B','S'), ('B','S','S'), \
                   ('I8','I','I'), ('4xi8','I','I'), \
                   ('F8','S','S'), ('B8','S','S'), \
                   ('F8B8','S','S'), ('B8F8', 'S', 'S'), \
                   ('F8','F8','S'), ('B8','B8','S'), \
                   ('F8B8','B8','S'), ('B8F8', 'B8', 'S'), \
                   ('F8','H','S'), ('B8','H','S'), \
                   ('F8B8','H','S'), ('B8F8','H','S') ]

#All HPA types are listed here(HPA = T).The name of the library logic files for these types is:
#* _TiToTc_BH *.yaml where Ti, Tc, and To are the data types of A / B, C / D, and computation, \
    respectively.
#The name of the library logic files for non - HPA(HPA = F) types is : *_TiB*.yaml.
HPATypes = [ ('H','S','S'), ('H','H','S'), ('B','B','S'), ('B','S','S'), ('I8','I','I'), ('4xi8','I','I'), \
             ('F8','S','S'), ('B8','S','S'), ('F8B8','S','S'), ('B8F8', 'S', 'S'), \
             ('F8B8','B8','S'), ('B8F8', 'B8', 'S'), \
             ('F8','H','S'), ('B8','H','S'), ('F8B8','H','S'), ('B8F8','H','S'), \
             ('F8','F8', 'S'), ('B8', 'B8', 'S') ]

validParameters = {
    "LoopDoWhile":                [ False, True ], # Source. True=DoWhile, False=For loop
    "LoopTail":                   [ False, True ], # tail loop handles non multiples of unrolled summation loop

#threads load elements from global into registers, then write from registers to LDS
#these options affect those read / write                           patterns
#coalesce - group = True means adjacent threads will read adjacent addresses;                    \
    if the data needs to be transposed then adjacent threads will NOT write adjacent elements to \
                                                                        LDS.
#coalesce - group = False means adjacent threads will NOT read adjacent addresses; \
    if the data needs to be transposed then adjacent threads will write adjacent elements to LDS.
#this parameter really only matters for transposing
#= False means the L1 cache will do the transposing work and it is quite fast; \
    then data is written coalesced(no bank conflicts) to LDS.
#= True means the transpose will happen while writing to LDS, this usually has bank conflicts, \
    but it appears the throughput is still fast enough to not slow the VALUs down.
#it appears that the L1 cache can still achieve quite a bit of performance for GRCG = False, \
                                                                               but overall it's usually faster to read coalesced
    "GlobalReadCoalesceGroupA":   [ False, True ],
    "GlobalReadCoalesceGroupB":   [ False, True ],

#for transposes, \
    this option governs how short - vectors should be read from global and written to lds
#it is impossible to transpose data while operating on short - vectors for GlobalRead, \
    LocalWrite and                                  LocalRead;                         \
    an odd number of those must be transposing and operating on vector components.
#since data will be read from lds many more times than it will be      written, \
    data must always end up in lds such that short - vectors can be read from lds
#= True means read short - vector from global and write its components to lds
#= False means read vector components from global so that a full short - vector can be written to lds
#both options were supported until a refactoring of the short  \
    - vector code(necessary to enable assembly) broke it.Since \
    = True always seems to be                         faster,  \
    no time has been spend on                         fixing = False
#it may still work in                                 source,                                  \
    but just not in assembly.The problem is the order in which elements are stored into vgprs, \
    is different than the order in which they are written to lds.In source each
#loaded element gets a variable name which in independent of the order that they are written in \
    the source code,                                                                            \
    but in assembly the values are just assigned vgprs in order and that order needs to be      \
        shuffles.
    "GlobalReadCoalesceVectorA":  [        True ], # FIXME =False worked before the vector refactor; fixing requires re-ordering load/store indices; but they aren't the faster option so not worth time right now
    "GlobalReadCoalesceVectorB":  [        True ],

#original global read to lds is interlace, [w0, \
                                            w1, \
                                            w2, \
                                            w3, \
                                            w0, \
                                            w1, \
                                            w2, \
                                            w3, \
                                            w0, \
                                            w1, \
                                            w2, \
                                            w3, \
                                            w0, \
                                            w1, \
                                            w2, \
                                            w3]
#when WaveSeparateGlobalRead is enabled, LDS is divided to number of waves part.
#each wave load a block memory to lds, [w0, \
                                        w0, \
                                        w0, \
                                        w0, \
                                        w1, \
                                        w1, \
                                        w1, \
                                        w1, \
                                        w2, \
                                        w2, \
                                        w2, \
                                        w2, \
                                        w3, \
                                        w3, \
                                        w3, \
                                        w3]
#- 1 is selected by logic, 0 disable, 1 enable.
    "WaveSeparateGlobalReadA":    [ 0, 1 ],
    "WaveSeparateGlobalReadB":    [ 0, 1 ],

#directToLds(asyncDMA) feature do not work very efficiently for lower precisions fp16 / bf16 \
    / i8.directToLds feature                                                     does not
#support destination offset in                                                   LDS, \
    no padding support to avoid LDS bank conflicts during data movement          LDS->VGPR
#This feature enumerates elements in summation Index dimension into different thread lanes during \
    global fetch while
#keeping memory fetch efficiency same as non directToLds and avoids bank conflicts when data moved \
    from                         LDS->VGPR.
#fragmenting threads required to fetch #elements in coalescing \
        dimension.rather than using contiguous depthu          \
    / GLVW                                     into
#fragments occupying upper and lower 32 threads or fragment                     into 4x16 threads.
#for higher precision like                                                      f64, \
    The feature should also help to avoid LDS bank conflicts for Transpose data layout case
#use primarily for direct to LDS feature with transpose data                    layout
#for example A matrices    = Transpose layout
#ThreadSeparateGlobalReadA = 0 DepthU = 64 GLVW = 8 T0, T1, T2, T3, T4, T5, T6, \
                               T7 fetching 64 elements
#ThreadSeparateGlobalReadA = 1 DepthU = 64 GLVW = 8 T0, T1, T2, T3, T32, T33, T34, T35
#ThreadSeparateGlobalReadA = 2 DepthU = 64 GLVW = 8 T0, T1, T16, T17, T32, T33, T48, \
                               T49 fetching 64 elements
#use = 2 for 16x16x4xfp16 instructions
#should work with    WaveSeparateGlobalRead
#Feature should help depthU* bpe requiring more than 4 threads.
#SplitGlobalRead is integrated into             ThreadSeparateGlobalRead

    "ThreadSeparateGlobalReadA":    [ 0, 1, 2, 4 ],
    "ThreadSeparateGlobalReadB":    [ 0, 1, 2, 4 ],

#PrefetchGlobalRead = 1:
#Requires 2X LDS space, and VGPRs for buffering data on way into LDS
#prefetch / double - buffer reads from global memory->vgprs->lds.
#
#PrefetchGlobalRead = 2:
#Do another prefetch while writing data from vgpr to lds.
#prefetch / double - buffer reads from global        memory->vgprs--> lds.
#|->prefetch reads
    "PrefetchGlobalRead":         [ 0, 1, 2 ],

#number of iteration prefetch local reads from lds to VGPRs buffer = PLR % LoopIter
#number of VGPRs                                            buffer = min(PLR + 1, LoopIters)
#LoopIters                                                         = DepthU / LocalSplitU
#(LoopIters /= MatrixInstruction_K)
#ex.MT64x128x16_MI32x32x4x2_PLR1, we'll have 4 LoopIters, prefetch read 1 iteration, with 2 VGPRs buffer (2=min(1+1,4))
#before loop : plr[0]
#loop : iter0 : plr[1] MAC_r[0],                      \
                             iter1 : plr[0] MAC_r[1], \
                                                  iter2 : plr[1] MAC_r[0], iter3 : plr[0] MAC_r[1]
#no load loop : iter0 : plr[1] MAC_r[0],                                           \
                                     iter1 : plr[0] MAC_r[1],                      \
                                                          iter2 : plr[1] MAC_r[0], \
                                                                               iter3 : MAC_r[1]
#
#ex.MT64x128x16_MI32x32x4x2_PLR3, we'll have 4 LoopIters, prefetch read 3 iteration, with 4 VGPRs buffer (4=min(3+1,4))
#before loop : plr[0] plr[1] plr[2]
#loop : iter0 : plr[3] MAC_r[0],                      \
                             iter1 : plr[0] MAC_r[1], \
                                                  iter2 : plr[1] MAC_r[2], iter3 : plr[2] MAC_r[3]
#no load loop : iter0 : plr[3] MAC_r[0], iter1 : MAC_r[1], iter2 : MAC_r[2], iter3 : MAC_r[3]
#
#ex.MT64x128x16_MI32x32x4x2_PLR5, we'll have 4 LoopIters, prefetch read 5%4=1 iteration, with 4 VGPRs buffer (4=min(5+1,4))
#before loop : plr[0]
#loop : iter0 : plr[1] MAC_r[0],                      \
                             iter1 : plr[2] MAC_r[1], \
                                                  iter2 : plr[3] MAC_r[2], iter3 : plr[0] MAC_r[3]
#no load loop : iter0 : plr[1] MAC_r[0],                                           \
                                     iter1 : plr[2] MAC_r[1],                      \
                                                          iter2 : plr[3] MAC_r[2], \
                                                                               iter3 : MAC_r[3]
#
#ex.MT64x128x16_MI32x32x4x2_PLR5_LRVW8, we'll have 4 LoopIters, prefetch read 5%4=1 iteration, with 4 VGPRs buffer (4=min(5+1,4)) , each read read 2 iterations
#before loop : plr[0 : 1]
#loop : iter0 : plr[2 : 3] MAC_r[0], iter1 : MAC_r[1], iter2 : MAC_r[2], iter3 : plr[0 : 1] MAC_r[3]
#no load loop : iter0 : plr[2 : 3] MAC_r[0], iter1 : MAC_r[1], iter2 : MAC_r[2], iter3 : MAC_r[3]
#
#ex.MT64x128x16_MI32x32x4x2_PLR7, we'll have 4 LoopIters, prefetch read 7%4=3 iteration, with 4 VGPRs buffer (=min(7+1,4)) --> Exactly the same as PLR3
#before loop : plr[0]
#loop : iter0 : plr[1] MAC_r[0],                      \
                             iter1 : plr[2] MAC_r[1], \
                                                  iter2 : plr[3] MAC_r[2], iter3 : plr[0] MAC_r[3]
#no load loop : iter0 : plr[1] MAC_r[0],                                           \
                                     iter1 : plr[2] MAC_r[1],                      \
                                                          iter2 : plr[3] MAC_r[2], \
                                                                               iter3 : MAC_r[3]
    "PrefetchLocalRead":          list(range(128+1)),

#We use double LDS buffer when PrefetchGlobalRead.
#While it reads data from LDS[0] / [1], it prefetch global data and writes to LDS[1] / [0]
#If we can make sure all data are read from LDS to register before writing data to LDS, \
    we can use 1 LDS buffer to save LDS memory.
#this can help to generate Kernel that LDS usage originally exceed MaxLDS if using double LDS \
                      buffer,
# or help to increase Occupancy.
# 1 means : Force to use 1 LDS Buffer even with PrefetchGlobalRead
#- 1 means : generator will use 1 LDS buffer only when LDS exceed MaxLDS
#Use case:
#SIA2 : 1LDSBuffer is set                   to 1 natively
#SIA3 : 1LDSBuffer works only when          PGR = True
#TODO : optimize scheduling to support more cases.
    "1LDSBuffer": [-1 ,0, 1],

#Split the unroll summation into multiple sections and combine the sections
#GSU applies only to the unroll summation                          dimension
    "GlobalSplitU":               list(range(1, 4096+1)),

#Chooses how to do GlobalSplitU:
#- SingleBuffer : uses atomic operation to accumulate on one buffer
#- MultipleBuffer : each GSU group writes to its own buffer and the postGSU accumulates the buffer
#if GlobalSplitU = 1, this parameter will be ignored(and will be set to SingleBuffer if it is
#MultipleBuffer for consistency in lib  logics).
#GSU / GSUAlo can be used with all gemm types, except for I8II.
#When GSU> 1, we need extra kernels(other than the main assembly kernel) \
                  to do the computations.The language of these
#kernels are HIP source and will be dropped              in 1_BenchmarkProblems \
    / Cijk_* /*_Final/source/Kernels.?pp:
    #   - pre-kernel: for Global Accumulation.
    #   - postGSU: for accumulating AxB and alpha*AxB+beta*C from the buffer.
    #
    # Table below shows the required kernels and workspace for each gemm function.
    # ------------------------------------------------------------------------------------------
    # | gemm function          | non-HPA gemm                  | HPA gemm (excluding int8)     |
    # | GSU Algorithm          | SingleBuffer | MultipleBuffer | SingleBuffer | MultipleBuffer |
    # | pre-kernel             | yes          | no             | yes          | no             |
    # | main kernel            | yes          | yes            | yes          | yes            |
    # | postGSU                | no           | yes            | yes          | yes            |
    # | _GlobalAccumulation    | None         | MultipleBuffer | SingleBuffer | MultipleBuffer |
    # | _WorkspaceSizePerElemC | 0            | Tc*GSU         | Tc           | Tc*GSU         |
    # | WorkspaceSize          | 0            | Tc*GSU*m*n     | Tc*m*n       | Tc*GSU*m*n     |
    # ------------------------------------------------------------------------------------------
    #
    # Note that the workspace in MultipleBuffer algo is used for accumulating the C matrix. The workspace for
    # HPA-SingleBuffer is used to convert the output from ComputeDataType to DestDataType.
    "GlobalSplitUAlgorithm":      ["SingleBuffer", "MultipleBuffer"],

    # When splitting up the summation between workgroups, there are two options for organizing which workgroup will do what
    # If we begin with N workgroups and set GSU=4, there will now be 4N workgroups
    # GSUWGMRR=False means workgroup 0,1,2,3 will all work on the same tile; =True means workgroup 0, N-1, 2N-1, 3N-1 will all work on the same tile
    "GlobalSplitUWorkGroupMappingRoundRobin":     [ False, True ],
    # GSUSARR=False means the 4 workgroups do whole chunks of the summation: k=0 -> K/4-1, k=K/4 -> 2K/4-1, k=2K/4 -> 3K/4-1, k=3K/4 -> 4K/4-1
    # GSUSARR=True means the 4 workgroups round robin split up the chunks of the summation: k=0 -> DU-1, 4DU -> 5DU-1, ...; k=1DU -> 2DU-1, 5DU -> 6DU-1...; ...
    "GlobalSplitUSummationAssignmentRoundRobin":  [ False, True ],

    # Enable atomic_add instruction for GlobalSplitU with SingleBuffer
    # So far, f32 only.
    # NOTE: This is not recommended
    "GlobalSplitUAtomicAdd":      [ False, True ],

    # in opencl for some compilers, performance improved by putting a memfence after each sub-iteration; it prevented the loads of one sub-iteration from being moved
    # into a prior iteration, which would help latency but it consumed more vgprs which was a net loss
    "UnrollMemFence":             [ False, True ],

    # not used yet; will refer to combining multiple reads into single instruction
    # such as ds_read_b32 -> ds_read2_b32
    # the pro is that it cuts in half the number of instructions
    # the con is that bits per offset is half, so arithmetic might be required to increment and reset offset vgprs
    "GlobalRead2A":               [ False, True ],
    "GlobalRead2B":               [ False, True ],
    "LocalWrite2A":               [ False, True ],
    "LocalWrite2B":               [ False, True ],
    "LocalRead2A":                [ False, True ],
    "LocalRead2B":                [ False, True ],

    # don't create a whole copy of the Unroll loop with loads removed - instead
    # use buffer limits to suppress global loads and ignore unnecessary ds_reads
    "SuppressNoLoadLoop":         [False, True],

    # For PrefetchGlobalRead=1, create a second copy of the unroll loop with
    # the LDS pointer swaps expanded into inline constants for LDS read and write instructions
    # This eliminates 4 vector XOR instructions used for pointer swap
    "ExpandPointerSwap":          [False, True],

    # Schedule global reads and global read increments into LocalRead iterations
    # Can reduce pressure on local read instruction dispatch queue
    # 0=perform global reads at start of instruction loop
    # 1=schedule into the local read instruction iterations
    "ScheduleGlobalRead":         [0, 1],

    # Schedule local writes into LocalRead iterations.
    # Can reduce pressure on local read instruction dispatch queue
    "ScheduleLocalWrite":         [0, 1],

    # Scheduling algorithm to use for each iteration:
    # 0 = minimal/no scheduling.  Global Read and increments, followed by local reads,
    # followed by local writes, followed by MACs
    "ScheduleIterAlg":            [0, 1, 2, 3],

    # Optimizing Local Write Vmcnt in PreLoop when PGR is on, especially for PAP
    # 0: no optimization, force wait vmcnt 0
    # 1: do optimization, in PAP, this can avoid ds_write waiting for previous global store
    # Can always be True, set to False for debugging or comparison
    "OptPreLoopVmcnt":            [False, True],

    # For MatrixInstruction and SIA3, number of GlobalReadInstruction between mfma
    # the purpose of this parameter is to control density of global read instruction scheduling
    # Scheduling global read back to back can have better memory efficiency
    # However, when full of vmem FIFO, it will block other instruction to be issued
    # Range from 0.01 to 32
    #         0.1 means 1 GR per 10 mfma
    #           5 means 5 GR per 1 mfma
    "GlobalReadPerMfma":       [ i/100 for i in range(1,3200)],
    #
    # For MatrixInstruction and SIA3, number of LocalWriteInstruction between mfma
    # the purpose of this parameter is to control density of local write instruction scheduling
    # In PGR1, we want to schedule local write more denser, so we can have more
    #          latency to hide global read
    # In PGR2, since LW is followed by GR, every LW has same whole loop latency
    #          to hide global read. We want to schedule LW less denser, can
    #          avoid full of vmem FIFO.
    # Range from 0.01 to 32
    #         0.1 means 1 LW per 10 mfma
    #           5 means 5 LW per 1 mfma
    # -1 will derived an optimized value internally
    # -2 will derived an optimized value and override LWPM silently (debug only, not recommended)
    "LocalWritePerMfma":       [ i/100 for i in range(1,3200)] + [ -1 ],

    # LDD Support
    # Allow LDD and StrideD to != LDC and StrideC for LDD <= LDC and LDD == M
    # TODO: remove. legacy logic yaml in rocblas contains true and false for this parameter
    # remove this parameter will cause two kernels have same.
    # so we can't remove it until we clean logic yaml in rocblas
    "LdcEqualsLdd":               [ False, True ],

    # Interleave alpha scale calculation with beta loads and address calcs - rather
    # than as a separate block of instructions
    "InterleaveAlpha":             [0, 1],

    # Create a copy of NoLoadLoop which interleaves the stores with the final mac
    # calculation and may perform other optimizations
    # 0 = no interleave
    # 1 = interleave one stores after required macs have completed execution
    # 2 = interleave two stores after required macs have completed execution
    "OptNoLoadLoop":               [0, 1, 2],

    # Prefetch across persistent kernel iterations - the no-load-loop computes the
    # tile assignment and next global read offset and launches the buffer loads for
    # the next tile in the sequence.
    "PrefetchAcrossPersistent":    [0, 1],

    # Changes the behavior of prefetch across persistent.
    # Mode 0 is default, works for all sizes
    # Mode 1 disables static tile setup for prefetch and merges prefetch with ord. noLoadLoop,
    "PrefetchAcrossPersistentMode": [0, 1],

    "BufferLoad":                 [ False, True ],
    "BufferStore":                [ False, True ],

    # Attempt to load directly from global memory into Vgpr.
    # Assembly only
    "DirectToVgprA":              [ False, True ],
    "DirectToVgprB":              [ False, True ],

    # Attempt to load directly from global memory into LDS.
    # Assembly only
    # Requires BufferLoad, assembler support for lds modifier on buffer
    # loads (checked automatically), GlobalVectorWidth=1 (this is hw
    # requirement) and A/B must not require any transpose.
    # DirectToLds reduces load latency and eliminates the
    # G2L registers used to stage data.  Also replaces the
    # local write offset with an SGPR.
    # For an 8x8 TT with PrefetchGlobalRead=1 this can save 33 VGPRs.
    #    - Requirements for DirectToLds=1:
    #      GlobalLoadVectorWidth * bpe should be 4
    #      TransposeLDS = 1 for TLU=0 case
    # old DirectToLds parameter is replaced with DirectToLdsA, B
    #"DirectToLds":                [ False, True ],
    "DirectToLdsA":                [ False, True ],
    "DirectToLdsB":                [ False, True ],

    # Load options:
    # (GRO = Global Read Offset)
    # BufferLoad=0:
    #  = Use global_load instructions with 64 bit GRO for each load
    #    + supports sizes up to 2^64
    #    - uses many VGPR for addressing
    #    - uses execmask+compares for edge detection
    # BufferLoad=1:
    #  = Use buffer load instructions with 32-bit offset
    #    + Less VGPRS (32b offset vs 64-bit) needed for addressing
    #    + Uses hardware buffer limit for edge detection
    #    - Limited range - the bot-right corner of macro-tile (plus padding=GRVW
    #        for shift-pointer, if ShiftPtr is required) must be within 2^32.
    #      ShiftPtrPad = MayShift ? GRVW*BPE : 0
    #      For TLU=1: Unroll*StrideA1 + ShiftPtrPad <= 2^32
    #      For TLU=0: MT*StrideA1 + ShiftPtrPad <= 2^32
    #      These conditions should be checked using Assert - TODO
    #  = UseSgprForGRO=1:
    #    + Attempt to use SGPR for Global Read Offsets.
    #    + Use one VGPR base GRO + many SGPR GRO rather than many VGPR GRO.
    #    + Each SGPR stores an offset from base GlobalReadOffset+0.
    #    - Requirements for UseSgprForGRO=1:
    #      - BufferLoad=1
    #      - Use appropriate Assert*ElementMultiple or GRVW=1 to eliminate need for ShiftPtr
    #        (UseSgprForGRO does not support ShiftPtr since ShiftPtr needs to potentially shift GRO)
    #  = KernelWriterAssembly also supports 64-bit 2D buffer size (see use64bPbcLimit)
    #    - Requires 4 instructions to move scalar limit and a couple SGPR
    #    - Enabled by default.  If the overhead matters we can add asserts/YAML parm to specialize
    #  = UseInstOffsetForGRO=1:
    #    + Attempt to use Instruction offset for Global Read Offsets.
    #    + This feature avoid updating m0 for subsequent GRO(s) for directToLds feature
    #    - Requirements for UseInstOffsetForGRO=1:
    #      - BufferLoad=1
    #      - DirectToLds=1

    #  converting m0 update from LocalWriteAddrSGpr using  is usually win
    # -1 attempt to use a heuristic to determine when the tile size will use too many SGPR and fall back to VGPR
    "UseInstOffsetForGRO":              [ -1, 0, 1],


    # Converting VGPR GRO into SGPR GRO is usually a win
    # However, the mode may exhaust all available SGPR, in particular for large unroll
    # -1 attempt to use a heuristic to determine when the tile size will use too many SGPR and fall back to VGPR
    "UseSgprForGRO":              [ -1, 0, 1],

    # Some work-items in the group may not participate in the final buffer load.
    # Allows more flexibility in choosing DepthU.
    # 1= allocate extra addressing vgpr for edge cases
    # 2= use temp vgpr inside unroll loop, may save 1 VPR if both A and B have a fractional edge but costs v_alu
    "FractionalLoad":             [ 0, 1, 2] ,

    # Use a 64-bit shadow limit register to allow buffers larger than 2^32 bytes
    "Use64bShadowLimit":   [ True, False],

    # Attempt to vectorize atomics
    # 1,2 : Number of elements to vectorize
    # -1 : Maximum supported value
    # This defines width of atomic_cmpswap (bpe(external) * VAW * 32bit = width of atomic_cmpswap (b32 or b64))
    # AtomicAdd case, only 1 supported
    "VectorAtomicWidth":          [ -1, 1, 2] ,

    # Assertion properties
    # These provide information or assertions that the problem size meets certain requirements
    # for sizes or alignments.  The kernel generator can use this information to produce
    # a kernel which uses those assertions to produce a faster kernel.
    #
    # If modifying or adding Assertions also change ProblemProperties class in TensileTypes.h

    # Kernel generator will assume that the summation size is some multiple of the element size
    # and uses this to optimize the kernel.
    # This can result in more efficient kernels, but requires runtime checking to ensure the specified
    # summation value meets the requirements.
    # (Recommended AF1EM value is 8 for half, 4 for single, 2 for double)
    #
    # Optimizations enabled by AssertSummationElementMultiple>1:
    #  - If >=2 for half:
    #     - Tail loop loads can be vectorized 2X to use dword
    #     - Enables asm kernels on V20
    #     - Can use DirectToLds for both unroll and tail loops
    #  - Tail loop can be unrolled up to InnerUnroll amount if AssertSummationElementMultiple%InnerUnroll==0
    #  - GlobalSplitU>1 case:
    #   - Optimizations enabled by AssertSummationElementMultiple>1 will be adjusted as follows.
    #     ASEM%GSU == 0 and ASEM//GSU will be used for optimizations instead of ASEM
    #     For example, if ASEM is 8 and GSU is 2, K is multiple of 8 but K is divided by GSU.
    #     In that case, we can still guarantee K/GSU is multiple of 4 (= ASEM/GSU) and 
    #     we can use ASEM//GSU=4 for optimizations
    #
    # 1 indicates no assertion (since all sizes are multiples of 1)
    "AssertSummationElementMultiple": [1,2,4,8,16,32,64,128,256,512,1024],

    # Kernel generator will assume that the FreeIndex[0] size is some multiple of the element size
    # and uses this to optimize the kernel.
    # FreeIndex[0] is usually letter "I"
    # (Recommended AF0EM value for the best performance is 16 for I8, 8 for half, 4 for single, 2 for double)
    #
    # Optimizations enabled by AssertFree0ElementMultiple>1:
    # Load optimizations:
    #  - For TLU=1 matrix, if AF1WM>=GLVW then can enable UseSgprForGRO
    #      - Reduces registers used for address calculations
    #      - Enables FractionalLoad for more flexibility in address calcs
    #      - Removes address shift/unshift code
    #    - UseSgprForGRO will only be enabled if all matrices meet assertion requirements.
    #
    # Store Optimizations:
    #  - Can vectorize stores in edge tiles.  Vector width can be up to AF0EM.
    #   (since C matrix is always coalesced in Free0 index direction and this assertion guarantees the index element multiple)
    #
    # TailLoop Optimizations:
    #  - enable wider global load with AF0EM > 1 for A + TLU, AF1EM > 1 for B + TLU
    #
    # 1 indicates no assertion (since all sizes are multiples of 1)
    "AssertFree0ElementMultiple" : [1,2,4,8,16],

    # Kernel generator will assume that the FreeIndex[1] size is some multiple of the element size
    # and uses this to optimize the kernel.
    # FreeIndex[1] is usually letter "J"
    # (Recommended AF1EM value for the best performance is 16 for I8, 8 for half, 4 for single, 2 for double)

    # Optimizations enabled by AssertFree1ElementMultiple>1:
    #  - See above AssertFree0ElementMultiple "Load optimizations"

    # 1 indicates no assertion (since all sizes are multiples of 1)
    "AssertFree1ElementMultiple" : [1,2,4,8,16],

    # Some kernels only work for certain sizes, see ProblemProperties in TensileTypes for exact defs
    "AssertMinApproxSize" : [0,1,2,3],


    # Assertions/Predicates that require stride to be specified value.
    # Dictionary of pairs of {position:constValue}
    # Unlike SetConstStride*, these use a position in the IndexAssignments* field:
    #   EX: "{2:0}"  means IndexAssignmentsB[2] must be 0 to run the solution.
    # Use this syntax to specify multiple Fork values in a YAML config file.

    #- AssertStrideAEqual:
    #  - {5: 2, 6: 2} # these are two AssertStrideAEqual predicates for the same solution.
    #  - {5: 2}       # this is a second solution generated with a single predicate.

    # Like other assertions, these are used when kernel is generated and checked before running kernel.
    "AssertStrideAEqual":  -1,

    "AssertStrideBEqual":  -1,

    "AssertStrideCEqual":  -1,
    "AssertStrideDEqual":  -1,

    # Assertions that require stride to be specified value.
    # Dictionary of pairs of {index, constValue}.
    # Index is a member of the global index assignments.
    "AssertSizeEqual":       -1,
    "AssertSizeGreaterThan": -1,
    "AssertSizeLessThan":    -1,
    "AssertSizeMultiple":    -1,

    # Assertions that require arithmetic intensity to be specified value.
    # Arithmetic intensity measures the ratio of computation to memory bandwidth required for a problem.
    # These predicates can be used to adjust solution selection compute-bound or memory-bound problems.
    "AssertAIGreaterThanEqual": -1,
    "AssertAILessThanEqual":    -1,

    #Assert values for alpha and beta
    "AssertBetaValue":       [False, 1, -1],
    "AssertAlphaValue":      [False, 1, -1],

    #Assert C==D
    "AssertCEqualsD": [False, True],

    # Generate code inside kernel to check Assertions on Tensor dimensions
    "CheckTensorDimAsserts":               [False, True],

    # Generate code inside kernel to check several dimension overflow cases, in particular around use of 32-bit calcs
    # 0 = no check, 1=checks for cases that should be avoided through assertions and kernel selection,
    # 2=checks for cases that should never happen
    "CheckDimOverflow":               [0,1,2],

    # Stagger the start summation position of the tiles.
    # Elements from the summation dimension are loaded at offsets rather than all starting at 0.
    # StaggerU is the max 'clicks' of StaggerUStride bytes where each wg starts ; see StaggerUMapping
    # for how the specific stagger for a given wg is determined.
    #
    # The tile assignment C are same as with StaggerOffset=0 ; the difference is the
    # order that the summation elements are added.
    # GRO will wrap back to the row start when the edge is reached.
    #
    # This can be effective for TLU=0 style matrices where the K dimension is a large power-of-2.
    # In this case the start of each row of the tile is separated by an exact power-of-2
    # which causes poor dram, cache, and tlb behavior.  V20 has 16 channels each 256 bytes wide.

    # StaggerU adjusts the start position in the summation (aka 'U') dimension
    # to avoid these conflicts.  Both A and B matrix start at the adjusted position.
    # If >0 specifies the offset in multiples of the macro-tile "unroll" dim
    #  - Higher values will spread traffic to more channels but provide less L2 re-use.
    #  - StaggerU and WorkGroupMapping interact and should be tuned together -
    #    The WGM controls how tiles are assigned in C matrix, while StaggerU controls where those
    #    tiles start reading their summation dim params.
    #  - StaggerU requires BufferLoad==1 and is silently ignored if BufferLoad==0
    "StaggerU":              [0,2,4,8,16,32,64],

    # Stride in bytes for each staggerU 'click'.
    # 256 is recommended since this is the width of memory channel (on gfx803,gfx900,gf906) - so
    # each click will start in a new memory channel and spread traffic among the 16 available channels.
    # For example StaggerUStride=256 and StaggerU=8 will use 8 unique starting points
    # in summation dimension, each offset by 256-bytes - provided the tensor dims are large
    # enough to support this.
    # StaggerUStride will be internally increased so it is an integer multiple of DepthU*BpeAB.
    # (the implementation requires this - the unroll iteration accesses data in steps of
    # DepthU*BPE
    # SUS=0 is only valid if SU=0
    "StaggerUStride":        [0,16,32,64,128,256,512,1024,2048],

    # How the tile assignment (wg0, wg1, wg2) controls the initial StaggerU offset:
    # 0: Use wg0
    # 1: Use wg1
    # 2: Use wg2
    # 3: Use wgSerial, wgSerial = wg0 + wg1 * nwg0 + wg2 * (nwg0 * nwg1)
    # 4: Debug mode, offset each tile max allowed StaggerU.  This just moves hot-spot
    #    to a different bank since all workgroups still start at same point.
    "StaggerUMapping":       [0,1,2,3,4],


    # 0=don't use magic div (source only)
    # 1=magic div alg #1.  Slightly faster but limited range (if magic number is 2^32)
    # 2=magic div alg#2.  Slightly slower but handles all unsigned ints up to 2^32
    "MagicDivAlg":       [0,1,2],

    # For Block Mapping type:
    # 0   : Use hardware-assigned wg number with no remapping.
    # N   : WG block width.  "Wrap" to a new wg1 "row" assignment after N WGs assigned in that row.
    # < 0 : Swaps the position of wg0 and wg1.  Does not change NumWorkGroups* or ProblemNumWorkGroups*.
    #       Can be effective in M>N case.
    #       -1 is same as 1
    # Tensor C always mapped with first free coord as fastest moving
    # (Elements in this dimension are sequential in memory.
    #
    # For 2D non-batched Matrix this means index order is I, then J
    # For 2D batched Matrix this means index order is I, then J, then K.
    #
    # Then for 2D case:
    #   - If drawn in row-major format, I is the width and J is the height.
    #   - WGM determines dimensions of the box used to assign tiles from C
    #   - WGM is the height of the box (in the J dimension)
    #   - Given WGM, the box width (in I dim) is determined by number of CUs
    #   - The box always moves across matrixC in the fastest-moving "I" dim, then
    #     wraps to next J.  TODO - might be useful to change this?
    #
    # Examples for 2D matrix:
    # WGM=8:  on CU64 machine this is a square box
    # WGM=1:  Short/Fat - this will cover maximum width in I dimension of C.  This matches hardware assigned mapping.
    # WGM=64: Tall/Skinny - this will cover maximum width in J dimension of C.
    #
    # Formula for wgSerial:
    # wgSerial = wg0 + (wg1 % WorkGroupMapping) * nwg0
    "WorkGroupMapping":           list(range(-1024,1024+1)),  # change a workgroup's id so that the all the workgroups on the gpu at a time are hitting L2 cache the best
    "WorkGroupMappingType":       ["B", "Z"],           # Blocking, Z-order (not any faster than blocking, especially for the arithmetic it requires)
    "MaxOccupancy":               list(range(1, 40+1)),       # wg / CU; if cache thrashing is hurting performance, this allocates extra lds to artificially limit occupancy
    "WorkGroup":                  validWorkGroups,      # ( wg0 x wg1 x LocalSplitU ) dimensions of the workgroup which will operate on a tile and share lds

    #ThreadTile: ( tt0 x tt1 ) dimensions of the C tile that each thread works on,
    # TT=4 and VW=4 means a thread will work on a tight 4x4 tile of C, where VW=1 means the tile will work on 16 spread out values
    # Generally, the VW determines the consecutive a WI will work on, then it will skip ahead SG0*VW elements to get to the next row of VGPR inputs
    "ThreadTile":                 validThreadTiles,
    "MacroTile":                  validMacroTiles,      # MT0 = wg0*tt0, MT1 = wg1*tt1

    # Which instruction to use for MAC: MAD or FMA
    "MACInstruction":             ["MAD", "FMA"],
    "WavefrontSize":              [32, 64],

    # Which type of memory modifiers to use, GLC/SLC or SC0/SC1
    "MemoryModifierFormat":         ["GLC", "SC0"],

    # MatrixInstruction: (M x N x K x B)
    # XDLOPS tile definition, only valid for gfx908, gfx90a
    # MxNxKxB specifies matrix instruction variants
    #  MxNxB determines the shape of the C tile each instruction worked on
    #      K determines the unroll depth
    # If empty, do not use these instructions
    #
    # Alternative format: (M x N x K x B x MIBlockM x WaveTileM x WaveTileN x WaveM x WaveN)
    # (Note: MxN means M-by-N in the following comments)
    # MIBlockM determines how many blocks along M dimension for multi-block MI variants. Concrete examples:
    #  - MI 16x16x1x4 (4-block variant) with MIBlockM=4 -> (16x16)*(4x1)=64x16 tile per instruction executed
    #  - MI 32x32x1x2 (2-block variant) with MIBlockM=1 -> (32x32)*(1x2)=32x64 tile per instruction executed
    # WaveTileM/N are dimensions of the C tile each wave works on, and is close to the concept of ThreadTile in classic VALU kernels
    #  - WT 4x1 -> each wave executes 4x1 matrix instructions on the C tile of total area (4*MITileM)x(1*MITileN)
    # WaveM/N are dimensions of waves spawned for one workgroup where each wave consists of 64 threads
    #  - Wave2x2 -> a total of 4 waves in one workgroup of shape 2x2
    # Putting it all together:
    #  - [32, 32, 1, 2,  1,  4, 1,  2, 2]
    #     ^^^^^^^^^^^^   ^   ^^^^   ^^^^
    #      MatrixInst  BlkM   WT    Wave
    #  - means (32x64) per MI * (4x1) per wave * (2x2) per workgroup = (32*4*2)x(64*1*2) = 256x128 macro tile
    # Tensile will ignore the parameters ThreadTile and WorkGroup when the alternative format is used
    "MatrixInstruction":          validMatrixInstructions,

    # StoreRemap: Optimize MatrixInstruction store patterns to enhance performance.
    #             MI output data between each threads are along N dims.
    #             But global memory is along M dim continuous.
    #             That mean global write between each threads are not continuous.
    #             Therefore, store performance for MI instruction is poor.
    # How StoreRemap works in final store stage:
    #             1. Put all thread output data into LDS.
    #             2. All thread read data from LDS along M dims.
    #                (match global Memory continuous direction)
    #             3. All thread write out data into global memory.
    # 0:   Disable StoreRemap (default)
    # 1~8: Enable StoreRemap and set the global write vector width
    # Suggest optimum value: fp32 = [2,4], fp16 or bf16 = [4,8] (dwordx2 and dowrdx4)
    # -1:  Use dwordx2 if support SRVW, or set SRVW to 0
    "StoreRemapVectorWidth":      [-1,0,1,2,4,8,16],

    # SourceSwap: Optimizes MatrixInstruction store pattern by swapping mfma input order.
    "SourceSwap":                 [False, True],

    # AtomicAddC: If CEqualsD and Beta=1, use atomic add instead of load/store.
    "AtomicAddC":                 [False, True],

    # Following parameters are designed for store scheduling.
    # (store stands for load from C (with beta) and store to C/D)
    #
    # we want to hide store behind unroll loop
    #   1. if we can launch 2 WorkGroups per CU (occupancy >= 2, large M/N)
    #   2. if there are remaining global memory bandwidth in unroll loop (compute bound kernel)
    #
    # we can hide store behind the other WG's loop by lowering priority of store
    #   priority of loop is the same as priority of store
    #     WG0: ￣￣￣￣￣￣￣￣￣￣￣￣￣￣￣\__
    #         |<-- loop --->|<-- store -->|end
    #
    #     WG1: ___________________________/￣￣￣￣￣￣￣￣￣￣￣￣\__
    #         |<--------- loop ------------------->|<-- store -->|end
    #
    #   priority of loop is higher than priority of store
    #     WG0: ￣￣￣￣￣￣￣\____________________
    #         |<-- loop --->|<------ store ----->|end
    #
    #     WG1: _____________/￣￣￣￣￣\__________________
    #         |<------- loop -------->|<----- store ---->|end
    "StorePriorityOpt":           [False, True],
    #
    # If we issue store in short period of time, kernel will become from compute bound to memory bound
    # 0 means issue instructions as many as possible if VGPR available
    "NumElementsPerBatchStore":   list(range(0, 256)),
    #
    # add sync after per batch store in order to store contiguous elements
    # add sleep after per batch store in order to distribute store over whole loops
    # NOTE: this parameter is highly depends on size_k
    # 0 means no sync and sleep
    "StoreSyncOpt":               list(range(0, 256)),
    #
    # There are index or address calculation between global instructions.
    # issue global instruction b2b has better performance
    "GroupLoadStore":             [False, True],
    #
    # Do storeC (output of GEMM) in unroll Loop; When PK enabled, storeC Code section can be
    # moved into unroll Loop code section for tiles[0..N-2], storeC scheduled in PK[1..N-1]
    # Enable this feature when PK is enabled
    # Enable this feature when you have 2 or More Tiles/CU
    # disable StoreSyncOpt, StorePriorityOpt,GroupLoadStore feature when this feature is enabled
    # enable PersistentKernel , PrefetchAcrossPersistent
    "StoreCInUnroll":             [False, True],
    #
    # StoreCInUnrollInterval is to specify the MFMA interval between 2 StoreC/AtomicAdd.
    # (This is effective only for StoreVectorWidth=1)
    # Actual MCMA interval is StoreCInUnrollInterval * (1/ LocalWritePerMfma).
    # For example, if StoreCInUnrollInterval=3, LocalWritePerMfma=0.5, StoreC/AtomicAddC inserted
    # at every 6 MFMAs (interval = 6)
    "StoreCInUnrollInterval":     list(range(1, 16)),
    #
    # StoreCInUnrollExact is to optimize specific K size by removing arbitrary K support code
    # 128x128 tile case, only K=512 is covered by StoreCInUnroll
    "StoreCInUnrollExact":        [False, True],
    #
    # StoreCInUnrollPostLoop is to add extra post loop to execute remaining LoadC/StoreC for K < supported minimumK for StoreCInUnroll
    "StoreCInUnrollPostLoop":     [False, True],

    # In order to remove the copying from Acc vgpr to Arch vgpr, only use Arch vgprs for v_mfma_xxx.
    # Only support for kernel whose totalVgpr counts less than 256 and gcn that has control bit ACC_CD.
    "MIArchVgpr":               [False, True],

    # Disable overlapping AB-tile vgpr and read/write addr vgprs with C-tile vgprs
    # Valid only for MatrixInstruction enabled kernels, which by default overlaps
    # C-tile w/ AB-tile until it's due for v_accvgpr_read before the write-back. Illustrated below:
    # |<----------------------- valuC ----------------------->|
    # |<--- valuA/B --->|<-- R/W pointers -->|xxx|<- Spares ->|
    #                                          ^        ^
    #         (Reserved by persistent kernels) ^        ^
    #                       (Utilized by register pool) ^
    "DisableVgprOverlapping":     [False, True],

    # If positive, each switch includes switches <= the specified switch.
    # For example 3 will enable NoPostLoop+NoGlobalRead+NoLocalWrite
    # If negative, setting is precise and will disable only the specified code piece.
    # intended use is to evaluate which sections of the kernel are taking most of the execution time
    # 0=Baseline
    # 1= +NoPostLoop
    # 2= +NoGlobalRead
    # 3= +NoLocalWrite
    # 4= +NoLocalRead
    # 5= +NoWait +NoSync
    # 6= +NoMAC
    # 7= +NoPreLoop+ NoGlobalReadInc
    # 9= NullKernel
    # 10= +invalid LocalReadA (use invalid vgpr offset(LdsOOB)). Negative only.
    # 11= +invalid LocalReadB (use invalid vgpr offset(LdsOOB)). Negative only.
    # 12= +invalid LocalReadA+B (use invalid vgpr offset(LdsOOB)). Negative only.
    # 13= +invalid LocalWriteA (use invalid vgpr offset(LdsOOB)). Negative only.
    # 14= +invalid LocalWriteB (use invalid vgpr offset(LdsOOB)). Negative only.
    # 15= +invalid LocalWriteA+B (use invalid vgpr offset(LdsOOB)). Negative only.
    # 16= +invalid GlobalReadA (use srdA[2]=0, BufferLoad only). Negative only.
    # 17= +invalid GlobalReadB (use srdB[2]=0, BufferLoad only). Negative only.
    # 18= +invalid GlobalReadA+B (use srdB[2]=0, BufferLoad only). Negative only.
    # For example set DisableKernelPieces: [0,1,2,3,4,5,6,7,9]
    #   this will create a set of kernels with progressively more pieces of the kernel disabled
    "DisableKernelPieces":        list(range(-18,10)),         # disable pieces of the kernel, for performance isolation

    # assume atomics always work correctly.
    "DisableAtomicFail": [False, True],

    # alternate implementation for fp16 HPA MFMA
    "Fp16AltImpl": [False, True],
    # fp16 alternate implementation round mode: false for truncate, true for round near zero
    "Fp16AltImplRound": [False, True],

    # StreamK (SK) kernels divide work evenly among CUs by splitting along MT and K dimensions.
    # Total work units are calculated as (#MTs x #LoopIters) and divided among workgroups.
    # In most cases each workgroup will calculate a partial tile that are accumulated in a fixup step in the same kernel
    # 0 : Standard data-parallel kernel
    # 1 : Basic StreamK
    # 2 : Two-Tile StreamK (each WG completes an even number of sk iterations, followed by an even number of dp tiles)
    # 3 : Two-Tile StreamK with DP before SK tiles
    # StreamK kernels can adjust the number of CUs being used.
    # Using fewer sometimes increases overall throughput by allowing other kernels to run in parallel.
    # StreamK grid is controlled by setting these enviornment variables:
    # TENSILE_STREAMK_FIXED_GRID lets you override the default grid size with a specific number
    #   0 = override disabled (default)
    # TENSILE_STREAMK_FULL_TILES sets the number of full tiles to be included in stream-k work
    #   -1 = use prediction model for best performance (default)
    #   0 = only remainder tiles run in stream-k
    #   1+ = remainder + 1 (or more) full grids of tiles run in stream-k
    # TENSILE_STREAMK_DYNAMIC_GRID enables dynamic grid mode, which automatically limits the number of CUs used:
    #   0 = Off, use all CUs (default)
    #   1 = Only reduce CUs for small problems to number of output tiles when num_tiles < CU count.
    #   2 = Also reduce CUs used for large sizes to improve data-parallel portion and reduce power.
    #   3 = Analytically predict the best grid-size by weighing the cost of the fix-up step and the cost of processing MACs.
    # TENSILE_STREAMK_MAX_CUS allows the user to manually set maximum number of CUs used, which could free up some CUs for
    #   other operations to run in parallel with gemm.
    # TENSILE_STREAMK_GRID_MULTIPLIER lets you set how many workgroups are created per CU being used.
    #   1 = 1 WG per CU (default), for example. 2 will launch WGs = 2 x CU count.
    # The priority of these environment variables is defined as follows:
    # TENSILE_STREAMK_FIXED_GRID > TENSILE_STREAMK_DYNAMIC_GRID > TENSILE_STREAMK_MAX_CUS > TENSILE_STREAMK_GRID_MULTIPLIER
    "StreamK": [0, 1, 2, 3],
    
    # Determines if StreamK kernel uses atomics
    # 0: uses workspace to store partial tiles, accumulate in deterministic fix-up step
    # 1: uses atomics to accumulate partial tiles
    "StreamKAtomic": [0, 1],

    # Enables XCC-based remapping of workgroups, set the value to the number of XCCs
    # for the device/configuration being used
    # 0: uses default workgroup assignment
    # 2+: remaps workgroups to be contiguous within an XCC for a given number of XCCs
    "StreamKXCCMapping": [0] + list(range(2, 9)),

    # Debug settings for stream-k kernels to disable parts of the kernel
    #   Bit 0: Don't generate fixup code
    #   Bit 1: Don't generate write to partials code
    # Both parts can be disabled together
    #   0 = Debug mode off, generate full kernel
    #   1 = No fixup
    #   2 = No partials
    #   3 = Nofixup and no partials
    "DebugStreamK": [0, 1, 2, 3],

    # 0  : standard launch
    # N>0 : launch persistent kernel with N workgroups per compute unit
    #       - Recommended min is enough WG to use all resources on the CU
    #       - Higher values result in shorter-running WG which are less 'persistent'
    #         this increases the switch time between work-groups but results in
    #         more opportunities to schedule other WG or recover if a wg runs long
    #         or all compute units were not available before the launch.
    #       - Host code will not launch more groups than tiles in the C space
    # -1 : Automatically choose a "heuristic" value that can possibly get a better gain: (TilesPerWorkgroup = 1~2)
    #      Not based on any theory, but on some experiment observation, can be used to reduce the kernels
    #      Recommend [-1,0,1] for basic tuning
    # Assertions/Requirements: NumWorkGroups0 * NumWorkGroups1 < 2^32
    "PersistentKernel":           range(-1,512+1) ,       # Use persistent kernel.

    # True:  Batch dimension (WG.z) is also considered in persistent kernel
    # False: Not considered
    #        for problems with large batch-size, PKAB = True could help
    #        for problems with only one batch, PKAB = True/False should make no difference
    "PersistentKernelAlongBatch": [False,True],

    # Allow macro-tile to span batch dimensions and thus a single workgroup can work across batch dimensions.
    # This can improve utilization, in particular if macro-tile is larger than the lower dimensions.
    # The byte address of the last element in the packed array must fit in 2^32.
    # 0x0 = each workgroup works on a single batch dim.
    # 0x1 = pack Batch dimensions into wg0/A - works if all batch strides for B==0.
    #       Also must set AssertFree0ElementMultiple to >= GlobalLoadVectorWidthA
    # 0x2 = pack Batch dimensions into wg1/B - works if all batch strides for A==0
    #       Also must set AssertFree1ElementMultiple to >= GlobalLoadVectorWidthB
    # 0x3 = pack batch dims into both A and B. Could support any stride for A and B. (Not supported yet)
    "PackBatchDims":             [0,1,2],

    # Pack free dimensions
    # If True, allow macro-tile to span free dimensions.  Single workgroup can work across multiple free dimensions.
    # If False, macro-tile is always Free0*Free1.  Additional free dimensions are not supported.
    "PackFreeDims":              [False, True],

    # Pack summation dims
    # If 0, a for loops are generated for each summation dimension.
    # If 1, summation dims are packed into a single loop and extracted as needed using mod/shift.  The innermost summation
    #  dimension must be an integer multiple of the unroll loop - in other words the load tile is contiguous in memory.
    #  In this mode, tensile can still prefetch data across the load tile dimension.
    # If 2, summations dims are packed into a single loop as above.  In addition, the load tile does not need to be
    #  contiguous in memory and can span summation dimensions. (not supported yet)
    "PackSummationDims":         [0,1],

    # debug mode, uses the PackSummationDims method to increment the unroll loop counter
    "UnrollIncIsDepthU":         [0,1],

    # Granularity allowed when packing tensor dims.
    # Lower values are finer granularity which requires more dimension division operations on store path
    # but supports more flexible tensor dimes.
    # Higher values are coarser values - less dimension division operations but tensor dims must meet
    # more stringent element multiple requirements
    # 0x1 : Any dimension supported, compute dims after each element (not supported yet)
    # 0x2 : VectorWidth must not span tensor dim
    "PackGranularity": [2],

    # Controls desired width (#elements) for loads from global memory -> LDS.
    # and eliminates the pointer unshift logic
    # Setting different GlobalLoadVectorWidth for A,B is now supported
    # (GlobalReadVectorWidth is still valid to set the same value to both A and B)
    # -1 : Set GlobalLoadVectorWidthA/B = VectorWidth
    # NOTE: for input bpe=32, max GRVW is 4  (to fit dwordX4) (FP32), min GRVW is 1 (dword)
    #                 bpe=16, max GRVW is 8  (to fit dwordX4) (FP16), min GRVW is 2 (dword)
    #                 bpe=8,  max GRVW is 16 (to fit dwordX4) (INT8), min GRVW is 4 (dword)
    # NOTE: GlobalLoadVectorWidthA/B can be auto-adjusted in SolutionStruct.py
    "GlobalLoadVectorWidthA":     [ -1, 1, 2, 3, 4, 6, 8, 16 ],
    "GlobalLoadVectorWidthB":     [ -1, 1, 2, 3, 4, 6, 8, 16 ],

    # legacy setting for global load width
    #   -1 : use GlobalLoadVectorWidthA, GlobalLoadVectorWidthB
    #  > 0 : GlobalLoadVectorWidthA=GlobalLoadVectorWidthB=GlobalReadVectorWidth
    "GlobalReadVectorWidth":      [ -1, 1, 2, 3, 4, 6, 8, 16 ],

    # Controls desired width (#elements) for loads from LDS -> VGPR.
    # -1 : Set LocalReadVectorWidth =  MIInputPerThread if MatrixInstruction else VectorWidth
    #  1 cannot be used for half type.
    # used in combination with TransposeLDS=True
    # in TransposeLDS=1 case, use wider load to fetch elements in summation dimension from LDS
    # helps optimizing instruction scheduling between MFMA and nonMFMA instructions
    # NOTE: for input bpe=32, max LRVW is 4  (to fit ds_read_b128) (FP32)
    #                 bpe=16, max LRVW is 8  (to fit ds_read_b128) (FP16)
    #                 bpe=8,  max LRVW is 16 (to fit ds_read_b128) (INT8)

    "LocalReadVectorWidth":      [ -1, 1, 2, 4, 8, 16 ],

    # threads should read/write/operate on this many contiguous elements from the C matrix.
    # If VW=4 then thread0 will process 4 consecutive C elements, then thread1 next 4, etc.
    # If the ThreadTile is > VectorWidth then thread0 will next operate on the 4 elements in C at (4*NumThreads)
    # Typically the load vector width and store vector width are directly related to the VW.
    # The global load width is closely related to the width of local stores so
    # GlobalLoadVectorWidthA/B also controls local write width.
    # Local read width also matches since VectorWidth consecutive elements must be read
    # Typically matching 16 bytes is good choice since the stores will be optimally coalesced with 16 bytes/WI.
    # -1 means use the largest vector width up to 128 bits.
    # Using a VW too large which results in >16bytes/thread isn't supported
    "VectorWidth":                [ -1, 1, 2, 3, 4, 6, 8, 16 ],
    # VectorWidth for B (MatrixInstruction only)
    "VectorWidthB":               [ -1, 1, 2, 4, 8, 16 ],

    # If 0, store 1 element per instruction.
    # If 1, store vector-width elements per instruction.
    # if -1, store vector-wide elements per instruction unless PBD would not generate a valid kernel
    "VectorStore":                    [-1, 0, 1],

    # Controls desired width (#elements) for stores from reg to global memory.
    # When MatrixInstruction == None, derived parameter gwvw takes precedence.
    # -1 : Set StoreVectorWidth = VectorWidth
    "StoreVectorWidth":           [ -1, 1, 2, 3, 4, 6, 8, 16 ],

    # place upper and lower limits on the skinny-ness of macro tiles; shape=1 means square tile, like 64x64. shape=4 means 4x64 or 64x4 or 128x8...
    # these will just mark some kernels as invalid so that fewer kernels will be checked
    "MacroTileShapeMin":          list(range(1, 512+1)),
    "MacroTileShapeMax":          list(range(1, 512+1)),

    # when loading all the data from global into lds requires multiple load instructions, these parameters govern which
    # loads will pull which rectangle of data from global into lds
    # NLC=1 means one load along the coalesced dimension, which results in the most coalescing possible
    # NLC=-1 looks for the largest number of reads along the coalesced dimension which results in the least amount of coalescing;
    # however in this case the stride between one load and another is a static value, therefore buffer loads only need one set of registers
    # whereas the =1 case has a stride which is a multiple of a kernel argument and therefore needs one address per load in the perpendicular dimension
    "NumLoadsCoalescedA":         list(range(-1, 64+1)),
    "NumLoadsCoalescedB":         list(range(-1, 64+1)),

    # DepthU, LocalSplitU (which is the 3rd number in WorkGroup), and LoopUnroll are closely related
    # LoopUnroll=4 means there are 4 sub-iterations within the loop, 4 actual iterations written in the code.
    # LocalSplit=2 means the workgroup is split up into 2 subgroups, and each subgroup is doing different parts of the summation.
    # subgroup0 does k=0-3, 8-11... and subgroup1 does k=4-7, 12-15...
    # So, each iteration through the summation loop, which has 4 actual sub-iterations, does 8 summation iterations, because each subgroup did 4;
    # and when data is read from global memory the threads read 8 elements along the summation dimension.
    # DepthU = LoopUnroll * LocalSplitU = 4*2 in this case
    # it made more sense for the user to directly control LocalSplitU and DepthU, then derive afterwards LoopUnroll=DepthU/LocalSplitU
    # -1 : Only allow GLVW=1
    # -2 : Only allow max(GLVWA,GLVWB) < VW ?
    # -3 : Only allow min(GLVWA,GLVWB) < VW ?
    "DepthU":                     depthUs,

    # DepthULdsDivisor (Split LDS) determines how we pipeline the data from global memory to LDS
    # Instead of moving all in-flight data from the register buffer (G2L) to the LDS at once, we divide the G2L buffer into N portions and
    # write each portion of the G2L to LDS, read from LDS and do the actual matrix multiply-accumulate, before moving on to the portion and so on.
    # This helps cut down LDS usage by the value of the divisor. Helps increase CU occupancy or DepthU if kernel was previously LDS limited.
    #
    # The premise is to be able to fetch 256B (equivalent to 128 half's or 64 single's) in TN layout problems to maximize L2 utilization. This
    # was previously a problem for TN since it implies DepthU is large, and that leads to oversubscription of LDS.
    #
    # Preconditions:
    # ScheduleIterAlg=3, TransposeLDS=1, PGR=0/1 excluding 2, DirectToLds=0 (DirectToLds=0 because part of the data loaded *need* to reside in registers),
    # nRegs per load >= DepthULdsDivisor (since we artificially require at least 1 register per LDS write)
    #
    # Example: DepthULdsDivisor=2
    # v0, v1, v2, v3 | v0, v1, v2, v3 | ... ----> unroll dim
    # -----Thd 0----- -----Thd 1-----   ...
    # 1st subloop writes v0,v1 to LDS
    # 2nd subloop writes v2,v3 to LDS
    "DepthULdsDivisor":           [1, 2, 4],

    # integer amount of padding to put into LDS, in 2016 this didn't seem to help performance, profilers were showing that channel conflicts weren't really hurting
    # performance so this has been deprecated and probably doesn't work
    # -1 means use same padding as the VectorWidth if TLU=0 else 0.  (Padding only helps when transpose is required)
    # With MatrixInstruction: -1 means max(GRVW,MIInput) if TLU=0
    # SourceKernel case, convert -1 to 0. Please manually set LdsPad for SourceKernel
    # SourceKernel requires LdsPadA==LdsPadB
    "LdsPadA":                     list(range(-1, 128)),
    "LdsPadB":                     list(range(-1, 128)),

    # Padding boundary for LDS. defines block-size for pad insertion. for every 'LdsBlockSizePerPad' bytes, LDS padding (pad value from LdsPad parameter)
    # is added (readOffset aware of the pad and adjusts offset value based on this parameter value).
    # Only support LdsBlockSizePerPad >= unrollDepth * BPE
    # 0 means disable LdsBlockSizePerPad,
    # -1 means round up to nearest power of 2 begin with 128
    # SourceKernel case, convert -1 to 0. Please manually set LdsBlockSizePerPad for SourceKernel
    "LdsBlockSizePerPadA":          [-1, 0, 64, 128, 256, 512, 1024, 2048, 4096],
    "LdsBlockSizePerPadB":          [-1, 0, 64, 128, 256, 512, 1024, 2048, 4096],

    # Transpose LDS format. Local store in Coalesced dimension , same as optimized global fetch dimension . applicable only in TLU=0 case for miSIMD(s)
    # TODO: No code for -1 ?
    "TransposeLDS":                [-1, 1, 0],

    # UnrollMajorLDSA, UnrollMajorLDSB is to use Transpose LDS format for either TLU = 0 or 1
    # If this is true, this overwrites UnrollMajorLDSA, B set by TranposeLDS
    # Using UnrollMajorLDSA or B for TLU=1 can be beneficial for smaller data types (need to combine with LdsPad and/or LdsBlockSizePerPad)
    "UnrollMajorLDSA":             [False, True],
    "UnrollMajorLDSB":             [False, True],

    # Add extra miLatencyLeft to improve local read scheduling
    # Adding more room for scheduling local read instructions
    # Increasing this might result in overflowedResources=5 error.
    # No need to increase miLatencyLeft in that case.
    "ExtraMiLatencyLeft":         list(range(0,9,2)),

    # Add extra latency to calculate number of MFMA to insert between local read and wait
    # Negative value means reduce interval between local read and wait (for DirectToVgpr only)
    "ExtraLatencyForLR":          list(range(0,17,2)) + list(range(-80,0,10)),

    # Allocate dedicated vgpr for local read with packing
    #   False: use tmp vgpr. Less vgpr usage, but not best for local read scheduling
    #   True: use dedicated vgpr for local read with packing. Best for local read scheduling, but need more vgpr
    # This is effective only when we need packing (UnrollMajorLDSA (or B) is False and bpe is less than 4 (HasEccHalf case).
    # Apply this to HasEccHalf case only.
    # Not effective for PrefetchLocalRead <= 1
    "VgprForLocalReadPacking":     [False, True],

    # ClusterLocalRead enables wider local read and packing with v_perm_b32 for 8bit or 16bit data
    # Works with VgprForLocalReadPacking=True
    "ClusterLocalRead":            [False, True],

    # tinkered with adding extra syncs or waits in the assembly kernels to see if it would improve the sequencing between workgroups, "fully synchronous scheduling" is WAY more promising; this can be deprecated
    "PerformanceSyncLocation":    list(range(-1, 16*16+1)),
    "PerformanceWaitLocation":    list(range(-1, 16*16+1)),
    "PerformanceWaitCount":       list(range(-1, 16)),

    # add gls or slc after global memory read/writes to change caching, not caching the writes is promising and improved performance a tiny bit
    # 1: glc, 2: slc, 3: glc+slc
    # 0: wave (none), 1: group (sc0), 2: device (sc1), 3: system (sc0+sc1) , 4-7: add "nt"
    "NonTemporalD":               list(range(0,8)),
    "NonTemporalC":               list(range(0,8)),
    "NonTemporalA":               list(range(0,8)),
    "NonTemporalB":               list(range(0,8)),

    # force sc0/sc1 bits on all stores, "Auto" for auto select by arch
    "ForceStoreSC1":              ["Auto", False, True],

    # guard against out of bounds reads
    # None: don't guard
    # Branch: use if statements (source only, and doesn't support VW)
    # ShiftPtr: shift read pointers to be in bounds, then unshift registers (source & assembly),
    # ShiftPtr does not support very small problem dims < global load vector width since the shift
    # would move outside the array bounds.
    # If GLVW==1 or Assert*ElementMultiple for the coalesced dim is > GRVW, then shifting is not
    # necessary and the shift/unshift code will not be generated
    "EdgeType":                   [ "Branch", "ShiftPtr", "None" ], # None=don't guard against ou

    # Group together unroll iterations inside the unroll loop.
    # For example, InnerUnroll=2 will fetch LDS for two unroll iterations
    "InnerUnroll":                [1,2,4,8,16,32,64],

    # Arrange elements in LDS so N elements consecutive in U-dim are adjacent in LDS
    # 1 is default and results in no interleaving.
    # Implementation only supports LocalDotLayout that is a power-of-two
    "LocalDotLayout":             [1,2,4,8],

    # Aggressive performance mode
    # Some of these may cause instability, particularly s_setprio
    # 0=none, 1=add setprio, 2=add setprio and modify LDS to allow only 2 waves/simd
    "AggressivePerfMode":       [0,1,2],

    # Use the feature whereby 56 bytes of kernel arguments can be preloaded in SGPRs
    # before the kernel begins executing.  This is currently only supported in cases
    # where that is enough to initiate the first load of the A and B tensors before
    # the remaining arguments have been loaded.
    # -1: Use if it's supported (by the GPU and in combination with other features)
    #  0: Don't use
    #  1: Use, reject solution if not supported.
    "PreloadKernelArguments": [-1, 0, 1],

    # If PreloadKernelArguments is 1, specifies whether we delay initiating the load
    # of the remaining arguments until after the load of A and B has been initiated.
    "DelayRemainingArguments": [False, True],

    # Kernels should be written in assembly or source
    # if assembly, ISA will determine architecture
    # if source, Runtime will determine language
    # later on, we'll relax this to inner kernel languages and outer kernel languages, such as inline asm embedded in ocl or in llvm
    "KernelLanguage":             [ "Assembly", "Source" ],
    "ISA":                        validISA,       # arch for assembly kernels

    # Replaces assembly kernels if they are found in the directory Tensile/Tensile/ReplacementKernels
    "ReplacementKernel":          [False, True],

    # Name of the custom kernel located in globalParameters["CustomKernelDirectory"].
    # a custom kernel is a user written assembly kernel with its associated configuration parameters included in a custom.config section
    # inside the yaml block between the --- and ... markers.  These parameters are only used for information purposes, not kernel generation.
    # Ex:
    # custom.config:
    #   ProblemType:
    #     OperationType: GEMM
    #     etc...
    #   ThreadTile: [8, 8]
    #   etc...
    #
    # Custom kernels can be included in a BenchmarkProblemSizeGroup by having their name (without file extension) listed under the "CustomKernels"
    # category alongside InitialSolutionParameters, BenchmarkCommonParameters, etc...
    "CustomKernelName":            -1,

    # Will allow a kernel to be accepted even when checks determine it's not viable.
    # Intended for use with custom kernels which have confirmed to be correct
    "NoReject":                    [False, True],

    "MinVgprNumber":                list(range(0,256)),

    "MaxVgprNumber":                list(range(0,257)),
    # min K size to use GlobalSplitU algorithm 
    "MinKForGSU":                   [16,32,64,128,256]
    }

def getNameAbbreviation(name):
  specialValues = {
    'MACInstruction': '' # Conflicts with MatrixInstruction, but _MAD and _FMA should be enough differentiation for the kernel name.
  }
  if name in specialValues: return specialValues[name]
  return ''.join(c for c in name if not c.islower())

parameterNameAbbreviations = {name: getNameAbbreviation(name) for name in list(validParameters.keys()) + ["Kernel"]}

# same parameter for all solution b/c depends only on compiler
defaultBenchmarkCommonParameters = [
    {"LoopDoWhile":               [ False ] },
    {"LoopTail":                  [ True ] },
    {"EdgeType":                  [ "Branch" ] },
    {"InnerUnroll":               [ 1 ] },
    {"LocalDotLayout":            [ 1 ] },
    {"AggressivePerfMode":        [ 1 ] },
    {"PreloadKernelArguments":    [ 0 ] },
    {"KernelLanguage":            [ "Source" ] },
    {"LdsPadA":                   [ -1 ] },
    {"LdsPadB":                   [ -1 ] },
    {"LdsBlockSizePerPadA":       [ -1 ] },
    {"LdsBlockSizePerPadB":       [ -1 ] },
    {"TransposeLDS":              [ 0 ] },
    {"UnrollMajorLDSA":           [ False ] },
    {"UnrollMajorLDSB":           [ False ] },
    {"ExtraMiLatencyLeft":        [ 0 ] },
    {"ExtraLatencyForLR":         [ 0 ] },
    {"VgprForLocalReadPacking":   [ False ] },
    {"ClusterLocalRead":          [ False ] },
    {"MaxOccupancy":              [ 40 ] },
    {"VectorWidth":               [ -1 ] },
    {"VectorWidthB":              [ -1 ] },
    {"VectorStore":               [ -1 ] },
    {"StoreVectorWidth":          [ -1 ] },
    {"GlobalLoadVectorWidthA":    [ -1 ] },
    {"GlobalLoadVectorWidthB":    [ -1 ] },
    {"GlobalReadVectorWidth":     [ -1 ] },
    {"LocalReadVectorWidth":      [ -1 ] },
    {"GlobalReadCoalesceVectorA": [ True ] },
    {"GlobalReadCoalesceVectorB": [ True ] },
    {"WaveSeparateGlobalReadA":   [ 0 ] },
    {"WaveSeparateGlobalReadB":   [ 0 ] },
    {"GlobalReadCoalesceGroupA":  [ True ] },
    {"GlobalReadCoalesceGroupB":  [ True ] },
    {"PrefetchGlobalRead":        [ 1 ] },
    {"PrefetchLocalRead":         [ 1 ] },
    {"UnrollMemFence":            [ False ] },
    {"GlobalRead2A":              [ True ] },
    {"GlobalRead2B":              [ True ] },
    {"LocalWrite2A":              [ True ] },
    {"LocalWrite2B":              [ True ] },
    {"LocalRead2A":               [ True ] },
    {"LocalRead2B":               [ True ] },
    {"SuppressNoLoadLoop":        [ False ]},
    {"ExpandPointerSwap":         [ True ]},

    {"ScheduleGlobalRead":        [ 1 ] },
    {"ScheduleLocalWrite":        [ 1 ] },
    {"ScheduleIterAlg":           [ 1 ] },
    {"OptPreLoopVmcnt":           [ True ] },

    {"LdcEqualsLdd":              [ False ] },

    {"GlobalReadPerMfma":         [ 1 ] },
    {"LocalWritePerMfma":         [ -1 ] },

    {"InterleaveAlpha":           [ 0 ] },
    {"OptNoLoadLoop":             [ 1 ] },
    {"PrefetchAcrossPersistent":  [ 0 ] },
    {"PrefetchAcrossPersistentMode": [ 0 ] },

    {"BufferLoad":                [ True ] },
    {"BufferStore":               [ True ] },
    {"DirectToVgprA":             [ False ] },
    {"DirectToVgprB":             [ False ] },
    {"DirectToLdsA":              [ False ] },
    {"DirectToLdsB":              [ False ] },
    {"UseSgprForGRO":             [ -1 ] },
    {"UseInstOffsetForGRO":       [ 0 ] },
    {"AssertSummationElementMultiple": [ 1 ] },
    {"AssertFree0ElementMultiple": [ 1 ] },
    {"AssertFree1ElementMultiple": [ 1 ] },
    {"AssertMinApproxSize":        [ -1 ] },
    {"AssertStrideAEqual":        [ {} ] },
    {"AssertStrideBEqual":        [ {} ] },
    {"AssertStrideCEqual":        [ {} ] },
    {"AssertStrideDEqual":        [ {} ] },
    {"AssertSizeEqual":           [ {} ] },
    {"AssertSizeGreaterThan":     [ {} ] },
    {"AssertSizeMultiple":        [ {} ] },
    {"AssertSizeLessThan":        [ {} ] },
    {"AssertAIGreaterThanEqual":  [ -1 ] },
    {"AssertAILessThanEqual":     [ -1 ] },
    {"AssertAlphaValue":          [ False ]},
    {"AssertBetaValue":           [ False ]},
    {"AssertCEqualsD":            [ False ]},
    {"CheckTensorDimAsserts"      : [ False ] },
    {"CheckDimOverflow"           : [ 0 ] },

    {"StaggerU":                  [ 32 ] },   # recommend [0,32]
    {"StaggerUStride":            [ 256 ] },  # recommend 256 for V10,V20
    {"StaggerUMapping":           [ 0 ] },    # recommend [0,1]
    {"MagicDivAlg":               [ 2 ] },
    {"GlobalSplitU":              [ 1 ] },
    {"GlobalSplitUAlgorithm":     [ "SingleBuffer" ] },
    {"GlobalSplitUSummationAssignmentRoundRobin": [ True ] },
    {"GlobalSplitUWorkGroupMappingRoundRobin":    [ False ] },
    {"GlobalSplitUAtomicAdd":     [ False ] },
    {"MacroTileShapeMin":         [ 1 ] },
    {"MacroTileShapeMax":         [ 64 ] },
    {"StreamK":                   [ 0 ] },
    {"StreamKAtomic":             [ 0 ] },
    {"StreamKXCCMapping":         [ 0 ] },
    {"DebugStreamK":              [ 0 ] },
    {"PersistentKernel":          [ 0 ] },
    {"PersistentKernelAlongBatch":[ False ] },    # May be default True is better ?
    {"PackBatchDims":             [ 0 ] },
    {"PackFreeDims":              [ 1 ] },
    {"PackSummationDims":         [ 0 ] },
    {"UnrollIncIsDepthU":         [ 0 ] },
    {"PackGranularity":           [ 2 ] },
    {"FractionalLoad":            [ 0 ] },
    {"Use64bShadowLimit":         [ 1 ] },
    {"VectorAtomicWidth":         [ -1 ] },
    {"NumLoadsCoalescedA":        [ 1 ] },
    {"NumLoadsCoalescedB":        [ 1 ] },
    {"WorkGroup":                 [ [16,16,1]] },
    {"WorkGroupMappingType":      [ "B" ] },
    {"WorkGroupMapping":          [ 8 ] },
    {"ThreadTile":                [ [4,4] ] },
    {"MACInstruction":            [ "FMA" ]}, # Default to FMA, matches MAC performance and integrates additional flags
    {"WavefrontSize":             [ 64 ]},
    {"MemoryModifierFormat":      [ "" ] },
    {"MatrixInstruction":         [ [] ] },
    {"DisableVgprOverlapping":    [ False ] },
    {"1LDSBuffer":                [ 0 ] },
    {"DisableAtomicFail":         [ 0 ] },
    {"DisableKernelPieces":       [ 0 ] },
    {"DepthU":                    [ -1 ] },
    {"DepthULdsDivisor":          [ 1 ] },
    {"PerformanceSyncLocation":   [ -1 ] },
    {"PerformanceWaitLocation":   [ -1 ] },
    {"PerformanceWaitCount":      [ -1 ] },
    {"NonTemporalD":              [ 0 ] },
    {"NonTemporalC":              [ 0 ] },
    {"NonTemporalA":              [ 0 ] },
    {"NonTemporalB":              [ 0 ] },
    {"ForceStoreSC1":             [ "Auto" ] },
    {"ReplacementKernel":         [ False ] },
    {"CustomKernelName":          [ "" ] },
    {"NoReject":                  [ False ]},
    {"MinVgprNumber":             [0]},
    {"MaxVgprNumber":             [256]},
    {"StoreRemapVectorWidth":     [ 0 ] },
    {"SourceSwap":                [ False ] },
    {"AtomicAddC":                [ False ] },
    {"StorePriorityOpt":          [ False ] },
    {"NumElementsPerBatchStore":  [ 0 ] },
    {"StoreSyncOpt":              [ 0 ] },
    {"GroupLoadStore":            [ False ] },
    {"MIArchVgpr":                [ False ] },
    {"StoreCInUnroll":            [ False ] },
    {"StoreCInUnrollInterval":    [ 1 ] },
    {"StoreCInUnrollExact":       [ False ] },
    {"StoreCInUnrollPostLoop":    [ False ] },
    {"Fp16AltImpl":               [ False ] },
    {"Fp16AltImplRound":          [ False ] },
    {"ThreadSeparateGlobalReadA": [ 0 ] },
    {"ThreadSeparateGlobalReadB": [ 0 ] },
    {"MinKForGSU":                [256]},
    ]

# dictionary of defaults comprised of default option for each parameter
defaultSolution = {}
for paramDict in defaultBenchmarkCommonParameters:
  for key, value in paramDict.items():
    defaultSolution[key] = value[0]
# other non-benchmark options for solutions

# valid fields in ConvolutionConfig and explanations:
validConvolutionConfig= [
    # For OperationType == Convolution*
    # Examples: NCHW, NHWC, NCDHW, more
    # *HW* and *YX*   create solution with 2 spatial dimensions.
    # *DHW* and *ZYX* create solution with 3 spatial dimensions.
    "TensorAFormat",           # see validTensorAFormats
    "TensorBFormat",           # see validTensorBFormats
    "TensorDFormat",           # see validTensorDFormats

    # Each of the params below specifies dimensions separated by 'x".
    # -  The notation follows 'convolution' convention so fastest-moving dimensions are last,
    #    and should mirror the order of the spatial dimension in the activation format.
    #    For example, in NCHW format Filter=3x1 is 3 in the H dimension and 1 in the W dimension.
    # -  2 or 3 dimensions are supported 'Filter:3x1' or 'Filter:3x3x1'.
    # - Use an integer to create a kernel with a compile-time constant
    #   Use "N" to create flexible kernel the value provided at runtime via appropriate
    #   size and stride values.
    # - 0 specifies the default.  Defaults below shown for 2 spatial dimensions; a 3-dimensional
    #   default will be created if the formats request 3 spacial dimensions.
    "Filter",                   # examples: 1x1,3x3,1x7,7x1,NxN,Nx5,3x3x3.  Default=1x1/1x1x1.
    "Stride",                   # examples 1x1,2x2,1xN, 2x2x2.  Default=1x1/1x1x1.
    "Dilation",                 # examples 1x1,2x2,1xN, 2x2x2.  Default=1x1/1x1x1.

    # Pad at start of each filter dimension. Recommend 0x0 when possible or NxN otherwise.
    # (performance difference from compile-time padding is not significant)
    "PadStart",                 # examples:1x1, 2x3, 2x2x2, NxN.  Default=0x0/0x0x0.
    # Pad at end of each filter dimension
    "PadEnd",                   # examples:1x1, 2x3, 2x2x2, NxN.  Default=0x0/0x0x0.

    # For grouped convolutions:
    "GroupCount",

    # pack spatial dims (d,h,w) into single tensor dim when possible
    # This is preferred for cases where these dimensions are packed in memory
    # since it reduces addressing overhead and will produce a more efficient kernel
    # Default is 1, multiple dimensions will be created if needed for strides or other cases.
    "PackedSpatialDims",

    # pack filter dims (z,y,x) into single tensor dim when possible.
    # This is preferred for cases where these dimensions are packed in memory
    # since it reduces addressing overhead and will produce a more efficient kernel
    # Default is 1, multiple dimensions will be created if needed for dilations or other cases.
    "PackedFilterDims",

    # If 1:
    #  - Unroll index is the channel index
    #  - if PackSummationDims=0, this is likely highest perf since it provides a larger
    #    iteration count for the unroll loop.
    # If 0:
    #   - Unroll index is filter index (Forward,BackwardData) or spatial index (BackwardWeights)
    #   - provides better cache locality for most formats, but tighter looping.
    #   - Likely a good idea with PackSummationDims=1 since there is only one unroll loop.
    "UnrollOnChannel",

    # Input spatial dimensions (D,H,W)
    # Optional parameter for debug and testing.  This does not impact kernel generation.
    # If set,then each problem dimension size/stride will be checked to ensure they are
    # correctly specified. (TBD)
    # Also used by test benches to compute consistent strides and sizes for auto-generated
    # problem sizes and strides.
    'Spatial',              # examples 56x56, 7x7.

    ]

################################################################################
# Default Problem Type
################################################################################
defaultProblemType = {
    # =GEMM uses TransposeA,B parameters and makes the problem type more readable for users
    # =TensorContraction  requires specifying
    "OperationType":            "GEMM",           # GEMM, TensorContraction, ConvolutionForward, ConvolutionBackwardData, ConvolutionBackwardWeights

    "ConvolutionConfig":        [],               # See validConvolutionConfig

    "DataType":                 0,                # data types can specified by a variety of ways, such as "s", as listed in SolutionStructs.py::DataType
    "DestDataType":             0,                # destination data types can specified by a variety of ways, such as "s", as listed in SolutionStructs.py::DataType
    "ComputeDataType":          0,                # compute data types can specified by a variety of ways, such as "s", as listed in SolutionStructs.py::DataType
    
    "UseBeta":                  True,             # =True use beta parameter (asm will check for B=0 and optimize the write for that), =False don't use beta parameter
    "HighPrecisionAccumulate":  False,            # f32 += f16*f16
    "SilentHighPrecisionAccumulate": False,       # Keep kernel names the same for HPA mode.  Useful for testing.
    "F32XdlMathOp":             0,                # reducing intermediate precision from f32 to a specific type, such as "x", as listed in SolutionStructs.py::DataType.
                                                  # in:f32, intermediate:xf32, out:f32. f32 = xf32(f32) * xf32(f32)

    "ComplexConjugateA":        False,            # complex data should be conjugated for "C" transpose case
    "ComplexConjugateB":        False,

    # for OperationType == GEMM
    "TransposeA":               False,            # =True means transA="T" or "C", =False means transA = "N"
    "TransposeB":               True,
    "Batched":                  False,            # add batching dimension
    "StridedBatched":           True,             # use to select general batch or strided batch

    # for OperationType == TensorContraction
    # - Indices < NumIndicesC are Free or Batch indices and appear in C and D
    # - Indices which appear in both A and B, and are < NumIndicesC are batch.  A and B must have same number of batch indices.
    # - Indices which appear in both A and B, and are >= NumIndicesC are summation. A and B must have same number of summation indices.
    # - Indices which appear in A or B (but not both), are Free.  A and B may have different numbers of free indices.
    # - Summation loops are nested from smallest index number to largest, with the largest summation index as the 'unroll' loop.
    # - Memory order of C and D matrices is always 0..NumIndicesC-1, with 0 as the fastest-moving.
    #   - By choosing index assignments the output can be 'transposed'.  For example if IA=[1,2] IB=[0,2] then 0 is the coalesced dim for C/D.
    #   - Likewise batch index may be assigned between two free indices to control the output order, ie to write in CNHW format.
    #   - For example : IA=[0,1,3] IB=[2,1,3].  0,2 are free indices;  1 is batch.
    "IndexAssignmentsA":        [0, 2],
    "IndexAssignmentsB":        [1, 2],
    "NumIndicesC":              2,

    # use initial strides for AB.
    # This has some performance impact for the increased flexibility:
    #   - Additional strides will be passed into the kernel and will occupy SGPR registers
    #   - GlobalReadWidth must be 1 (since elements are not guaranteed to be adjacent in memory)
    "UseInitialStridesAB":      False,

    # use initial strides for CD.
    # This has some performance impact for the increased flexibility:
    #   - Additional strides will be passed into the kernel and will occupy SGPR registers
    #   - Additional multiply on the store address path
    #   -VectorStore must be 0.  If VectorStore is -1, it will be silently set to 0 internally.
    "UseInitialStridesCD":      False,

    "AllowNoFreeDims":          False,  # allow A or B to specify no free dims
                                        # (if false, A and B must have at least one free dim)
                                        # (if true, A and B must have at least one free or batch dim)

    # SetConstStride* sets the specified stride in the problem.
    # These no longer generate predicates - see AssertStrideEqualA/B below
    # List of pairs of [index, constValue].
    # Index is a member of the global index assignments (not an offset into IndexAssignmentsA/B)
    # EX: SetConstStrideA: [ [3, 1], [2, 4] ] sets
    #     strideA for index3 to constant '1' and stride for index2 to constant '4'.
    "SetConstStrideA":          [],
    "SetConstStrideB":          [],

    # ZeroPad:
    # Zero-pad will add leading and trailing "pad" elements to the specified 'anchor'
    # dimension when accessed by specified summation dimension.
    #
    # Format is list of tuples of [freeDim, sumDim, padStart, padEnd].
    #  - freeDim is the anchor where the zero-pad starts.
    #  - sumDim is the summation dim to which the padding checking is added.
    #  - padStart is the number of elements to pad before the Start element
    #  - padEnd is the number of elements to pad before the last element.

    # - Terms:
    #   - Start is the first summation element
    #   - FreeSize is the size of the specified free dimension (freeDim)
    #   - SumSize is the size of the specified summation dimension (sumDim)
    # - Pad Ranges:
    #   - Ranges show below are inclusive on the start element and exclusive on the last element.
    #     For example, [0,3) is 0,1,2.
    #    - Elements in the region [Start-padStart, Start) are in the leading pad region and will return 0.
    #    - Elements in the memory region [Start + freeSize + sumSize - padEnd,  Start + freeSize + sumSize)
    #     are in the trailing pad region and will return 0.
    #    - Code actually checks for elementMem < padStart or elementMem>=elementEdge
    #      - elementMem is the memory offset of the element from the tensor base
    #      - elementEdge is FreeSize*FreeStride + (SumSize-1)*SumStride - padEnd
    #        - FreeStride is typically spatial*convolutionStride
    #        - SumStride is typically spatial*dilation
    #        - PadStart and PadStop should be scaled by spatial on the host before calling the kernel.
    #          (spatial is not available inside the kernel)
    #      - The GPU implementations shift the load tile by -padStart, then return 0s for any address <=0.
    #        The elementEdge is also shifted by -padStart.  This allows the global read offset to be used for the
    #        edge comparison.  Edge comparisons are performed with vector instructions so each work-item computes
    #        a different in/out value.
    #      - Multiple summations OR together their edge checks, so any OOB edge returns 0 for the load.
    #
    # - Strides:
    #   - padStart and padStop are passed as kernel arguments. These are scaled by the spatial dim on the host;
    #   - No memory access is performed for elements in the Pad regions.
    #   - The Pad regions are handled by manipulating the tensor addressing and are not visible in actual memory.
    #     For example, a tensor with 2 rows, 16 elements/row, padStart=padEnd=2 occupies 32 elements in memory (not 40)
    #   - Typical use case is to set summationStride < freeSize, with padStart+padEnd+1 == summationStride.
    # - Caveats:
    #  - ZeroPad requires that the ElementEdge <= 2^32:
    #    This is SizeFree+SizeSum + Pad_Leading + PadTrailingPad + padding=GRVW for shift-pointer) bytes < 2^32
    #    Likely this is less than the standard buffer load limits (bottom-right corner of macro-tile)

    #  EX: ZeroPadA: [ [0,1,  2,3]] # TensorA free index 0 with sum index 1 has leading pad=2 and trailing pad=3
    # Note nesting of brackets ; the parm can contain multiple padding tuples.
    #  EX: ZeroPadA: [ [0,1, -1,-1]]# Pads are dynamic and passed as part of the problem.

    "ZeroPadA":                 [], # [ [0,1, 2,3]]
    "ZeroPadB":                 [], # Not fully supported/tested yet

    # Summation dimension indices
    "MirrorDimsA":              [],
    "MirrorDimsB":              [],

    # for LD description
    "NumIndicesLD":             4,
    "IndexAssignmentsLD":       [3, 4, 5, 6],      # order is LDD, LDC, LDA, LDB

    # Tile aware solution selection
    "TileAwareSelection":       False,

    # FP16 Alternate Implementation
    "Fp16AltImpl":              False,
    "Fp16AltImplRound":         False,
    
    # Use unpack version of up-conversion instruction for f8/b8. 
    "Fp8NoPackUpConversion" :   False,

    # S/W clipping of f32 to f8/b8 down conversion. When it is set, the kernel clips any value which is greater 
    # than max_f8_value (e.g., 240.0 for f8) to max_f8_value in down conversion. NaN and +/-INF are propagated. 
    # By default, it is set for f8 kernels.
    "Fp32toFp8SWClip" :         True,

    # only in-device SR for now
    "StochasticRounding" :      False,  # By default, IEEE RNE rounding

    # Rounding mode for f32 to f8 down conversion
    # TODO in Future:
    # There are two different rounding modes for f32 to f8 down conversion: [0]: IEEE RNE mode and [1/2]: stochastic mode. 
    # For stochastic mode, there are two implementations to use random numbers in H/W instruction: 
    #   In-device [1]: we need to pass the seed of random number and kernel will generate the pseudo-random numbers
    #   RND-table [2]: we need to pass a table of random numbers to the kernel, NOT implemented yet  
    #"StochasticRounding" :     0  # [0,1,2]   0=NA, 1=in-device, 2=RND Table. By default, IEEE RNE rounding    
    }

defaultProblemSizes = [{"Range": [ [2880], 0, 0 ]}]
defaultBenchmarkFinalProblemSizes = [{"Range": [
    [64, 64, 64, 512], 0, 0 ]}]
defaultBatchedProblemSizes = [{"Range": [ [2880], 0, [1], 0 ]}]
defaultBatchedBenchmarkFinalProblemSizes = [{"Range": [
    [64, 64, 64, 512], 0, [1], 0 ]}]


defaultSolutionSummationSizes = [32,64,96,128,256,512,1024,2048,4096,8192,16192]


################################################################################
# Default Analysis Parameters
################################################################################
defaultAnalysisParameters = {
    "ScheduleName":       "Tensile",
    "DeviceNames":  "fallback",
    "ArchitectureName": "gfx000",
    "SolutionImportanceMin":      0.01, # = 0.01=1% total time saved by keeping this solution
    }


################################################################################
# Searching Nested Lists / Dictionaries
# to see if keys exist and what their values are
################################################################################
# param name in structures?
def inListOfDictionaries(param, dictionaries):
  for dictionary in dictionaries:
    if param in dictionary:
      return True
  return False
def inListOfListOfDictionaries(param, dictionaries):
  for dictionaryList in dictionaries:
    if inListOfDictionaries(param, dictionaryList):
      return True
  return False
def inListOfLists(param, lists):
  for l in lists:
    if param in l:
      return True
  return False

# get param values from structures.
def hasParam( name, structure ):
  if isinstance(structure, list):
    for l in structure:
      if hasParam(name, l):
        return True
    return False
  elif isinstance(structure, dict):
    return name in structure
  else:
    return name == structure
    #printExit("structure %s is not list or dict" % structure)

def getParamValues( name, structure ):
  if isinstance(structure, list):
    for l in structure:
      param = getParamValues(name, l)
      if param != None:
        return param
    return None
  elif isinstance(structure, dict):
    if name in structure:
      return structure[name]
    else:
      return None
  else:
    printExit("structure %s is not list or dict" % structure)

################################################################################
# Print Debug
################################################################################
def tPrint(verbosity: int, arg) -> None:
    """Conditionally prints input to stdout.

    If the global print level is greater than or equal to the verbosity,
    the argument is printed to stdout.

    Args:
        verbosity: Level to use for printing arg.
        arg: Item to print to stdout.
    """
    if globalParameters["PrintLevel"] >= verbosity:
        print(arg)
        sys.stdout.flush()

def printWarning(message: str, category=UserWarning):
  warnings.warn(message, category)
  sys.stdout.flush()

def printExit(message):
  if TENSILE_TERM_COLORS:
        message = f"[bold red]{message}[/bold red]"
  print(message)
  sys.stdout.flush()
  sys.exit(-1)

################################################################################
# Locate Executables
# rocm-smi, hip-clang, rocm_agent_enumerator, clang-offload-bundler
################################################################################
def isExe( filePath ):
  return os.path.isfile(filePath) and os.access(filePath, os.X_OK)
def locateExe( defaultPath, exeName ): # /opt/rocm/bin, hip-clang
  # look in defaultPath first
  exePath = os.path.join(defaultPath, exeName)
  if isExe(exePath):
    return exePath
  # look in PATH second
  for path in os.environ["PATH"].split(os.pathsep):
    exePath = os.path.join(path, exeName)
    if isExe(exePath):
      return exePath
  return None

def GetAsmCaps(isaVersion: IsaVersion, hipVersion: SemanticVersion, cachedAsmCaps: Dict[IsaVersion, dict]) -> Dict[IsaVersion, dict]:
  """ Determine assembler capabilities by testing short instructions sequences """
  if globalParameters["AssemblerPath"] is not None:

    derivedAsmCaps = {}
    derivedAsmCaps["SupportedISA"]          = tryAssembler(isaVersion, "")
    derivedAsmCaps["HasExplicitCO"]         = tryAssembler(isaVersion, "v_add_co_u32 v0,vcc,v0,1")
    derivedAsmCaps["HasExplicitNC"]         = tryAssembler(isaVersion, "v_add_nc_u32 v0,v0,1")

    # Syntax of DirectToLds loads has changed: destination vgpr should be omitted
    # Old syntax should be removed in a future update as it is no longer supported
    derivedAsmCaps["HasDirectToLdsDest"]    = tryAssembler(isaVersion, "buffer_load_dword v40, v36, s[24:27], s28 offen offset:0 lds") \
                                           or tryAssembler(isaVersion, "buffer_load_b32 v40, v36, s[24:27], s28 offen offset:0 lds")
    derivedAsmCaps["HasDirectToLdsNoDest"]  = tryAssembler(isaVersion, "buffer_load_dword v36, s[24:27], s28 offen offset:0 lds") \
                                           or tryAssembler(isaVersion, "buffer_load_b32 v36, s[24:27], s28 offen offset:0 lds")

    derivedAsmCaps["HasAddLshl"]            = tryAssembler(isaVersion, "v_add_lshl_u32 v47, v36, v34, 0x2")
    derivedAsmCaps["HasLshlOr"]             = tryAssembler(isaVersion, "v_lshl_or_b32 v47, v36, 0x2, v34")
    derivedAsmCaps["HasSMulHi"]             = tryAssembler(isaVersion, "s_mul_hi_u32 s47, s36, s34")

    derivedAsmCaps["HasWMMA"]               = tryAssembler(isaVersion, "v_wmma_f32_16x16x16_f16 v[0:3], v[8:15], v[16:23], v[0:3]")
    derivedAsmCaps["HasMFMA"]               = tryAssembler(isaVersion, "v_mfma_f32_32x32x2bf16 a[0:31], v32, v33, a[0:31]") \
                                           or tryAssembler(isaVersion, "v_mfma_f32_32x32x1_2b_f32 a[0:31], v0, v1, a[0:31]")
    derivedAsmCaps["HasMFMA_constSrc"]      = tryAssembler(isaVersion, "v_mfma_f32_32x32x2bf16 a[0:31], v32, v33, 0") \
                                           or tryAssembler(isaVersion, "v_mfma_f32_32x32x1_2b_f32 a[0:31], v0, v1, 0")
    derivedAsmCaps["HasMFMA_vgpr"]          = tryAssembler(isaVersion, "v_mfma_f32_32x32x2bf16 v[0:31], v32, v33, v[0:31]") \
                                           or tryAssembler(isaVersion, "v_mfma_f32_32x32x1_2b_f32 v[0:31], v0, v1, v[0:31]")
    derivedAsmCaps["HasMFMA_f64"]           = tryAssembler(isaVersion, "v_mfma_f64_16x16x4f64 v[0:7], v[32:33], v[36:37], v[0:7]") \
                                           or tryAssembler(isaVersion, "v_mfma_f64_16x16x4_f64 v[0:7], v[32:33], v[36:37], v[0:7]")
    derivedAsmCaps["HasMFMA_bf16_original"] = tryAssembler(isaVersion, "v_mfma_f32_32x32x2bf16 a[0:31], v32, v33, a[0:31]")
    derivedAsmCaps["HasMFMA_bf16_1k"]       = tryAssembler(isaVersion, "v_mfma_f32_32x32x4bf16_1k a[0:31], v[32:33], v[36:37], a[0:31]")
    derivedAsmCaps["HasMFMA_xf32"]          = tryAssembler(isaVersion, "v_mfma_f32_32x32x4_xf32 a[0:15], v[32:33], v[36:37], a[0:15]")
    derivedAsmCaps["HasMFMA_f8"]            = tryAssembler(isaVersion, "v_mfma_f32_16x16x32_fp8_fp8 a[0:3], v[2:3], v[4:5], a[0:3]")
    derivedAsmCaps["HasMFMA_b8"]            = tryAssembler(isaVersion, "v_mfma_f32_16x16x32_bf8_bf8 a[0:3], v[2:3], v[4:5], a[0:3]")
    derivedAsmCaps["HasMFMA_f8_950"]        = tryAssembler(isaVersion, "v_mfma_f32_16x16x128_f8f6f4 a[0:3], v[2:9], v[10:17], a[0:3]")
    derivedAsmCaps["HasMFMA_i8_908"]        = tryAssembler(isaVersion, "v_mfma_i32_32x32x8i8 a[0:15], v2, v3, a[0:15]")
    derivedAsmCaps["HasMFMA_i8_940"]        = tryAssembler(isaVersion, "v_mfma_i32_32x32x16_i8 a[0:15], v[2:3], v[4:5], a[0:15]")

    derivedAsmCaps["v_mac_f16"]             = tryAssembler(isaVersion, "v_mac_f16 v47, v36, v34")

    derivedAsmCaps["v_fma_f16"]             = tryAssembler(isaVersion, "v_fma_f16 v47, v36, v34, v47, op_sel:[0,0,0,0]")
    derivedAsmCaps["v_fmac_f16"]            = tryAssembler(isaVersion, "v_fma_f16 v47, v36, v34")

    derivedAsmCaps["v_pk_fma_f16"]          = tryAssembler(isaVersion, "v_pk_fma_f16 v47, v36, v34, v47, op_sel:[0,0,0]")
    derivedAsmCaps["v_pk_fmac_f16"]         = tryAssembler(isaVersion, "v_pk_fma_f16 v47, v36, v34")

    derivedAsmCaps["v_mad_mix_f32"]         = tryAssembler(isaVersion, "v_mad_mix_f32 v47, v36, v34, v47, op_sel:[0,0,0] op_sel_hi:[1,1,0]")
    derivedAsmCaps["v_fma_mix_f32"]         = tryAssembler(isaVersion, "v_fma_mix_f32 v47, v36, v34, v47, op_sel:[0,0,0] op_sel_hi:[1,1,0]")

    derivedAsmCaps["v_dot2_f32_f16"]        = tryAssembler(isaVersion, "v_dot2_f32_f16 v20, v36, v34, v20")
    derivedAsmCaps["v_dot2c_f32_f16"]       = tryAssembler(isaVersion, "v_dot2c_f32_f16 v47, v36, v34") \
                                           or tryAssembler(isaVersion, "v_dot2acc_f32_f16 v47, v36, v34")

    derivedAsmCaps["v_dot4_i32_i8"]         = tryAssembler(isaVersion, "v_dot4_i32_i8 v47, v36, v34")
    derivedAsmCaps["v_dot4c_i32_i8"]        = tryAssembler(isaVersion, "v_dot4c_i32_i8 v47, v36, v34")
    derivedAsmCaps["VOP3v_dot4_i32_i8"]     = tryAssembler(isaVersion, "v_dot4_i32_i8 v47, v36, v34, v47")

    derivedAsmCaps["v_mac_f32"]             = tryAssembler(isaVersion, "v_mac_f32 v20, v21, v22")
    derivedAsmCaps["v_fma_f32"]             = tryAssembler(isaVersion, "v_fma_f32 v20, v21, v22, v23")
    derivedAsmCaps["v_fmac_f32"]            = tryAssembler(isaVersion, "v_fmac_f32 v20, v21, v22")

    derivedAsmCaps["v_fma_f64"]             = tryAssembler(isaVersion, "v_fma_f64 v[20:21], v[22:23], v[24:25], v[20:21]")

    derivedAsmCaps["v_mov_b64"]             = tryAssembler(isaVersion, "v_mov_b64 v[20:21], v[22:23]")

    derivedAsmCaps["HasAtomicAdd"]          = tryAssembler(isaVersion, "buffer_atomic_add_f32 v0, v1, s[0:3], 0 offen offset:0")
    derivedAsmCaps["HasGLCModifier"]        = tryAssembler(isaVersion, "buffer_load_dwordx4 v[10:13], v[0], s[0:3], 0, offen offset:0, glc")
    derivedAsmCaps["HasNTModifier"]         = tryAssembler(isaVersion, "buffer_load_dwordx4 v[10:13], v[0], s[0:3], 0, offen offset:0, nt")

    if tryAssembler(isaVersion, "s_waitcnt vmcnt(63)"):
      derivedAsmCaps["MaxVmcnt"] = 63
    elif tryAssembler(isaVersion, "s_waitcnt vmcnt(15)"):
      derivedAsmCaps["MaxVmcnt"] = 15
    else:
      derivedAsmCaps["MaxVmcnt"] = 0

    # TODO- Need to query the max cap, just like vmcnt as well?
    derivedAsmCaps["MaxLgkmcnt"] = 15

    derivedAsmCaps["KernargPreloading"] = tryAssembler(isaVersion, """
      TestKernel:
      s_endpgm
      .amdhsa_kernel TestKernel
      .amdhsa_next_free_vgpr 8
      .amdhsa_next_free_sgpr 4
      .amdhsa_group_segment_fixed_size 0 // lds bytes
      .amdhsa_user_sgpr_kernarg_segment_ptr 1
      .amdhsa_user_sgpr_kernarg_preload_length 3
      .amdhsa_user_sgpr_kernarg_preload_offset 0
      .amdhsa_accum_offset 4
      .end_amdhsa_kernel
      """)

    derivedAsmCaps["SupportedSource"] = True

    ignoreCacheCheck = globalParameters["IgnoreAsmCapCache"]

    # disable cache checking for < rocm 5.3
    if len(hipVersion) >= 2:
      ignoreCacheCheck = ignoreCacheCheck or \
                         hipVersion.major < 5 or \
                         (hipVersion.major == 5 and hipVersion.minor <= 2) 
    
    if not derivedAsmCaps["SupportedISA"] and cachedAsmCaps[isaVersion]["SupportedISA"]:
      printWarning("Architecture {} not supported by ROCm {}".format(isaVersion, globalParameters['HipClangVersion']), DeveloperWarning)
      ignoreCacheCheck = True

    # check if derived caps matches asm cap cache
    if not ignoreCacheCheck:
      exitFlag = False
      # rocm<=6.0, ignore KernargPreloading
      if hipVersion.major <= 5 or (hipVersion.major == 6 and hipVersion.minor == 0):
        derivedAsmCapsCopy = deepcopy(derivedAsmCaps)
        # copy KernargPreloading from CACHED_ASM_CAPS (to ignore this)
        derivedAsmCapsCopy["KernargPreloading"] = cachedAsmCaps[isaVersion]["KernargPreloading"]
        # compare with copied version (need to keep original value)
        if derivedAsmCapsCopy != cachedAsmCaps[isaVersion]:
          exitFlag = True
      # rocm>=6
      elif derivedAsmCaps != cachedAsmCaps[isaVersion]:
        exitFlag = True
      if exitFlag:
        printWarning("Cached asm caps differ from derived asm caps for {}".format(isaVersion))
    return derivedAsmCaps
  else:
    printWarning("Assembler not present, asm caps loaded from cache are unverified")
    return cachedAsmCaps[isaVersion]

def GetArchCaps(isaVersion):
  rv = {}
  rv["HasEccHalf"]         = (isaVersion==(9,0,6) or isaVersion==(9,0,8) or isaVersion==(9,0,10) or \
<<<<<<< HEAD
                              isaVersion==(9,4,0) or isaVersion==(9,4,1) or isaVersion==(9,4,2) or isaVersion==(9,5,0))
  rv["Waitcnt0Disabled"]   = (isaVersion==(9,0,8) or isaVersion==(9,0,10) or \
                              isaVersion==(9,4,0) or isaVersion==(9,4,1) or isaVersion==(9,4,2) or isaVersion==(9,5,0))
  rv["SeparateVscnt"]      = isaVersion[0] in (10, 11)
  rv["CMPXWritesSGPR"]     = isaVersion[0] not in (10, 11, 12)
  rv["HasWave32"]          = isaVersion[0] in (10, 11, 12)
  rv["HasAccCD"]           = (isaVersion==(9,0,10) or isaVersion==(9,4,0) or isaVersion==(9,4,1) or isaVersion==(9,4,2) or isaVersion==(9,5,0))
  rv["ArchAccUnifiedRegs"] = (isaVersion==(9,0,10) or isaVersion==(9,4,0) or isaVersion==(9,4,1) or isaVersion==(9,4,2) or isaVersion==(9,5,0))
  rv["VgprBank"]           = isaVersion[0] in (10, 11, 12)
  rv["InstRename"]         = isaVersion[0]>=11
  rv["CrosslaneWait"]      = (isaVersion==(9,4,0) or isaVersion==(9,4,1) or isaVersion==(9,4,2) or isaVersion==(9,5,0))
  rv["ForceStoreSC1"]      = (isaVersion==(9,4,0) or isaVersion==(9,4,1))
  rv["HasDTLx4"]           = isaVersion==(9,5,0)

=======
                              isaVersion==(9,4,2))
  rv["Waitcnt0Disabled"]   = (isaVersion==(9,0,8) or isaVersion==(9,0,10) or isaVersion==(9,4,2))
  rv["SeparateVscnt"]      = isaVersion[0] in (10, 11)
  rv["CMPXWritesSGPR"]     = isaVersion[0] not in (10, 11, 12)
  rv["HasWave32"]          = isaVersion[0] in (10, 11, 12)
  rv["HasAccCD"]           = (isaVersion==(9,0,10) or isaVersion==(9,4,2))
  rv["ArchAccUnifiedRegs"] = (isaVersion==(9,0,10) or isaVersion==(9,4,2))
  rv["VgprBank"]           = isaVersion[0] in (10, 11, 12)
  rv["InstRename"]         = isaVersion[0]>=11
  rv["CrosslaneWait"]      = isaVersion==(9,4,2)
  rv["ForceStoreSC1"]      = False
  
>>>>>>> 8d23f363
  return rv

def tryAssembler(isaVersion, asmString, debug=False, *options):
  """
  Try to assemble the asmString for the specified target processor
  Success is defined as assembler returning no error code or stderr/stdout
  """
  options = list(options)
  if globalParameters["PrintLevel"] >= 3:
    debug = True

  if isaVersion[0] >= 10:
    options += ['-mwavefrontsize64']

  assembler = globalParameters['AssemblerPath']
  if assembler is None:
    raise ValueError('No assembler available; set TENSILE_ROCM_ASSEMBLER_PATH to point to ROCm Clang.')
  args = [assembler, '-x', 'assembler',
          '-target', 'amdgcn-amdhsa',
          '-mcpu='+gfxName(isaVersion),
          *options,
          '-']

  result = subprocess.run(args, input=asmString.encode(), stdout=subprocess.PIPE, stderr=subprocess.STDOUT)
  output = result.stdout.decode()

  if debug:
    print("isaVersion: ", isaVersion)
    print("asm_cmd:", ' '.join(args))
    print("asmString: ", asmString)
    print("output: ", output)
    print("return code: ", result.returncode)

  if output != "" or result.returncode != 0:
    return False
  return True

def gfxArch(name):
    import re
    match = re.search(r'gfx([0-9a-fA-F]{3,})', name)
    if not match: return None

    ipart = match.group(1)

    step = int(ipart[-1], 16)
    ipart = ipart[:-1]

    minor = int(ipart[-1])
    ipart = ipart[:-1]

    major = int(ipart)

    rv = (major, minor, step)

    return rv

def gfxName(arch):
    # convert last digit to hex because reasons
    name = str(arch[0]) + str(arch[1]) + ('%x' % arch[2])
    return 'gfx' + ''.join(map(str,name))


def detectIsaWindows(output):
    i = 0
    for line in output:
      if 'gcnArchName' in line:
        arch = gfxArch(line.split()[1].strip())
        if arch and arch in globalParameters["SupportedISA"]:
          tPrint(1, f"# Detected GPU {i}:    {gfxName(arch)}")
          globalParameters["CurrentISA"] = arch
          i += 1


def detectIsaLinux(output):
    for i, line in enumerate(output):
      arch = gfxArch(line.strip())
      if arch and arch in globalParameters["SupportedISA"]:
          tPrint(1, f"# Detected GPU {i}:    {gfxName(arch)}")
          globalParameters["CurrentISA"] = arch


def detectGlobalCurrentISA():
  """
  Returns returncode if detection failure
  """
  global globalParameters

  if not (globalParameters["CurrentISA"] == (0,0,0) and globalParameters["ROCmAgentEnumeratorPath"]):
    return -1

  enumerator = globalParameters["ROCmAgentEnumeratorPath"]
  process = subprocess.run([enumerator], stdout=subprocess.PIPE)
  output = process.stdout.decode().splitlines()

  if os.name == "nt":
    detectIsaWindows(output)
  else:
    detectIsaLinux(output)

  if process.returncode:
    printWarning(f"{globalParameters['ROCmAgentEnumeratorPath']} exited with code {process.returncode}")
  return process.returncode

def restoreDefaultGlobalParameters():
  """
  Restores `globalParameters` back to defaults.
  """
  global globalParameters
  global defaultGlobalParameters
  # Can't just assign globalParameters = deepcopy(defaultGlobalParameters) because that would
  # result in dangling references, specifically in Tensile.Tensile().
  globalParameters.clear()
  for key, value in deepcopy(defaultGlobalParameters).items():
    globalParameters[key] = value

def printTable(rows):
  rows = list([[str(cell) for cell in row] for row in rows])
  colWidths = list([max([len(cell) for cell in col]) for col in zip(*rows)])

  for row in rows:
    for (width, cell) in zip(colWidths, row):
      pad = ' ' * (width - len(cell))
      print(pad, cell, sep='', end=' ')
    print()

def printCapTable(parameters):
  import itertools
  archs = [(0,0,0)] + parameters["SupportedISA"]
  gfxNames = list(map(gfxName, archs))

  headerRow = ['cap'] + gfxNames

  def capRow(caps, cap):
    return [cap] + [('1' if cap in caps[arch] and caps[arch][cap] else '0') for arch in archs]

  allAsmCaps = set(itertools.chain(*[caps.keys() for arch, caps in parameters["AsmCaps"].items()]))
  allAsmCaps = sorted(allAsmCaps, key=lambda k: (k.split("_")[-1], k))
  asmCapRows = [capRow(parameters["AsmCaps"], cap) for cap in allAsmCaps]

  allArchCaps = set(itertools.chain(*[caps.keys() for arch, caps in parameters["ArchCaps"].items()]))
  allArchCaps = sorted(allArchCaps)
  archCapRows = [capRow(parameters["ArchCaps"], cap) for cap in allArchCaps]

  printTable([headerRow] + asmCapRows + archCapRows)


def splitArchs():
    # Helper for architecture
    def isSupported(arch):
        return (
            globalParameters["AsmCaps"][arch]["SupportedISA"]
            and globalParameters["AsmCaps"][arch]["SupportedSource"]
        )

    if ";" in globalParameters["Architecture"]:
        wantedArchs = globalParameters["Architecture"].split(";")
    else:
        wantedArchs = globalParameters["Architecture"].split("_")
    archs = []
    cmdlineArchs = []

    if "all" in wantedArchs:
        for arch in globalParameters["SupportedISA"]:
            if isSupported(arch):
                if arch == (9, 0, 6) or arch == (9, 0, 8) or arch == (9, 0, 10):
                    if arch == (9, 0, 10):
                        archs += [gfxName(arch) + "-xnack+"]
                        cmdlineArchs += [gfxName(arch) + ":xnack+"]
                    archs += [gfxName(arch) + "-xnack-"]
                    cmdlineArchs += [gfxName(arch) + ":xnack-"]
                else:
                    archs += [gfxName(arch)]
                    cmdlineArchs += [gfxName(arch)]
    else:
        for arch in wantedArchs:
            archs += [re.sub(":", "-", arch)]
            cmdlineArchs += [arch]
    return archs, cmdlineArchs


def populateCapabilities(
    globalParameters: Dict[str, Any], cachedAsmCaps: Dict[IsaVersion, dict], hipVer: SemanticVersion
):
    """Populates the assembler and archiecture capabilities based on the compiler and ISA.

    This function updates the **globalParameters** and **cachedAsmCaps** dictionaries with
    the assembler and architecture capabilities for each supported ISA version. It checks
    the compatibility of each ISA version with the current ROCm stack version and skips any
    unsupported ISA versions, issuing a warning for each skipped version.

    Args:
        globalParameters: A dictionary containing global parameters of the
            application, including the HipClang version and supported ISA versions.
        cachedAsmCaps: A dictionary to be populated with the assembler
            capabilities for each ISA version.
        hipVer: The hip compiler version.

    Note:
        This function modifies `globalParameters` and `cachedAsmCaps` in place.
    """
    supportedISA = globalParameters["SupportedISA"]
    to_remove = []
   
    emptyCache = not bool(globalParameters["AsmCaps"])

    for v in supportedISA + [(0, 0, 0)]:
        if v[0] == 12 and not (
            hipVer.major > 6 or (hipVer.major == 6 and hipVer.minor >= 3)
        ):
            printWarning(f"{gfxName(v)} isn't supported by ROCm {hipVer}, libraries will not be generated...")
            to_remove.append(v)
            continue

        if emptyCache or not globalParameters["CacheAsmCaps"]:
            globalParameters["AsmCaps"][v] = GetAsmCaps(v, hipVer, cachedAsmCaps)

        globalParameters["ArchCaps"][v] = GetArchCaps(v)

    # Efficiently remove unsupported ISA versions after iterating
    for v in to_remove:
        cachedAsmCaps.pop(v, None)  # Safely attempt to remove v from cachedAsmCaps
        supportedISA.remove(v)

################################################################################
################################################################################
def assignGlobalParameters( config, capabilitiesCache: Optional[dict] = None ):
  """
  Assign Global Parameters
  Each global parameter has a default parameter, and the user
  can override them, overriding happens here
  """

  global globalParameters

  # Minimum Required Version
  if "MinimumRequiredVersion" in config:
    if not versionIsCompatible(config["MinimumRequiredVersion"]):
      printExit("Config file requires version=%s is not compatible with current Tensile version=%s" \
          % (config["MinimumRequiredVersion"], __version__) )

  if "HipConfig" in config:
    output = getVersion(config["HipConfig"], regex=r'(.+)')
    globalParameters["HipClangVersion"] = output.strip()
    tPrint(1, f"# Found HIP version: {globalParameters['HipClangVersion']}")
  else:
    raise ValueError("HipConfig not specified in config, could not set HipClangVersion")

  # User-specified global parameters
  tPrint(3, "GlobalParameters:")
  for key in globalParameters:
    defaultValue = globalParameters[key]
    if key in config:
      configValue = config[key]
      if configValue == defaultValue:
        tPrint(3, " %24s: %8s (same)" % (key, configValue))
      else:
        tPrint(3, " %24s: %8s (overridden)" % (key, configValue))
    else:
      tPrint(3, " %24s: %8s (unspecified)" % (key, defaultValue))

  if "KeepBuildTmp" in config:
    globalParameters["KeepBuildTmp"] = config["KeepBuildTmp"] 

  globalParameters["ROCmPath"] = "/opt/rocm"
  if "ROCM_PATH" in os.environ:
    globalParameters["ROCmPath"] = os.environ.get("ROCM_PATH")
  if "TENSILE_ROCM_PATH" in os.environ:
    globalParameters["ROCmPath"] = os.environ.get("TENSILE_ROCM_PATH")
  if os.name == "nt" and "HIP_DIR" in os.environ:
    globalParameters["ROCmPath"] = os.environ.get("HIP_PATH") # windows has no ROCM
  globalParameters["CmakeCxxCompiler"] = None
  if "CMAKE_CXX_COMPILER" in os.environ:
    globalParameters["CmakeCxxCompiler"] = os.environ.get("CMAKE_CXX_COMPILER")
  if "CMAKE_C_COMPILER" in os.environ:
    globalParameters["CmakeCCompiler"] = os.environ.get("CMAKE_C_COMPILER")

  globalParameters["ROCmBinPath"] = os.path.join(globalParameters["ROCmPath"], "bin")

  # ROCm Agent Enumerator Path
  if "ROCmAgentEnumeratorPath" in config:
    globalParameters["ROCmAgentEnumeratorPath"] = config["ROCmAgentEnumeratorPath"]
  else:
    raise ValueError("ROCmAgentEnumeratorPath not specified in config")
  if "CxxCompiler" in config:
    globalParameters["CxxCompiler"] = config["CxxCompiler"]
  else:
    raise ValueError("CxxCompiler not specified in config")
  if "CCompiler" in config:
    globalParameters["CCompiler"] = config["CCompiler"]    
  else:
    raise ValueError("CCompiler not specified in config")
  if "Assembler" in config:
    globalParameters["AssemblerPath"] = config["Assembler"]
  else:
    raise ValueError("Assembler not specified in config")
  if "OffloadBundler" in config:
    globalParameters["ClangOffloadBundlerPath"] = config["OffloadBundler"]
  else:
    raise ValueError("OffloadBundler not specified in config")

  globalParameters["ROCmSMIPath"] = locateExe(globalParameters["ROCmBinPath"], "rocm-smi")

  globalParameters["ExtractKernelPath"] = locateExe(os.path.join(globalParameters["ROCmPath"], "hip/bin"), "extractkernel")

  # read current gfx version
  returncode = detectGlobalCurrentISA()
  if globalParameters["CurrentISA"] == (0,0,0):
    printWarning("Did not detect SupportedISA: %s; cannot benchmark assembly kernels." % globalParameters["SupportedISA"])
  if returncode:
    if os.name == "nt":
      globalParameters["CurrentISA"] = (9,0,6)
      printWarning("Failed to detect ISA so forcing (gfx906) on windows")
<<<<<<< HEAD
  isasWithDisabledHWMonitor = ((9,4,1), (9,4,2), (9,5,0), (11,0,0), (11,0,1), (11,0,2), (12,0,0), (12,0,1))
=======
  isasWithDisabledHWMonitor = ((9,4,2), (11,0,0), (11,0,1), (11,0,2), (12,0,0), (12,0,1))
>>>>>>> 8d23f363
  if globalParameters["CurrentISA"] in isasWithDisabledHWMonitor:
    isaString = ', '.join(map(gfxName, isasWithDisabledHWMonitor))
    printWarning(f"HardwareMonitor currently disabled for {isaString}")
    globalParameters["HardwareMonitor"] = False

  if "IgnoreAsmCapCache" in config:
    globalParameters["IgnoreAsmCapCache"] = config["IgnoreAsmCapCache"]
    
  globalParameters["CacheAsmCaps"] = True if capabilitiesCache is not None else False
  globalParameters["AsmCaps"] = capabilitiesCache if globalParameters["CacheAsmCaps"] else {}
  globalParameters["ArchCaps"] = {}

  hipVersion = SemanticVersion(
    *[int(c.split("-")[0]) for c in globalParameters["HipClangVersion"].split(".")[:3]]
  )
  cachedAsmCaps = getCapabilitiesCache(hipVersion)
  populateCapabilities(globalParameters, cachedAsmCaps, hipVersion)

  if globalParameters["PrintLevel"] >= 2:
    printCapTable(globalParameters)

  if globalParameters["AsmCaps"] != cachedAsmCaps and globalParameters["PrintLevel"] >= 1:
    import pprint
    printWarning("ASM Caps differ from cache. New caps:")
    print("####################")
    print("CACHED_ASM_CAPS = \\\n")
    pprint.pprint(globalParameters["AsmCaps"])
    print("####################")

  globalParameters["SupportedISA"] = list([i for i in globalParameters["SupportedISA"] if globalParameters["AsmCaps"][i]["SupportedISA"]])

  validParameters["ISA"] = [(0,0,0), *globalParameters["SupportedISA"]]

  if "MergeFiles" in config and "NumMergedFiles" in config:
    if not config["MergeFiles"] and config["NumMergedFiles"] > 1:
      config["NumMergedFiles"] = 1
      printWarning("--num-merged-files and --no-merge-files specified, ignoring --num-merged-files")

  rejectGlobalParameters = {
    "LogicPath",
    "OutputPath",
    "EmbedLibraryKey",
    "Version",
    "BuildClient",
    "ClientConfig",
    "WriteMasterSolutionIndex",
    "HipConfig",
    "OffloadBundler",
    "Assembler",
  }
  for key in config:
    if key in rejectGlobalParameters:
      continue
    value = config[key]
    if key not in globalParameters:
      printWarning("Global parameter %s = %s unrecognized." % ( key, value ), DeveloperWarning)
    globalParameters[key] = value

def setupRestoreClocks():
  import atexit
  def restoreClocks():
    if globalParameters["PinClocks"]:
      rsmi = globalParameters["ROCmSMIPath"]
      subprocess.call([rsmi, "-d", "0", "--resetclocks"])
      subprocess.call([rsmi, "-d", "0", "--setfan", "50"])
  atexit.register(restoreClocks)
setupRestoreClocks()

################################################################################
# Assign Parameters
# populate dst with src[key] else give it the default/backup value
################################################################################
def assignParameterWithDefault(destinationDictionary, key, sourceDictionary, \
    defaultDictionary):
  if key in sourceDictionary:
    destinationDictionary[key] = deepcopy(sourceDictionary[key])
  else:
    destinationDictionary[key] = deepcopy(defaultDictionary[key])

# populate dst with src[key] else abort since it's required
def assignParameterRequired(destinationDictionary, key, sourceDictionary):
  if key in sourceDictionary:
    destinationDictionary[key] = deepcopy(sourceDictionary[key])
  else:
    printExit("Parameter \"%s\" must be defined in dictionary %s" % (key, sourceDictionary) )


################################################################################
# Push / Pop Working Path
# store a WorkingPath where to write files (like benchmark files)
################################################################################
def pushWorkingPath( foldername ):
  # Warning: this is not thread-safe, modifies the global WorkingPath!
  globalParameters["WorkingPath"] = \
      os.path.join(globalParameters["WorkingPath"], foldername )
  return ensurePath( globalParameters["WorkingPath"] )
def popWorkingPath():
  # Warning: this is not thread-safe, modifies the global WorkingPath!
  if len(workingDirectoryStack) == 0:
    globalParameters["WorkingPath"] = \
      os.path.split(globalParameters["WorkingPath"])[0]
  else:
    globalParameters["WorkingPath"] = workingDirectoryStack.pop()
def ensurePath(path):
  try:
    os.makedirs(path)
  except FileExistsError:
    pass
  except OSError:
    printExit("Failed to create directory \"%s\" " % (path) )
  return path
def setWorkingPath( fullPathName ):
  # Warning: this is not thread-safe, modifies the global WorkingPath!
  workingDirectoryStack.append(globalParameters["WorkingPath"])
  globalParameters["WorkingPath"] = ensurePath(fullPathName)


def roundUp(f):
  return (int)(math.ceil(f))

################################################################################
# Is query version compatible with current version
# a yaml file is compatible with tensile if
# tensile.major == yaml.major and tensile.minor.step > yaml.minor.step
################################################################################
def versionIsCompatible(queryVersionString):
  (qMajor, qMinor, qStep) = queryVersionString.split(".")
  (tMajor, tMinor, tStep) = __version__.split(".")

  # major version must match exactly
  if qMajor != tMajor:
    return False

  # minor.patch version must be >=
  if int(qMinor) > int(tMinor):
    return False
  if qMinor == tMinor:
    if int(qStep) > int(tStep):
      return False
  return True

def getCOVFromParam(versionString):
  if versionString == "default" or versionString == "V4":
    return 4
  elif versionString == "V5":
    return 5
  printExit("Unknown CodeObjectVersion %s" % (versionString))

def ClientExecutionLock():
  if not globalParameters["ClientExecutionLockPath"]:
    return open(os.devnull)

  import filelock
  return filelock.FileLock(globalParameters["ClientExecutionLockPath"])

# convert python list to C++ initializer style syntax
def listToInitializer(l):
  return "{" + ','.join(map(str, l)) + "}"


from copy import copy
class Backup:
  """RAII class to restore backed up fields from object"""
  fields = {}
  object = None
  def __init__(self, object, **fields):
    self.object = object
    for k, v in fields.items():
        self.fields[k] = copy(v)
  def __del__(self):
    for k, v in self.fields.items():
        setattr(self.object, k, v)

# Append copyrights to all files generated by tensile since they belong to Tensile intellectual property
CMakeHeader = """################################################################################
# Copyright (C) 2016-2021 Advanced Micro Devices, Inc. All rights reserved.
#
# Permission is hereby granted, free of charge, to any person obtaining a copy
# of this software and associated documentation files (the "Software"), to deal
# in the Software without restriction, including without limitation the rights
# to use, copy, modify, merge, publish, distribute, sublicense, and/or sell cop-
# ies of the Software, and to permit persons to whom the Software is furnished
# to do so, subject to the following conditions:
#
# The above copyright notice and this permission notice shall be included in all
# copies or substantial portions of the Software.
#
# THE SOFTWARE IS PROVIDED "AS IS", WITHOUT WARRANTY OF ANY KIND, EXPRESS OR IM-
# PLIED, INCLUDING BUT NOT LIMITED TO THE WARRANTIES OF MERCHANTABILITY, FITNESS
# FOR A PARTICULAR PURPOSE AND NONINFRINGEMENT. IN NO EVENT SHALL THE AUTHORS OR
# COPYRIGHT HOLDERS BE LIABLE FOR ANY CLAIM, DAMAGES OR OTHER LIABILITY, WHETHER
# IN AN ACTION OF CONTRACT, TORT OR OTHERWISE, ARISING FROM, OUT OF OR IN CONNE-
# CTION WITH THE SOFTWARE OR THE USE OR OTHER DEALINGS IN THE SOFTWARE.
################################################################################

###################################################
# This file was generated by Tensile:             #
# https://github.com/ROCmSoftwarePlatform/Tensile #
###################################################


"""

CHeader = """/*******************************************************************************
* Copyright (C) 2016-2021 Advanced Micro Devices, Inc. All rights reserved.
*
* Permission is hereby granted, free of charge, to any person obtaining a copy
* of this software and associated documentation files (the "Software"), to deal
* in the Software without restriction, including without limitation the rights
* to use, copy, modify, merge, publish, distribute, sublicense, and/or sell cop-
* ies of the Software, and to permit persons to whom the Software is furnished
* to do so, subject to the following conditions:
*
* The above copyright notice and this permission notice shall be included in all
* copies or substantial portions of the Software.
*
* THE SOFTWARE IS PROVIDED "AS IS", WITHOUT WARRANTY OF ANY KIND, EXPRESS OR IM-
* PLIED, INCLUDING BUT NOT LIMITED TO THE WARRANTIES OF MERCHANTABILITY, FITNESS
* FOR A PARTICULAR PURPOSE AND NONINFRINGEMENT. IN NO EVENT SHALL THE AUTHORS OR
* COPYRIGHT HOLDERS BE LIABLE FOR ANY CLAIM, DAMAGES OR OTHER LIABILITY, WHETHER
* IN AN ACTION OF CONTRACT, TORT OR OTHERWISE, ARISING FROM, OUT OF OR IN CONNE-
* CTION WITH THE SOFTWARE OR THE USE OR OTHER DEALINGS IN THE SOFTWARE.
*******************************************************************************/

/**************************************************
* This file was generated by Tensile:             *
* https://github.com/ROCmSoftwarePlatform/Tensile *
**************************************************/


"""

HR = "################################################################################"<|MERGE_RESOLUTION|>--- conflicted
+++ resolved
@@ -261,12 +261,8 @@
 globalParameters["MaxFileName"] = 64              # If a file name would be longer than this, shorten it with a hash.
 globalParameters["SupportedISA"] = [(8,0,3),
                                     (9,0,0), (9,0,6), (9,0,8), (9,0,10),
-<<<<<<< HEAD
-                                    (9,4,0), (9,4,1), (9,4,2),
+                                    (9,4,2),
                                     (9,5,0),
-=======
-                                    (9,4,2),
->>>>>>> 8d23f363
                                     (10,1,0), (10,1,1), (10,1,2), (10,3,0), (10,3,1),
                                     (11,0,0), (11,0,1), (11,0,2),
                                     (11,5,1),
@@ -2242,35 +2238,20 @@
 def GetArchCaps(isaVersion):
   rv = {}
   rv["HasEccHalf"]         = (isaVersion==(9,0,6) or isaVersion==(9,0,8) or isaVersion==(9,0,10) or \
-<<<<<<< HEAD
-                              isaVersion==(9,4,0) or isaVersion==(9,4,1) or isaVersion==(9,4,2) or isaVersion==(9,5,0))
+                              isaVersion==(9,4,2) or isaVersion==(9,5,0))
   rv["Waitcnt0Disabled"]   = (isaVersion==(9,0,8) or isaVersion==(9,0,10) or \
-                              isaVersion==(9,4,0) or isaVersion==(9,4,1) or isaVersion==(9,4,2) or isaVersion==(9,5,0))
+                              isaVersion==(9,4,2) or isaVersion==(9,5,0))
   rv["SeparateVscnt"]      = isaVersion[0] in (10, 11)
   rv["CMPXWritesSGPR"]     = isaVersion[0] not in (10, 11, 12)
   rv["HasWave32"]          = isaVersion[0] in (10, 11, 12)
-  rv["HasAccCD"]           = (isaVersion==(9,0,10) or isaVersion==(9,4,0) or isaVersion==(9,4,1) or isaVersion==(9,4,2) or isaVersion==(9,5,0))
-  rv["ArchAccUnifiedRegs"] = (isaVersion==(9,0,10) or isaVersion==(9,4,0) or isaVersion==(9,4,1) or isaVersion==(9,4,2) or isaVersion==(9,5,0))
+  rv["HasAccCD"]           = (isaVersion==(9,0,10) or isaVersion==(9,4,2) or isaVersion==(9,5,0))
+  rv["ArchAccUnifiedRegs"] = (isaVersion==(9,0,10) or isaVersion==(9,4,2) or isaVersion==(9,5,0))
   rv["VgprBank"]           = isaVersion[0] in (10, 11, 12)
   rv["InstRename"]         = isaVersion[0]>=11
-  rv["CrosslaneWait"]      = (isaVersion==(9,4,0) or isaVersion==(9,4,1) or isaVersion==(9,4,2) or isaVersion==(9,5,0))
-  rv["ForceStoreSC1"]      = (isaVersion==(9,4,0) or isaVersion==(9,4,1))
+  rv["CrosslaneWait"]      = (isaVersion==(9,4,2) or isaVersion==(9,5,0))
+  rv["ForceStoreSC1"]      = False
   rv["HasDTLx4"]           = isaVersion==(9,5,0)
 
-=======
-                              isaVersion==(9,4,2))
-  rv["Waitcnt0Disabled"]   = (isaVersion==(9,0,8) or isaVersion==(9,0,10) or isaVersion==(9,4,2))
-  rv["SeparateVscnt"]      = isaVersion[0] in (10, 11)
-  rv["CMPXWritesSGPR"]     = isaVersion[0] not in (10, 11, 12)
-  rv["HasWave32"]          = isaVersion[0] in (10, 11, 12)
-  rv["HasAccCD"]           = (isaVersion==(9,0,10) or isaVersion==(9,4,2))
-  rv["ArchAccUnifiedRegs"] = (isaVersion==(9,0,10) or isaVersion==(9,4,2))
-  rv["VgprBank"]           = isaVersion[0] in (10, 11, 12)
-  rv["InstRename"]         = isaVersion[0]>=11
-  rv["CrosslaneWait"]      = isaVersion==(9,4,2)
-  rv["ForceStoreSC1"]      = False
-  
->>>>>>> 8d23f363
   return rv
 
 def tryAssembler(isaVersion, asmString, debug=False, *options):
@@ -2583,11 +2564,7 @@
     if os.name == "nt":
       globalParameters["CurrentISA"] = (9,0,6)
       printWarning("Failed to detect ISA so forcing (gfx906) on windows")
-<<<<<<< HEAD
-  isasWithDisabledHWMonitor = ((9,4,1), (9,4,2), (9,5,0), (11,0,0), (11,0,1), (11,0,2), (12,0,0), (12,0,1))
-=======
-  isasWithDisabledHWMonitor = ((9,4,2), (11,0,0), (11,0,1), (11,0,2), (12,0,0), (12,0,1))
->>>>>>> 8d23f363
+  isasWithDisabledHWMonitor = ((9,4,2), (9,5,0), (11,0,0), (11,0,1), (11,0,2), (12,0,0), (12,0,1))
   if globalParameters["CurrentISA"] in isasWithDisabledHWMonitor:
     isaString = ', '.join(map(gfxName, isasWithDisabledHWMonitor))
     printWarning(f"HardwareMonitor currently disabled for {isaString}")
