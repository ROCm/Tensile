--- conflicted
+++ resolved
@@ -1138,6 +1138,10 @@
     # StreamK grid is controlled by setting these enviornment variables:
     # TENSILE_STREAMK_FIXED_GRID lets you override the default grid size with a specific number
     #   0 = override disabled (default)
+    # TENSILE_STREAMK_FULL_TILES sets the number of full tiles to be included in stream-k work
+    #   -1 = use prediction model for best performance (default)
+    #   0 = only remainder tiles run in stream-k
+    #   1+ = remainder + 1 (or more) full grids of tiles run in stream-k
     # TENSILE_STREAMK_DYNAMIC_GRID enables dynamic grid mode, which automatically limits the number of CUs used:
     #   0 = Off, use all CUs (default)
     #   1 = Only reduce CUs for small problems to number of output tiles when num_tiles < CU count.
@@ -1146,19 +1150,9 @@
     # TENSILE_STREAMK_MAX_CUS allows the user to manually set maximum number of CUs used, which could free up some CUs for
     #   other operations to run in parallel with gemm.
     # TENSILE_STREAMK_GRID_MULTIPLIER lets you set how many workgroups are created per CU being used.
-<<<<<<< HEAD
-    #   1 = 1 WG per CU (default)
-    # TENSILE_STREAMK_FIXED_GRID lets you override the default grid size with a specific number
-    #   0 = override disabled (default)
-    # TENSILE_STREAMK_FULL_TILES sets the number of full tiles to be included in stream-k work
-    #   -1 = use prediction model for best performance (default)
-    #   0 = only remainder tiles run in stream-k
-    #   1+ = remainder + 1 (or more) full grids of tiles run in stream-k
-=======
     #   1 = 1 WG per CU (default), for example. 2 will launch WGs = 2 x CU count.
     # The priority of these environment variables is defined as follows:
     # TENSILE_STREAMK_FIXED_GRID > TENSILE_STREAMK_DYNAMIC_GRID > TENSILE_STREAMK_MAX_CUS > TENSILE_STREAMK_GRID_MULTIPLIER
->>>>>>> fddedf4a
     "StreamK": [0, 1, 2, 3],
     
     # Determines if StreamK kernel uses atomics
