--- conflicted
+++ resolved
@@ -1842,7 +1842,6 @@
           // state["NumLoadsCoalesced%s"%tc]
       state["LSP%s"%tc] = int(math.ceil(float(state["DepthU"]) / state["NumLoadsPerpendicular%s"%tc]))
     else:
-<<<<<<< HEAD
       if not state["TransposeLDS"]:
         state["LSC%s"%tc] = int(math.ceil(float(state["DepthU"]) / state["NumLoadsCoalesced%s"%tc]))
         state["LSP%s"%tc] = state["MacroTile%s"%tc] \
@@ -1853,11 +1852,6 @@
        # Per instruction across the entire group:
         elementsLoadedPerInst = state["NumThreads"]*state["GlobalReadVectorWidth"]
         state["LSP%s"%tc] = min(state["MacroTile%s"%tc], elementsLoadedPerInst // state["DepthU"])  if not state["DepthU"] >= elementsLoadedPerInst else 1
-=======
-      state["LSC%s"%tc] = int(math.ceil(float(state["DepthU"]) / state["NumLoadsCoalesced%s"%tc]))
-      state["LSP%s"%tc] = state["MacroTile%s"%tc] \
-          // state["NumLoadsPerpendicular%s"%tc]
->>>>>>> 40f9d314
     
     return True
 
@@ -2528,7 +2522,6 @@
       state["LdsPadB"] = 0 if state["ProblemType"]["TLUB"] else state["VectorWidth"]
       assert(state["LdsPadB"] >= 0)
 
-<<<<<<< HEAD
     if state["TransposeLDS"] == 1:
       if not state["MatrixInstruction"]:
         reject(state, "TransposeLds Supports only in MatrixInstruction=1")
@@ -2542,8 +2535,7 @@
     # only support
     if state["DirectToLds"] == 1:
         state["LdsBlockSizePerPad"] = 256
-=======
->>>>>>> 40f9d314
+
     ldsAlign = int(64 / state["ProblemType"]["DataType"].numRegisters())
     ldsNumElementsA = state["DepthU"]*(state["MacroTile0"]+state["LdsPadA"])
     ldsNumElementsAlignedA = roundUpToNearestMultiple(ldsNumElementsA,ldsAlign)
