################################################################################
#
# Copyright (C) 2016-2022 Advanced Micro Devices, Inc. All rights reserved.
#
# Permission is hereby granted, free of charge, to any person obtaining a copy
# of this software and associated documentation files (the "Software"), to deal
# in the Software without restriction, including without limitation the rights
# to use, copy, modify, merge, publish, distribute, sublicense, and/or sell
# copies of the Software, and to permit persons to whom the Software is
# furnished to do so, subject to the following conditions:
#
# The above copyright notice and this permission notice shall be included in
# all copies or substantial portions of the Software.
#
# THE SOFTWARE IS PROVIDED "AS IS", WITHOUT WARRANTY OF ANY KIND, EXPRESS OR
# IMPLIED, INCLUDING BUT NOT LIMITED TO THE WARRANTIES OF MERCHANTABILITY,
# FITNESS FOR A PARTICULAR PURPOSE AND NONINFRINGEMENT. IN NO EVENT SHALL THE
# AUTHORS OR COPYRIGHT HOLDERS BE LIABLE FOR ANY CLAIM, DAMAGES OR OTHER
# LIABILITY, WHETHER IN AN ACTION OF CONTRACT, TORT OR OTHERWISE, ARISING FROM,
# OUT OF OR IN CONNECTION WITH THE SOFTWARE OR THE USE OR OTHER DEALINGS IN THE
# SOFTWARE.
#
################################################################################

from .Common import assignParameterRequired, assignParameterWithDefault, \
                    defaultProblemType, defaultSolution, \
                    globalParameters, \
                    print2, printExit, printWarning, \
                    validActivationFormats, validConvolutionConfig, \
                    validMFMA, validParameters, validWeightFormats, \
                    validGEMMTypes, HPATypes
from .DataType import DataType
from .Utils import roundUpToNearestMultiple

from .KernelWriterBetaOnly import KernelWriterBetaOnly
from .KernelWriterConversion import KernelWriterConversion

from .CustomKernels import isCustomKernelConfig

from collections import namedtuple,OrderedDict
from collections.abc import Mapping
from copy import deepcopy
from enum import Enum
from functools import reduce

import collections
import math
import operator
import sys

########################################
# Print a reject message :
def reject(state, *args):
  if state and "NoReject" in state and state["NoReject"]:
    return

  if globalParameters["PrintSolutionRejectionReason"]:
    sys.stdout.write("\nreject: ")
    for a in args:
      print(a)
    #traceback.print_stack(None, 2)
    solutionIndex = state["SolutionIndex"] if (state != None and "SolutionIndex" in state) else -1
    if solutionIndex != -1:
      # If we have valid solutionIndex, this means we are during TensileCreateLibrary stage
      # In this stage, all solutions in the logic should be valid
      # So if any rejection happens, print the warning for further check
      # This will be done only when --global-parameters=PrintSolutionRejectionReason=True
      solutionNameMin = state["SolutionNameMin"] if ("SolutionNameMin" in state) else None
      # if we don't have SolutionNameMin, we simply use the problemTypeName
      solutionNameMin = str(state["ProblemType"]) if (solutionNameMin == None) else solutionNameMin
      print("!! Warning: Any rejection of a LibraryLogic is not expected, please check. \
        SolutionIndex: %d (or SolutionName/ProblemType: %s)"%(solutionIndex, solutionNameMin))
  if state != None:
    state["Valid"] = False

# print a labled variable
def pvar(state, field):
  return field + "=" + str(state[field])

def roundupRatio(dividend, divisor):
  return int(math.ceil(float(dividend) / float(divisor)))

class Fbs(Enum):
  Free=0     # Expect to be free dimension
  Batch=1    # Expect to be batch dimension
  Sum=2      # Expect to be summation dimension

################################################################################
RegDim=namedtuple("RegDim", ["idx", "fbs", "dim"])

class ConvolutionConfig:
  def __init__(self, fil=None, stride=None, dilation=None, \
                  spatial=None, groupCount=1, \
                  padStart=None, padEnd=None):
    self.fil = fil
    self.stride = stride
    self.dilation = dilation
    self.spatial = spatial
    self.groupCount = groupCount
    self.padStart = padStart
    self.padEnd = padEnd

  @staticmethod
  def copyField(tag, selfValues, refValues):
    """ Use selfValues if specified (after validating they match cc), or conv config values if not"""
    if selfValues:
      if refValues:
          assert(len(selfValues) == len(refValues))
          for (i,(selfVal, refVal)) in enumerate(zip(selfValues, refValues)):
            if selfVal == -1:
              selfValues[i] = refVal
            if selfVal != -1 and refVal != -1 and refVal != selfVal:
              raise RuntimeError("Mismatch between ConvolutionConfig value (%d) and ConvProblem value (%d) for %s[%d]." %
                        (refVal, selfVal, tag, i))
      return selfValues
    else:
      return refValues

  def copyFromRef(self, ref):
    """
    For all fields which are -1 in self, copy from reference implementation.
    For any fields that are specified in self (not -1), ensure they match reference
    """
    self.fil = self.copyField("filter", self.fil, ref.fil)
    self.stride = self.copyField("stride", self.stride, ref.stride)
    self.dilation = self.copyField("dilation", self.dilation, ref.dilation)
    self.spatial = self.copyField("spatial", self.spatial, ref.spatial)
    self.padStart = self.copyField("padStart", self.padStart, ref.padStart)
    self.padEnd = self.copyField("padEnd", self.padEnd, ref.padEnd)

    if self.groupCount == -1:
      self.groupCount = ref.groupCount

  def checkFullySpecified(self, ref):
    """
    Throw exception if the config is not fully specified.
    """
    for field in ('fil', 'stride', 'dilation', 'spatial', 'groupCount', 'padStart', 'padEnd'):
        val = getattr(self,field)
        if val==None:
          raise RuntimeError("ConvolutionConfig field '%s' == None and must be specified'" % field)
        elif isinstance(val,int) and val==-1 or type(val) in (tuple,list) and -1 in val:
          raise RuntimeError("ConvolutionConfig field '%s' == %s must be fully specified.'" % (field,val))


  def __str__ (self):
      return("filter:%s stride:%s dilation:%s spatial:%s group:%d padStart:%s padEnd:%s" \
            % (str(self.fil) if self.fil else "tbd",
               self.stride, self.dilation, \
               str(self.spatial) if self.spatial else "tbd", \
               self.groupCount, self.padStart, self.padEnd))

class Convolution:
  class Dimension:
    """
    A description of the dimension - short char, usage, and const strides
    Dimensions are later assigned tensile indices and assigned to A/B
    based on the desired formats.
    """
    # stride=-1 indicates TBD stride; >=0 indicates a compile-time constant
    def __init__(self, shortChar, description, size=-1, strideA=-1, strideB=-1):
      self.shortChar = shortChar
      self.description = description
      self.size=size
      self.strideA=strideA
      self.strideB=strideB

    def __str__(self):
      s = "%5s : %s" % ("'%s'"%self.shortChar, self.description)
      if self.size != -1:
        s+=" [size:%d]"%self.size
      if self.strideA != -1:
        s+=" [strideA:%d]"%self.strideA
      if self.strideB != -1:
        s+=" [strideB:%d]"%self.strideB
      return s
    def __repr__(self):
      return self.shortChar

  SummaryProblemProperties=[\
        'OperationType','DestDataType','DataType','HighPrecisionAccumulate',\
        'TensorAFormat','TensorBFormat','TensorDFormat',\
        'Filter', 'Stride','Dilation','PadStart','PadEnd','GroupCount',\
        'NumIndicesC', 'IndexAssignmentsA','IndexAssignmentsB',\
        'IndicesFree', 'IndicesBatch', 'IndicesSummation',\
        'SetConstStrideA', 'SetConstStrideB', 'ZeroPadA', \
        'UseBeta', 'UseInitialStridesAB', "AllowNoFreeDims", \
        ]
  SummarySolutionProperties=[\
        'AssertSizeEqual', 'AssertStrideAEqual', 'AssertStrideBEqual',\
         'AssertSizeGreaterThan', 'AssertSizeLessThan', "AssertSizeMultiple"
        ]

  # valid lowest filter dimensions, these we can attach compile-time constant strides:
  ValidLowestFilterDim= ('X','XY', 'XYZ', 'W', 'HW', 'DHW')

  def initForwardConvolution(self, problemTypeOut, config, \
                             formatA, formatB, formatD,
                             ndim, cdim, kdim, sdims, fdims, \
                             fil, stride, dilation):
    """
    Output : registerA and registerB
    """
    # Make index assignments following standard Tensile Index assignment rules (see Common.py)
    # - Indices < NumCindices are batch or free indices and are present in TensorD
    # - Indices >= NumCindices are summation indices.  cidx is cin / summation so must be after nidx
    # - Memory order for TensorD is NumCindices...0, with 0 the fastest-moving dim.

    # The index assignment is captured in the RegDim.idx parm. This idx is in global space.

    # Specific assignments to A and B (and associated impact on memory order of those tensors) is
    # specified by order of parms to registerA and registerB below.

    # Control output space dimension order:S
    # Note:
    #   - 'C' in output format refers to output channels, ie 'K'
    #   - backward-weight formats swap (C,K)
    #   - fastest moving in format is rightmost and should have idx=0, then
    #     increase index moving left through the format.
    #print ("formatA=", formatA, "formatB=", formatB, "formatD=", formatD)

    self.normalizedCC = ConvolutionConfig(fil=fil, stride=stride, dilation=dilation, \
                                          spatial=None)
    if formatD in ('NCHW','NCDHW'):
      sidx = 0
      i = len(sdims)
      kidx = i ; i+=1
      nidx = i ; i+=1
      sumIdx = i
    elif formatD in ('NHWC','NDHWC'):
      i = 0
      kidx = i ; i+=1
      sidx = i ; i+=len(sdims)
      nidx = i ; i+=1
      sumIdx = i
    elif formatD in ("CNHW", "CNDHW"):
      sidx = 0
      # re-order batch dim to control memory order in output space
      i = len(sdims)
      nidx = i ; i+=1
      kidx = i ; i+=1
      sumIdx = i
    elif formatD in ("CHWN", "CDHWN"):
      i = 0
      nidx = i ; i+=1
      sidx = i ; i+=len(sdims)
      kidx = i ; i+=1
      sumIdx = i
    else:
      raise RuntimeError ("unknown formatD '%s'"%formatD)

    if not self.unrollOnChannel:
      # place cidx at lowest summation then filters -> filters are unroll
      cidx = sumIdx
      sumIdx = sumIdx+1

    self.filterRegDims = []
    for filterDim in fdims:
      self.filterRegDims.append( RegDim(sumIdx, Fbs.Sum, filterDim) )
      sumIdx = sumIdx+1


    if self.unrollOnChannel:
      # place cidx at highest summation, after filters
      cidx = sumIdx

    self.spatialRegDims = []
    # reverse dims  so can pass spatialRegDims to register functions in 'convolution' order
    for si,sdim in enumerate(sdims):
      self.spatialRegDims.insert(0, RegDim(sidx+si, Fbs.Free, sdim))

    chinRegDim = [RegDim(cidx,Fbs.Sum,cdim)]
    choutRegDim= [RegDim(kidx,Fbs.Free,kdim)]

    if formatA in ("NCHW", "NCDHW"):
      self.registerA( [RegDim(nidx,Fbs.Batch,ndim)] + chinRegDim + self.spatialRegDims + self.filterRegDims )
    elif formatA in ("NHWC", "NDHWC"):
      self.registerA( [RegDim(nidx,Fbs.Batch,ndim)] + self.spatialRegDims + self.filterRegDims + chinRegDim )
    elif formatA in ("CNHW", "CNDHW"):
      self.registerA( chinRegDim + [RegDim(nidx,Fbs.Batch,ndim)] + self.spatialRegDims + self.filterRegDims )
    elif formatA in ("CHWN", "CDHWN"):
      self.registerA( chinRegDim + self.spatialRegDims + self.filterRegDims + [RegDim(nidx,Fbs.Batch,ndim)] )
    else:
      raise RuntimeError ("unknown formatA '%s'"%formatA)

    ndim.strideB = 0
    if formatB in ("KCYX",'KCZYX') :
      self.registerB( [RegDim(nidx,Fbs.Batch,ndim)] + choutRegDim + chinRegDim + self.filterRegDims )
    elif formatB in ("CKYX",'CKZYX'):
      self.registerB( [RegDim(nidx,Fbs.Batch,ndim)] + chinRegDim + choutRegDim + self.filterRegDims )
    elif formatB in ("CYXK",'CZYXK'):
      self.registerB( [RegDim(nidx,Fbs.Batch,ndim)] + chinRegDim + self.filterRegDims + choutRegDim )
    elif formatB in ("KYXC",'KZYXC'):
      self.registerB( [RegDim(nidx,Fbs.Batch,ndim)] + choutRegDim + self.filterRegDims + chinRegDim )
    else:
      raise RuntimeError ("unknown formatB '%s'"%formatB)

    problemTypeOut["NumIndicesC"] = 2+len(self.spatialRegDims)

    problemTypeOut["ZeroPadA"] = self.makeZeroPadConvProblemType(self.cc.padStart, self.cc.padEnd)

    # Attach constant strides to A, if possible:
    nonFilterDims = [dim for dim in self.regDimsA if dim not in self.filterRegDims]
    setStride=False
    if sdims and nonFilterDims[-1].dim == sdims[0]:
      setStride = True
      sdims[0].strideA = self.cc.stride[0]
    elif nonFilterDims[-1].dim==cdim:
      setStride = True
      cdim.strideA = 1
    elif nonFilterDims[-1].dim==ndim:
      setStride = True
      ndim.strideA = 1

    if self.filterRegDims and self.regDimsA[-1].dim == self.filterRegDims[-1].dim:
      if self.filterRegDims[-1].dim.shortChar in self.ValidLowestFilterDim:
        self.filterRegDims[-1].dim.strideA = self.cc.dilation[0]
    elif not setStride:
      raise RuntimeError ("unexpected lowest dimension in tensorAFormat(%s)"%self.tensorAFormat)

    # Attach constant strides to B, if possible:
    if self.regDimsB[-1].dim == cdim:
      cdim.strideB=1
    elif self.regDimsB[-1].dim == kdim:
      kdim.strideB=1
    elif self.filterRegDims and self.regDimsB[-1].dim == self.filterRegDims[-1].dim:
      if self.filterRegDims[-1].dim.shortChar in self.ValidLowestFilterDim:
        self.filterRegDims[-1].dim.strideB = 1
    else:
      raise RuntimeError ("unexpected lowest dimension in tensorBFormat(%s)"%self.tensorAFormat)

  @staticmethod
  def swap(targetStr, replStr1, replStr2):
    tmp = '$'
    assert(tmp not in targetStr)
    for (char1,char2) in zip(replStr1,replStr2):
      if char1==',':
        continue
      targetStr = targetStr.replace(char1, tmp).replace(char2, char1).replace(tmp, char2)
    return targetStr

  def makeZeroPadConvProblemType(self, padStart, padEnd):
    """
    Convert padStart/padEnd into the format expected by ProblemType ZeroPad*
    Tensile drops any compile-time padding info here; this must be provided with each problem.
    """
    rv = []
    spatialChars='WHD'
    filterChars='XYZ'
    for i in range(self.numSpatialDims):
      if padStart[i] or padEnd[i]:
          anchorIdx = self.convolutionDims[spatialChars[i]].idx
          sumIdx    = self.convolutionDims[filterChars[i]].idx
          rv.append([anchorIdx, sumIdx, -1, -1])
    return rv

  def makeZeroPadProblemType(self, zps, padStart, padEnd, c, cc):
    """ Convert padStart/padEnd into the format expected by ProblemType ZeroPad* """
    rv = []
    ss = c if self.regDimsA[0].dim.shortChar == 'C' else 1

    for (i,zp) in enumerate(zps):
      (anchorIdx, sumIdx) = zp[:2]
      rv.append([anchorIdx, sumIdx, padStart[i]*ss, padEnd[i]*ss])
      assert(cc.spatial[i] != -1)
      ss *= cc.spatial[i]
    return rv

  def __init__(self, problemTypeOut, convolutionType, config):
    """
    problemTypeOut contains problem type parms created by this constructor.
    """

    self.convolutionDims={};
    self.convolutionType = convolutionType
    self.config = config # input configuration
    self.problemTypeOut = problemTypeOut
    self.cc = ConvolutionConfig() # parsed configuration

    for k in config:
      if k not in validConvolutionConfig:
        raise RuntimeError ("unknown convolution config field '%s'"%k)

    self.tensorAFormat = config.get("TensorAFormat", "NCHW")
    assert self.tensorAFormat in validActivationFormats
    self.formatNumSpatialDims = len(self.tensorAFormat)-2
    assert (self.formatNumSpatialDims>=2 and self.formatNumSpatialDims<=3)

    if convolutionType in ('ConvolutionForward', 'ConvolutionBackwardData'):
      defaultFormatB = "KCYX" if self.formatNumSpatialDims==2 else 'KCZYX'
      defaultFormatD = self.tensorAFormat
    elif convolutionType == 'ConvolutionBackwardWeights':
      defaultFormatB = "NCHW" if self.formatNumSpatialDims==2 else 'NCDHW'
      defaultFormatD = "KCYX" if self.formatNumSpatialDims==2 else 'KCZYX'

    self.tensorBFormat = config.get("TensorBFormat", defaultFormatB)
    self.tensorDFormat = config.get("TensorDFormat", defaultFormatD)

    if convolutionType in ('ConvolutionForward', 'ConvolutionBackwardData'):
      assert self.tensorBFormat in validWeightFormats
      assert self.tensorDFormat in validActivationFormats
    elif convolutionType in ('ConvolutionBackwardWeights'):
      assert self.tensorBFormat in validActivationFormats
      assert self.tensorDFormat in validWeightFormats

    if self.tensorDFormat == 0:
      self.tensorDFormat = self.tensorAFormat
    assert len(self.tensorAFormat) == len(self.tensorBFormat) == len(self.tensorDFormat)

    # index 0,1,2 = W,H,D = X,Y,Z
    if config.get("Spatial",None):
      self.cc.spatial  = self.dimxParm(config, "Spatial",-1)
    else:
      self.cc.spatial = None
    self.cc.fil   = self.dimxParm(config, "Filter",1)
    self.cc.stride   = self.dimxParm(config, "Stride",1)
    self.cc.dilation = self.dimxParm(config, "Dilation",1)
    self.cc.padStart = self.dimxParm(config, "PadStart",0)
    self.cc.padEnd   = self.dimxParm(config, "PadEnd",0)
    self.packedSpatialDims = config.get("PackedSpatialDims", 1)
    self.packedFilterDims  = config.get("PackedFilterDims", 1)
    self.unrollOnChannel = config.get("UnrollOnChannel", 1)

    assert(type(self.packedFilterDims) == int)
    assert(type(self.packedSpatialDims) == int)
    assert(type(self.unrollOnChannel) == int)
    if not all(i==1 for i in self.cc.dilation[1:]) and not all (i==1 for i in self.cc.fil) :
      self.packedFilterDims = 0
    if not (\
       all(i==1 for i in self.cc.stride[1:]) and \
       all(i==0 for i in self.cc.padStart) and \
       all(i==0 for i in self.cc.padEnd) \
       ):
      self.packedSpatialDims = 0

    assert (len(self.cc.fil)==len(self.cc.stride)==len(self.cc.dilation) \
            ==len(self.cc.padStart)==len(self.cc.padEnd))

    self.groupCount = config.get("GroupCount", 1)
    self.indexAssignments = []

    # Index assignment have fastest-moving first
    ndim = Convolution.Dimension('N',   'Minibatch dimension. size#T=N.')
    kdim = Convolution.Dimension('K',   'Cout. size#T=Cout.')
    cdim = Convolution.Dimension('C', 'Cin.  size#T=Cin.')

    if self.packedSpatialDims:
      if self.formatNumSpatialDims==2:
        sdims = [Convolution.Dimension('HW', \
            'Spatially packed HW. size#T=H_o*W_o. strideA#T=strideW(#S0).')]
      elif self.formatNumSpatialDims==3:
        sdims = [Convolution.Dimension('DHW', \
            'Spatially packed DHW. size#T=D_o*H_o*W_o. strideA#T=strideW(#S0).')]
      else:
        raise RuntimeError ("unsupported formatNumSpatialDims")
    else:
      sdims = []
      schars = [1,'W','H','D']
      # sdims[0] is W
      for si in range(self.formatNumSpatialDims):
        sc=schars[si+1]
        if si==0:
            strideMsg = "stride%s(#S0)"%sc
        else:
            strideMsg = "%s_in*stride%s(#S%d)"%(schars[si],sc,si)
        sdims.append(Convolution.Dimension(sc,  \
            'Spatial %s. size#T=%s_o strideA#T=%s.'%(sc,sc,strideMsg)))

    # dims actually used in the tensor.
    self.numSpatialDims = len(sdims)
    if self.packedSpatialDims:
      assert (self.numSpatialDims <= self.formatNumSpatialDims)
    else:
      assert (self.numSpatialDims == self.formatNumSpatialDims)

    fdims = []
    for (rfi,filterValue) in enumerate(self.cc.fil[::-1]):
      if not self.packedFilterDims or filterValue != 1:
        fi = self.formatNumSpatialDims - rfi - 1 # forward filter index, 0...
        filterChar = chr(ord('X')+fi)
        filterValueStr = "TBD" if filterValue==-1 else str(filterValue)
        prevChar = ['1', 'W', 'W*H']
        # TODO - stride setconst maybe applies only for NCHW/CNHW format not NHWC
        # can modify message here based on format or position of indices?
        filterMsg = "Filter%s. size#T=Filter%s(%s). strideA#T=Dilation%s(#D%d)*%s." \
            % (filterChar, filterChar, filterValueStr, filterChar, fi, \
               prevChar[fi])
        fdims.append(Convolution.Dimension(filterChar, filterMsg, size=filterValue))

    # Create summation dimensions for non-unit filters and assign summation indices
    assert(len(self.cc.fil)) == self.formatNumSpatialDims

    # Output format: C->K -> doesn't matter
    # what about if both C and K present in output (ie weights)  CK
    if convolutionType in ("ConvolutionForward"):
      self.initForwardConvolution(problemTypeOut, config, \
                                self.tensorAFormat, self.tensorBFormat, self.tensorDFormat,
                                ndim=ndim, cdim=cdim, kdim=kdim, sdims=sdims, fdims=fdims, \
                                fil=self.cc.fil, stride=self.cc.stride, dilation=self.cc.dilation)
    elif convolutionType in ("ConvolutionBackwardData"):
      # swaps cdim and kdim
      formatB=self.swap(self.tensorBFormat, 'C', 'K')
      self.initForwardConvolution(problemTypeOut, config, \
                                self.tensorAFormat, formatB, self.tensorDFormat,
                                ndim=ndim, cdim=kdim, kdim=cdim, sdims=sdims, fdims=fdims, \
                                fil=self.cc.fil, stride=self.cc.dilation, dilation=self.cc.stride)
    elif convolutionType in ("ConvolutionBackwardWeights"):
      # swaps ndim and cdim; filter and spatial
      formatA=self.swap(self.tensorBFormat, 'C', 'N')
      # convert activation->weight format, ie NCHW->KCYX
      formatB=self.swap(self.tensorBFormat, 'WHD', 'XYZ').replace('C','K').replace('N','C')
      formatD=self.swap(self.tensorDFormat, 'C,K,XYZ', 'N,C,WHD')  # ie CKYX -> NCHW
      self.initForwardConvolution(problemTypeOut, config, \
                                  formatA, formatB, formatD,
                                  ndim=cdim, cdim=ndim, kdim=kdim, sdims=list(reversed(fdims)), \
                                  fdims=list(reversed(sdims)), \
                                  fil=self.cc.spatial, stride=self.cc.dilation, \
                                  dilation=self.cc.stride)
      # fdims (filter dims) become the free dims for backward-weights.
      # if these dims have size==1 and stride==default they may be collapsed to empty list.
      # set AllowNoFreeDims to tell Tensile to use the batch dim as a virtual free dims
      # this forces PackBatchDims and sets Index* appropriately.
      if not fdims:
        problemTypeOut["AllowNoFreeDims"] = True

    # convert from convolution order to tensor order:
    self.regDimsA.reverse()
    self.regDimsB.reverse()

    problemTypeOut["IndexAssignmentsA"] = [x[0] for x in self.regDimsA]
    problemTypeOut["IndexAssignmentsB"] = [x[0] for x in self.regDimsB]
    problemTypeOut["UseBeta"] = False # MI kernels don't use beta


    self.solutionParms = {}

    stridea=[]
    for (idx,fbs,dim) in self.regDimsA:
      if dim.strideA != -1:
        stridea.append([idx, dim.strideA])
    stridea.sort()
    self.solutionParms["AssertStrideAEqual"] = \
            {problemTypeOut["IndexAssignmentsA"].index(s[0]) : s[1] for s in stridea}
    problemTypeOut["SetConstStrideA"] = stridea

    strideb=[]
    for (idx,fbs,dim) in self.regDimsB:
      if dim.strideB != -1:
        strideb.append([idx,dim.strideB])
    strideb.sort()

    self.solutionParms["AssertStrideBEqual"] = \
            {problemTypeOut["IndexAssignmentsB"].index(s[0]) : s[1] for s in strideb}
    problemTypeOut["SetConstStrideB"] = strideb

    self.solutionParms["AssertSizeEqual"] = {regDim.idx:regDim.dim.size for regDim in self.indexAssignments if regDim.dim.size != -1}

    if self.solutionParms["AssertStrideAEqual"].get(0,-1) == 1 and \
       self.solutionParms["AssertStrideBEqual"].get(0,-1) == 1:
      # optimize if no initial stride needed in A or B
      # allow yaml to override this for testing UseInitialStridesAB
      if "UseInitialStridesAB" not in problemTypeOut:
        problemTypeOut["UseInitialStridesAB"] = False
    else:
      problemTypeOut["UseInitialStridesAB"] = True

    iaa = problemTypeOut["IndexAssignmentsA"]
    iab = problemTypeOut["IndexAssignmentsB"]
    allIndices = list(range(len(self.indexAssignments)))
    self.sumIndices  = list(range(problemTypeOut["NumIndicesC"], len(self.indexAssignments)))
    self.batchIndices = [idx for idx in allIndices \
                   if idx in iaa and idx in iab and idx not in self.sumIndices]
    self.freeIndices = [idx for idx in allIndices \
                   if idx not in self.sumIndices and idx not in self.batchIndices]
    self.checkDims(self.freeIndices, self.batchIndices, self.sumIndices)


  def dimIdx(self, convolutionChar):
    return self.convolutionDims[convolutionChar].idx

  def convolutionChar(self, dimIdx):
    return self.indexAssignments[dimIdx].dim.shortChar

  def markedConvolutionChar(self, dimIdx, tc):
    regDim = self.indexAssignments[dimIdx]
    assert tc in ('A','B')
    if tc=='A' and regDim.fbs==Fbs.Sum and regDim.dim.shortChar not in ['C','K','N']:
        return "_" + regDim.dim.shortChar
    else:
        return regDim.dim.shortChar

  def makeProblem(self, n, c, k, pcc):
    """
    Generate valid problem dims for specified convolution
    pcc is a ConvolutionConfig class with specified values for this problem.
    The function will attempt to initialize TBD values in pcc from the convolution base class,
    and will then check to ensure the problem is fully specified.

    Return [ [sizes], [stridesA] ]
    """
    numDims = 1 + max(max([x[0] for x in self.regDimsA]), max([x[0] for x in self.regDimsB]))
    sizes = [-1]*numDims
    astrides = [-1]*numDims
    bstrides = [-1]*numDims

    pcc.copyFromRef(self.cc)
    pcc.checkFullySpecified(self.cc)

    sizes[self.convolutionDims['N'].idx]=n
    sizes[self.convolutionDims['C'].idx]=c
    sizes[self.convolutionDims['K'].idx]=k

    xIndexOfA = [index for index in range(len(self.regDimsA)) if self.regDimsA[index].dim.shortChar == 'W']
    cIndexOfA = [index for index in range(len(self.regDimsA)) if self.regDimsA[index].dim.shortChar == 'C']
    if xIndexOfA < cIndexOfA:
      astrides[self.convolutionDims['C'].idx] = reduce((lambda x, y: x * y), pcc.spatial)

    astrides[self.convolutionDims['N'].idx] = reduce((lambda x, y: x * y), pcc.spatial) * c
    bstrides[self.convolutionDims['N'].idx] = 0 # broadcast b matrix

    if len(pcc.spatial) != self.formatNumSpatialDims:
      raise RuntimeError ("len(pcc.spatial=", pcc.spatial, ") must match formatNumSpatialDims(%d)"%self.formatNumSpatialDims)

    # convert to Output dimensions:
    spatialOut=[0]*len(pcc.spatial)
    for i in range(self.formatNumSpatialDims):
      spatialOut[i] = int((pcc.spatial[i] + pcc.padStart[i] + pcc.padEnd[i] - ((pcc.fil[i]-1) * pcc.dilation[i] + 1)) / pcc.stride[i]) + 1

    #print ("spatialOut=", spatialOut, "padStart=", pcc.padStart, "padEnd=", pcc.padEnd)

    cScalar = c if self.regDimsA[0].dim.shortChar == 'C' else 1

    for fi,filterValue in enumerate(pcc.fil):
      try:
        pos = self.convolutionDims[chr(ord('X')+fi)].idx
        sizes[pos] = filterValue
        astrides[pos] = pcc.dilation[0]*cScalar if fi==0 else pcc.spatial[fi-1]*pcc.dilation[fi]*cScalar
      except KeyError:
        None

    if self.numSpatialDims==1:
      spatialName="DHW"[3-self.formatNumSpatialDims:]
      pos=self.convolutionDims[spatialName].idx
      sizes[pos] = reduce((lambda x, y: x * y), spatialOut) # product of all spatial dimes
      astrides[pos] = pcc.stride[0]*cScalar
    else:
      for si,sout in enumerate(spatialOut):
        spatialChars=['W','H','D']
        pos = self.convolutionDims[spatialChars[si]].idx
        sizes[pos] = sout
        astrides[pos]=pcc.stride[0]*cScalar if si==0 else pcc.spatial[si-1]*pcc.stride[si]*cScalar

    assert all(i!=-1 for i in sizes)

    # translate to strides for A tensor in IndexAssignmentsA order:
    orderedStridesA = []
    orderedStridesB = []
    for (idx,fbs,dim) in self.regDimsA:
      orderedStridesA.append(astrides[idx])

    for (idx,fbs,dim) in self.regDimsB:
      orderedStridesB.append(bstrides[idx])

    #print("ordered=A", orderedStridesA, "b=", orderedStridesB)

    return (sizes, orderedStridesA, orderedStridesB)

  def registerA(self, regDimList):
    """
    Provide a list of indices in convolution order - these will be reversed when assigned to IndexAssignmentsAB
    The order of items in the list determines the IndexAssignment order.
    Each tuple in the list is a RegDim class.
     - idx is the tensor index
     - fbs indicates if the tensor is expected to be Free, Sum, or Batch.  This is used for later check.
     - dim is Convolution.Dimension class that describes the dimension (for Usage info)
    """
    for regDim in regDimList:
      try:
        self.indexAssignments[regDim.idx]
      except IndexError:
        self.indexAssignments.extend([None]*(1+regDim.idx-len(self.indexAssignments)))
      assert(self.indexAssignments[regDim.idx] == None or \
             self.indexAssignments[regDim.idx] == regDim)
      self.indexAssignments[regDim.idx] = regDim
      self.convolutionDims[regDim.dim.shortChar] = regDim
    self.regDimsA = regDimList

  def registerB(self, regDimList):
    """
    See registerA
    """
    for regDim in regDimList:
      try:
        self.indexAssignments[regDim.idx]
      except IndexError:
        self.indexAssignments.extend([None]*(1+regDim.idx-len(self.indexAssignments)))
      assert(self.indexAssignments[regDim.idx] == None or \
             self.indexAssignments[regDim.idx] == regDim)
      self.indexAssignments[regDim.idx] = regDim
      self.convolutionDims[regDim.dim.shortChar] = regDim

    self.regDimsB = regDimList

  def dimxParm(self, config, parmName, default):
    parm =config.get(parmName)
    if not parm:
      rv = [default ] * self.formatNumSpatialDims
    else:
      rv=[]
      for x in parm.split('x'):
        if x.upper()=='N':
          rv.append(-1)
        else:
          rv.append(int(x))
      rv.reverse() # rightmost number is 0
    if len(rv) != self.formatNumSpatialDims:
        raise RuntimeError ("%s parm '%s' must have %d spatial dims'"%(parmName, parm, self.formatNumSpatialDims))
    return rv

  def printUsage(self, problemType, details=False):
    print()
    print("Tensor Formats: A:%s B:%s D:%s\n" % (self.tensorAFormat, self.tensorBFormat, self.tensorDFormat))
    print("Input Conv: %s packedFilter:%d packedSpatiol:%d unrollOnChannel:%d\n" % \
            (str(self.cc), self.packedFilterDims, self.packedSpatialDims, \
             self.unrollOnChannel))
    print("Normalized Conv: %s unrollOnChannel:%d\n" % (str(self.normalizedCC), self.unrollOnChannel))
    print("Tensile Index Assignments and Usage:")
    print("   Tensile    : ConvChar: Explanation/Usage")
    for (idx,regDim) in enumerate(self.indexAssignments):
        tensileChar = globalParameters['IndexChars'][idx]
        usage = str(regDim.dim)
        usage = usage.replace('#T', tensileChar)
        for i in range(len(self.cc.stride)):
            usage = usage.replace('#S%d'%i, str(self.cc.stride[i]) if self.cc.stride[i]>=0 else 'TBD')
        for i in range(len(self.cc.dilation)):
            usage = usage.replace('#D%d'%i, str(self.cc.dilation[i]) if self.cc.dilation[i]>=0 else 'TBD')
        print("  %d('%c') %-5s:   %s" % (idx, tensileChar, str(regDim.fbs).split('.')[1], usage))

    if 0:
      print ()
      print ("  FreeIndices:", ','.join([str(x) for x in self.freeIndices]))
      print ("  BatchIndices:", ','.join([str(x) for x in self.batchIndices]))
      print ("  SumIndices:", ','.join([str(x) for x in self.sumIndices]))

    if details:
      print ()
      print ("- Spatial sizes D_i, H_i, W_i refer to size of INPUT dimension.")
      print ("- Spatial sizes D_o, H_o, W_o refer to size of OUTPUT dimension.")
      print ("     For example W_o =  (W_i - X - padStart - padEnd + 1)/stride")
      print ("- (TBD)' indicates the parm is flexible and must be specified at runtime.")
      print ("- (i)' where i is an integer constant, indicates the parm is hard-coded at compile time.")
      print ("  The runtime value must match the compile-time value.")
      print ("- Unspecified strides use default stride value:")
      print ("    stride[i] = (stride[i-1]*size[i]) for i>0 ; 1 for i==0.")
      print ("- [stride*,size*] in brackets list required values to run the generated solutions.")
      print ("- Tensile IndexAssignments list the fastest-moving (in memory) index first.")
      print ("- Dimension collapsing:")
      print ("    - spatial dims with default strides and no zero-pad are collapsed with adjacent dims.")
      print ("    - Nx1 filter with dilationY=1 collapse into a single filter.")
      print ("    - 1xN filter with dilationX=1 collapse into a single filter.")
      print ("    - PackSpatialDims=0 / PackFilterDims=0 forcibly disables collapsing.")
      print ("- Overlapping / Hidden summation dimensions shown below with leading '_'.")

    print ()
    if problemType:
      print ("ProblemType Definition:")
      for k in Convolution.SummaryProblemProperties:
        try:
          if k in ['IndexAssignmentsA', 'IndexAssignmentsB']:
              comment = "# [" + ",".join([self.markedConvolutionChar(idx,k[-1]) for idx in problemType[k]]) + "]"
          elif k == 'NumIndicesC':
              comment = "# [" + ",".join([self.convolutionChar(idx) for idx in range(0,problemType[k])] ) + "]"
          else:
              comment = ""
          print ("  ", k, ":", problemType[k], comment)
        except KeyError:
          pass

    print ()
    print ("Solution Assertions:")
    for k in Convolution.SummarySolutionProperties:
      try:
        print ("  ", k, ":", self.solutionParms[k])
      except KeyError:
        pass


  def checkDims(self, freeIndices, batchIndices, sumIndices):
    for dimList in (self.regDimsA, self.regDimsB):
      for (idx,fbs,dim) in dimList:
        if fbs==Fbs.Free and idx not in freeIndices:
          raise RuntimeError ("dimension %d('%s') expected to be free dimension" % (idx, dim.shortChar))
        elif fbs==Fbs.Batch and idx not in batchIndices:
          raise RuntimeError ("dimension %d('%s') expected to be batch dimension" % (idx, dim.shortChar))
        elif fbs==Fbs.Sum and idx not in sumIndices:
          raise RuntimeError ("dimension %d('%s') expected to be summation dimension" % (idx, dim.shortChar))


  def identifier(self, problem = None):

    if problem == None:
      id = self.convolutionType
      id += "_" + self.tensorAFormat
      id += "_" + self.tensorBFormat
      id += "_" + self.tensorDFormat
      id += "_spatialDims:" + str(self.numSpatialDims)
      id += "_indices:" + '.'.join([x.dim.shortChar for x in self.indexAssignments])
    else:
      id = ''
      problemCC = problem.convConfig
      id += ",".join([str(x) for x in problemCC.spatial])
      id += "," + ",".join([str(x) for x in problemCC.fil])
      id += "," + ",".join([str(x) for x in problemCC.stride])
      id += "," + ",".join([str(x) for x in problemCC.dilation])
      id += "," + ",".join([str(x) for x in problemCC.padStart])
      id += "," + ",".join([str(x) for x in problemCC.padEnd])

    return id


################################################################################
# ProblemType
# name of solution should begin with name of problemType, and arguments can be listed out explicitly
class ProblemType(Mapping):
  ########################################
  def __init__(self, config):
    self.state = {}

    for key in defaultProblemType:
      assignParameterWithDefault(self.state, key, config, defaultProblemType)

    # adjusting all data types
    if "DataType" in config:
      self["DataType"] = DataType(config["DataType"])
    else:
      printExit("NO data type specified")
      self["DataType"] = DataType(0)

    if "DestDataType" in config:
      self["DestDataType"] = DataType(config["DestDataType"])
    else:
      if "DataType" in config:
        self["DestDataType"] = DataType(config["DataType"])
      else:
        printExit("NO dest data type or data type specified")
        self["DataType"] = DataType(0)

    if "ComputeDataType" in config:
      self["ComputeDataType"] = DataType(config["ComputeDataType"])
    else:
      if "DestDataType" in config:
        self["ComputeDataType"] = DataType(config["DestDataType"])
      else:
        if "DataType" in config:
          self["ComputeDataType"] = DataType(config["DataType"])
        else:
          printExit("NO compute data type, or dest data type, or data type specified")
          self["DataType"] = DataType(0)

    # Modifying ComputeDataType for HHH+HPA: if (HHH+HPA), convert it to HHS_BH by setting ComputeDataType to S.
    if self["ComputeDataType"].isHalf() and self["DataType"].isHalf() and self["HighPrecisionAccumulate"]:
      printWarning("Inconsistent DataTypes: DataType == f16, DestType == f16, ComputeDataType == f16, but HPA == True (HHH+HPA, no such a type); Converting HHH+HPA to HHS_BH by setting compute data type to f32.")
      self["ComputeDataType"] = DataType('s')

    # Modifying ComputeDataType for BBB+HPA: if (BBB+HPA), convert it to BBS_BH by setting ComputeDataType to S.
    if self["ComputeDataType"].isBFloat16() and self["DataType"].isBFloat16() and self["HighPrecisionAccumulate"]:
      printWarning("Inconsistent DataTypes: DataType == bf16, DestType == bf16, ComputeDataType == bf16, but HPA == True (BBB+HPA, no such a type); Converting BBB+HPA to BBS_BH by setting compute data type to f32.")
      self["ComputeDataType"] = DataType('s')

    self.convolution = None
    if self["OperationType"] == "GEMM":
      self.checkIfSupportedGEMMType()
      self.initGEMM()
    elif self["OperationType"] == "TensorContraction":
      self.initTensorContraction(self.state)
    elif self["OperationType"] in ("ConvolutionForward", "ConvolutionBackwardData", "ConvolutionBackwardWeights"):
      self.initConvolution(config, self["OperationType"])
    else:
      printExit("Unsupported OperationType = %s" % self["OperationType"])

    self.state["AssignedDerivedParameters"] = False
    ProblemType.assignDerivedParameters(self.state)

    if self.convolution:
      if globalParameters["PrintConvolutionUsage"] & 0x3 :
        print()
        self.convolution.printUsage(self, globalParameters["PrintConvolutionUsage"]&0x2)
        print()
      self.convolution.checkDims(self.state["IndicesFree"], self.state["IndicesBatch"], self.state["IndicesSummation"])


    for tc in ('A', 'B'):
      freeDims={}
      sumDims={}
      for zp in self["ZeroPad%s"%tc] :
        (freeDim, sumDim, leading, trailing) = zp
        if freeDim not in self.state["IndicesFree"]:
          printExit("ZeroPad%s=%s dim=%u is not a free index"%(tc, zp, freeDim))
        if freeDim not in self.state["IndexAssignments%s"%tc]:
          printExit("ZeroPad%s=%s dim=%u is not in IndexAssignments%s"%(tc, zp, freeDim, tc))
        if sumDim not in self.state["IndicesSummation"]:
          printExit("ZeroPad%s=%s dim=%u is not a summation index"%(tc, zp, sumDim))
        if freeDim in freeDims:
          printExit("ZeroPad%s=%s freeDim=%u occurs in more than one tuple (prev:%s)"%(tc, zp, freeDim,freeDims[freeDim]))
        freeDims[freeDim] = zp
        if sumDim in sumDims:
          printExit("ZeroPad%s=%s sumDim=%u occurs in more than one tuple"%(tc, zp, sumDim))
        sumDims[sumDim] = zp

    for tc in ('A', 'B'):
      for sc in self["SetConstStride%s"%tc] :
          (anchorDim, stride) = sc[:2]
          if anchorDim not in self.state["IndexAssignments%s"%tc]:
              printExit("SetConstStride%s=%s anchorDim=%u is not in IndexAssignments%s"%(tc, sc, anchorDim, tc))

  ################################################################################
   # Function checkIfSupportedGEMMType:
  #   Assures 3 data-types are valid, supported and well-assigned
  #   See the discussion on Common.py for validGEMMTypes
  ################################################################################
  def checkIfSupportedGEMMType(self):
    inType = self["DataType"]
    outType = self["DestDataType"]
    computeType = self["ComputeDataType"]

    gemmType = ( inType.toChar(), outType.toChar(), computeType.toChar() )
    if gemmType not in validGEMMTypes:
      printExit("This typed-GEMM (Ti, To, Tc) = (%s, %s, %s) is not supported yet."%(gemmType[0],gemmType[1],gemmType[2]))

  ########################################
  def initGEMM(self):
    sumIdx = 3 if self["Batched"] else 2
    self["IndexAssignmentsA"] = [0, sumIdx] # N
    self["IndexAssignmentsB"] = [sumIdx, 1] # N
    if self["TransposeA"]:
      self["IndexAssignmentsA"] = [sumIdx, 0] # T
    if self["TransposeB"]:
      self["IndexAssignmentsB"] = [1, sumIdx] # T
    if self["Batched"]:
      self["IndexAssignmentsA"].append(2)
      self["IndexAssignmentsB"].append(2)
      self["NumIndicesC"] = 3
    else:
      self["NumIndicesC"] = 2

    self["NumIndicesLD"] = 4
    self["IndexAssignmentsLD"][0] = self["NumIndicesC"] + 1
    for i in range(1, len(self["IndexAssignmentsLD"])):
      self["IndexAssignmentsLD"][i] = self["IndexAssignmentsLD"][i-1] + 1

  ########################################
  def initTensorContraction(self, config):
    assignParameterRequired(self.state, "NumIndicesC", config)
    assignParameterRequired(self.state, "IndexAssignmentsA", config)
    assignParameterRequired(self.state, "IndexAssignmentsB", config)
    self["NumIndicesLD"] = 0

  ########################################
  def initConvolution(self, config, convolutionType):
    convolutionConfig = {}
    try:
      if config['ConvolutionConfig'] != None:
        for dict in config['ConvolutionConfig']:
          for k,v in dict.items():
            convolutionConfig[k] = v
    except KeyError:
      raise RuntimeError ("OperationType %s must include ConvolutionConfig section in ProblemType"%convolutionType)

    self.convolution = Convolution(self, convolutionType, convolutionConfig)
    self["NumIndicesLD"] = 0
    # For Conv with filter 1x1, unit-stride, no padding case, we can let UseBeta = True
    self["UseBeta"] = ("UseBeta" in config and config["UseBeta"] == True) and (self.canExpressedAsGEMM() == True)

  ########################################
  def canExpressedAsGEMM(self):
    rv = self.convolution != None and \
         self.convolution.cc != None and \
         self.convolution.cc.fil == [1,1] and \
         self.convolution.cc.stride == [1,1] and \
         self.convolution.cc.dilation == [1,1] and \
         self.convolution.cc.padStart == [0,0] and \
         self.convolution.cc.padEnd == [0,0]
    return rv

  ########################################
  def isGEMM(self):
    return self.operationType == 0

  ########################################
  def isTensorContraction(self):
    return self.operationType == 1

  ########################################
  # determine d0, d1, dU
  @staticmethod
  def assignDerivedParameters(state):
    if "AssignedDerivedParameters" in state:
      if state["AssignedDerivedParameters"]:
        return
    state["AssignedDerivedParameters"] = False

    state["TotalIndices"] = max(max(state["IndexAssignmentsA"])+1, \
        max(state["IndexAssignmentsB"])+1)

    # determine num free, batch
    state["IndicesFree"] = []
    state["IndicesBatch"] = []
    state["IndicesSummation"] = []

    for i in range(0, state["NumIndicesC"]):
      inA = i in state["IndexAssignmentsA"]
      inB = i in state["IndexAssignmentsB"]
      if inA and inB:
        state["IndicesBatch"].append(i)

      elif inA or inB:
        state["IndicesFree"].append(i)
      else:
        printExit("invalid index %u (inC but not (inA or inB))" % i)

    # determine num summation
    for i in range(state["NumIndicesC"], state["TotalIndices"]):
      inA = i in state["IndexAssignmentsA"]
      inB = i in state["IndexAssignmentsB"]
      if inA and inB:
        state["IndicesSummation"].append(i)
      else:
        printExit("invalid index %u (expected summation but not (inA and inB))" % i)
    # print index assignments
    if globalParameters["PrintIndexAssignments"]:
      print("IndicesFree:  %s" % state["IndicesFree"])
      print("IndicesBatch: %s" % state["IndicesBatch"])
      print("IndicesSum:   %s" % state["IndicesSummation"])
      print("IndexAssignmentsA:   %s" % state["IndexAssignmentsA"])
      print("IndexAssignmentsB:   %s" % state["IndexAssignmentsB"])
      print("NumIndicesC:  %s" % state["NumIndicesC"])

    for k in ('IndexAssignmentsA','IndexAssignmentsB'):
      if len(state[k]) != len(set(state[k])):
        printExit("duplicate index in %s=%s"% (k,state[k]))

    state["NumIndicesFree"] = len(state["IndicesFree"])
    state["NumIndicesBatch"] = len(state["IndicesBatch"])
    state["NumIndicesSummation"] = len(state["IndicesSummation"])
    if not state["AllowNoFreeDims"] and state["NumIndicesFree"] < 2 :
      printExit("Tensile requires >= 2 free indices or set AllowNoFreeDims; FreeIndices=%s."% state["IndicesFree"])

    # by default, unroll index will be the last/inner summation index
    state["IndexUnroll"] = state["IndicesSummation"][len(state["IndicesSummation"])-1]
    for i in range(0, len(state["IndexAssignmentsA"])):
      if state["IndexAssignmentsA"][i] == state["IndexUnroll"]:
        state["IndexUnrollA"] = i
        break
    for i in range(0, len(state["IndexAssignmentsB"])):
      if state["IndexAssignmentsB"][i] == state["IndexUnroll"]:
        state["IndexUnrollB"] = i
        break
    #print2("IndexUnrollA: %u" % state["IndexUnrollA"])
    #print2("IndexUnrollB: %u" % state["IndexUnrollB"])

    # assign d0, d1
    if state["AllowNoFreeDims"]:
      dimList = state["IndicesFree"] + state["IndicesBatch"]
    else:
      dimList = state["IndicesFree"]
    state["Index01A"] = [i for i in state["IndexAssignmentsA"] if i in dimList][0]
    state["Index01B"] = [i for i in state["IndexAssignmentsB"] if i in dimList][0]
    #print2("Index01A: %u" % state["Index01A"])
    #print2("Index01B: %u" % state["Index01B"])
    # Store code is optimized for 0 as the fastest-moving in memory
    # whichever has lower stride in C (lower value), is 0, other is 1
    if state["Index01A"] < state["Index01B"]:
      state["Index0"]  = state["Index01A"]
      state["Index1"]  = state["Index01B"]
      state["Tensor0"] = 0
      state["Tensor1"] = 1
      state["TileA"] = 0
      state["TileB"] = 1
    else:
      state["Index0"]  = state["Index01B"]
      state["Index1"]  = state["Index01A"]
      state["Tensor0"] = 1
      state["Tensor1"] = 0
      state["TileA"] = 1
      state["TileB"] = 0

    # generalize transpose
    strideIdxA = state["IndexAssignmentsA"].index(state["Index01A"])
    strideIdxB = state["IndexAssignmentsB"].index(state["Index01B"])
    unrollIdxA = state["IndexAssignmentsA"].index(state["IndexUnroll"])
    unrollIdxB = state["IndexAssignmentsB"].index(state["IndexUnroll"])
    state["TLUA"] = strideIdxA < unrollIdxA
    state["TLUB"] = strideIdxB < unrollIdxB
    #state["TLUB"] = True # hack

    if globalParameters["PrintIndexAssignments"]:
      print("TLUA:  %s (stridePosA(%d) <? unrollIdxA(%d)" % \
			(state["TLUA"], strideIdxA, unrollIdxA))
      print("TLUB:  %s (stridePosB(%d) <? unrollIdxB(%d)" % \
	  		(state["TLUB"], strideIdxB, unrollIdxB))
      print("Index01A:  %s" % state["Index01A"])
      print("Index01B:  %s" % state["Index01B"])
    #unrollDimStrideGreaterThanTileDimStrideA = TLUA = !transA = fast
    #!unrollDimStrideLessThanTileDimStrideB   = TLUB =  transB = fast
    state["AssignedDerivedParameters"] = True


  ########################################
  def __str__(self):
    indexChars = globalParameters["IndexChars"]
    # C dimensions
    name = "C"
    for i in range(0, self["NumIndicesC"]):
      name += indexChars[i].lower()
    # A dimensions
    name += "_A"
    for i in self["IndexAssignmentsA"]:
      name += indexChars[i] if i in self["MirrorDimsA"] else indexChars[i].lower()
    if self["ComplexConjugateA"]:
      name += "C"
    # B dimensions
    name += "_B"
    for i in self["IndexAssignmentsB"]:
      name += indexChars[i] if i in self["MirrorDimsB"] else indexChars[i].lower()
    if self["ComplexConjugateB"]:
      name += "C"

    # DataTypes
    name += "_"
    name += self["DataType"].toChar() # Type of A/B

    # Special condition for some newly supported kernels:
    #   HHS, HSS, BSS and I8II kernels, use a clearer naming _TiToTc_
    # TODO: Distinguish all kernels by _TiToTc_ to be more consistent with rocblas
    gemmType = (self["DataType"].toChar(),self["DestDataType"].toChar(),self["ComputeDataType"].toChar() )
    if gemmType in HPATypes:
      name += self["DestDataType"].toChar()    # Type of C/D
      name += self["ComputeDataType"].toChar() # Type of Alpha/Beta
      name += "_"

    # Other
    if self["UseBeta"]: name += "B"
    if self["HighPrecisionAccumulate"] and not self["SilentHighPrecisionAccumulate"]: name += "H"
    if self["Fp16AltImpl"]: name += "R"
    if self["UseInitialStridesAB"]: name += "I"
    if self["UseInitialStridesCD"]: name += "Ic"

    # precision and other
    # name += "_SB" if self["StridedBatched"] else "_GB"
    name += "" if self["StridedBatched"] else "_GB" # legacy

    return name

  def keys(self):
    return list(self.state.keys())
  def __len__(self):
    return len(self.state)
  def __iter__(self):
    return iter(self.state)
  def __getitem__(self, key):
    return self.state[key]
  def __setitem__(self, key, value):
    self.state[key] = value
  def __repr__(self):
    return self.__str__()
  def getAttributes(self):
    return self.state
  def __hash__(self):
    return hash(str(self))
  def __eq__(self, other):
    return isinstance(other, ProblemType) and self.getAttributes() == other.getAttributes()
  def __ne__(self, other):
    result = self.__eq__(other)
    if result is NotImplemented:
      return result
    return not result

  def get(self, key, default=None):
    try:
      return self.state[key]
    except:
      return default



################################################################################
# ProblemSizeRange
################################################################################
class ProblemSizeRange:

  ########################################
  def __init__(self, problemType, config):
    self.totalIndices = 1+max(problemType["IndexAssignmentsA"]) + problemType["NumIndicesLD"]
    if len(config) < self.totalIndices:
      for i in range(len(config), self.totalIndices):
        if i < self.totalIndices - problemType["NumIndicesLD"]:
          config.append(0)
        else:
          config.append([0])

    self.indexMax = []
    self.indexIsSized = []
    self.indicesSized = []
    self.indicesMapped = []
    for i in range(0, self.totalIndices):
      dim = deepcopy(config[i])
      if isinstance(dim, list):
        if len(dim) == 1:
          self.indicesSized.append([dim[0], 1, 0, dim[0]])
        elif len(dim) == 2:
          self.indicesSized.append([dim[0], dim[0], 0, dim[1]])
        elif len(dim) == 3:
          self.indicesSized.append([dim[0], dim[1], 0, dim[2]])
        elif len(dim) == 4:
          self.indicesSized.append([dim[0], dim[1], dim[2], dim[3]])
        else:
          printExit("dimension[%u] config (%s) has %u descriptors rather than 1-4."
              % ( i, dim, len(dim) ))
        self.indexIsSized.append(True)
        self.indexMax.append(self.indicesSized[len(self.indicesSized)-1][3])

      elif isinstance(dim, int):
        self.indicesMapped.append(dim)
        self.indexIsSized.append(False)
        self.indexMax.append(self.indicesSized[self.indicesMapped[ \
            len(self.indicesMapped)-1]][3])

    # max num elements in each tensor
    self.maxNumElements = [ 1, 1, 1 ]
    for i in range(0, problemType["NumIndicesC"]):
      self.maxNumElements[0] *= self.indexMax[i]
    for i in problemType["IndexAssignmentsA"]:
      self.maxNumElements[1] *= self.indexMax[i]
    for i in problemType["IndexAssignmentsB"]:
      self.maxNumElements[2] *= self.indexMax[i]

    self.totalProblemSizes = 1
    self.numProblemSizes = [] # per index
    self.problemSizeToIndex = []
    self.problemIndexToSize = []
    sizedIdx = 0
    for i in range(0, len(self.indexIsSized)):
      self.problemSizeToIndex.append({})
      self.problemIndexToSize.append({})
      if self.indexIsSized[i]:
        self.numProblemSizes.append(0)
        index = self.indicesSized[sizedIdx]
        sizedIdx += 1
        currentSize = index[0]
        currentIncrement = index[1]
        while currentSize <= index[3]:
          currentSize += currentIncrement
          currentIncrement += index[2]
          self.numProblemSizes[i] += 1
      else:
        self.numProblemSizes.append(1)
      self.totalProblemSizes *= self.numProblemSizes[i]

    ########################################
    # enumerate problem sizes
    currentSizedIndexSizes = []
    currentSizedIndexIncrements = []
    for i in range(0, len(self.indicesSized)):
      currentSizedIndexSizes.append(self.indicesSized[i][0])
      currentSizedIndexIncrements.append(self.indicesSized[i][1])

    # iterate over all problem sizes
    self.problemSizes = []
    moreProblemSizes = True
    problemIdx = 0
    problemSize = [0]*self.totalIndices
    while moreProblemSizes:
      #/ convert current sized and mapped indices to full sizes
      currentSizedIdx = 0
      currentMappedIdx = 0
      for i in range(0, self.totalIndices):
        if self.indexIsSized[i]:
          problemSize[i] = currentSizedIndexSizes[currentSizedIdx]
          currentSizedIdx+=1
        else:
          problemSize[i] = problemSize[self.indicesMapped[currentMappedIdx]]
          currentMappedIdx+=1
      self.problemSizes.append(tuple(problemSize))

      #/ increment sizes for next benchmark
      currentSizedIndexSizes[0] += currentSizedIndexIncrements[0]
      currentSizedIndexIncrements[0] += self.indicesSized[0][2]
      for i in range(1, len(self.indicesSized)+1):
        # if prior index past max, reset to min and increment next index
        if currentSizedIndexSizes[i-1] > self.indicesSized[i-1][3]:
          #/ reset prior index
          currentSizedIndexSizes[i-1] = self.indicesSized[i-1][0]
          currentSizedIndexIncrements[i-1] = self.indicesSized[i-1][1]
          # increment next index
          if i >= len(self.indicesSized):
            moreProblemSizes = False
          else:
            currentSizedIndexSizes[i] += currentSizedIndexIncrements[i]
            currentSizedIndexIncrements[i] += self.indicesSized[i][2]

      problemIdx+=1

  ########################################
  # YAML format
  def __str__(self):
    state = "[ "
    sizedIdx = 0
    mappedIdx = 0
    for i in range(0, len(self.indexIsSized)):
      if self.indexIsSized[i]:
        indices = self.indicesSized[sizedIdx]
        state += "[ %u, %u, %u, %u ]" \
            % (indices[0], indices[1], indices[2], indices[3])
        sizedIdx += 1
      else:
        indices = self.indicesSized[self.indicesMapped[mappedIdx]]
        state += str(self.indicesMapped[mappedIdx])
        mappedIdx += 1
      if i < len(self.indexIsSized)-1:
        state += ", "
    state += " ]"
    return state

class Problem:
  """ Problem sizes, strides, padding and other info"""
  def __init__(self, sizes=None, stridesA=None, stridesB=None, stridesC=None, stridesD=None, zeroPadA=None, zeroPadB=None, count=None):
    self.sizes = tuple(sizes) if sizes else None
    self.stridesA = tuple(stridesA) if stridesA else None
    self.stridesB = tuple(stridesB) if stridesB else None
    self.stridesC = tuple(stridesC) if stridesC else None
    self.stridesD = tuple(stridesD) if stridesD else None

    self.zeroPadA = zeroPadA
    self.zeroPadB = zeroPadB
    self.count = count

  def __str__(self):
    rv= "{ sizes:" + str(list(self.sizes))
    if self.stridesA:
      rv += ", stridesA:" + str(list(self.stridesA))
    if self.stridesB:
      rv += ", stridesB:" + str(list(self.stridesB))
    if self.stridesC:
      rv += ", stridesC:" + str(list(self.stridesC))
    if self.stridesD:
      rv += ", stridesD:" + str(list(self.stridesD))
    rv += " }"
    return rv


class ConvProblem(Problem):
  ConvField = namedtuple ("ConvField", ('shortChar', 'descrip', 'default'))
  AllowedConvFields = [ ConvField('n', 'Batch Count', None),
                        ConvField('c', 'Channel In', None),
                        ConvField('k', 'Channel Out',  None),

                        ConvField('d', 'Spatial Depth', -1),
                        ConvField('h', 'Spatial Height',-1),
                        ConvField('w', 'Spatial Width', -1),

                        ConvField('z', 'Filter Z',  -1),
                        ConvField('y', 'Filter Y',  -1),
                        ConvField('x', 'Filter X',  -1),

                        ConvField('#', 'Stride for Depth', -1),
                        ConvField('u', 'Stride for Height', -1),
                        ConvField('v', 'Stride for Width', -1),

                        ConvField('^', 'Dilation for filter Depth Z', -1),
                        ConvField('l', 'Dilation for filter Height Y', -1),
                        ConvField('j', 'Dilation for filter Width X', -1),

                        ConvField('$', 'Pad for Depth', -1),
                        ConvField('p', 'Pad for Height', -1),
                        ConvField('q', 'Pad for WidthX', -1),

                        ConvField('$_', 'Pad End for Depth (overrides $ for end)', -1),
                        ConvField('p_', 'Pad End for Height (overrides p for end)', -1),
                        ConvField('q_', 'Pad End for Width (overrides q for end)', -1),

                        ConvField('g', 'Group Count',  1),

                        ConvField('count', 'Layer execution Count',  -1),
                        ]
  AllowedConfFieldsDict = {field.shortChar : field for field in AllowedConvFields}

  @staticmethod
  def initParm(e, chars, skipFields):
    fields = []
    for s in (chars):
      if s not in skipFields:
        fields.append(e[s])
    return fields

  def __init__(self, e, convolution):

    self.inputConfig = deepcopy(e)

    if convolution.formatNumSpatialDims==2:
      skipFields = ('d', 'z', '#', '^', '$')
    else:
      skipFields = ()

    if not isinstance(e,dict):
        raise RuntimeError ("ConvProblem must be a dictionary, for example '{n: 64, ...}' not '[n: 64, ...]'")

    for k in e:
      if k not in ConvProblem.AllowedConfFieldsDict:
        # TODO  - detect and print message for common error n:32 w/o space
        raise RuntimeError ("unknown ConvProblem field '%s'"%k)

    for (k,field) in ConvProblem.AllowedConfFieldsDict.items():
      if k not in e and k not in skipFields:
        if field.default == None:
          raise RuntimeError ("required ConvProblem field '%s' not present in ConvProblem:%s"%(k,e))
        elif isinstance(field.default, int):
          e[k] = field.default

    padStart = self.initParm(e, ('q','p','$'), skipFields)
    padEnd = self.initParm(e, ('q_','p_','$_'), skipFields)
    padEnd = [ps if pe==-1 else pe for (ps,pe) in zip(padStart,padEnd) ] # use padStart as default
    self.convConfig = ConvolutionConfig(
                fil = self.initParm(e, ('x','y','z'), skipFields),
                stride = self.initParm(e, ('v','u','#'), skipFields),
                dilation   = self.initParm(e, ('j','l','^'), skipFields),
                spatial =    self.initParm(e, ('w','h','d'), skipFields),
                padStart = padStart,
                padEnd = padEnd,
                groupCount = e['g']
              )

    (sizes, stridesA, stridesB) = convolution.makeProblem(e['n'], e['c'], e['k'], self.convConfig)
    zeroPadA = convolution.makeZeroPadProblemType(convolution.problemTypeOut["ZeroPadA"],
        self.convConfig.padStart, self.convConfig.padEnd, e['c'], self.convConfig)

    Problem.__init__(self, sizes, stridesA, stridesB=stridesB, zeroPadA=zeroPadA, count=e['count'])

    #print ("sizes=", self.sizes, "stridesA=", self.stridesA, "stridesB=", self.stridesB, "zeroPadA=", self.zeroPadA)


  def toExactDict(self):
    """ Return a dict with ExactDict fields, after converting the ConvProblem to tensor sizes and strides"""
    padStartA = [zp[2] for zp in self.zeroPadA]
    padEndA = [zp[3] for zp in self.zeroPadA]
    exactFields = OrderedDict()

    exactFields['count'] = self.count
    exactFields['sizes'] = list(self.sizes)
    exactFields['stridesA'] = list(self.stridesA)

    if padStartA:
      exactFields['padStartA'] = padStartA
    if padEndA:
      exactFields['padEndA'] = padEndA

    return exactFields


class ExactList(Problem):
  def __init__(self, e, problemType):
    if len(e) == problemType["TotalIndices"]:
      if -1 in e:
        printExit("ExactSize %s contains -1" % (e))
      if problemType["OperationType"] == "GEMM":
        e += [-1, -1, -1, -1]
        e = ExactList.convertLeadingDims(problemType, tuple(e))
      sizes=e

    elif len(e) == (problemType["TotalIndices"] + problemType["NumIndicesLD"]):
      sizes = ExactList.convertLeadingDims(problemType, tuple(e))
    else:
      printExit("ExactSize %s doesn't match indices of ProblemType %s, totalIndices=%d" \
          % (e, problemType, problemType["TotalIndices"]) )

    # TODO- pass strides here, remove calls to convertLeadingDims
    Problem.__init__(self, sizes=sizes, zeroPadA=problemType["ZeroPadA"], zeroPadB=problemType["ZeroPadB"])

  def __str__(self):
    return str(list(self.sizes))

  @staticmethod
  def convertLeadingDims(problemType, problemSize, stridesA = None, stridesB = None, stridesC = None, stridesD = None):
    # FIXME-problem: refactor to eliminate max, pass strides in strideB parm rather than hacked
    # onto the end of the sizes list
    predStridesD = stridesD is not None and stridesD[1] != -1
    predStridesC = stridesC is not None and stridesC[1] != -1
    predStridesA = stridesA is not None and stridesA[1] != -1
    predStridesB = stridesB is not None and stridesB[1] != -1
    return problemSize[:problemType["NumIndicesC"]+1] + \
           (max(problemSize[0], problemSize[problemType["IndexAssignmentsLD"][0]]) if not predStridesD else stridesD[1], ) + \
           (max(problemSize[0], problemSize[problemType["IndexAssignmentsLD"][1]]) if not predStridesC else stridesC[1], ) + \
           (max(problemSize[problemType["IndexAssignmentsLD"][2]],
                problemSize[problemType["IndexAssignmentsA"][0]]) if not predStridesA else stridesA[1], ) + \
           (max(problemSize[problemType["IndexAssignmentsLD"][3]],
                problemSize[problemType["IndexAssignmentsB"][0]]) if not predStridesB else stridesB[1], )


class ExactDict(Problem):
  # padStartA is list of pad starts for A dimension in order of ZeroPadA list.
  # padEndA is list of pad ends for A dimension in order of ZeroPadA list.
  AllowedFields = [ 'count', 'sizes', 'stridesA', 'stridesB', 'stridesC', 'stridesD', 'padStartA', 'padEndA', 'padStartB', 'padEndB']

  def __init__(self, e, problemType):
    Problem.__init__(self)

    for f in e:
      if f in ExactDict.AllowedFields:
        setattr(self, f, e[f])
      else:
        raise RuntimeError ("specified field '%s' is not a valid Exact dict field"%f)

    if problemType:
      if "OperationType" in problemType and problemType["OperationType"] == "GEMM":
        sizesTuple = tuple(self.sizes + [-1, -1, -1, -1])
        self.sizes = ExactList.convertLeadingDims(problemType, sizesTuple, self.stridesA, self.stridesB, self.stridesC, self.stridesD)
      zp={}
      zp['A'] = deepcopy(problemType["ZeroPadA"])
      zp['B'] = deepcopy(problemType["ZeroPadB"])

      for (tc, padName, zpField) in (
          ("A", "padStartA",2), ("A", "padEndA", 3),
          ("B", "padStartB",2), ("B", "padEndB", 3) ):
          try:
            problemPad = getattr(self, padName)
            if len(problemPad) != len (zp[tc]):
                raise RuntimeError ("problem-specified %s==%s does not match length of problem-type pad==%s." % (padName, problemPad, zp[tc]))
            for (i,p) in enumerate(problemPad):
              if not (zp[tc][i][zpField] == -1 or zp[tc][i][zpField] == p):
                raise RuntimeError ("problem-specified %s==%d does not match problem-type==%d." % (padName, p, zp[tc][i][zpField]))
              zp[tc][i][zpField] = p
          except AttributeError:
            None

      for (tc) in ("A", "B"):
        for p in zp[tc]:
          if p[2] == -1 or p[3]==-1:
            raise RuntimeError ("padStart/padEnd for %s must be specified in problem-type or problem - can't be left -1/TBD" % zp[tc])

      self.zeroPadA = zp['A']
      self.zeroPadB = zp['B']
    else:
      self.zeroPadA = self.zeroPadB = []

    if problemType:
      if "OperationType" in problemType and problemType["OperationType"] == "GEMM":
        if len(self.sizes) != (problemType["TotalIndices"] + problemType["NumIndicesLD"]):
        # FIXME-ExactDict size descriptor still (but preferrably not so) uses 8-tuple for GEMM problems
          raise RuntimeError ("specified size=%s does not have enough indices for problem (expected %d, got %d)" \
                % (self.sizes, problemType["TotalIndices"]+problemType["NumIndicesLD"], len(self.sizes)))
      elif len(self.sizes) != problemType["TotalIndices"]:
        raise RuntimeError ("specified size=%s does not have enough indices for problem (expected %d, got %d)" \
                % (self.sizes, problemType["TotalIndices"], len(self.sizes)))


################################################################################
# ProblemSizes
################################################################################
"""
Adapter class for class `ProblemSizes`. It satisfies the implicit usage requirement
of ClientWriter.writeClientConfig() by converting ExactLogic to list of `Problem` objects
"""
class ProblemSizesMock:
  def __init__(self, exactLogic):
    self.problems = [Problem(problem) for problem, solution in exactLogic]

class ProblemSizes:

  ########################################
  def __init__(self, problemType, config):
    self.problemType = problemType
    self.ranges = []
    self.exacts = []
    self.minStrides = None
    if config:
      for dictionary in config:
        for sizeTypeKey in dictionary:
          #print ("PROBLEM parsed:", sizeTypeKey, dictionary[sizeTypeKey])
          if sizeTypeKey == "Range":
            psr = ProblemSizeRange(problemType, dictionary[sizeTypeKey])
            self.ranges.append( psr )
          elif sizeTypeKey == "Exact":
            e= dictionary[sizeTypeKey]
            if isinstance(e,list):
              self.exacts.append(ExactList(e, problemType))
            elif isinstance(e,dict):
              self.exacts.append(ExactDict(e, problemType))
            else:
              printExit("Unsupported Exact type==%s"%type(e))

          elif sizeTypeKey == "Conv":
            if problemType.convolution == None:
              printExit("ConvProblem requires OperationType==Convolution*")
            else:
              self.exacts.append(ConvProblem(dictionary[sizeTypeKey], problemType.convolution))

          elif sizeTypeKey == "MinStride":
            e = dictionary[sizeTypeKey]
            if len(e) != problemType["TotalIndices"]:
              printExit("MinStride %s doesn't match indices of ProblemType %s" \
                  % (e, problemType) )
            if self.minStrides:
              printExit("Only one MinStride command is allowed in a ProblemsSizes definition.  Previous minStrides:%s, New minstride:%s" \
                  % (self.minStrides, e) )

            self.minStrides=(tuple(e))
          else:
            printExit("ProblemSize Type %s not supported"%sizeTypeKey)

    if not self.minStrides:
      # set harmless default mins of 0
      self.minStrides = ([0]* problemType["TotalIndices"])

    # not the ideal spot, but convert leading dims that are below the minimum size
    if problemType["OperationType"] == "GEMM":
      for i in range(0, len(self.ranges)):
        self.ranges[i].problemSizes[:] = \
          [ExactList.convertLeadingDims(self.problemType, problemSize) for problemSize in self.ranges[i].problemSizes]

    self.problems = OrderedDict()
    for sizeRange in self.ranges:
        for rangeSize in sizeRange.problemSizes:
            self.problems.update({Problem(rangeSize, zeroPadA=problemType["ZeroPadA"]) : 1 })
    for e in self.exacts:
        self.problems.update({e : 1})
    if globalParameters["SortProblems"]:
      self.problems =  sorted(list( self.problems.keys()), key=operator.attrgetter("sizes"))
    else:
      self.problems =  list(self.problems.keys())
    self.totalProblemSizes = len(self.problems)

    # max sizes
    self.maxD = 0
    self.maxC = 0
    self.maxA = 0
    self.maxB = 0
    for problem in self.problems:
      problemSize = problem.sizes # FIXME-problem.   This should use problem.strides*

      sizeLdd = problemSize[self.problemType["IndexAssignmentsLD"][0]] if problemType["OperationType"] == "GEMM" else problemSize[0]
      sizeD = max(self.minStrides[0], sizeLdd)
      for i in range(1, problemType["NumIndicesC"]):
        sizeD *= max(self.minStrides[i], problemSize[i])

      sizeLdc = problemSize[self.problemType["IndexAssignmentsLD"][1]] if problemType["OperationType"] == "GEMM" else problemSize[0]
      sizeC = max(self.minStrides[0], sizeLdc)
      for i in range(1, problemType["NumIndicesC"]):
        sizeC *= max(self.minStrides[i], problemSize[i])

      sizeLda = problemSize[self.problemType["IndexAssignmentsLD"][2]] \
                if problemType["OperationType"] == "GEMM" \
                else problemSize[self.problemType["IndexAssignmentsA"][0]]
      sizeA = max(self.minStrides[self.problemType["IndexAssignmentsA"][0]], sizeLda)
      for i in self.problemType["IndexAssignmentsA"][1:]:
        sizeA *= max(self.minStrides[i], problemSize[i])

      sizeLdb = problemSize[self.problemType["IndexAssignmentsLD"][3]] \
                if problemType["OperationType"] == "GEMM" \
                else problemSize[self.problemType["IndexAssignmentsB"][0]]
      sizeB = max(self.minStrides[self.problemType["IndexAssignmentsB"][0]], sizeLdb)
      for i in self.problemType["IndexAssignmentsB"][1:]:
        sizeB *= max(self.minStrides[i], problemSize[i])

      self.maxD = max(self.maxD, sizeD)
      self.maxC = max(self.maxC, sizeC)
      self.maxA = max(self.maxA, sizeA)
      self.maxB = max(self.maxB, sizeB)

    if globalParameters["PrintConvolutionUsage"] & 0x4:
      for problem in self.problems:
        if isinstance(problem, ConvProblem):
          print (problem.inputConfig, '->\n  ', ", ".join(["%s: %s"%(k,v) for (k,v) in problem.toExactDict().items()]))


  def __str__(self):
    s = "ProblemSizes\n"
    for sizeRange in self.ranges:
      s += "  %s" % sizeRange
    return s

# kds is class Solution or class Kernel
# If PackFreeDims=1 then all free dims are packed ; else only 1 free dim/matrix is supported
# PackBatchDims can pack batches into A or B (has stride==0 requirements for non-packed tensor);
# batchMask controls which bit in PackBatchDims detects batch index
def isPackedIndex(ks, index, batchMask=0x3):
  problemType = ks["ProblemType"]
  return index in problemType["IndicesFree"] and ks["PackFreeDims"] or \
         index in problemType["IndicesBatch"] and (ks["PackBatchDims"] & batchMask)

def isExtractableIndex(ks, index, tc='x'):
  xA = index in ks['PackedC0IndicesX'][:-1]
  xB = index in ks['PackedC1IndicesX'][:-1]
  if tc=='A':
    return xA
  elif tc=='B':
    return xB
  else:
    return xA or xB

################################################################################
# Solution
################################################################################
class Solution(collections.abc.Mapping):

  ########################################
  def __init__(self, config):
    self._name = None
    config = deepcopy(config)

    self._state = {}
    # problem type
    if "ProblemType" in config:
      self["ProblemType"] = ProblemType(config["ProblemType"])
    else:
      self["ProblemType"] = ProblemType(defaultProblemType)

    # assign parameters with defaults
    for key in defaultSolution:
      assignParameterWithDefault(self._state, key, config, defaultSolution)

    if 'ISA' not in self._state:
      if 'ISA' in config:
        self._state['ISA'] = config['ISA']
      elif config['KernelLanguage'] == 'Assembly':
        self._state['ISA'] = list(globalParameters["CurrentISA"])
      else:
        self._state['ISA'] = [0,0,0]

    if "CodeObjectVersion" not in self._state:
      if "CodeObjectVersion" in config:
        self._state["CodeObjectVersion"] = config["CodeObjectVersion"]
      else:
        self._state["CodeObjectVersion"] = globalParameters["CodeObjectVersion"]

    # assign parameters without defaults
    for key in config:
      if key != "ProblemType" and key not in self._state:
        self._state[key] = config[key]
    self["Valid"] = True
    # this could prevent OriginalSolution from re-assigning the parameters, save lots of time
    if "AssignedProblemIndependentDerivedParameters" not in self._state:
      self["AssignedProblemIndependentDerivedParameters"] = False
    if "AssignedDerivedParameters" not in self._state:
      self["AssignedDerivedParameters"] = False

    if self["ProblemType"].convolution:
        for (key,value) in self["ProblemType"].convolution.solutionParms.items():
            self._state[key]=value
    Solution.assignDerivedParameters(self._state)
    self._name = config["CustomKernelName"] if isCustomKernelConfig(config) else None
    self.initHelperKernelObjects()

  # these keys are copied from ProblemType to internal that may be overridden
  InternalKeys = ["UseSgprForGRO","VectorStore"]


  ########################################
  # get a list of kernel parameters for this solution
  def getKernels(self):
    kernel = deepcopy(self)
    kernel._state.update({"Kernel": True})
    kernels = []
    kernels.append(kernel)
    return kernels


  ########################################
  # create Helper Kernels
  def initHelperKernelObjects(self):
    self.initBetaOnlyKernelObjects()
    self.initConversionKernelObjects()


  ########################################
  # create BetaONly Kernels
  def initBetaOnlyKernelObjects(self):
    self.betaOnlyKernelObjects = []
    if self["GlobalSplitU"] > 1:
      state = {}
      state["ProblemType"] = deepcopy(self["ProblemType"])
      state["KernelLanguage"] = "Source"
      state["_GlobalAccumulation"] = self["_GlobalAccumulation"]
      self.betaOnlyKernelObjects.append(KernelWriterBetaOnly(state))


  ########################################
  # create Conversion Kernels
  def initConversionKernelObjects(self):
    self.conversionKernelObjects = []
    if (self["GlobalSplitU"] > 1) and self["_GlobalAccumulation"]:
      state = {}
      state["ProblemType"] = deepcopy(self["ProblemType"])
      state["KernelLanguage"] = "Source"
      state["_GlobalAccumulation"] = self["_GlobalAccumulation"]
      self.conversionKernelObjects.append(KernelWriterConversion(state))


  ########################################
  # get Helper Kernels
  def getHelperKernelObjects(self):
    return self.betaOnlyKernelObjects + self.conversionKernelObjects


  ########################################
  # get Helper Kernels
  def getKernelBetaOlnyObjects(self):
    return self.betaOnlyKernelObjects


  ########################################
  # get Helper Kernels
  def getKernelConversionObjects(self):
    return self.conversionKernelObjects


  ########################################
  # assign tile sizes
  @staticmethod
  def assignProblemIndependentDerivedParameters(state):

    if globalParameters["NewClient"] != 2:
      print("WARNING: Old client deprecated, NewClient parameter being set to 2.")
      globalParameters["NewClient"] = 2

    if "AssignedProblemIndependentDerivedParameters" in state:
      if state["AssignedProblemIndependentDerivedParameters"]:
        return
    state["AssignedProblemIndependentDerivedParameters"] = False
    if "Valid" not in state:
      state["Valid"] = True

    if (not state["ProblemType"]["StridedBatched"]) and (not state["ProblemType"]['Batched']):
      reject(state, "General Batched GEMM only support Batched Problem")

    if (not state["ProblemType"]["StridedBatched"]) and (state["ProblemType"]["OperationType"] != 'GEMM'):
      reject(state, "General Batched GEMM only support GEMM OperationType")

    EnableMatrixInstruction = state["EnableMatrixInstruction"] if "EnableMatrixInstruction" in state else None
    if EnableMatrixInstruction == None:
      if  ("MIBlock" in state and len(state["MIBlock"]) == 6) \
          and ("MIWaveGroup" in state and len(state["MIWaveGroup"]) == 2) \
          and ("MIWaveTile" in state and len(state["MIWaveTile"]) == 2):
        EnableMatrixInstruction = True
      elif ("WorkGroup" in state and len(state["WorkGroup"]) == 3) \
          and ("ThreadTile" in state and len(state["ThreadTile"]) == 2) :
        EnableMatrixInstruction = False
      else:
        reject(state, "EnableMatrixInstruction undetermined")

    if EnableMatrixInstruction == True:
      state["MatrixInstM"]         = state["MIBlock"][0]
      state["MatrixInstN"]         = state["MIBlock"][1]
      state["MatrixInstK"]         = state["MIBlock"][2]
      state["MatrixInstB"]         = state["MIBlock"][3]
      state["MatrixInstBM"]        = state["MIBlock"][4]
      state["MatrixInstBN"]        = state["MIBlock"][5]

      state["LocalSplitU"]         = 1
      state["MIOutputVectorWidth"] = 1 if (state["ProblemType"]["DataType"].MIOutputTypeNameAbbrev() == 'f64') else 4
      state["MIRegPerOut"]         = 2 if (state["ProblemType"]["DataType"].MIOutputTypeNameAbbrev() == 'f64') else 1

      if state["MatrixInstM"] == 4:
        state["ThreadTile0"] = state["MIWaveTile"][0] * state["MIOutputVectorWidth"]
        state["ThreadTile1"] = state["MIWaveTile"][1]
        state["SubGroup0"]   = state["MIWaveGroup"][0] * state["MatrixInstM"] * state["MatrixInstBM"] // state["MIOutputVectorWidth"]
        state["SubGroup1"]   = state["MIWaveGroup"][1] * state["MatrixInstN"] * state["MatrixInstBN"]
      else:
        state["ThreadTile0"] = state["MatrixInstBM"] * state["MIWaveTile"][0] * (state["MatrixInstM"] * state["MatrixInstN"] // state["WavefrontSize"])
        state["ThreadTile1"] = state["MatrixInstBN"] * state["MIWaveTile"][1]
        state["SubGroup0"]   = state["MIWaveGroup"][0] * (state["WavefrontSize"] // state["MatrixInstN"])
        state["SubGroup1"]   = state["MIWaveGroup"][1] * state["MatrixInstN"]

    elif EnableMatrixInstruction == False:
      state["ThreadTile0"] = state["ThreadTile"][0]
      state["ThreadTile1"] = state["ThreadTile"][1]

      state["SubGroup0"]   = state["WorkGroup"][0]
      state["SubGroup1"]   = state["WorkGroup"][1]
      state["LocalSplitU"] = state["WorkGroup"][2]

    if "SubGroup0" in state and "SubGroup1" in state and "LocalSplitU" in state:
      state["NumThreads"]  = state["SubGroup0"] * state["SubGroup1"] * state["LocalSplitU"]

    # macro tile sizes
    if "SubGroup0" in state and "ThreadTile0" in state:
      state["MacroTile0"] = state["SubGroup0"]*state["ThreadTile0"]
    if "SubGroup1" in state and "ThreadTile1" in state:
      state["MacroTile1"] = state["SubGroup1"]*state["ThreadTile1"]
    if "MacroTile" in state:
      if state["MacroTile0"] != state["MacroTile"][0] \
          or state["MacroTile1"] != state["MacroTile"][1]:
        reject(state, "MacroTile mismatch")

    if state["Valid"] and "MacroTileShapeMax" in state \
        and "MacroTileShapeMin" in state:
      macroTileShape = max(state["MacroTile0"]//state["MacroTile1"], \
          state["MacroTile1"]//state["MacroTile0"])
      if macroTileShape > state["MacroTileShapeMax"] \
          or macroTileShape < state["MacroTileShapeMin"]:
        reject(state, "rejecting MacroTile Shape %u:%u for Min:Max %u:%u" \
            % (state["MacroTile0"], state["MacroTile1"], \
            state["MacroTileShapeMin"], state["MacroTileShapeMax"]))

    if "WorkGroupMappingType" in state:
      if state["WorkGroupMappingType"] == "Z":
        if abs(state["WorkGroupMapping"]) > 2:
          reject(state, "WorkGroupMappingType=Z only supports WorkGroupMapping=1, 2")

    # done
    state["AssignedProblemIndependentDerivedParameters"] = True

  ########################################
  # This is the "classic" algorithm which requires that each threads load the same number of bytes
  # Called with tc=A and then with tc=B
  # totalVectors is totalElements/GRVW, this is #vectors loaded by the LoadTile
  # Reduces the GlobalLoadVectorWidth if necessary if each thread has a small amount of work to do.
  # Output from this function:
  #  state[GlobalLoadVectorWidth*]
  #  state[NumLoads*] # only used in SolutionStructs, with classic alg
  @staticmethod
  def setGlobalLoadVectorWidth(state, tc, totalVectors, grvw):
    validDepthU = True
    if totalVectors < state["NumThreads"]:
      # Try to reduce size of vector so every thread has a load to do
      pv = state["NumThreads"]//totalVectors
      if not state["FractionalLoad"]:
        if state["NumThreads"] % totalVectors != 0:
          reject(None, "NumThreads %u %% totalVectors %u != 0" \
              % (state["NumThreads"], totalVectors))
          validDepthU = False
        if pv * totalVectors != state["NumThreads"]:
          reject(None, "pv %u * totalVectors %u != NumThreads %u" \
              % (pv, totalVectors, state["NumThreads"]))
          validDepthU = False
        if grvw % pv != 0:
          reject(None, "GlobalReadVectorWidth %u %% pv %u != 0" \
              % (grvw, pv))
          validDepthU = False
    else:
      pv = 1 # no partial vector required
      if totalVectors % state["NumThreads"] != 0:
        if not state["FractionalLoad"]:
          reject(None, "totalVectors %u %% NumThreads %u != 0" \
              % (totalVectors, state["NumThreads"]))
          validDepthU = False

    state["GlobalLoadVectorWidth%s"%tc] = grvw//pv

    # NumLoads is NOT used on the fractional path
    # NumLoads is number of vector loads per-thread
    state["NumLoads%s"%tc] = totalVectors * pv // state["NumThreads"]
    #print "result: ", pvar(state, "GlobalLoadVectorWidth%s"%tc), \
    #        pvar(state, "NumLoads%s"%tc)

    return validDepthU

  ########################################
  # Sets the Global Read Tile dims (para, perp)
  # This information controls which threads read which addresses from global mem)
  # Output from this function:
  #   state[NumLoadsCoalescedA]
  #   state[NumLoadsPerpendicularA]
  #   state[LSCA]
  #   state[LSPA]
  @staticmethod
  def setGlobalLoadTileDimClassic(state, tc, numLoads, totalVectorsCoalesced, totalElementsPerp):

    if state["WaveSeparateGlobalRead%s"%tc]:
      totalElementsPerp = roundupRatio(totalElementsPerp, state["NumThreads"] // state["WavefrontSize"])

    # nlc = 1
    if state["NumLoadsCoalesced%s"%tc] == 1 :
      foundValid = False
      nlcStart = 1
      if state["DirectToVgpr%s"%tc]:
        # adjust nlc for DirectToVgpr
        if state["ProblemType"]["TLU%s"%tc]:
          nlcStart = roundupRatio(state["MIWaveTile%s"%tc], state["GlobalLoadVectorWidth%s"%tc])
        else:
          nlcStart = roundupRatio(state["DepthU"], state["MatrixInstK"] * state["GlobalLoadVectorWidth%s"%tc])
      for nlc in range(nlcStart, int(state["NumLoads%s"%tc]+1)):
        nlp = state["NumLoads%s"%tc] // nlc
        if state["NumLoads%s"%tc] % nlc == 0 \
            and totalVectorsCoalesced % nlc == 0 \
            and totalElementsPerp % nlp == 0:
          state["NumLoadsCoalesced%s"%tc] = nlc
          state["NumLoadsPerpendicular%s"%tc] = nlp
          #print("NumLoadsCoalesced",state["NumLoadsCoalesced%s"%tc])
          #print("NumLoadsPerpendicular",state["NumLoadsPerpendicular%s"%tc])
          foundValid = True
          break
      if not foundValid:
        reject(state, "%s: No NumLoadsCoalesced=1 found"%tc)
        return False

    # nlc = -1
    elif state["NumLoadsCoalesced%s"%tc] == -1:
      foundValid = False
      for nlc in range(state["NumLoads%s"%tc], 0, -1):
        nlp = state["NumLoads%s"%tc] // nlc
        if state["NumLoads%s"%tc] % nlc == 0 \
            and totalVectorsCoalesced % nlc == 0 \
            and totalElementsPerp % nlp == 0:
          state["NumLoadsCoalesced%s"%tc] = nlc
          state["NumLoadsPerpendicular%s"%tc] = nlp
          foundValid = True
          break
      if not foundValid:
        reject(state, "%s: No NumLoadsCoalesced=-1 found"%tc)
        return False

    # nlc = other
    else:
      if state["NumLoadsCoalesced%s"%tc] > state["NumLoads%s"%tc]:
        reject(state, "%s nlc > numLoads"%tc)
        return False

      state["NumLoadsPerpendicular%s"%tc] = state["NumLoads%s"%tc] \
          // state["NumLoadsCoalesced%s"%tc]

      if state["NumLoads%s"%tc] % state["NumLoadsCoalesced%s"%tc] != 0:
        reject(state, "%s: numLoads %u %% numLoadsCoalesced %u != 0" \
            % (tc, state["NumLoads%s"%tc], state["NumLoadsCoalesced%s"%tc]))
        return False

      if totalVectorsCoalesced % state["NumLoadsCoalesced%s"%tc] != 0 :
        reject(state, "%s: totalVectorsCoalesced %u %% numLoadsPara %u != 0" \
              % (tc, totalVectorsCoalesced, state["NumLoadsCoalesced%s"%tc]))
        return False
      if totalElementsPerp % state["NumLoadsPerpendicular%s"%tc] != 0:
        reject(state, "%s: totalElementsPerp %u %% numLoadsPerp %u != 0" \
              % (tc, totalElementsPerp, state["NumLoadsPerpendicular%s"%tc]))
        return False

    if state["ProblemType"]["TLU%s"%tc]:
      state["LSC%s"%tc] = state["MacroTile%s"%tc] // state["NumLoadsCoalesced%s"%tc]
      state["LSP%s"%tc] = int(math.ceil(float(state["DepthU"]) / state["NumLoadsPerpendicular%s"%tc]))
    else:
      state["LSC%s"%tc] = int(math.ceil(float(state["DepthU"]) / state["NumLoadsCoalesced%s"%tc]))
      state["LSP%s"%tc] = state["MacroTile%s"%tc] // state["NumLoadsPerpendicular%s"%tc]

    if state["WaveSeparateGlobalRead%s"%tc]:
      state["LSP%s"%tc] = roundupRatio(state["LSP%s"%tc], state["NumThreads"] // state["WavefrontSize"])

    return True


  ########################################
  # Sets the Global Read Tile dims (para, perp)
  # This information controls which threads read which addresses from global mem)
  # Output from this function:
  #   state[NumLoadsCoalesced*]
  #   state[NumLoadsPerpendicular*]
  #   state[LSC*]
  #   state[LSP*]
  #   state[GlobalReadVectorWidth]
  #
  # LSC and LSP define the shape of the PerLoadTile, measured in elements.
  #   LSC*LSP is the elements loaded by a single instruction across all
  #   threads in the group.
  #   LSC is the number of elements loaded in the para(coalesced) dimension
  #   LSP is the number of elements loaded in the perp(noncoalesced) dimension
  #   PerLoadTile is always rectangular.
  #   When BufferLoad=1, the area (LSC*LSP) can be larger than NumThreads.
  #   In this case, some threads will generate a dummy OOB GRO.
  #   Related fields:
  #     LVC = LSC/GRVW  (LVCA = LSCA/GLVWA)
  #     LVP = LSP/GRVW  (LVPA = LSPA/GLVWA)
  #
  # NumLoadsCoalesced and NumLoadsPerpendicular define the number of times the
  #   PerLoadTile is loaded in each dimension to fetch the LoadTile
  # LoadTile = (LSC * NumLoadsCoalesced) * (LSP * NumLoadsPerpendicular).
  #   For Fractional, the LoadTile can be larger than the MacroTile. Buffer
  #   loads will clip any OOB references to 0 and will also avoid writing these
  #   into LDS.

  # Fractional load algorithm:
  #  - Each load instruction loads one or more (complete) rows of the load tile.
  #     - Each row is LSC elements wide
  #     - Rows are complete and do not wrap. This allows a single base GRO VGPR
  #       to be used for all loads in the tile.
  #     - Some work-items in the load may not perform useful work. These WI will
  #       set their GRO to a large OOB number so as to do no harm
  #     - Some G2L registers space may be unused as well.
  #     - The 'used' message at the bottom of this routine computes and prints the
  #       wasted register space.
  #     - The wasted space is removed when the data is written to LDS- the LWO
  #       for work-items beyond the valid ones are set to safely write to OOB locations.

  #     - In cases where each load is loading multiple rows (multiple lines of lsc
  #       elements), the last load is allowed to load fewer lines than the others.
  #       The KernelWriterAssembly will modify the LWO for the last load.  This allows
  #       flexibility in the unroll factors for example.
  @staticmethod
  def setGlobalLoadTileDimFractional(state, tc, depthU):

    assert(depthU > 0)
    dbFract = 0

    # parDim, perpDim define the LoadTile and are measured in elements
    if state["ProblemType"]["TLU%s"%tc]:
      parDim  = state["MacroTile%s"%tc]
      perpDim = depthU
    else:
      parDim  = depthU
      perpDim = state["MacroTile%s"%tc]

    if dbFract:
        print("\ninfo: %s Fractional MT%u_%u_%u Par=%u Perp=%u WG%02u_%02u_%02u NumThreads=%u GRWV=%u" \
          % (tc, state["MacroTile0"], state["MacroTile1"], depthU, \
            parDim, perpDim, \
            state["WorkGroup"][0], state["WorkGroup"][1], state["LocalSplitU"], \
            state["NumThreads"], state["GlobalReadVectorWidth"]))

    # Try to find a GRVW which is smaller than the LSC and also does not force
    # the LSC to wrap - both of these conditions can be tested with lsc % grvw ==0.
    # Each iteration divides GRWV by 2 which provides finer granularity
    # and a possible opportunity to handle the lsc
    grvw = state["GlobalReadVectorWidth"]
    minGrvw = 2 if state["ProblemType"]["DataType"].isHalf() and \
                globalParameters["ArchCaps"][globalParameters["CurrentISA"]]["HasEccHalf"] else 1
    # TODO- check this for int8 and fractional load
    # minGrvw = 4 if state["ProblemType"]["DataType"].isInt8() and \
    #             globalParameters["ArchCaps"][globalParameters["CurrentISA"]]["HasEccHalf"] else 1
    bestVw = -1
    while grvw >= minGrvw:
      # Per instruction across the entire group:
      elementsLoadedPerInst = state["NumThreads"]*grvw
      if (state["DirectToVgpr%s"%tc] and state["ProblemType"]["TLU%s"%tc]):
        elementsLoadedPerInst //= state["MatrixInstK"]
      # LSC, LSP - #elements loaded along specified dim with each load
      if parDim >= elementsLoadedPerInst:
        # entire work-group can work on (part) of the same row
        # DirectToVgpr case, LSC is limited to elementsLoadedPerInst // state["MatrixInstK"]
        state["LSC%s"%tc] = elementsLoadedPerInst
        state["LSP%s"%tc] = 1 if not (state["DirectToVgpr%s"%tc] and state["ProblemType"]["TLU%s"%tc]) else state["MatrixInstK"]
        state["NumLoadsCoalesced%s"%tc] = roundupRatio(parDim , state["LSC%s"%tc])
        state["NumLoadsPerpendicular%s"%tc] = 1
      else:
        # work-group exceeds read dimension so wraps to multiple rows
        state["LSC%s"%tc] = parDim
        state["LSP%s"%tc] = min(perpDim, elementsLoadedPerInst // parDim)
        state["NumLoadsCoalesced%s"%tc] = 1
        state["NumLoadsPerpendicular%s"%tc] = roundupRatio(perpDim , state["LSP%s"%tc])

      # Vector loads can't wrap to next P dim, so LSC must be divisible by vector elements;
      if dbFract:
        print("  lsc search : lsc(%u) %% grvw(%u) = %u (?0)" % (state["LSC%s"%tc], grvw, state["LSC%s"%tc] % grvw))
      if state["LSC%s"%tc] % grvw == 0:
        bestVw = grvw
        # Try to shrink GRVW if possible while keeping same LSC and LSP:
        # For example, avoid cases where we use a GRVW=4 with many empty addresses
        # when a GRVW=1 will do instead.
        validElementsLoadedPerInst = state["LSC%s"%tc] * state["LSP%s"%tc]
        grvw //= 2
        while grvw >= minGrvw:
          elementsLoadedPerInst = state["NumThreads"]*grvw
          if state["DirectToVgpr%s"%tc] and state["ProblemType"]["TLU%s"%tc]:
            elementsLoadedPerInst //= state["MatrixInstK"]
          if elementsLoadedPerInst < validElementsLoadedPerInst:
            break # Went too far, not enough load elements at this VW
          if state["LSC%s"%tc] % grvw == 0:
            if dbFract:
              print("  stepdown success (valid)elementsLoadedPerInst=", validElementsLoadedPerInst, "/", elementsLoadedPerInst, "grvw=", grvw, "lsc=", state["LSC%s"%tc])
            bestVw = grvw
          grvw //= 2
        break

      # TODO - could have this generate dwordx3 loads in addition, step down by 1 instead of div2
      # Would need to change asm code gen to generate x3
      grvw //= 2
      # end-- while loop

    if bestVw == -1:
      if dbFract:
        print ("reject fractional - no acceptable tile dim? GlobalReadVectorWidth", \
         state["GlobalReadVectorWidth"])
      return False  # could not find a solution, perhaps only possible for half ?

    state["GlobalLoadVectorWidth%s"%tc] = bestVw
    if bestVw != state["GlobalReadVectorWidth"]:
      if dbFract:
        print("  reducing GlobalLoadVectorWidth%s from %u to %u" \
            % (tc, state["GlobalReadVectorWidth"], bestVw))

    # How many loads per threads in each dimension.
    # threads which are outside the global read tile bounds will be clipped
    # in the assembly code generator.
    # Multiply the LSC*GRVW
    state["NumLoadsCoalesced%s"%tc] = roundupRatio(parDim, state["LSC%s"%tc])
    state["NumLoadsPerpendicular%s"%tc] = roundupRatio(perpDim , state["LSP%s"%tc])

    nlc = state["NumLoadsCoalesced%s"%tc]
    nlp = state["NumLoadsPerpendicular%s"%tc]

    # LoadTile must at least cover the MacroTile:
    assert(nlc*state["LSC%s"%tc] >= parDim)
    assert(nlp*state["LSP%s"%tc] >= perpDim)

    perpOverhang = perpDim % state["LSP%s"%tc]
    state["fractionalPerpOverhang%s"%tc] = perpOverhang
    if dbFract:
      # how many threads compute Global Read Offsets (GRO) that are not used
      print("  PerLoadTile=%ux%u elements Loads/WI=%ux%u LoadTile/WI=%ux%u (MT=%ux%u), %u/%u = %.1f%% WI GRO used %s" \
          % (state["LSC%s"%tc], state["LSP%s"%tc], \
             nlc, nlp, \
             nlc*state["LSC%s"%tc], nlp*state["LSP%s"%tc], \
             parDim, perpDim, \
             parDim*perpDim, \
             nlc*nlp*state["NumThreads"]*state["GlobalLoadVectorWidth%s"%tc], \
             float(parDim*perpDim), \
             float(nlc*nlp*state["NumThreads"]*state["GlobalLoadVectorWidth%s"%tc]) * 100.0) \
             )

      for p in range(0,nlp):
        elementWidth = 4
        if p != nlp-1:
          perp = state["LSP%s"%tc]
        else:
          perp = perpOverhang if perpOverhang else state["LSP%s"%tc]

        validElements = state["LSC%s"%tc] * perp
        print("  buffer_load_element_x%u %ux%ux%u bytes,  %u/%u valid GRO" %\
              (state["GlobalLoadVectorWidth%s"%tc], \
              state["LSC%s"%tc], perp, \
              elementWidth, \
              validElements//state["GlobalLoadVectorWidth%s"%tc],
              state["NumThreads"]))

    return True


  @staticmethod
  def parameterWrapper(state):
    if len(state["MatrixInstruction"]) == 9:
      waves = state["MatrixInstruction"][7]* state["MatrixInstruction"][8]
      state["ThreadTile"][0] = state["MatrixInstruction"][5]
      state["ThreadTile"][1] = state["MatrixInstruction"][6] * state["MatrixInstruction"][1]
      state["WorkGroup"][0] = state["MatrixInstruction"][4] * state["MatrixInstruction"][0] * state["MatrixInstruction"][7]
      state["WorkGroup"][1] = waves*state["WavefrontSize"] // state["WorkGroup"][0]
      #print("9-tuple: ", state["MatrixInstruction"], " TT=", state["ThreadTile"], " WG=", state["WorkGroup"])
    if state["MatrixInstruction"]:
      state["MatrixInstruction"] = [state["MatrixInstruction"][0],state["MatrixInstruction"][1],state["MatrixInstruction"][2],state["MatrixInstruction"][3]]

    if state["MatrixInstruction"] != [] and len(state["MatrixInstruction"]) == 4:
      state["MFMA_BF16_1K"] = False
      if not (state["ProblemType"]["DataType"].toChar() in validMFMA and \
        state["MatrixInstruction"] in validMFMA[state["ProblemType"]["DataType"].toChar()]):
        if state["ProblemType"]["DataType"].isBFloat16() and \
          state["MatrixInstruction"] in validMFMA["B1k"]:
          state["MFMA_BF16_1K"] = True
        else:
          reject(state, "MatrixInstruction %s not valid for DataType %s" % (state["MatrixInstruction"], state["ProblemType"]["DataType"]))
      if (state["ThreadTile"][1] % state["MatrixInstruction"][0]) != 0:
        reject(state, "invalid ThreadTile1 %u for MatrixInstM %u" % (state["ThreadTile"][1], state["MatrixInstruction"][0]))

      # set EnableMatrixInstruction
      state["EnableMatrixInstruction"] = True

      # set MIBlock
      miwg0      = state["MatrixInstruction"][0] if (state["WorkGroup"][0] < state["MatrixInstruction"][0]) else state["WorkGroup"][0]
      MIBlock_BM = miwg0 // state["MatrixInstruction"][0]
      MIBlock_BM = min(MIBlock_BM, state["MatrixInstruction"][3])
      MIBlock_BN = state["MatrixInstruction"][3] // MIBlock_BM

      state["MIBlock"]    = [32, 32, 2, 1, 1, 1]
      state["MIBlock"][0] = state["MatrixInstruction"][0]
      state["MIBlock"][1] = state["MatrixInstruction"][1]
      state["MIBlock"][2] = state["MatrixInstruction"][2]
      state["MIBlock"][3] = state["MatrixInstruction"][3]
      state["MIBlock"][4] = MIBlock_BM
      state["MIBlock"][5] = MIBlock_BN

      # set MIWaveGroup
      numOfWave                = (state["WorkGroup"][0] * state["WorkGroup"][1]) // state["WavefrontSize"]
      state['MIWaveGroup']     = [1, 1]
      state['MIWaveGroup'][0]  = min((miwg0 // state["MatrixInstruction"][0]) // MIBlock_BM, numOfWave)
      state['MIWaveGroup'][1]  = numOfWave // state['MIWaveGroup'][0]

      # set MIWaveTIle
      state['MIWaveTile']      = [1, 1]
      state['MIWaveTile'][0]   = state["ThreadTile"][0]
      state['MIWaveTile'][1]   = state["ThreadTile"][1] // state["MatrixInstruction"][1]

      # set MIInputPerThread
      state['MIInputPerThread'] = state["MatrixInstruction"][0] * state["MatrixInstruction"][2] * state["MatrixInstruction"][3] // 64

    else:
      state["EnableMatrixInstruction"] = False


  ##############################################
  # check and calculate Wave Separate Global Read
  @staticmethod
  def checkAndAssignWaveSeparateGlobalRead(state, tc):
    # check can we use WaveSeparateGlobalRead
    numOfWaves = state["NumThreads"] // state["WavefrontSize"]
    if state["WaveSeparateGlobalRead%s"%tc]:
      if state["FractionalLoad"] != 0:
        reject(state, "didn't support WaveSeparateGlobalRead with FractionalLoad(%u) != 0" % state["FractionalLoad"])
      if state["LocalDotLayout"]>1:
        reject(state, "didn't support WaveSeparateGlobalRead when LocalDotLayout(%u) > 1" % state["LocalDotLayout"])
      if state["ProblemType"]["TLU%s"%tc] and (state["DepthU"] > 0) and (state["DepthU"] % numOfWaves != 0):
        reject(state, "didn't support WaveSeparateGlobalRead when DepthU is not multiple of wave %u in TLU%s" % (state["DepthU"], tc))
      if not state["ProblemType"]["TLU%s"%tc] and (state["MacroTile%s" % tc] % numOfWaves != 0):
        reject(state, "didn't support WaveSeparateGlobalRead when MacroTile is not multiple of wave %u in TLU%s" % (state["MacroTile%s"%tc], tc))


  ########################################
  # determine can we use DirectToVgpr
  @staticmethod
  def isDirectToVgprDoable(state, tc):
    tcOther = 'B' if tc == 'A' else 'B'
    MIindex = 0 if tc == 'A' else 1
    # With MatrixInstruction only (tentative)
    if not state["EnableMatrixInstruction"] :
      reject(state, "DirectToVgpr is for MatrixInstruction only")
      return False

    # Double/DoubleComplex only (tentative)
    if not (state["ProblemType"]["DataType"].isDouble() or state["ProblemType"]["DataType"].isDoubleComplex()):
      reject(state, "so far, DirectToVgpr is for double or double complex only")
      return False

    # Does not work with TLU = False and PrefetchLocalRead = 0
    if (not state["ProblemType"]["TLU%c"%tc]) and state["PrefetchLocalRead"] == 0:
      reject(state, "DirectToVgpr%c does not supports TLU%c = False and PrefetchLocalRead = 0"%(tc, tc))
      return False

    # MIWaveGroup check
    #  for A, MIWaveGroup should be [4, 1]
    #  for B, MIWaveGroup should be [1, 4]
    # This is to limit the number of Vgpr
    if tc == 'A' and not (state['MIWaveGroup'][0] == 4 and state['MIWaveGroup'][1] == 1):
      reject(state, "MIWaveGroup should be [4, 1] for DirectToVgprA. Current value is [%s]"%state['MIWaveGroup'])
      return False
    if tc == 'B' and not (state['MIWaveGroup'][0] == 1 and state['MIWaveGroup'][1] == 4):
      reject(state, "MIWaveGroup should be [1, 4] for DirectToVgprB. Current value is [%s]"%state['MIWaveGroup'])
      return False

    # Does not work with WaveSeparateGlobalRead
    if state["WaveSeparateGlobalRead%c"%tc]:
      reject(state, "DirectToVgpr%c does not supports WaveSeparateGlobalRead%c"%(tc, tc))
      return False

    # Does not work with TLU and NumLoadsCoalesced != MIWaveTile / GlobalLoadVectorWidth
    # (only for FractionalLoad = False)
    if state["FractionalLoad"] == False:
      if state["ProblemType"]["TLU%s"%tc] and state["NumLoadsCoalesced%c"%tc] != state['MIWaveTile'][MIindex] / state["GlobalLoadVectorWidth%c"%tc]:
        reject(state, "DirectToVgpr%c does not supports NumLoadsCoalesced%c(=%u) != MIWaveTile[%u](=%u) / GlobalLoadVectorWidth%c(=%u)"\
                       %(tc, tc, state["NumLoadsCoalesced%c"%tc], MIindex, state['MIWaveTile'][MIindex], tc, state["GlobalLoadVectorWidth%c"%tc]))
        return False
    # Does not work with TLU and MIWaveTile < GlobalLoadVectorWidth
    if state["ProblemType"]["TLU%s"%tc] and state['MIWaveTile'][MIindex] < state["GlobalLoadVectorWidth%c"%tc]:
      reject(state, "DirectToVgpr%c does not supports MIWaveTile[%u](=%u) < GlobalLoadVectorWidth%c(=%u)"\
                     %(tc, MIindex, state['MIWaveTile'][MIindex], tc, state["GlobalLoadVectorWidth%c"%tc]))
      return False

    # Does not work with ExpandPointerSwap = False
    if not state["ExpandPointerSwap"]:
      reject(state, "DirectToVgpr%c does not supports ExpandPointerSwap = False"%(tc))
      return False

    # Does not work with VectorWidth != GlobalReadVectorWidth (VW = 2 + GRVW = 1 or VW = 1 + GRVW = 2 does not work)
    if state["VectorWidth"] != state["GlobalLoadVectorWidth%c"%tc]:
      reject(state, "DirectToVgpr%c does not supports VectorWidth(=%u) != GlobalReadVectorWidth%c(%u)"%(tc, state["VectorWidth"], tc, state["GlobalLoadVectorWidth%c"%tc]))
      return False

    # Does not work with AssertFree1ElementMultiple % VectorWidth != 0 (edge shift case) for B
    if tc == 'B' and state["AssertFree1ElementMultiple"] % state["VectorWidth"] != 0:
      reject(state, "DirectToVgpr%c does not supports AssertFree1ElementMultiple %% VectorWidth != 0"%(tc))
      return False

    # Does not work with FractionalLoad and (not TLU)
    if state["FractionalLoad"] and (not state["ProblemType"]["TLU%c"%tc]):
      reject(state, "DirectToVgpr%c does not supports FractionalLoad + TLU=False"%(tc))
      return False

    # Does not work with TLU=False and PGR=2 and DepthU<=MatrixInstK*VW
    if (not state["ProblemType"]["TLU%c"%tc]) and state["PrefetchGlobalRead"] == 2 and state["DepthU"] <= state["MatrixInstK"] * state["VectorWidth"]:
      reject(state, "DirectToVgpr%c does not supports TLU=False and PrefetchGlobalRead==2 and DepthU<=MatrixInstK*VectorWidth"%(tc))
      return False

    # Does not work with TLU=False and NumLoadsCoalesced != DepthU//(MatrixInstK*VW)
    if (not state["ProblemType"]["TLU%c"%tc]) and state["NumLoadsCoalesced%c"%tc] != state["DepthU"] // (state["MatrixInstK"] * state["VectorWidth"]):
      reject(state, "DirectToVgpr%c does not supports TLU=False and NumLoadsCoalesced%c != DepthU//(MatrixInstK*VectorWidth)"%(tc, tc))
      return False

    # Both TLU=False + TransposeLDS case, need GlobalLoadVectorWidth == LocalReadVectorWidth
    if (not state["ProblemType"]["TLU%c"%tc]) and (not state["ProblemType"]["TLU%c"%tcOther]) and state["TransposeLDS"] and \
       state["GlobalLoadVectorWidth%c"%tc] != state["LocalReadVectorWidth"]:
      reject(state, "DirectToVgpr%c does not supports TLUA=False and TLUB=False and GlobalLoadVectorWidth%c != LocalReadVectorWidth"%(tc, tc))
      return False

    # Does not work with TLU=False and PrefetchLocalRead=1 and VectorWidth>1
    if (not state["ProblemType"]["TLU%c"%tc]) and state["PrefetchLocalRead"] == 1 and state["VectorWidth"] > 1:
      reject(state, "DirectToVgpr%c does not supports TLU=False and PrefetchLocalRead=1 and VectorWidth>1)"%(tc))
      return False

    # Does not work with TLU=False and VectorWidth>1 and other side of TLU=True
    if (not state["ProblemType"]["TLU%c"%tc]) and state["VectorWidth"] > 1 and state["ProblemType"]["TLU%c"%tcOther]:
      reject(state, "DirectToVgpr%c does not supports TLU%c=False VectorWidth>1 and TLU%c=True"%(tc, tc, tcOther))
      return False

    # Does not work with DirectToLDS
    # -> this will be checked after DirectToLDS doable check is done

    return True

  ########################################
  # determine can we use DirectToLds
  @staticmethod
  def isDirectToLdsDoable(state, tc):
    numBytes = state["ProblemType"]["DataType"].numBytes()

    # x2/x4 support for directToLds
     
    # numelements_perlane = 4/numBytes
    # TN with transposeLDS feature should work as long as state["AssertSummationElementMultiple"] % (numelements_perlane*2) = 0 
    #                                                     state["AssertSummationElementMultiple"] % (numelements_perlane*4) = 0

    #NT 
    # use only for f32 & DGEMM and TLU = 1
    #TN
    # use for all precisions with TransposeLDS=1

    if state["ProblemType"]["DataType"].isHalf():
      if state["AssertSummationElementMultiple"] % (2 * state["GlobalLoadVectorWidth%c"%tc])  != 0:
        reject(state, "can't use DirectToLds for FP16 with AssertSummationElementMultiple %u" % state["AssertSummationElementMultiple"])
        return False
      if state["ProblemType"]["TransposeA"] != True or state["ProblemType"]["TransposeB"] != False:
        reject(state, "DirectToLds for FP16 currently only working for TN")
        return False
      if state["GlobalReadVectorWidth"] < 4:
        reject(state, "GlobalReadVectorWidth must be 4 for DirectToLds HGEMM")
        return False

    if state["ProblemType"]["DataType"].isBFloat16() and state["AssertSummationElementMultiple"] % (2 * state["GlobalLoadVectorWidth%c"%tc]) != 0:
      reject(state, "can't use DirectToLds for BF16 with AssertSummationElementMultiple %u" % state["AssertSummationElementMultiple"])
      return False

    if state["NumThreads"] % state["WavefrontSize"] != 0:
      reject(state, "can't use DirectToLds for NumThreads % WavefrontSize != 0")
      return False

    # GLVW*BPe only for precision(s) < 4 (bpe)
    #if (state["ProblemType"]["TLU%c"%tc] == True and numBytes < 4): 
    # if (numBytes < 4): 
    #   if state["GlobalLoadVectorWidth%c"%tc] * numBytes != 4:
    #     reject(state, "can't use DirectToLds for bpe < 4 and GlobalLoadVectorWidth * numBytes != 4")
    #     return False

    if state["ProblemType"]["TLU%c"%tc] == state["UnrollMajorLDS%c" % tc]:
      reject(state, "can't use DirectToLds for TLU%c == UnrollMajorLDS%c"%(tc, tc))
      return False

    # avoid picking x2&x4 for precisions < f32/f64 in [ProblemType][TLU] == TRUE
    if not state["EnableMatrixInstruction"]:
      if state["GlobalLoadVectorWidth%c"%tc] * numBytes * state["WavefrontSize"] > 256:
        reject(state, "can't use DirectToLds for not EnableMatrixInstruction and GlobalLoadVectorWidth%c * bpe * WavefrontSize > 256"%tc)
        return False

<<<<<<< HEAD
    # TODO revisit fp32 case for failure
    #if state["ProblemType"]["TLU%c"%tc] and numBytes < 8 and state["GlobalLoadVectorWidth%c"%tc] * numBytes > 4:
    # if numBytes < 8 and state["GlobalLoadVectorWidth%c"%tc] * numBytes > 4:
    #   reject(state, "can't use DirectToLds for TLU%c and bpe < 8 and GlobalLoadVectorWidth%c * bpe > 4"%(tc, tc))
    #   return False


=======
>>>>>>> 81b6a9eb
    if state["WaveSeparateGlobalRead%c" % tc]:
      if state["LSC%c"%tc] * state["LSP%c"%tc] * numBytes != state["WavefrontSize"] * state["GlobalLoadVectorWidth%c"%tc] * numBytes:
        reject(state, "can't use DirectToLds for LSC%c and LSP%c * bpe!= WavefrontSize * GlobalLoadVectorWidth%c * bpe > 4"%(tc, tc, tc))
        return False
    else:
      if state["LSC%c"%tc] * state["LSP%c"%tc] * numBytes != state["NumThreads"] * state["GlobalLoadVectorWidth%c"%tc] * numBytes:
        reject(state, "can't use DirectToLds for LSC%c and LSP%c * bpe != NumThreads * GlobalLoadVectorWidth%c * bpe > 4"%(tc, tc, tc))
        return False

    if (state["LdsBlockSizePerPad%c"%tc] == 0) \
        and (state["LdsPad%c"%tc] != 0):
#        and ((state["LSC%c"%tc] * numBytes) != (state["NumThreads"] * 4)): // TODO:
#        and ((state["LSC%c"%tc] * numBytes) % (state["WavefrontSize"] * 4) != 0):
      reject(state, "can't use DirectToLds for LdsBlockSizePerPad%c == 0 and LdsPad%c != 0"%(tc, tc))
      return False

    if (state["LdsBlockSizePerPad%c"%tc] != 0) \
        and (state["LdsPad%c"%tc] != 0) \
        and (state["LdsBlockSizePerPad%c"%tc] != state["WavefrontSize"] * state["GlobalLoadVectorWidth%c"%tc] * numBytes):
#        and (state["LdsBlockSizePerPad%tc"] % (state["WavefrontSize"] * 4) != 0): // TODO:
      reject(state, "can't use DirectToLds for LdsBlockSizePerPad%c != 0 and LdsPad%c != 0 and \
              LdsBlockSizePerPad%c != WavefrontSize * GlobalLoadVectorWidth%c * bpe"%(tc, tc, tc, tc))
      return False

    # so far, DirectToLds does not work well with PGR=2
    # performance is not good and a lot of ds_read for DTL can cause scheduling issue(need fix)
    if state["PrefetchGlobalRead"] == 2 and not (state["DirectToVgprA"] or state["DirectToVgprB"]):
      reject(state, "can't use DirectToLds for PrefetchGlobalRead == 2 without DirectToVgpr")
      return False

    # so far, DirectToLds does not work with LRVW=2
    if state["LocalReadVectorWidth"] == 2:
      reject(state, "can't use DirectToLds for LocalReadVectorWidth == 2")
      return False

    if state["NumLoadsCoalesced%c"%tc] > 1:
      # NumLoadsCoalesced > 1 not working for sgemm
      if numBytes < 8:
        reject(state, "Can't use NumLoadsCoalesced > 1 with DirectToLds for this data type")
        return False
      # Does not work with (NumLoadsCoalesced>1 and UseInstOffsetForGRO) + DGEMM
      if state["ProblemType"]["DataType"].isDouble() and state["UseInstOffsetForGRO"]:
        reject(state, "DirectToLds%c does not supports NumLoadsCoalesced%c > 1 and UseInstOffsetForGRO for dgemm"%(tc, tc))
        return False

    # Does not work with NumLoadsCoalesced>1 + ZGEMM
    if state["ProblemType"]["DataType"].isDoubleComplex() and state["NumLoadsCoalesced%c"%tc] > 1:
      reject(state, "DirectToLds%c does not supports NumLoadsCoalesced%c > 1 for zgemm"%(tc, tc))
      return False

    # Does not work with PAPMode 1 and AssertSummationElementMultiple % (DepthU * 2) != 0
    # This is because DirectToLds use second LDS buffer after Odd exit. It does not match local read at the beginning of PK loop.
    if state["PrefetchAcrossPersistentMode"] == 1 and state["AssertSummationElementMultiple"] % (state["DepthU"] * 2) != 0:
      reject(state, "DirectToLds%c does not work with PAPMode 1 and AssertSummationElementMultiple is not multiple of (DepthU * 2)"%(tc))
      return False

    # Does not work with PrefetchGlobalRead=2 and PrefetchLocalRead=1 (cannot schedule DTL global read after local read)
    if state["PrefetchGlobalRead"] == 2 and state["PrefetchLocalRead"] == 1:
      reject(state, "DirectToLds%c does not work with PrefetchGlobalRead=2 and PrefetchLocalRead=1"%(tc))
      return False

    # DirectToLds does not work if MacroTile is not power of 2
    # LDS offset swap/rotate logic works only when MacroTile is power of 2
    mt = state["MacroTile%c"%tc]
    if mt & (mt - 1) != 0:
      reject(state, "can't use DirectToLds if MacroTile%s is not power of 2"%tc)
      return False

    # DirectToLds does not work with TLU=False and bpe > bpr and DepthU//NumLoadsCoalesced < 8
    # bpe > bpr case, Lower and upper 4 bytes elements are stored separately.
    # if TLU=False and DepthU//NumLoadsCoalesced is smaller than lower block size (8 elements),
    # current offset swap logic does not work
    if (not state["ProblemType"]["TLU%c"%tc]) and state["ProblemType"]["DataType"].numRegisters() > 1 and \
       state["DepthU"] // state["NumLoadsCoalesced%c"%tc] < 8:
      reject(state, "DirectToLds%c does not work with TLU=False and bpe > bpr and DepthU//NumLoadsCoalesced%c < 8"%(tc, tc))
      return False

    return True

  @staticmethod
  def getDivisorName(state, tC):
    if state["GlobalReadCoalesceGroup{}".format(tC)]:
      if state["GlobalReadCoalesceVector{}".format(tC)]:
        divisorName = "LVC{}".format(tC)
      else:
        # Fractional load use the more accurate lsc, multiply by VW later
        divisorName = "LSC{}".format(tC)
    else:
      if state["GlobalReadCoalesceVector{}".format(tC)]:
        divisorName = "LSP{}".format(tC)
      else:
        divisorName = "LVP{}".format(tC)
    return divisorName

  ########################################
  # assign all derived parameters
  @staticmethod
  def assignDerivedParameters(state):

    Solution.parameterWrapper(state)

    Solution.assignProblemIndependentDerivedParameters(state)

    if "AssignedDerivedParameters" in state:
      if state["AssignedDerivedParameters"]:
        return
    state["AssignedDerivedParameters"] = False

    for s in Solution.InternalKeys:
        state['_'+s] = state[s]
        #del state[s]

    if ("_GlobalAccumulation" not in state) or ("_WorkspaceSizePerElemC" not in state):
      state["_GlobalAccumulation"] = None
      state["_WorkspaceSizePerElemC"] = 0
      if state["GlobalSplitU"] > 1:
        computeName  = state["ProblemType"]["ComputeDataType"].toName()
        computeBytes = state["ProblemType"]["ComputeDataType"].numBytes()

        if state["GlobalSplitUAlgorithm"] == 'SingleBuffer':
          if computeName != state["ProblemType"]["DestDataType"].toName():
            state["_GlobalAccumulation"] = 'SingleBuffer'
        elif state["GlobalSplitUAlgorithm"] == 'MultipleBuffer':
          state["_GlobalAccumulation"] = 'MultipleBuffer'

        if state["_GlobalAccumulation"] == 'SingleBuffer':
          state["_WorkspaceSizePerElemC"] = computeBytes
        elif state["_GlobalAccumulation"] == 'MultipleBuffer':
          state["_WorkspaceSizePerElemC"] = computeBytes * state["GlobalSplitU"]

    if state["VectorStore"] == -1:
        state["_VectorStore"] = 1 # default, may be changed if needed to generate a valid kernel

    ProblemType.assignDerivedParameters(state["ProblemType"])
    if not state["Valid"]:
      print2("in assignDerivedParameters, state['Valid'] = False")
      return

    # Init LoopIters parameter in case of early exit
    # For backwards compatibility with older yaml files
    state["LoopIters"] = 0
    if "LoopUnroll" in state:
      state["LoopIters"] = state["LoopUnroll"]

    if state["ScheduleIterAlg"] == 2:
      state["InnerUnroll"] = state["DepthU"] // state["MatrixInstK"]
      state["PrefetchLocalRead"] = 1
      state["ExpandPointerSwap"] = 1
      state["1LDSBuffer"] = 1
      print2("\nSet SIA=2, force PrefetchLocalRead=1, ExpandPointerSwap=1, 1LDSBuffer=1")

    isa = tuple(state["ISA"])

    if state["WavefrontSize"] == 32 and not globalParameters["ArchCaps"][isa]["HasWave32"]:
      reject(state, "WavefrontSize=32 not supported for ISA {}".format(isa))

    if state["WavefrontSize"] == 32 and state["KernelLanguage"] == "Source":
      reject(state, "WavefrontSize=32 not yet supported for source kernels.")

    if state["EnableMatrixInstruction"]:
      if not (state["ProblemType"]["DataType"].isSingle() \
              or state["ProblemType"]["DataType"].isDouble() \
              or state["ProblemType"]["DataType"].isBFloat16() \
              or state["ProblemType"]["DataType"].isHalf() \
              or state["ProblemType"]["DataType"].isComplex() \
              or state["ProblemType"]["DataType"].isInt8()):
        reject(state, "didn't support Matrix Instruction with type %s" % str(state["ProblemType"]["DataType"]))
      if not state["MIBlock"] or len(state["MIBlock"]) != 6:
        reject(state, "invalid MIBlock")
      if not state["MIWaveGroup"] or len(state["MIWaveGroup"]) != 2:
        reject(state, "invalid MIWaveGroup")
      if not state["MIWaveTile"] or len(state["MIWaveTile"]) != 2:
        reject(state, "invalid MIWaveTile")
      if not state["ProblemType"]["HighPrecisionAccumulate"] \
         and state["ProblemType"]["DataType"].numRegisters() < 1 :
        reject(state, "Matrix instructions for half, bf16 (or i8) types are natively accumulated" + \
         " in fp32 (or i32) precision. Please add the following config:" + \
         "\n - HighPrecisionAccumulate: True")
    else:
      if not state["ProblemType"]["HighPrecisionAccumulate"] \
         and state["ProblemType"]["ComputeDataType"].numRegisters() > state["ProblemType"]["DataType"].numRegisters() :
        reject(state, "For non-MI Kernel, if sizeof(ComputeDataType) > sizeof(DataType), " + \
         "Please add the following config:" + \
         "\n - HighPrecisionAccumulate: True")

      if state["ThreadTile0"] > 16 or state["ThreadTile1"] > 16:
        reject(state, "Invalid value for ThreadTile")

      if state["ScheduleIterAlg"] == 2 or state["ScheduleIterAlg"] == 3:
        reject(state, "SIA2 and SIA3 only support MatrixInstruction")

    if state["ProblemType"]["Tensor0"]==0:
      state["ThreadTileA"] = state["ThreadTile0"]
      state["ThreadTileB"] = state["ThreadTile1"]
      state["SubGroupA"] = state["SubGroup0"]
      state["SubGroupB"] = state["SubGroup1"]
      state["MacroTileA"] = state["MacroTile0"]
      state["MacroTileB"] = state["MacroTile1"]
      if state["EnableMatrixInstruction"]:
        state["MIWaveTileA"] = state["MIWaveTile"][0]
        state["MIWaveTileB"] = state["MIWaveTile"][1]
    else:
      state["ThreadTileB"] = state["ThreadTile0"]
      state["ThreadTileA"] = state["ThreadTile1"]
      state["SubGroupB"] = state["SubGroup0"]
      state["SubGroupA"] = state["SubGroup1"]
      state["MacroTileB"] = state["MacroTile0"]
      state["MacroTileA"] = state["MacroTile1"]
      if state["EnableMatrixInstruction"]:
        state["MIWaveTileA"] = state["MIWaveTile"][1]
        state["MIWaveTileB"] = state["MIWaveTile"][0]

    Solution.checkAndAssignWaveSeparateGlobalRead(state, 'A')
    Solution.checkAndAssignWaveSeparateGlobalRead(state, 'B')

    # Init vars early since there are early-exit return statements below
    state["DirectToLdsA"] = False
    state["DirectToLdsB"] = False
    state["LocalWriteUseSgprA"] = False
    state["LocalWriteUseSgprB"] = False

    state["WorkGroupMapping" ] = abs(state["WorkGroupMapping"])

    # avoid bug somehow related to GlobalSplitU + Persistent
    # avoid bug related to WGM<0
    # General Batch doesn't support PersistentKernel
    if state["PersistentKernel"] and (\
            (state["KernelLanguage"] == "Assembly" and state["GlobalSplitU"] != 1) or \
            (state["KernelLanguage"] == "Assembly" and state["WorkGroupMapping"] < 0)):
      state["PersistentKernel"] = 0

    if state["PersistentKernelAlongBatch"] and (\
            (state["PersistentKernel"] == 0) or \
            (state["KernelLanguage"] == "Source" and state["GlobalSplitU"] != 1)):
      print2("PersistentKernelAlongBatch requires PersistentKernel != 0, forcing PersistentKernelAlongBatch = False")
      print2("PersistentKernelAlongBatch not support GSU on HIP, forcing PersistentKernelAlongBatch = False")
      state["PersistentKernelAlongBatch"] = False

    if state["PrefetchAcrossPersistent"]:
      if state["KernelLanguage"] == "Source" or \
         state["PersistentKernel"] == 0 or \
         state["PrefetchGlobalRead"] == 0 or \
         state["SuppressNoLoadLoop"]:
        print2("PAP requires Assembly, PK!=0, PGR!=0, SuppressNoLoadLoop=True, forcing PAP=False")
        state["PrefetchAcrossPersistent"] = False
      if state["PrefetchAcrossPersistentMode"] == 0 and state["PrefetchGlobalRead"] == 2:
        reject(state, "PAPMode 0 does not support PGR=2")
        return
    else:
      if state["PrefetchAcrossPersistentMode"] != 0:
        reject(state, "PAPMode requires PrefetchAcrossPersistent enabled")
        return

    problemType = state["ProblemType"]
    if not problemType["UseInitialStridesAB"]:
      for (tc) in ('A','B'):
        state["AssertStride%sEqual"%tc][0]=1

    if not problemType["UseInitialStridesCD"]:
      for (tc) in ('C','D'):
        state["AssertStride%sEqual"%tc][0]=1

    # Add AssertStride*Equal for PackBatchDims, if needed
    for (mask, tc) in ((0x1,'B'), (0x2,'A')):
      if state["PackBatchDims"] & mask:
        for bi in problemType["IndicesBatch"]:
          state["AssertStride%sEqual"%tc][problemType["IndexAssignments%s"%tc].index(bi)] = 0

    for (tc,batchMask) in (('A', 0x1), ('B', 0x2)):
      freeDims = [i for i in problemType["IndexAssignments%s"%tc] if i in problemType["IndicesFree"]]
      if not freeDims and (not problemType["AllowNoFreeDims"] or not (state["PackBatchDims"] & batchMask)):
        reject(state, "tensor%s contains no free indices.  Set AllowNoFreeDims and PackBatchDims&%s" % (tc, batchMask))
        return False

    # Determine which indices will be packed together as this impacts several different parms (sizes, magic numbers, etc)
    # The order in PackedC*Indices also determines the order that dimensions are packed - the first elements in
    # the list are the fastest-moving elements.
    # The store code optimizes for C0 being the coalesced dimension and C1 the perp dimension.
    # C0/C1 indices can come from IndexAssignmentsA or IndexAssignmentsB
    # grid size [0,1]
    state["PackedC0IdxChars"] = []
    state["PackedC0IndicesX"] = []
    indexChars = globalParameters["IndexChars"]
    # Pack all the dimensions (batch and free) of A into grid[0]

    if problemType["Index0"] in problemType["IndexAssignmentsA"]:
      tc0 = 'A'
      tc1 = 'B'
      batch0Mask = 0x1
      batch1Mask = 0x2
    else:
      tc0 = 'B'
      tc1 = 'A'
      batch0Mask = 0x2
      batch1Mask = 0x1
    assert(isPackedIndex(state, problemType["Index01A"], 0x1))
    assert(isPackedIndex(state, problemType["Index01B"], 0x2))

    # Pack all the dimensions (batch and free) of A into grid[0]
    for idx in problemType["IndexAssignments%s"%tc0]:
      if isPackedIndex(state, idx, batch0Mask):
        assert (idx < problemType["NumIndicesC"])
        state["PackedC0IdxChars"].append("%s" % indexChars[idx])
        state["PackedC0IndicesX"].append(idx)

    state["PackedC1IdxChars"] = []
    state["PackedC1IndicesX"] = []
    for idx in problemType["IndexAssignments%s"%tc1]:
      if isPackedIndex(state, idx, batch1Mask):
        assert (idx < problemType["NumIndicesC"])
        state["PackedC1IdxChars"].append("%s" % indexChars[idx])
        state["PackedC1IndicesX"].append(idx)

    # If dims are packed, then need to ensure a global vector load isn't split by a tensor dim
    # (since this could result in non-contiguous addresses)
    # Current implementation ensures that the vector load is not partial across the Free* boundary:
    # GlobalLoadVectorWidth=1 will always meet this requirement.
    # (TODO - could make this more sophisticated if dims use default strides and are thus contiguous)
    packedC0 = len(state["PackedC0IdxChars"])>1
    packedC1 = len(state["PackedC1IdxChars"])>1

    bufferLoad = state["BufferLoad"] and state["KernelLanguage"] == "Assembly"
    if not bufferLoad:
      state["DirectToLds"] = False
      state["_UseSgprForGRO"] = False
      state["FractionalLoad"] = False
      if state["PrefetchGlobalRead"] == 2:
        reject(state, "BufferLoad=0 does not support PrefetchGlobalRead=2")
        return

    #These modes only work under certain conditions, apply them here:
    #  - The "NoLoad" loop is only generated if PrefetchGlobalRead>0
    #  - And Suppress does not work if GSU>1 for some reason
    if state["SuppressNoLoadLoop"] == 1:
      if not (bufferLoad and state["PrefetchGlobalRead"] == 1 and (state["GlobalSplitU"]==1)):
        state["SuppressNoLoadLoop"] = 0

    if state["ExpandPointerSwap"] == 1:
      # Pointer swap only used if PGR==1 or (PGR>1 and double/double complex) - so set ExpandPointerSwap=0 here
      # So far, EPS=1 and PGR>1 works only with double/double complex.
      # DirectToVgpr case, bufferLoad=False can work with ExpandPointerSwap=1
      #if not (bufferLoad and state["PrefetchGlobalRead"] == 1):
      if not ((bufferLoad or state["DirectToVgprA"] or state["DirectToVgprB"]) and ( state["PrefetchGlobalRead"] == 1 \
              or (state["PrefetchGlobalRead"] > 1 and \
                  (state["ProblemType"]["DataType"].isDouble() or state["ProblemType"]["DataType"].isDoubleComplex())))):
        state["ExpandPointerSwap"] = 0
      # EPS not supported with SplitLDS yet
      if state["DepthULdsDivisor"] > 1:
        state["ExpandPointerSwap"] = 0

    # Can optimize preLoop LW Vmcnt only when PAP, BufferLoad
    # TODO- less restriction? Haven't tested for not BufferLoad
    state["OptPreLoopVmcnt"] = state["OptPreLoopVmcnt"] and \
                               state["PrefetchAcrossPersistent"] and \
                               bufferLoad

    #print("PackedC0IdxChars", state["PackedC0IdxChars"])
    #print("PackedC1IdxChars", state["PackedC1IdxChars"])

    # Set up stagger shift:
    bpeAB = int(4*state["ProblemType"]["DataType"].numRegisters())
    # (1<<staggerStrideShift) is number of loop iterations to traverse the stride
    if state["StaggerU"] == 0:
      state["StaggerUMapping"] = 0
      state["StaggerUStride"] = 0
    try:
        staggerStrideShift = (int)(math.ceil(math.log(state["StaggerUStride"] / \
                (state["DepthU"] * bpeAB), 2)))
    except ValueError: # i.e., StaggerUStride == 0
        staggerStrideShift = 0
    if staggerStrideShift < 0:
      reject(state, "StaggerUStride=%u is less than size of DepthU=%u * BytesPerElement=%u" \
        % (state["StaggerUStride"], state["DepthU"], bpeAB))
      return
    #print "staggerStrideShift=", staggerStrideShift, "depthu=", state["DepthU"]
    state["_staggerStrideShift"] = staggerStrideShift

    # VectorWidth default handling
    if state["VectorWidth"] < 1:
      if state["EnableMatrixInstruction"]:
        regPerElem = state["ProblemType"]["DataType"].numRegisters()
        # half: regPE=0.5, vw=2 / int8: regPE=0.25, vw=4
        state["VectorWidth"] = int(1//regPerElem) if (regPerElem < 1) else 1
      else:
        state["VectorWidth"] = int(4 / state["ProblemType"]["DataType"].numRegisters())
        while state["ThreadTile0"] % state["VectorWidth"] != 0 \
            or state["ThreadTile1"] % state["VectorWidth"] != 0:
          state["VectorWidth"] //= 2

    # TT0,1 both must be multiples of VW, b/c of rC, rA, rB
    if state["EnableMatrixInstruction"]:
      if state["SourceSwap"] and ((state["MIWaveTile"][0] % state["VectorWidth"]) != 0):
        reject(state, "MIWaveTile0(%u) should be multiple of VectorWidth(%u)" % (state["MIWaveTile"][0], state["VectorWidth"]))
        return
    else:
      if state["ThreadTile0"] % state["VectorWidth"] != 0 \
          or state["ThreadTile1"] % state["VectorWidth"] != 0:
        reject(state, "ThreadTile0 %u or ThreadTile1 %u not a multiple of VectorWidth %u" \
            % (state["ThreadTile0"], state["ThreadTile1"], \
            state["VectorWidth"]))
        return

    if len(problemType["IndicesSummation"]) > 1:
      # not supported with multiple summations, bug is maybe something with
      # how stagger iteration is wrapped when unroll loop exits
      state["StaggerU"] = 0

    # Some restrictions for half:
    if state["KernelLanguage"] == "Assembly" \
      and state["ProblemType"]["DataType"].isHalf():

      # Vector-width must be at least 2 for Half (since unroll loop uses packed operations?)
      if (not state["EnableMatrixInstruction"]) and state["VectorWidth"] < 2:
        reject(state, "VectorWidth must be >= 2 for half")
      if globalParameters["ArchCaps"][globalParameters["CurrentISA"]]["HasEccHalf"]:
        if not state["ProblemType"]["HighPrecisionAccumulate"] and state["AssertFree0ElementMultiple"] % 2 != 0:
          # beta-on-edge has AF0EM requirement except for HPA kernels
          reject(state, "Archs with HasEccHalf require AF0EM%2==0 except for HPA kernels")

    # Some restrictions for int8:
    if state["KernelLanguage"] == "Assembly" and state["ProblemType"]["DataType"].isInt8():
      if (not state["EnableMatrixInstruction"]) and state["VectorWidth"] < 4:
        reject(state, "VectorWidth must be >= 4 for Int8")

    #if state["KernelLanguage"] == "Assembly" and state["PackSummationDims"]:
    #    reject(state, "PackSummationDims does not yet support assembly")

    # Default GlobalReadVectorWidth
    if state["GlobalReadVectorWidth"] == -1:
      state["GlobalReadVectorWidth"] = state["VectorWidth"]

    # Default GlobalStoreVectorWidth
    if state["StoreVectorWidth"] == -1:
      #TODO : re-enable later after running testlists
      #state["StoreVectorWidth"] = state["VectorWidth"]
      # use wider store for best store optimization
      if state["SourceSwap"]:
        state["StoreVectorWidth"] = state["VectorWidth"]
      elif state["ProblemType"]["DataType"].numRegisters() <= 1:
        state["StoreVectorWidth"] = 4
      else:
        state["StoreVectorWidth"] = 4//state["ProblemType"]["DataType"].numRegisters()

    if state["EnableMatrixInstruction"]:
      if state["SourceSwap"]:
        if ((state["VectorWidth"] % state["StoreVectorWidth"]) != 0):
          reject(state, "MFMA SourceSwap mode doesn't support vw(%u) with svw(%u)" % (state["VectorWidth"], state["StoreVectorWidth"]))
          return
      else:
        if ((state["MIOutputVectorWidth"] % state["StoreVectorWidth"]) != 0):
          reject(state, "MFMA non-SourceSwap mode doesn't support miovw(%u) with svw(%u)" % (state["MIOutputVectorWidth"], state["StoreVectorWidth"]))
          return

    # reject - VW too big
    if (state["VectorWidth"] * state["ProblemType"]["DataType"].numBytes()) > 16:
      reject(state, "VW * DataType.numBytes() > 16")
      return

    # reject - GRVW too big
    if (state["GlobalReadVectorWidth"] * state["ProblemType"]["DataType"].numBytes()) > 16:
      reject(state, "GRVW * DataType.numBytes() > 16")
      return

    # LocalSplitU too large?
    numElementsPerWorkGroup = state["MacroTile0"]*state["MacroTile1"]

    if numElementsPerWorkGroup < state["NumThreads"]:
      reject(state, "NumElementsPerWorkGroup %u < NumThreads %u; reduce LocalSplitU" \
          % (numElementsPerWorkGroup, state["NumThreads"]))
      return

    state["NumElementsPerThread"] = numElementsPerWorkGroup // state["NumThreads"]
    state["GlobalWriteVectorWidth"] = min(state["VectorWidth"], state["NumElementsPerThread"] )
    if state["NumElementsPerThread"] % state["GlobalWriteVectorWidth"] != 0:
      reject(state, "LSU NumElementsPerThread %u not divisible into GWVW %u" \
          % (state["NumElementsPerThread"], state["GlobalWriteVectorWidth"]))
      return
    state["NumGlobalWriteVectorsPerThread"] = state["NumElementsPerThread"] \
        // state["GlobalWriteVectorWidth"]


    # LocalSplitU but can't NumThreads%MacroTile doesn't support sideways store
    if state["LocalSplitU"] > 1:
      if state["NumThreads"] % state["MacroTile0"] != 0:
        reject(state, "LocalSplitU but NumThreads=%u not divisible by MT0=%u for sideways store" \
            % (state["NumThreads"], state["MacroTile0"]))
        return
      if state["MacroTile0"]*state["MacroTile1"] % state["NumThreads"] != 0:
        reject(state, "LocalSplitU but MT0*MT1=%u elements doesn't divide into NumThreads=%u" \
            % (state["MacroTile0"]*state["MacroTile1"], state["NumThreads"]))
        return
      if state["ProblemType"]["DataType"].isInt8():
        reject(state, "int8 doesn't support LocalSplitU")
        return

    # GlobalSplitU doesn't work with some other things:
    if state["GlobalSplitU"] > 1:
      if not state["GlobalSplitUSummationAssignmentRoundRobin"] and state["LoopTail"]:
        reject(state, "GlobalSplitU and LoopTail require SummationAssignmentRoundRobin=True since strongly breaks Tensile kernel architecture")
        return
      # added GSU support for DGEMM
      supported = \
        (state["ProblemType"]["DataType"].isSingle()) or \
        (state["ProblemType"]["DataType"].isDouble() and state["BufferStore"]) or \
        (state["ProblemType"]["DestDataType"].isInt32()) or \
        (state["KernelLanguage"] == "Assembly" and
            (state["ProblemType"]["DataType"].isHalf() and not state["ProblemType"]["HighPrecisionAccumulate"]) or
            (state["_GlobalAccumulation"])
        )
      if not supported:
        reject(state, "GlobalSplitU only compatible with single or asm and (half or mixed) precision")
        return

    if state["VectorAtomicWidth"] == -1:
      state["VectorAtomicWidth"] = 1 # TODO - remove this and next line when VAW works for other types
      if state["ProblemType"]["DataType"].isHalf() and (not state["_GlobalAccumulation"]):
        state["VectorAtomicWidth"] = 2

    if state["VectorAtomicWidth"] >= 2 \
       and not state["ProblemType"]["DataType"].isHalf():
         reject (state, "VectorAtomicWidth>=2 only supported for half")

    if state["ProblemType"]["DataType"].isHalf() and state["KernelLanguage"] == "Assembly":

      if (not state["EnableMatrixInstruction"]) and state["VectorWidth"] < 2:
        reject(state, "Assembly half requires VectorWidth >= 2 for non-MFMA mode")

      if state["GlobalSplitU"] > 1 and (not state["_GlobalAccumulation"]):
        if state["VectorAtomicWidth"] < 2:
          reject(state, "Assembly GSU half requires VectorWidth >= 2 (for 32-bit CAS)")

        if state["AssertFree0ElementMultiple"] < 2:
          reject(state, "Assembly GSU half requires AF0EM>=2 (for atomics on edge tiles)")

    ########################################
    # Initial DepthU
    ########################################
    userDepthU = state["DepthU"]
    # DepthU == -1 means glvw=1
    if state["DepthU"] == -1:
      if state["MacroTile0"] != state["MacroTile1"]:
        reject(state, "DepthU=0 requires square MacroTile")
        return

    if userDepthU < 0:
      depthU     = 2
      depthULds  = 2
      maxDepthU  = globalParameters["MaxDepthU"]
      numOfWaves = state["NumThreads"] // state["WavefrontSize"]
      if state["ProblemType"]["TLUA"] and state["WaveSeparateGlobalReadA"]:
        depthU = max(depthU, numOfWaves)
      if state["ProblemType"]["TLUB"] and state["WaveSeparateGlobalReadB"]:
        depthU = max(depthU, numOfWaves)
    else:
      depthU = userDepthU
      depthULds = userDepthU//state["DepthULdsDivisor"]
      maxDepthU = userDepthU

    state["_DepthULds"] = state["DepthU"]//state["DepthULdsDivisor"] # internal

    ########################################
    # Search DepthU
    # Inputs:
    #  - depthU, userDepthU, state["LocalSplitU"], state["InnerUnroll"], state["MacroTile0/1"], state["GlobalReadVectorWidth"]
    #  - state["MatrixInstK"], ...
    # Outputs:
    #  - totalVectorsCoalescedA, totalVectorsCoalescedB, totalElementsPerpA, totalElementsPerpB, state["DepthU"]
    #######################################
    while True: # exit criteria at end
      validDepthU = True
      # peek LoopIters
      loopIters = (depthULds // state["LocalSplitU"]) // state["InnerUnroll"]
      if "MatrixInstK" in state:
        loopIters //= state["MatrixInstK"]
      if loopIters < 1:
        reject(state, "LoopIters need to greater than 0")
        return

      # Make sure the prefetch VGPR index plr[x] can be aligned for each loop
      # for example, if PLR3 result in 4 VGPR:
      #   PGR  - pre  : plr[0], plr[1], plr[2]
      #   loop - iter0: plr[3], iter1: plr[0], iter2: plr[1], iter3: plr[2] -> restart LOOP (from plr[3]...) -> OK
      #
      # but if PLR2 result in 3 VGPR:
      #   PGR  - pre  : plr[0], plr[1]
      #   loop - iter0: plr[2], iter1: plr[0], iter2: plr[1], iter3: plr[2] -> restart LOOP (from plr[2]...) -> !!
      if (depthULds % ((state["PrefetchLocalRead"]%loopIters)+1)) != 0:
        validDepthU = False

      # how many elements to load
      if state["ProblemType"]["TLUA"]:
        totalElementsCoalescedA = state["MacroTileA"]
        totalElementsPerpA = depthU
      else:
        totalElementsCoalescedA = depthU
        totalElementsPerpA = state["MacroTileA"]

      if state["ProblemType"]["TLUB"]:
        totalElementsCoalescedB = state["MacroTileB"]
        totalElementsPerpB = depthU
      else:
        totalElementsCoalescedB = depthU
        totalElementsPerpB = state["MacroTileB"]

      totalElementsA = totalElementsCoalescedA * totalElementsPerpA
      totalElementsB = totalElementsCoalescedB * totalElementsPerpB

      if state["FractionalLoad"]:
        if not Solution.setGlobalLoadTileDimFractional(state, "A", depthU):
          validDepthU = False
        if not Solution.setGlobalLoadTileDimFractional(state, "B", depthU):
          validDepthU = False
      else:
        GlobalReadVectorWidth = state["GlobalReadVectorWidth"]
        if state["DirectToVgprA"]:
          if not state["SourceSwap"]:
            GlobalReadVectorWidth = 1 # adjust GlobalReadVectorWidth to 1 in DirectToVgpr case (except for DirectToVgprA + SourceSwap)
        tva = totalElementsA // GlobalReadVectorWidth
        if not Solution.setGlobalLoadVectorWidth(state, "A", tva, GlobalReadVectorWidth):
          validDepthU = False
        GlobalReadVectorWidth = state["GlobalReadVectorWidth"]
        tvb = totalElementsB // GlobalReadVectorWidth
        if not Solution.setGlobalLoadVectorWidth(state, "B", tvb, GlobalReadVectorWidth):
          validDepthU = False

        if state["EnableMatrixInstruction"] and state["GlobalLoadVectorWidthA"]:
          partialA = state["ProblemType"]["TLUA"] and (state["AssertFree0ElementMultiple"] % state["GlobalLoadVectorWidthA"] != 0)
          if partialA:
            glvwAlimit = 16 // state["ProblemType"]["DataType"].numBytes()
            if state["SourceSwap"]:
              matrixInstM = (state["MatrixInstM"] * state["MatrixInstBM"]) if (state["MatrixInstM"] == 4) else state["MatrixInstM"]
              glvwAlimit = matrixInstM * state["VectorWidth"]
            else:
              matrixInstN = (state["MatrixInstN"] * state["MatrixInstBN"]) if (state["MatrixInstN"] == 4) else state["MatrixInstN"]
              glvwAlimit  = state["MIOutputVectorWidth"] * (state["WavefrontSize"] // matrixInstN)

            # reduce GLVA if GLVA larger than MIOVW
            if state["GlobalLoadVectorWidthA"] > glvwAlimit:
              tva = totalElementsA // glvwAlimit
              if not Solution.setGlobalLoadVectorWidth(state, "A", tva, glvwAlimit):
                validDepthU = False

        if state["EnableMatrixInstruction"] and state["GlobalLoadVectorWidthB"]:
          partialB = state["ProblemType"]["TLUB"] and (state["AssertFree1ElementMultiple"] % state["GlobalLoadVectorWidthB"] != 0)
          if partialB:
            glvwBlimit = 16 // state["ProblemType"]["DataType"].numBytes()
            if state["SourceSwap"]:
              matrixInstM = (state["MatrixInstM"] * state["MatrixInstBM"]) if (state["MatrixInstM"] == 4) else state["MatrixInstM"]
              glvwBlimit  = state["MIOutputVectorWidth"] * (state["WavefrontSize"] // matrixInstM)
            # else:  # use origin shiftptr for B
            #   matrixInstN = (state["MatrixInstN"] * state["MatrixInstBN"]) if (state["MatrixInstN"] == 4) else state["MatrixInstN"]
            #   glvwBlimit = matrixInstN # not support state["VectorWidth"] for B yet

            # reduce GLVB if GLVB larger than MIOVW
            if state["GlobalLoadVectorWidthB"] > glvwBlimit:
              tvb = totalElementsB // glvwBlimit
              if not Solution.setGlobalLoadVectorWidth(state, "B", tvb, glvwBlimit):
                validDepthU = False

      if validDepthU and state["KernelLanguage"] == "Assembly" \
        and (state["ProblemType"]["DataType"].isHalf() \
              or state["ProblemType"]["DataType"].isBFloat16()):
        if globalParameters["ArchCaps"][globalParameters["CurrentISA"]]["HasEccHalf"]:
          if state["GlobalLoadVectorWidthA"] == 1 or state["GlobalLoadVectorWidthB"] == 1:
            reject(state, "HalfEcc requires GLVWA > 1")

      # TODO- Need this restrict ?
      if validDepthU and state["KernelLanguage"] == "Assembly" and state["ProblemType"]["DataType"].isInt8():
        if state["GlobalLoadVectorWidthA"] < 4:
          reject(state, "Int8 requires GLVWA >= 4, current is %u"%state["GlobalLoadVectorWidthA"])
        if state["GlobalLoadVectorWidthB"] < 4:
          reject(state, "Int8 requires GLVWB >= 4, current is %u"%state["GlobalLoadVectorWidthB"])


      # Now convert elements to vectors based on GlobalReadVectorWidth
      GlobalLoadVectorWidthA = state["GlobalLoadVectorWidthA"]
      GlobalLoadVectorWidthB = state["GlobalLoadVectorWidthB"]
      if GlobalLoadVectorWidthA == 0:
        GlobalLoadVectorWidthA = GlobalReadVectorWidth
      if GlobalLoadVectorWidthB == 0:
        GlobalLoadVectorWidthB = GlobalReadVectorWidth
      totalVectorsCoalescedA = totalElementsCoalescedA // GlobalLoadVectorWidthA
      totalVectorsCoalescedB = totalElementsCoalescedB // GlobalLoadVectorWidthB
      totalVectorsA = totalElementsA // GlobalLoadVectorWidthA
      totalVectorsB = totalElementsB // GlobalLoadVectorWidthB

      if 0:
        print("info:", pvar(state, "NumThreads"), pvar(state, "DepthU"), pvar(state, "DepthULdsDivisor"),
                      "TT=%ux%u" % (state["ThreadTile0"], state["ThreadTile1"]),
                      "WG=%ux%u" % (state["WorkGroup"][0], state["WorkGroup"][1]),
                      "MT=%ux%u" % (state["MacroTile0"], state["MacroTile1"]))
        print("info: totalElementsCoalescedA=", totalElementsCoalescedA,
              " totalVectorsCoalescedA=", totalVectorsCoalescedA, " totalVectorsA=", totalVectorsA)
        print("info: totalElementsCoalescedB=", totalElementsCoalescedB,
              " totalVectorsCoalescedB=", totalVectorsCoalescedB, " totalVectorsB=", totalVectorsB)
        print("info", pvar(state, "VectorWidth")
                , pvar(state, "GlobalLoadVectorWidthA"), pvar(state, "GlobalLoadVectorWidthB"))

      #if state["ProblemType"]["DataType"].isHalf() \
      #    and (state["GlobalLoadVectorWidthA"] == 1 \
      #    or state["GlobalLoadVectorWidthB"] == 1):
      #  validDepthU = False

      if not state["FractionalLoad"]:
        if userDepthU == -1: # no vectors
          if state["GlobalLoadVectorWidthA"] != 1 \
              or state["GlobalLoadVectorWidthB"] != 1:
            validDepthU = False
        elif userDepthU == -2:
          if max( state["GlobalLoadVectorWidthA"], \
              state["GlobalLoadVectorWidthB"]) \
              < state["GlobalReadVectorWidth"]:
            validDepthU = False
        elif userDepthU <= -3:
          if min( state["GlobalLoadVectorWidthA"], \
              state["GlobalLoadVectorWidthB"]) \
              < state["GlobalReadVectorWidth"]:
            validDepthU = False

      if validDepthU:
        if not state["ProblemType"]["TLUA"]:
          if depthU < state["GlobalLoadVectorWidthA"]:
            validDepthU = False

        if not state["ProblemType"]["TLUB"]:
          if depthU < state["GlobalLoadVectorWidthB"]:
            validDepthU = False

      # this depthU is valid, done unless user wants to double (for TN)
      if validDepthU:
        if userDepthU < -3: # for every int below -3, use next doubled value
          userDepthU += 1
          depthU *= 2
          depthULds = 2
          continue
        else: # use this found value
          state["DepthU"] = depthU
          state["_DepthULds"] = depthU//state["DepthULdsDivisor"]
          break

      # this depthU not valid
      else:
        # keep looking
        if depthU < maxDepthU:
          depthU += 2
          depthULds = depthU//state["DepthULdsDivisor"]
          continue
        # give up
        else:
          reject(state, "No valid DepthU found")
          return
    ########################################
    # end DepthU loop
    ########################################

    assert(state["DepthU"]> 0)

    if state["UnrollIncIsDepthU"] or state["PackSummationDims"] == 1 \
       or bool(problemType["ZeroPadA"]) or bool(problemType["ZeroPadB"]):
        # unrollIncIsDepthU does not support tail loop, so add asem requirement to reject
        # problems that require tail loop.
        if state["DepthU"] % state["AssertSummationElementMultiple"] != 0:
          reject(state, "PackSummationDims=1 requires DepthU is integer multiple of ASEM")
        else:
          state["AssertSummationElementMultiple"] = state["DepthU"]
        # not supported with PSD, has some interaction with iter
        state["StaggerU"] = 0

    if not state["FractionalLoad"]:
      if not Solution.setGlobalLoadTileDimClassic(state, "A", state["NumLoadsA"], \
          totalVectorsCoalescedA, totalElementsPerpA):
        return
      if not Solution.setGlobalLoadTileDimClassic(state, "B", state["NumLoadsB"], \
          totalVectorsCoalescedB, totalElementsPerpB):
        return

    # allow LocalReadVectorWidth for TLU + MatrixInstruction
    # so far, limited to double + (DTVB or (DTVA + no DTL)) only
    # some more limitations necessary to make this logic work
    # - SourceSwap
    # - VectorWidth >= LocalReadVectorWidth
    # - AssertFree1ElementMultiple % VectorWidth == 0 (no shift edge for B)
    # - the other side of MIWaveTile must be multiple of VectorWidth
    state["allowLRVWforTLUandMI"] = state["ProblemType"]["DataType"].isDouble() and \
                                (state["DirectToVgprB"] or state["DirectToVgprA"] and not state["DirectToLds"]) and \
                                state["EnableMatrixInstruction"] and state["ProblemType"]["TLUA"] and state["ProblemType"]["TLUB"] and \
                                state["VectorWidth"] >= state["LocalReadVectorWidth"] and \
                                state["AssertFree1ElementMultiple"] % state["VectorWidth"] == 0 and \
                                ((state["DirectToVgprA"] and (state["MIWaveTile"][1] % state["VectorWidth"] == 0)) or \
                                 (state["DirectToVgprB"] and (state["MIWaveTile"][0] % state["VectorWidth"] == 0)))

    # Determine if we can load directly-to-Vgpr
    if state["DirectToVgprA"]:
      if not Solution.isDirectToVgprDoable(state, 'A'):
        return  # rejected
    if state["DirectToVgprB"]:
      if not  Solution.isDirectToVgprDoable(state, 'B'):
        return  # rejected

    # TODO
    if (0 and state["LSCA"] % state["GlobalLoadVectorWidthA"] != 0):
      reject(state, "lsca % grvw != 0")
      return
    if (0 and state["LSPA"] % state["GlobalLoadVectorWidthA"] != 0):
      reject(state, "lspa % grvw != 0")
      return
    if (0 and state["LSCB"] % state["GlobalLoadVectorWidthB"] != 0):
      reject(state, "lscb % grvw != 0")
      return
    if (0 and state["LSPB"] % state["GlobalLoadVectorWidthB"] != 0):
      reject(state, "lspb % grvw != 0")
      return

    state["LVCA"] = roundupRatio(state["LSCA"] , state["GlobalLoadVectorWidthA"])
    state["LVPA"] = roundupRatio(state["LSPA"] , state["GlobalLoadVectorWidthA"])
    state["LVCB"] = roundupRatio(state["LSCB"] , state["GlobalLoadVectorWidthB"])
    state["LVPB"] = roundupRatio(state["LSPB"] , state["GlobalLoadVectorWidthB"])

    if state["SplitGlobalRead"] > 1:
      if state["DirectToLds"]:
        reject(state, "SplitGlobalRead not yet supported with DirectToLds")
      if state["DirectToVgprA"] or state["DirectToVgprB"]:
        reject(state, "SplitGlobalRead does not work with DirectToVgpr")
      divisorNameA = Solution.getDivisorName(state, "A")
      divisorNameB = Solution.getDivisorName(state, "B")
      divisorA = state[divisorNameA]
      divisorB = state[divisorNameB]
      if state["SplitGlobalRead"] >= divisorA and state["SplitGlobalRead"] >= divisorB:
        reject(state, "SplitGlobalRead must be less than lvc/lsc/lvp/lsp")

    for tc in ('A','B'):
      if problemType["TLU%s"%tc]:
        pos = problemType["IndexAssignments%s"%tc].index(problemType["Index01%s"%tc])
      else:
        pos = problemType["IndexAssignments%s"%tc].index(problemType["IndexUnroll"])

      unitStride = False
      stride = -1
      stride = state["AssertStride%sEqual"%tc].get(pos,-1)
      if stride==1:
        unitStride = True
      if not unitStride and state["GlobalLoadVectorWidth%s"%tc] != 1:
        reject(state,
            "Non-unit stride(%s) for coalesced dimension (index=%d) requires GlobalLoadVectorWidth%s==1" \
                % ("TBD" if stride==-1 else str(stride), \
                   problemType["IndexAssignments%s"%tc][pos], tc))

      for p in state["AssertStride%sEqual"%tc].keys():
        if p>len(problemType["IndexAssignments%s"%tc]):
          raise RuntimeError ("AssertStride%sEqual index position %d is > len(IndexAssignments%s)" % \
                                tc, p, tc)

    maxIndex = max(problemType["IndexAssignmentsA"] + problemType["IndexAssignmentsB"])
    for p in state["AssertSizeEqual"]:
      if p>maxIndex:
        raise RuntimeError ("AssertSize index position=%d is > maxIndex=%d" % (p, maxIndex))


    # Some of these might become 0?
    if 0:
      print("info: ", pvar(state, "LVCA"), pvar(state, "LVPA"), \
            pvar(state, "LVCB"), pvar(state, "LVPB"))

    # lds buffer size for A, B
    if state["KernelLanguage"] == "Source" and \
       state["LdsPadA"] != state["LdsPadB"]:
      reject(state, "Source KernelLanguage only supports LdsPadA == LdsPadB")
      return

    # NoTailLoop condition check
    # So far, NoTailLoop option is not exposed.
    validNoTailLoop = True
    invalidComment = ""
    if not bufferLoad:
      validNoTailLoop = False
      invalidComment = "does not support BufferLoad=0"
    if not (state["ProblemType"]["TLUA"] or state["ProblemType"]["TLUB"]):
      validNoTailLoop = False
      invalidComment = "does not support TLUA=False and TLUB=False"
    # NoTailLoop parameter initialization. Set True for the following cases
    #  1. ASEM is multiple of DepthU. TailLoop code will not be used in this case.
    #  2. PrefetchAcrossPersistent and PrefetchAcrossPersistentMode
    #    PrefetchAcrossPersistentMode does not support TailLoop (TLU is necessary for NoTailLoop)
    #  3. DirectToVgpr is enabled
    # Except for case 1, validNoTailLoop should be True to enable NoTailLoop.
    # Otherwise, it will be rejected.
    state["NoTailLoop"] = False
    if state["AssertSummationElementMultiple"] % state["DepthU"] == 0:
      state["NoTailLoop"] = True
    elif state["PersistentKernel"] and state["PrefetchAcrossPersistent"] and state["PrefetchAcrossPersistentMode"] == 1:
      if not validNoTailLoop:
        reject(state, "PAP + PAPMode + AssertSummationElementMultiple%%DepthU!=0 %s to enable NoTailLoop"%invalidComment)
        return
      else:
        state["NoTailLoop"] = True
    elif state["DirectToVgprA"] or state["DirectToVgprB"]:
      if not validNoTailLoop:
        reject(state, "DirectToVgpr + AssertSummationElementMultiple%%DepthU!=0 %s to enable NoTailLoop"%invalidComment)
        return
      else:
        state["NoTailLoop"] = True

    ########################################
    # LDS
    ########################################
    state["UnrollMajorLDSA"]     = state["TransposeLDS"] and (not state["ProblemType"]["TLUA"])
    state["UnrollMajorLDSB"]     = state["TransposeLDS"] and (not state["ProblemType"]["TLUB"])

    if state["LdsBlockSizePerPad"] == -1:
      if state["MatrixInstruction"] and state["TransposeLDS"]:
        state["LdsBlockSizePerPad"] = 128
        if state["_DepthULds"]*state["ProblemType"]["DataType"].numBytes() > state["LdsBlockSizePerPad"]:
          state["LdsBlockSizePerPad"] = int(2**(math.ceil(math.log(state["_DepthULds"]*state["ProblemType"]["DataType"].numBytes(), 2))))
      else:
        state["LdsBlockSizePerPad"] = 0

    state["LdsBlockSizePerPadA"] = state["LdsBlockSizePerPad"] if state["UnrollMajorLDSA"] else 0
    state["LdsBlockSizePerPadB"] = state["LdsBlockSizePerPad"] if state["UnrollMajorLDSB"] else 0

    if state["EnableMatrixInstruction"]:
      if state["LdsBlockSizePerPadA"]:
        if not state["UnrollMajorLDSA"]:
          reject(state, "didn't support LdsBlockSizePerPadA on tile major LDS yet")
        if state["LdsBlockSizePerPadA"] < state["_DepthULds"]*state["ProblemType"]["DataType"].numBytes():
          reject(state, "reject: DepthULds %u x bpe > LdsBlockSizePerPadA %u" % (state["_DepthULds"], state["LdsBlockSizePerPad"]))

      if state["LdsBlockSizePerPadB"]:
        if not state["UnrollMajorLDSB"]:
          reject(state, "didn't support LdsBlockSizePerPadB on tile major LDS yet")
        if state["LdsBlockSizePerPadB"] < state["_DepthULds"]*state["ProblemType"]["DataType"].numBytes():
          reject(state, "reject: DepthULds %u x bpe > LdsBlockSizePerPadB %u" % (state["_DepthULds"], state["LdsBlockSizePerPad"]))
    else:
      if state["UnrollMajorLDSA"] or state["UnrollMajorLDSB"]:
        reject(state, "didn't support UnrollMajorLDS in VALU mode yet")
      if state["LdsBlockSizePerPadA"] != 0 or state["LdsBlockSizePerPadB"] != 0:
        reject(state, "didn't support LdsBlockSizePerPad in VALU mode yet")

    # Determine if we can load directly-to-LDS.
    # Transpose requires a trip through registers to perform the transpose so can't use DirectToLdsA
    # LDS loads always write 4 bytes apart so can use only 4-byte operations
    #   TODO - for doubles we need to add something special here?
    # The matrix must not require transposing since that is done by reading to VGPR and writing in different order
    # The LSC (load size coalesced) must load some multiple of 256 bytes since that is what each DirectToLds load provides
    # Note for these matrices LSC is same as MacroTile dim
    # MatrixInstruction rules:
    # DirectToLDS is supported for TLU=0  (make sure transposeLDS=1)
    # LDS (load size coalesced) * LSPA must load some multiple of 256 bytes.
    # added support for loadX2/loadx4 .
    # x2/x4 (use x4 for better load efficiency)
    # x2/x4 support for NT layout for f64/f32   TN layout (f16/bf16/f32/f64) with transposeLDS=1
    # ignore x2/x4 precision < 4 bytes in NT layout
    if state["DirectToLds"]:
      # DirectToLdsA + DirectToVgprA does not work. Not enable DirectToLdsA if DirectToVgprA is true
      if (not state["DirectToVgprA"]) and Solution.isDirectToLdsDoable(state, 'A'):
        state["DirectToLdsA"] = True
        state["LocalWriteUseSgprA"] = True
        #print("DirectToLdsA", state["DirectToLdsA"])

      # DirectToLdsB + DirectToVgprB does not work. Not enable DirectToLdsB if DirectToVgprB is true
      if (not state["DirectToVgprB"]) and Solution.isDirectToLdsDoable(state, 'B'):
        state["DirectToLdsB"] = True
        state["LocalWriteUseSgprB"] = True
        #print("DirectToLdsB", state["DirectToLdsB"])

      # Update parent variable so kernel display is accurate
      state["DirectToLds"] = state["DirectToLdsA"] or state["DirectToLdsB"]
      if state["1LDSBuffer"] == -1 and state["DirectToLds"]:
        #1LDS buffer must be 0 for DirectToLdsA
        state["1LDSBuffer"] = 0

    # set NoLdsWriteCode if DirectToLds + DirectToVgpr or DirectToLdsA+B is enabled
    state["NoLdsWriteCode"] = False
    if (state["DirectToVgprA"] and state["DirectToLdsB"]) or (state["DirectToVgprB"] and state["DirectToLdsA"]) or \
        (state["DirectToLdsA"] and state["DirectToLdsB"]):
      state["NoLdsWriteCode"] = True

    # Default LocalReadVectorWidth
    if state["LocalReadVectorWidth"] == -1:
      if state["EnableMatrixInstruction"] and not state["allowLRVWforTLUandMI"]:
        state["LocalReadVectorWidth"] = state["MIInputPerThread"]
        # enable less than state["MIInputPerThread"] 
        # for fp64 this means ds_read_b32 
        if ((state["DirectToLdsA"] and state["ProblemType"]["TLUA"]) or \
            (state["DirectToLdsB"] and state["ProblemType"]["TLUB"])): 
             state["LocalReadVectorWidth"] = 1 if (state["ProblemType"]["DataType"].numBytes() >= 4) else state["LocalReadVectorWidth"]
      else:
        state["LocalReadVectorWidth"] = state["VectorWidth"]
    else:
      if state["EnableMatrixInstruction"]:
        # support LocalReadVectorWidth < miInputPerThread for directToLdsX2/X4
        if state["LocalReadVectorWidth"] < state["MIInputPerThread"] and not (state["DirectToLdsA"] or state["DirectToLdsB"]):
          reject(state, "LocalReadVectorWidth < %u" %(state["MIInputPerThread"]))
        if state["LocalReadVectorWidth"] > state["MIInputPerThread"] and not state["TransposeLDS"] \
           and not state["allowLRVWforTLUandMI"]:
          reject(state, "LocalReadVectorWidth require Transpose LDS")
      else:
        if state["LocalReadVectorWidth"] != state["VectorWidth"]:
          reject(state, "LocalReadVectorWidth must equal VectorWidth for non MI kernels")

    # set pad as readRegs to avoid unaligned read
    optPad = state["LocalReadVectorWidth"]
    readRegs = state["LocalReadVectorWidth"]*state["ProblemType"]["DataType"].numBytes()//4
    if readRegs > 4:
      reject(state, "LocalReadVectorWidth=%u results in attemping to read LDS larger than b128, reject")
    if state["EnableMatrixInstruction"]:
      # for readRegs = 1 or 4, we need to double pad for MI16x16xNx1 to avoid bank conflict.
      if state["MatrixInstB"] == 1 and state["MatrixInstM"] == 16 and \
          (readRegs == 4 or readRegs == 1):
        optPad *= 2
    if state["LdsPadA"] == -1:
      if state["ProblemType"]["TLUA"]:
        state["LdsPadA"] = 0
      else:
        if state["EnableMatrixInstruction"] and state["TransposeLDS"]:
          state["LdsPadA"] = max(state["GlobalReadVectorWidth"],optPad)
        else:
          state["LdsPadA"] = state["VectorWidth"]
        ## turn-off padding for directToLds
        if state["EnableMatrixInstruction"] and state["TransposeLDS"] and state["DirectToLdsA"]:
          state["LdsPadA"] = 0 
      assert(state["LdsPadA"] >= 0)
    if state["LdsPadB"] == -1:
      if state["ProblemType"]["TLUB"]:
        state["LdsPadB"] = 0
      else:
        if state["EnableMatrixInstruction"] and state["TransposeLDS"]:
          state["LdsPadB"] = max(state["GlobalReadVectorWidth"],optPad)
        else:
          state["LdsPadB"] = state["VectorWidth"]
        if state["EnableMatrixInstruction"] and state["TransposeLDS"] and state["DirectToLdsB"]:
          state["LdsPadB"] = 0 
      assert(state["LdsPadB"] >= 0)

    if (state["UnrollMajorLDSA"] or state["UnrollMajorLDSB"]) and (not state["EnableMatrixInstruction"]):
        reject(state, "UnrollMajorLDS Supports only in EnableMatrixInstruction=1")

    ldsAlign = int(64 / state["ProblemType"]["DataType"].numRegisters())

    if state["UnrollMajorLDSA"]:
      ldsNumElementsA = (state["_DepthULds"] + state["LdsPadA"]) * state["MacroTileA"]
      padInterval = state["LdsBlockSizePerPadA"] // bpeAB
      if padInterval != 0:
        ldsNumElementsA = int((state["_DepthULds"] * state["MacroTileA"]) / padInterval * (padInterval + state["LdsPadA"]))
      ldsNumElementsAlignedA = roundUpToNearestMultiple(ldsNumElementsA, ldsAlign)
    else:
      ldsNumElementsA = state["_DepthULds"] * (state["MacroTileA"] + state["LdsPadA"])
      ldsNumElementsAlignedA = roundUpToNearestMultiple(ldsNumElementsA, ldsAlign)
    if state["DirectToVgprA"]:
      # DirectToVgpr does not use LDS. Set to 0.
      ldsNumElementsA = 0
      ldsNumElementsAlignedA = 0

    if state["UnrollMajorLDSB"]:
      ldsNumElementsB = (state["_DepthULds"] + state["LdsPadB"]) * state["MacroTileB"]
      padInterval = state["LdsBlockSizePerPadB"] // bpeAB
      if padInterval != 0:
        ldsNumElementsB = int((state["_DepthULds"] * state["MacroTileB"]) / padInterval * (padInterval + state["LdsPadB"]))
      ldsNumElementsAlignedB = roundUpToNearestMultiple(ldsNumElementsB, ldsAlign)
    else:
      ldsNumElementsB = state["_DepthULds"] * (state["MacroTileB"] + state["LdsPadB"])
      ldsNumElementsAlignedB = roundUpToNearestMultiple(ldsNumElementsB, ldsAlign)
    if state["DirectToVgprB"]:
      # DirectToVgpr does not use LDS. Set to 0.
      ldsNumElementsB = 0
      ldsNumElementsAlignedB = 0

    # todo, can the alignment be a power of 2?
    state["LdsOffsetA"] = 0
    if state["PrefetchGlobalRead"]:
      state["LdsNumElementsAlignedA"] = ldsNumElementsAlignedA
      state["LdsNumElementsAlignedB"] = ldsNumElementsAlignedB
      state["LdsOffsetB"] = state["LdsOffsetA"] + state["LdsNumElementsAlignedA"]

      offsetBlk = state["LdsOffsetB"] + ldsNumElementsAlignedB
      offsetBlk = int(2**(math.ceil(math.log(offsetBlk, 2))))

      state["LdsOffsetA_Blk"] = offsetBlk
      state["LdsOffsetB_Blk"] = state["LdsOffsetA_Blk"] + state["LdsNumElementsAlignedA"]
      ldsNumElementsAB = state["LdsOffsetB_Blk"]+ ldsNumElementsB
    else:
      state["LdsOffsetB"] = ldsNumElementsAlignedA
      ldsNumElementsAB = ldsNumElementsAlignedA + ldsNumElementsB

    # lds buffer size for reduction
    ldsNumElementsReduction = state["LocalSplitU"]*state["MacroTile0"]*state["MacroTile1"] if state["LocalSplitU"] > 1 else 0

    # lds max occupancy
    ldsSizeOccupancy = globalParameters["DeviceLDS"] // state["MaxOccupancy"]
    ldsNumElementsOccupancy = ldsSizeOccupancy // state["ProblemType"]["DestDataType"].numBytes()

    #print("ldsNumElementsA", ldsNumElementsA)
    #print("ldsNumElementsB", ldsNumElementsB)
    #print("ldsNumElementsAlignedA", ldsNumElementsAlignedA)
    #print("ldsNumElementsAlignedB", ldsNumElementsAlignedB)
    #print("ldsNumElementsAB", ldsNumElementsAB)

    if state["EnableMatrixInstruction"]:
      if state["DirectToLds"] and state["1LDSBuffer"]:
        reject(state, "1LDSBuffer must be 0 for directToLds") 

    if state["1LDSBuffer"] == -1:
      if ldsNumElementsAB * state["ProblemType"]["DataType"].numBytes() > globalParameters["MaxLDS"]:
        state["1LDSBuffer"] = 1
      else:
        state["1LDSBuffer"] = 0

    if state["1LDSBuffer"]:
      if not state["PrefetchGlobalRead"]:
        reject(state, "PGR=0 already use 1 LDS buffer only")
      # Should be able to support as long as NO scheduleLocalWrite
      if (not state["ScheduleIterAlg"] == 2) and (not state["ScheduleIterAlg"] == 3) and (state["ScheduleLocalWrite"]):
        reject(state, "1LDSBuffer only support SIA2 or SIA3, or SIA1 without SLW")
      state["LdsOffsetB"] = ldsNumElementsAlignedA
      ldsNumElementsAB = ldsNumElementsAlignedA + ldsNumElementsB

    # lds size is the greater of the two
    ldsNumElements = max(ldsNumElementsAB, ldsNumElementsReduction, ldsNumElementsOccupancy)

    if state["StoreRemapVectorWidth"] == -1:
      # use de_read_b64 as default in storeRemap to avoid bank conflict
      defaultRemap = 8 // state["ProblemType"]["DestDataType"].numBytes()
      defaultRemap = max(defaultRemap, state["MacroTile0"]//state["WavefrontSize"])
      ldsRemapPad = max(defaultRemap, state["MIOutputVectorWidth"])
      ldsNumElementsRemapC = (state["MacroTile0"]+ldsRemapPad)* state["MatrixInstN"] * state["MIWaveGroup"][1]
      if state["_GlobalAccumulation"]:
        computeBytes = state["ProblemType"]["ComputeDataType"].numBytes()
        ldsNumElementsRemapC *= (computeBytes / state["ProblemType"]["DestDataType"].numBytes())
      ldsSize = ldsNumElementsRemapC * state["ProblemType"]["DestDataType"].numBytes()
      if not math.log(state["MacroTile0"],2).is_integer() or \
          ldsSize > globalParameters["MaxLDS"] or \
          state["SourceSwap"] or \
          (state["GlobalSplitU"] > 1) and (state["_GlobalAccumulation"] != 'MultipleBuffer') or \
          state["MatrixInstBN"] > 1 and state["MatrixInstN"] == 4:
        state["StoreRemapVectorWidth"] = 0
      else:
        state["StoreRemapVectorWidth"] = defaultRemap

    # GuaranteeNoPartial
    if state["ProblemType"]["TLUA"]:
      state["GuaranteeNoPartialA"] = state["AssertFree0ElementMultiple"]%state["GlobalLoadVectorWidthA"]==0
    else:
      state["GuaranteeNoPartialA"] = True

    if state["ProblemType"]["TLUB"]:
      state["GuaranteeNoPartialB"] = state["AssertFree1ElementMultiple"]%state["GlobalLoadVectorWidthB"]==0
    else:
      state["GuaranteeNoPartialB"] = True

    # SourceSwap
    if state["SourceSwap"]:
      if not state["EnableMatrixInstruction"]:
        reject(state, "SourceSwap only applies to MatrixInstruction kernels")
        return
      if state["StoreRemapVectorWidth"]:
        reject(state, "SourceSwap not compatible with StoreRemap")
        return

    # check if need to use lds init Acc vgprs
    state["LdsInitCVgprs"] = False
    if globalParameters["ArchCaps"][isa]["HasAccCD"] and \
         state["EnableMatrixInstruction"] and state["StorePriorityOpt"] and \
         state["ProblemType"]["DataType"].isDouble():
      state["LdsInitCVgprs"] = True

    if state["MIArchVgpr"]:
      if not globalParameters["ArchCaps"][isa]["HasAccCD"] or \
         not state["EnableMatrixInstruction"]:
        reject(state, "MIArchVgpr requires gcn support ACC_CD bit for MatrixInstruction")
        return

      if not (state["ProblemType"]["ComputeDataType"].isDouble() or \
              state["ProblemType"]["ComputeDataType"].isSingle() or \
              (state["ProblemType"]["ComputeDataType"].isHalf() and state["ProblemType"]["HighPrecisionAccumulate"]) or \
              state["ProblemType"]["ComputeDataType"].isInt32() or \
              state["ProblemType"]["ComputeDataType"].isDoubleComplex()):
        reject(state, "MIArchVgpr now only support fp64, fp32, fp16, int8 MatrixInstruction.")
        return

    if state["AtomicAddC"]:
      if not state["ProblemType"]["DataType"].isDouble():
        reject(state, "AtomicAddC currently only available for dgemm")
        return
      if state["AssertBetaValue"] != 1:
        reject(state, "AtomicAddC requires AssertBetaValue = 1")
        return
      if not state["AssertCEqualsD"]:
        reject(state, "AtomicAddC requires AssertCEqualsD")
        return

    if state["ProblemType"]["Fp16AltImpl"]:
      if not (state["ProblemType"]["DataType"].isHalf() and \
              state["ProblemType"]["HighPrecisionAccumulate"] and \
              state["EnableMatrixInstruction"]):
        reject(state, "Fp16AltImpl requires FP16 HPA MFMA")
        return

    #check not support cases and calculate lds resources
    if state["StoreRemapVectorWidth"]:
      if not state["EnableMatrixInstruction"]:
        reject(state, "storeRemap only support MatrixInstruction kernel")
        return
      if (state["GlobalSplitU"] > 1) and (state["_GlobalAccumulation"] != 'MultipleBuffer'):
        reject(state, "storeRemap doesn't support GlobalSplitU yet, except GSU algorithm 2")
        return
      if packedC0 or packedC1:
        reject(state, "storeRemap doesn't support packedC0 and packedC1 yet")
        return
      if state["MatrixInstBN"] > 1 and state["MatrixInstN"] == 4:
        reject(state, "storeRemap doesn't support MI4x4 multi blocks in N direction yet")
        return
      if not math.log(state["MacroTile0"],2).is_integer():
        reject(state, "storeRemap only supports power-of-2 MT0")
        # TODO - this return should be here, but this is a hotfix,
        # Somehow we have a "Validation Failed" kernel in rocBLAS now (SRVW=4 and MT0=96) and this will stop the whole building process
        # Actions: 1. Hotfix, comment out this "return" temporarily for that invalidated kernel
        #          2. Remove / replace that invalidated kernel
        #          3. Put back this return
        #          4. How to design a better way to prevent from invalid kernel in rocBLAS?
        # return

      storeInstMinWidth = 1 # minimum dwordx1
      storeInstMaxWidth = 4 # maximum dwordx4
      srMinVw = max(storeInstMinWidth, int(storeInstMinWidth/state["ProblemType"]["DestDataType"].numRegisters()))
      numReg  = state["ProblemType"]["DestDataType"].numRegisters()
      if state["_GlobalAccumulation"]:
        numReg = state["ProblemType"]["ComputeDataType"].numRegisters()

      srMaxVw = int(storeInstMaxWidth/numReg)
      if srMinVw > state["StoreRemapVectorWidth"] or srMaxVw < state["StoreRemapVectorWidth"]:
        reject(state, "StoreRemapVectorWidth %u is not allowed for this data type" % state["StoreRemapVectorWidth"])
        return

      if state["StoreRemapVectorWidth"] * state["WavefrontSize"] < state["MacroTile0"]:
        reject(state, "storeRemap: Per wave single global write instruction doesn't enough to write one M column." + \
               " Please use larger StoreRemapVectorWidth.")
        return
      if (state["MacroTile0"]*state["MatrixInstN"])//state["MIWaveGroup"][0] < state["StoreRemapVectorWidth"]*state["WavefrontSize"]:
        reject(state, "storeRemap: number elements of lds less than per wave per local read elements." + \
               " Please use smaller StoreRemapVectorWidth.")
        return
      ldsRemapPad = max(state["StoreRemapVectorWidth"],state["MIOutputVectorWidth"])
      ldsNumElementsRemapC = (state["MacroTile0"]+ldsRemapPad)* state["MatrixInstN"] * state["MIWaveGroup"][1]

      if state["_GlobalAccumulation"]:
        computeBytes = state["ProblemType"]["ComputeDataType"].numBytes()
        multiplier = computeBytes // state["ProblemType"]["DataType"].numBytes()
      elif state["ProblemType"]["DestDataType"].numBytes() > state["ProblemType"]["DataType"].numBytes():
        # Determine ratio of output to input element size.
        # SRVW remaps output so we need to scale up resources.
        multiplier = state["ProblemType"]["DestDataType"].numBytes() // state["ProblemType"]["DataType"].numBytes()
      else:
        multiplier = 1

      ldsNumElementsRemapC *= multiplier

      #print("ldsNumElementsRemapC=%u" % ldsNumElementsRemapC)

      # if LDS is bound by RemapC (SRVW), then 1LDSBuffer actually doesn't help in SIA3
      # since LDS usage couldn't be reduced
      if state["1LDSBuffer"] and (state["ScheduleIterAlg"] == 3) and (ldsNumElements < ldsNumElementsRemapC):
        # TODO- Remove this DataType test condition,
        # Currently we do this test is just because we don't want to affect existing logic in rocBLAS
        if state["ProblemType"]["DataType"].isInt8():
          reject(state, "LDS usage is bound be StoreRemap, thus 1LDSBuffer wouldn't have any help. Skip.")
          return

      ldsNumElements = max(ldsNumElements, ldsNumElementsRemapC)

    state["LdsNumElements"] = ldsNumElements
    ldsSize = ldsNumElements * state["ProblemType"]["DataType"].numBytes()
    if ldsSize > globalParameters["MaxLDS"]:
      reject(state, "Kernel Uses %u > %u bytes of LDS" % ( ldsSize, globalParameters["MaxLDS"]))
      return

    # LoopUnroll  = DepthU / LocalSplitU
    if "LocalSplitU" in state and "_DepthULds" in state:
      state["LoopUnroll"] = state["_DepthULds"] // state["LocalSplitU"]
    if state["LoopUnroll"] * state["LocalSplitU"] != state["_DepthULds"]:
      state["Valid"] = False
    if state["KernelLanguage"] != "Assembly" and state["InnerUnroll"] != 1:
      reject(state, "InnerUnroll only supported on assembly")
    state["LoopUnroll"] //= state["InnerUnroll"]

    #constraints for StoreCInUnroll feature
    if state["StoreCInUnroll"]:
      if not (state["ProblemType"]["DataType"].isDouble() or state["ProblemType"]["DataType"].isDoubleComplex()):
        reject(state, "StoreCInUnroll currently only available for dgemm/zgemm")
        return
      if state["MIArchVgpr"]:
        reject(state, "MIArchVgpr is not supported for StoreCinUnroll")
        return
      if not state["PersistentKernel"]:
        reject(state, "StoreCInUnroll requires PersistentKernel feature")
        return
      if not state["PrefetchAcrossPersistent"]:
        reject(state, "StoreCInUnroll requires PrefetchAcrossPersistent feature")
        return
      if state["PrefetchAcrossPersistentMode"] == 0:
        reject(state, "StoreCInUnroll requires PrefetchAcrossPersistentMode")
        return
      if state["ProblemType"]["DataType"].isDouble() and state["VectorWidth"] != 2:
        reject(state, "StoreCInUnroll requires VectorWidth=2 for dgemm")
        return
      if state["AtomicAddC"] and state["StoreVectorWidth"] != 1:
        reject(state, "StoreCInUnroll requires AtomicAddC with StoreVectorWidth=1")
        return
      if state["ScheduleGlobalRead"] != 1:
        reject(state, "StoreCInUnroll requires ScheduleGlobalRead=1")
        return
      if state["PrefetchGlobalRead"] == 0:
        reject(state, "StoreCInUnroll requires PrefetchGlobalRead!=0")
        return
      if not state["ExpandPointerSwap"]:
        reject(state, "StoreCInUnroll requires ExpandPointerSwap")
        return
      if state["ScheduleIterAlg"] != 3:
        reject(state, "StoreCInUnroll requires ScheduleIterAlg=3")
        return
      if state['MIWaveGroup'][1] != 1 and state['MIWaveGroup'][1] != 4:
        reject(state, "StoreCInUnroll requires [MIWaveGroup][1]=1 or 4")
        return
      if state["StoreCInUnrollExact"] and state["StoreCInUnrollPostLoop"] :
        reject(state, "StoreCInUnrollPostLoop does not work with StoreCInUnrollExact")
        return
      if not state["SourceSwap"]:
        reject(state, "StoreCInUnroll requires SourceSwap feature")
        return
      if state["ProblemType"]["DataType"].isDouble() and state["NumElementsPerBatchStore"] == 1:
        reject(state, "StoreCInUnroll does not work with NumElementsPerBatchStore = 1 for dgemm")
        return
      # minimum K check
      # PGR=2 requires minimum K
      if state["PrefetchGlobalRead"] == 2:
        # PGR=2 case, K > DepthU * 2 is necessary
        minDUnum = 2
        if not (3 in state["AssertSizeGreaterThan"].keys() and state["AssertSizeGreaterThan"][3] >= state["DepthU"] * minDUnum):
          reject(state, "StoreCInUnroll does not work if AssertSizeGreaterThan for K is not greater than DepthU * %u"%minDUnum)
          return

    else:
      # force to disable if StoreCInUnroll related parameter is enabled
      if state["StoreCInUnrollPostLoop"] :
        state["StoreCInUnrollPostLoop"] = False
      if state["StoreCInUnrollExact"] :
        state["StoreCInUnrollExact"] = False

    # check LocalDotLayout
    ldl = state["LocalDotLayout"]
    if ldl> 1:
      state["DirectToLds"] = False

      if state["KernelLanguage"] == "Assembly":
        if state["EnableMatrixInstruction"]:
          reject(state, "doesn't support LocalDotLayout > 1 in MFMA mode")
        else: # VALU mode
          if state["ProblemType"]["DataType"].isInt8():
            if (ldl != 4) or (state["ProblemType"]["HighPrecisionAccumulate"] != True):
              reject(state, "Only support Int8 HPA and LocalDotLayout 4")
              return
          elif state["ProblemType"]["DataType"].isHalf():
            if ldl > 2:
              reject(state, "doesn't support FP16 with LocalDotLayout > 2")
              return
            elif (ldl == 2) and (state["ProblemType"]["HighPrecisionAccumulate"] != True):
              reject(state, "doesn't support non HPA FP16 with LocalDotLayout == 2")
              return
          else: # other type
              reject(state, "doesn't support LocalDotLayout with type {}".format(str(state["ProblemType"]["DataType"])))
              return

          if ldl != state["InnerUnroll"]:
            reject(state, "only support LocalDotLayout = InnerUnroll when LocalDotLayout > 1")
            return

          if ((state["LSPA"] % ldl) != 0) or ((state["LSPB"] % ldl) != 0):
            reject(state, "LSPA/B should be multiple of LocalDotLayout")
            return

    if 0:
      print("info: ", pvar(state, "LoopUnroll"), " LDS Stats:", pvar(state, "LdsOffsetA"), pvar(state, "LdsOffsetB"))
      print("info: ", pvar(state["ProblemType"], "TLUA"), \
          pvar(state, "NumLoadsCoalescedA"), pvar(state, "NumLoadsPerpendicularA"), \
          pvar(state, "LSCA"), pvar(state, "LSPA"))
      print("info:", pvar(state["ProblemType"], "TLUB"), \
          pvar(state, "NumLoadsCoalescedB"), pvar(state, "NumLoadsPerpendicularB"), \
          pvar(state, "LSCB"), pvar(state, "LSPB"))

    state["LoopIters"] = state["LoopUnroll"]
    if "MatrixInstK" in state:
      state["LoopIters"] //= state["MatrixInstK"]

    if state["LoopIters"] < 1:
      reject(state, "LoopIters need to greater than 0")
      return

    # PLR > 2xLoopIters is redundant setting
    # TODO- Why need to x2 ? Why not (if state["PrefetchLocalRead"] >= state["LoopIters"]:)
    if state["PrefetchLocalRead"] >= 2*state["LoopIters"]:
      reject(state, "Reject since PrefetchLocalRead %u >= 2x LoopIters %u" % (state["PrefetchLocalRead"],state["LoopIters"]))

    # reject low performance
    if state["PrefetchLocalRead"]%state["LoopIters"] > 1:
      reject(state, "PrefetchLocalRead: %u, LoopIters: %u performance is low" % (state["PrefetchLocalRead"],state["LoopIters"]))

    # prefetch wider read iteration > LoopIters, no enough iterations for prefetching
    if state["EnableMatrixInstruction"] and state["PrefetchLocalRead"] > 0:
      # Multiple = WLR-size / input-size = how many iters could be covered by one WLR ?
      wlrMultiple = state["LocalReadVectorWidth"]//state["MIInputPerThread"]
      if wlrMultiple == 0:
        reject(state, "LocalReadVectorWidth %u is less than MIInput" % (state["LocalReadVectorWidth"]))
        return
      # for example, if the original ds_read is b32...
      #   1. if LoopIters = 5 (b32 x 5 times), WLR-Multiple = 2 (b64), then we can fit the WLR
      #   2. if LoopIters = 2 (b32 x 2 times), WLR-Multiple = 4 (b128), this is not allowed
      #   3. if LoopIters = 2 (b32 x 2 times), WLR-Multiple = 2 (b64), this is allowed
      if state["LoopIters"] % wlrMultiple != 0:
        reject(state, "LocalReadVectorWidth %u cannot be distributed evenly, LoopIters %u should be divisible by WLR-Multiple %u" \
          % (state["LocalReadVectorWidth"], state["LoopIters"], wlrMultiple))

      PLR = (state["PrefetchLocalRead"] % state["LoopIters"])
      if PLR != 0 and state["LoopIters"] - (PLR * wlrMultiple) <= 0 :
        reject(state, "with PrefetchLocalRead %u LoopIters %u LocalReadVectorWidth %u, not enough LoopIters to prefetch %ux%u iterations, " \
          % (state["PrefetchLocalRead"],state["LoopIters"],state["LocalReadVectorWidth"], PLR , wlrMultiple) )

    # # reject conditions with lower performance
    # if state["ScheduleIterAlg"] == 2 and \
    # (state["ExpandPointerSwap"] != 1 or state["LoopIters"] != 1 or state["ScheduleGlobalRead"] != 1):
    #   reject(state, "ScheduleIterAlg 2 only work with EPS1_SGR1, LoopIter=1")

    if state["TransposeLDS"] == 1:
      if not state["EnableMatrixInstruction"]:
        reject(state, "TransposeLds Supports only in MatrixInstruction=1")
      if state["ProblemType"]["TLUA"] and state["ProblemType"]["TLUB"]:
          # TODO: Now in rocBLAS, lot of logic yamls are Type=NT and TLDS=1? Why aren't they rejected and how to get rid of them?
          reject(state, "TransposeLds requires TLUA=0 or TLUB=0")
    if state["EnableMatrixInstruction"]:
      # enable widerLocalRead
      if state["LocalReadVectorWidth"] > state["MIInputPerThread"]:
        # wider localRead support 2 types
        # 1. prefetch all lds to register
        # 2. using larger InnerUnroll
        if not (state["PrefetchLocalRead"] >= state["LoopIters"] and state["InnerUnroll"] == 1) and \
          not state["InnerUnroll"] >= state["LocalReadVectorWidth"] // state["MIInputPerThread"]:
          reject(state, "wider localRead only support (PrefetchLocalRead %u >= LoopIters %u) or (InnerUnroll %u > LocalReadxN)" % (state["PrefetchLocalRead"],state["LoopIters"],state["InnerUnroll"]))

    if state["DepthULdsDivisor"] > 1:
      if state["PrefetchGlobalRead"] == 2:
        reject(state, "DepthULdsDivisor > 1 does not support PrefetchGlobalRead=2")
      if state["ScheduleIterAlg"] != 3:
        reject(state, "DepthULdsDivisor > 1 does not support SchedulIterAlg other than 3")
      if state["DirectToLds"] == True:
        reject(state, "DepthULdsDivisor > 1 does not support DirectToLds")
      if state["ProblemType"]["TLUA"] or state["ProblemType"]["TLUA"] or not state["TransposeLDS"]:
        reject(state, "DepthULdsDivisor > 1: Only works with TN problem layout and TransposeLDS")
      if state["PrefetchGlobalRead"]==1 and state["PrefetchLocalRead"]==0:
        reject(state, "PGR1 + PLR0 in SplitLDS requires double G2L buffer which is yet to be implemented")
      if state["ProblemType"]["DataType"].numRegisters()*state["GlobalReadVectorWidth"] < state["DepthULdsDivisor"]:
        reject(state, "SplitLDS requires wider GlobalReadVectorWidth; needs RegisterPerElem (%f) * GRVW (%u) >= DepthULdsDivisor (%u)"%
          (state["ProblemType"]["DataType"].numRegisters(),state["GlobalReadVectorWidth"],state["DepthULdsDivisor"]))

    if state["GlobalReadPerMfma"] > 1 and state["PrefetchGlobalRead"] == 2:
      reject(state, "GlobalReadPerMfma need to be 1 if PGR2")

    if state["UseInstOffsetForGRO"] == -1:
      state["UseInstOffsetForGRO"] = 1 if state["DirectToLds"] else 0

    # Precise bounds check uses the "num_records" field in the buffer to
    # precisely detect when we are inbounds or not.  Only a one-dimensional
    # check is used since this is faster and also for computation we only
    # need to ensure that none of the loads fault.  threads which are
    # computing bogus sections of the C tile will later be ignored.
    # precise checking only works when all elements of the load are in-bounds
    # since if the vload crosses boundary we ignore all components not just the
    # ones that are OOB. See comments for groOffsetInMacroTile in KernelWriterAssembly.py
    #
    # So check for the cases where the unroll loop can
    # generate partial loads here and reject PBC solutions:
    # For non-TLU the free dim is in perp dim - should always be TRUE?  TODO

    #--
    # ShiftPtr can't use UseSgprForGRO since it needs to modify the VGPR pointers
    if bufferLoad and state["_UseSgprForGRO"] and state["EdgeType"]=="ShiftPtr":
      if not state["GuaranteeNoPartialA"] or not state["GuaranteeNoPartialB"]:
        state["_UseSgprForGRO"] = False
        #reject(state, "PBC with wide load has insufficient overlap guarantees- try GRVW=1 or adding appropriate Assert*ElementMultiple")


           

    if state["EnableMatrixInstruction"]:
      cont1 = not state["GuaranteeNoPartialB"]
      cont2 = ((state["MatrixInstN"] % state["GlobalLoadVectorWidthB"]) != 0)
      if cont1 and cont2:
        reject(state, "MatrixInstN %u %% GlobalLoadVectorWidthB %u must be 0" % \
          (state["MatrixInstN"], state["GlobalLoadVectorWidthB"]))
    else:
      if not bufferLoad or not state["GuaranteeNoPartialA"]:
        # Restrict GRVW/VW combos so shift-ptr logic will work
        if state["GlobalLoadVectorWidthA"] > 1 \
            and state["GlobalLoadVectorWidthA"] != state["VectorWidth"]:
            reject(state, "GlobalLoadVectorWidthA %u must be == VectorWidth %u or == 1" % \
                    (state["GlobalLoadVectorWidthA"], state["VectorWidth"]))

      if not bufferLoad or not state["GuaranteeNoPartialB"]:
        # Restrict GRVW/VW combos so shift-ptr logic will work
        if state["GlobalLoadVectorWidthB"] > 1 \
            and state["GlobalLoadVectorWidthB"] != state["VectorWidth"]:
            reject(state, "GlobalLoadVectorWidthB %u must be == VectorWidth %u or == 1" % \
                    (state["GlobalLoadVectorWidthB"], state["VectorWidth"]))

    # these work everywhere, no special restrictions
    state["AssertMinApproxSize"] = 0

    if state["KernelLanguage"] == "Assembly":
      if state["VectorWidth"] > 1:
        # VW>1 kernels require dims>1
        state["AssertMinApproxSize"] = 3
    elif state["VectorWidth"] > 1:
      # VW>1 kernels require dims>1
      state["AssertMinApproxSize"] = 2

    # Use SGPR to store an offset from GlobalReadOffsetA+0.
    # (as opposed to using dedicated VGPR for each GRO
    # Requires preciseBounds check since we rely on the buffer bounds check, not
    # individual vector registers doing bounds compares.
    if not bufferLoad and state["FractionalLoad"]:
        reject(state, "Fractional requires BufferLoad")

    if state["_UseSgprForGRO"] == -1:
      # Don't use SGPR if it looks like we might not have enough - better to leave PBC enabled even if we have to use VGPR
      # 40 is based on current SGPR usage, this may need to be tuned in the future:
      numLoadsA = state["NumLoadsCoalescedA"]*state["NumLoadsPerpendicularA"]
      numLoadsB = state["NumLoadsCoalescedB"]*state["NumLoadsPerpendicularB"]
      if numLoadsA + numLoadsB > 35 or state["DirectToVgprA"] or state["DirectToVgprB"]: # force _UseSgprForGRO = 0 if DirectToVgpr is enabled
        #print "info: Disabling UseSgprForGRO since predicting too many SGPR will be used"
        state["_UseSgprForGRO"] = 0
      else:
        state["_UseSgprForGRO"] = 1


    if packedC0 and not state["GuaranteeNoPartialA"]:
      reject(state, "packedC0 requires GuaranteeNoPartialA")
    if packedC1 and not state["GuaranteeNoPartialB"]:
      reject(state, "packedC1 requires GuaranteeNoPartialB")

    if packedC0 or packedC1:
      state["_UseSgprForGRO"] = 0

      if state["EdgeType"] != "ShiftPtr":
        reject(state, "Packed dims requires EdgeType==ShiftPtr")
      if state["KernelLanguage"] == "Assembly":
        if not bufferLoad:
          reject(state, "Packed dims for Assembly requires BufferLoad")

    if packedC0 and state["PackGranularity"]==2:
      if state["KernelLanguage"] == "Source":
        if state["AssertFree0ElementMultiple"]<state["VectorWidth"]:
          reject(state, "packedC0 Source requires AF0EM>=VectorWidth (for loads and stores)")
      else:
        if state["AssertFree0ElementMultiple"]<state["VectorWidth"]\
          or state["AssertFree0ElementMultiple"] == 1:
            if state["VectorStore"] <= 0:
              state["_VectorStore"] = 0
            else:
              reject(state, "packedC0 Assembly requires AF0EM>=VectorWidth or not VectorStore (for stores)")

    if state["AssertStrideCEqual"].get(0,-1) != 1 or state["AssertStrideDEqual"].get(0,-1) != 1:
      # Disable vector stores if not allowed:
      if state["VectorStore"] <= 0:
        state["_VectorStore"] = 0
      else:
        reject(state, "UseInitialStridesCD requires not VectorStore since store locations not adjacent")

    # Not currently suppored.  Support would require some changes in the
    # zeroPadRegs management:
    #   - don't allocate VGPRs for multiple perp/pad cases
    #   - guardZeroPad needs to add soffset to scalar calc
    if problemType["ZeroPadA"] or problemType["ZeroPadB"]:
      state["_UseSgprForGRO"] = 0

    # current requirement to avoid buffer loads that span multiple entries
    # if the summation dim participating in the ZeroPad is not fast-moving then
    # likely have more performant options.
    for tc in ('A', 'B'):
      if problemType["ZeroPad%s"%tc] and state["KernelLanguage"] == "Assembly":
        if state["GlobalLoadVectorWidth%s"%tc] != 1 \
            and problemType["IndexAssignments%s"%tc][0] in problemType["ZeroPad%s"%tc][0][0:1]:
          reject(state, "asm ZeroPad requires GlobalLoadVectorWidth==1")
        if not bufferLoad:
          reject(state, "asm ZeroPad requires BufferLoad")

    # Ensure AssertCEqualsD is always used with LdcEqualsLdd --DISABLED CURRENTLY
    #if state["AssertCEqualsD"]:
    #  if not ("LdcEqualsLdd" in state["ProblemType"] and state["ProblemType"]["LdcEqualsLdd"]):
    #    import pdb; pdb.set_trace()
    #    reject(state, "AssertCEqualsD requires LdcEqualsLdd=True")

    state["AssignedDerivedParameters"] = True

    # UnrollLoopEfficiencyEnable does not work with f16/bf16/int8x4
    if globalParameters["UnrollLoopEfficiencyEnable"] and (state["ProblemType"]["DataType"].isHalf() or \
       state["ProblemType"]["DataType"].isBFloat16() or state["ProblemType"]["DataType"].isInt8x4()):
      reject(state, "UnrollLoopEfficiencyEnable does not support f16/bf16/int8x4")

    # UnrollLoopEfficiencyEnable supports only ThreadTile0,1=[6,4] or [4,6] or [4,4] or [6.6] or [8,4] or [4,8]
    if globalParameters["UnrollLoopEfficiencyEnable"] and \
      not ((state["ThreadTile0"] == 6 and state["ThreadTile1"] == 4) or \
           (state["ThreadTile0"] == 4 and state["ThreadTile1"] == 6) or \
           (state["ThreadTile0"] == 4 and state["ThreadTile1"] == 4) or \
           (state["ThreadTile0"] == 6 and state["ThreadTile1"] == 6) or \
           (state["ThreadTile0"] == 8 and state["ThreadTile1"] == 4) or \
           (state["ThreadTile0"] == 4 and state["ThreadTile1"] == 8)):
      reject(state, "UnrollLoopEfficiencyEnable does not support ThreadTile0,1 = [%u,%u]"%(state["ThreadTile0"], state["ThreadTile1"]))

  ########################################
  # create a dictionary with booleans on whether to include parameter in name
  @staticmethod
  def getMinNaming(objs):
    nonCKObjs = [obj for obj in objs if not isCustomKernelConfig(obj)]

    # early return
    if len(nonCKObjs) == 0:
      return {}

    # determine keys
    requiredParameters = {}
    if isinstance(nonCKObjs[0], Solution):
      keys = list(nonCKObjs[0]._state.keys())
    else:
      keys = list(nonCKObjs[0].keys())
    # only 1, rather than name being nothing, it'll be everything
    if len(nonCKObjs) == 1:
      for key in keys:
        if key in list(validParameters.keys()):
          requiredParameters[key] = False
    else:
      for key in keys:
        required = False
        if key in list(validParameters.keys()):
          for i in range(1, len(nonCKObjs)):
            if nonCKObjs[0][key] != nonCKObjs[i][key]:
              required = True
              break
        if required:
          requiredParameters[key] = True
        else:
          requiredParameters[key] = False

    requiredParameters["ProblemType"]       = False # always prepended
    requiredParameters["MacroTile0"]        = False # always prepended
    requiredParameters["MacroTile1"]        = False # always prepended
    requiredParameters["DepthU"]            = False # always prepended
    requiredParameters["LdcEqualsLdd"]      = False # always prepended
    requiredParameters["MatrixInstruction"] = False # always prepended
    requiredParameters["MatrixInstM"]       = False # always prepended
    requiredParameters["MatrixInstN"]       = False # always prepended
    requiredParameters["MatrixInstK"]       = False # always prepended
    requiredParameters["MatrixInstB"]       = False # always prepended
    requiredParameters["MatrixInstBM"]      = False # always prepended
    requiredParameters["MatrixInstBN"]      = False # always prepended
    requiredParameters["CustomKernelName"]  = False # Will not affect naming
    requiredParameters["Fp16AltImpl"]       = False # Will show up as a different type

    requiredParameters["Kernel"]            = True  # distinguish kernels from solutions
                                                    # for single-source compilation
    return requiredParameters

  ########################################
  @ staticmethod
  def getNameFull(state):
    requiredParameters = {}
    for key in state:
      if key in list(validParameters.keys()):
        requiredParameters[key] = True
    return Solution.getNameMin(state, requiredParameters)

  ########################################
  # Get Name Min
  @ staticmethod
  def getNameMin(state, requiredParameters):
    if isCustomKernelConfig(state):
      return state["CustomKernelName"]

    name = ""
    first = True
    # put problem first
    if "ProblemType" in state:
      name += str(state["ProblemType"]) + "_"
    if "MacroTile0" in state \
        and "MacroTile1" in state \
        and "DepthU" in state:
      name += "%s%ux%ux%u_" \
          % ( Solution.getParameterNameAbbreviation("MacroTile"), \
          state["MacroTile0"], state["MacroTile1"], state["DepthU"] )
    if "MatrixInstM" in state:
      name += "%s%ux%ux%ux%u_" \
          % ( Solution.getParameterNameAbbreviation("MatrixInstruction"), \
          state["MatrixInstM"], state["MatrixInstN"], state["MatrixInstK"], state["MatrixInstB"])
    if "LdcEqualsLdd" in state:
      if state["LdcEqualsLdd"]:
        name += "SE_"
      else:
        name += "SN_"
    for key in sorted(state.keys()):
      if key in requiredParameters and key[0] != '_':
        if requiredParameters[key] and key != "CustomKernelName":
          if not first:
            name += "_"
          else:
            first = False
          name += "%s%s" % ( Solution.getParameterNameAbbreviation(key), \
              Solution.getParameterValueAbbreviation(key, state[key]) )
    return name

  ########################################
  # create a dictionary of lists of parameter values
  @staticmethod
  def getSerialNaming(objs):
    data = {}
    for objIdx in range(0, len(objs)):
      obj = objs[objIdx]
      for paramName in sorted(obj.keys()):
        if paramName in list(validParameters.keys()):
          paramValue = obj[paramName]
          if paramName in data:
            if paramValue not in data[paramName]:
              data[paramName].append(paramValue)
          else:
            data[paramName] = [ paramValue ]
    maxObjs = 1
    for paramName in data:
      if not isinstance(data[paramName][0],dict):
        data[paramName] = sorted(data[paramName])
      maxObjs *= len(data[paramName])
    numDigits = len(str(maxObjs))
    return [ data, numDigits ]

  ########################################
  # Get Name Serial
  @ staticmethod
  def getNameSerial(state, serialNaming):
    data = serialNaming[0]
    numDigits = serialNaming[1]

    serial = 0
    multiplier = 1
    for paramName in sorted(state.keys()):
      if paramName in list(validParameters.keys()):
        paramValue = state[paramName]
        paramData = data[paramName]
        paramNameMultiplier = len(paramData)
        if paramValue in paramData:
          paramValueIdx = paramData.index(paramValue)
        serial += paramValueIdx * multiplier
        multiplier *= paramNameMultiplier
    name = "%s%0*u" % ("S" if isinstance(state, Solution) else "K", \
        numDigits, serial)
    return name


  ########################################
  @ staticmethod
  def getParametersIndented(state, indent):
    s = ""
    s += "%sProblemType: %s\n" % (indent, str(state["ProblemType"]))
    for key in sorted(state):
      s += "%s%s: %s\n" % (indent, str(key), str(state[key]))
    return s

  ########################################
  @ staticmethod
  def getParameterNameAbbreviation( name ):
    specialValues = {
      'MACInstruction': '' # Conflicts with MatrixInstruction, but _MAD and _FMA should be enough differentiation for the kernel name.
    }
    if name in specialValues: return specialValues[name]

    return ''.join([c for c in name if not c.islower()])

  ########################################
  @ staticmethod
  def getParameterValueAbbreviation( key, value ):
    if key == 'ISA':
      return str(value[0]) + str(value[1]) + ('%x' % value[2])
    elif isinstance(value, str):
      return ''.join([c for c in value if c.isupper()])
    elif isinstance(value, bool):
      return "1" if value else "0"
    elif isinstance(value, int):
      if value >= 0:
        return "%u" % value
      else: # -1 -> n1
        return "n%01u" % abs(value)
    elif isinstance(value, ProblemType):
      return str(value)
    elif isinstance(value, tuple):
      abbrev = ""
      for i in range(0, len(value)):
        abbrev += str(value[i])
      return abbrev
    elif isinstance(value, list):
      abbrev = ""
      for i in range(0, len(value)):
        abbrev += Solution.getParameterValueAbbreviation(key, value[i])
        if i < len(value)-1:
          abbrev += "_"
      return abbrev
    elif isinstance(value, dict):
      s =  "_".join(["%d%d"%(pos,k) for pos,k in value.items()])
      return s
    elif isinstance(value, float):
      val1 = int(value)
      val2 = int(round(value*100)) - int(value)*100
      if val2 > 0:
        s =  "%dp%s" % (val1,str(val2).zfill(2))
      else:
        s = "%d" % (val1)
      return s
    else:
      printExit('Parameter {key}={value} is new object type ({t})'.format(key=key, value=value, t=type(value)))
      return str(value)


  ##########################
  # make class look like dict
  def keys(self):
    return list(self._state.keys())

  def __len__(self):
    return len(self._state)

  def __iter__(self):
    return iter(self._state)

  def __getitem__(self, key):
    return self._state[key]

  def __setitem__(self, key, value):
    self._name = None
    self._state[key] = value

  def __str__(self):
    if self._name is None:
      self._name = Solution.getNameFull(self._state)
    return self._name

  def __repr__(self):
    return self.__str__()

  def getAttributes(self):
    return deepcopy(self._state)

  def __hash__(self):
    return hash(str(self))
    #return hash(self.getAttributes())

  def __eq__(self, other):
    #return isinstance(other, Solution) and self.getAttributes() == other.getAttributes()
    return isinstance(other, Solution) and str(self) == str(other)

  def __ne__(self, other):
    result = self.__eq__(other)
    if result is NotImplemented:
      return result
    return not result

  @property
  def enabledSplitLDS(self):
    return self["DepthULdsDivisor"] > 1

  @property
  def enabledSetPrioSplitLDS(self):
    # The interaction between SplitLDS's priority policy and StorePriorityOpt's is yet to be
    # investigated. For now, disable SplitLDS's priority policy when StorePriorityOpt is present
    # TODO: determine suitable priority policy when both are present
    return self.enabledSplitLDS and not self["StorePriorityOpt"]<|MERGE_RESOLUTION|>--- conflicted
+++ resolved
@@ -2459,16 +2459,6 @@
         reject(state, "can't use DirectToLds for not EnableMatrixInstruction and GlobalLoadVectorWidth%c * bpe * WavefrontSize > 256"%tc)
         return False
 
-<<<<<<< HEAD
-    # TODO revisit fp32 case for failure
-    #if state["ProblemType"]["TLU%c"%tc] and numBytes < 8 and state["GlobalLoadVectorWidth%c"%tc] * numBytes > 4:
-    # if numBytes < 8 and state["GlobalLoadVectorWidth%c"%tc] * numBytes > 4:
-    #   reject(state, "can't use DirectToLds for TLU%c and bpe < 8 and GlobalLoadVectorWidth%c * bpe > 4"%(tc, tc))
-    #   return False
-
-
-=======
->>>>>>> 81b6a9eb
     if state["WaveSeparateGlobalRead%c" % tc]:
       if state["LSC%c"%tc] * state["LSP%c"%tc] * numBytes != state["WavefrontSize"] * state["GlobalLoadVectorWidth%c"%tc] * numBytes:
         reject(state, "can't use DirectToLds for LSC%c and LSP%c * bpe!= WavefrontSize * GlobalLoadVectorWidth%c * bpe > 4"%(tc, tc, tc))
