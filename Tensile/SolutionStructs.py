################################################################################
# Copyright (C) 2016 Advanced Micro Devices, Inc. All rights reserved.
#
# Permission is hereby granted, free of charge, to any person obtaining a copy
# of this software and associated documentation files (the "Software"), to deal
# in the Software without restriction, including without limitation the rights
# to use, copy, modify, merge, publish, distribute, sublicense, and/or sell cop-
# ies of the Software, and to permit persons to whom the Software is furnished
# to do so, subject to the following conditions:
#
# The above copyright notice and this permission notice shall be included in all
# copies or substantial portions of the Software.
#
# THE SOFTWARE IS PROVIDED "AS IS", WITHOUT WARRANTY OF ANY KIND, EXPRESS OR IM-
# PLIED, INCLUDING BUT NOT LIMITED TO THE WARRANTIES OF MERCHANTABILITY, FITNESS
# FOR A PARTICULAR PURPOSE AND NONINFRINGEMENT. IN NO EVENT SHALL THE AUTHORS OR
# COPYRIGHT HOLDERS BE LIABLE FOR ANY CLAIM, DAMAGES OR OTHER LIABILITY, WHETHER
# IN AN ACTION OF CONTRACT, TORT OR OTHERWISE, ARISING FROM, OUT OF OR IN CONNE-
# CTION WITH THE SOFTWARE OR THE USE OR OTHER DEALINGS IN THE SOFTWARE.
################################################################################


import sys,traceback
from Common import globalParameters, defaultProblemType, assignParameterWithDefault, printExit, assignParameterRequired, defaultSolution, validParameters, print1
from copy import deepcopy
import math

################################################################################
# Data Type
################################################################################
class DataType:
  single        = 0
  double        = 1
  complexSingle = 2
  complexDouble = 3
  half          = 4
  int8x4        = 5
  int32         = 6
  num           = 7
  none          = 8

  # data type properties
  idxChar    = 0
  idxReg     = 1
  idxOpenCL  = 2
  idxHIP     = 3
  idxLibType = 4
  idxLibEnum = 5
  #    char, reg,    ocl,       hip,       libType,                 libEnum
  properties = [
      ["S",    1,   "float",   "float",        "float",                "tensileDataTypeFloat"        ],
      ["D",    2,   "double",  "double",       "double",               "tensileDataTypeDouble"       ],
      ["C",    2,   "float2",  "float2",       "TensileComplexFloat",  "tensileDataTypeComplexFloat" ],
      ["Z",    4,   "double2", "double2",      "TensileComplexDouble", "tensileDataTypeComplexDouble"],
      ["H",    0.5, "ERROR",   "tensile_half", "TensileHalf",          "tensileDataTypeHalf"         ],
      ["4xi8", 1,   "ERROR",   "uint32_t",     "TensileInt8x4",        "tensileDataTypeInt8x4"       ],
      ["I",    1,   "ERROR",   "int32_t",      "TensileInt32",         "tensileDataTypeInt32"        ]
  ]

  ########################################
  def __init__( self, value ):
    if isinstance(value, int):
      self.value = value
    elif isinstance(value, basestring):
      for propertiesIdx in range(0,6):
        for dataTypeIdx in range(0,self.num):
          if value.lower() == self.properties[dataTypeIdx][propertiesIdx].lower():
            self.value = dataTypeIdx
            return
    elif isinstance(value, DataType):
      self.value = value.value
    else:
      printExit("initializing DataType to %s %s" % (str(type(value)), str(value)) )


  ########################################
  def toChar(self):
    return self.properties[self.value][self.idxChar]
  def toOpenCL(self):
    return self.properties[self.value][self.idxOpenCL]
  def toHIP(self):
    return self.properties[self.value][self.idxHIP]
  def toDevice(self, language):
    if language == "OCL":
      return self.toOpenCL()
    else:
      return self.toHIP()
  def toCpp(self):
    return self.properties[self.value][self.idxLibType]
  def getLibString(self):
    return self.properties[self.value][self.idxLibEnum]

  ########################################
  def zeroString(self, language, vectorWidth):
    if language == "HIP":
      if self.value == self.complexSingle:
        return "make_float2(0.f, 0.f)"
      if self.value == self.complexDouble:
        return "make_double2(0.0, 0.0)"

    zeroString = "("
    zeroString += self.toDevice(language)
    if vectorWidth > 1:
      zeroString += str(vectorWidth)
    zeroString += ")("

    """
    if self.value == self.half:
      single = "0"
      vectorWidth = 1
    elif self.value == self.single:
      single = "0.f"
    elif self.value == self.double:
      single = "0.0"
    elif self.value == self.complexSingle:
      single = "0.f, 0.f"
    elif self.value == self.complexDouble:
      single = "0.0, 0.0"
    """
    zeroString += "0"
    zeroString += ")"
    return zeroString

  ########################################
  def isReal(self):
    if self.value == self.half or self.value == self.single or self.value == self.double or self.value == self.int8x4 or self.value == self.int32:
      return True
    else:
      return False
  def isComplex(self):
    return not self.isReal()
  def isDouble(self):
    return self.value == self.double or self.value == self.complexDouble
  def isSingle(self):
    return self.value == self.single
  def isHalf(self):
    return self.value == self.half
  def isInt32(self):
    return self.value == self.int32
  def isInt8x4(self):
    return self.value == self.int8x4
  def isNone(self):
    return self.value == self.none

  ########################################
  def numRegisters( self ):
    return self.properties[self.value][self.idxReg]
  def numBytes( self ):
    return int(self.numRegisters() * 4)
  def flopsPerMac(self):
    return 2 if self.isReal() else 8

  def __str__(self):
    return self.toChar()

  def __repr__(self):
    return self.__str__()

  def getAttributes(self):
    return (self.value)
  def __hash__(self):
    return hash(self.getAttributes())
  def __eq__(self, other):
    return isinstance(other, DataType) and self.getAttributes() == other.getAttributes()
  def __ne__(self, other):
    result = self.__eq__(other)
    if result is NotImplemented:
      return result
    return not result

########################################
# Print a reject message :
def reject(state, *args):
  if globalParameters["PrintSolutionRejectionReason"]:
    sys.stdout.write("\nreject: ")
    for a in args:
      print(a)
    traceback.print_stack(None, 2)
  if state != None:
    state["Valid"] = False

# print a labled variable
def pvar(state, field):
  return field + "=" + str(state[field])

def roundupRatio(dividend, divisor):
  return int(math.ceil(float(dividend) / float(divisor)))

################################################################################
# ProblemType
# name of solution should begin with name of problemType, and arguments can be listed out explicitly
class ProblemType:
  operationTypes = ["GEMM", "TensorContraction"]

  ########################################
  def __init__(self, config):
    self.state = {}
    for key in defaultProblemType:
      assignParameterWithDefault(self.state, key, config, defaultProblemType)

    if "DataType" in config:
      self["DataType"] = DataType(config["DataType"])
    else:
      printExit("NO data type specified")
      self["DataType"] = DataType(0)

    if "DestDataType" in config:
      self["DestDataType"] = DataType(config["DestDataType"])
    else:
      if "DataType" in config:
        self["DestDataType"] = DataType(config["DataType"])
      else:
        printExit("NO dest data type or data type specified")
        self["DataType"] = DataType(0)

    if self["OperationType"] == "GEMM":
      self.initGEMM(config)
    elif self["OperationType"] == "TensorContraction":
      self.initTensorContraction(config)

    self.state["AssignedDerivedParameters"] = False
    ProblemType.assignDerivedParameters(self.state)


  ########################################
  def initGEMM(self, config):
    sumIdx = 3 if self["Batched"] else 2
    self["IndexAssignmentsA"] = [0, sumIdx] # N
    self["IndexAssignmentsB"] = [sumIdx, 1] # N
    if self["TransposeA"]:
      self["IndexAssignmentsA"] = [sumIdx, 0] # T
    if self["TransposeB"]:
      self["IndexAssignmentsB"] = [1, sumIdx] # T
    if self["Batched"]:
      self["IndexAssignmentsA"].append(2)
      self["IndexAssignmentsB"].append(2)
      self["NumIndicesC"] = 3
    else:
      self["NumIndicesC"] = 2

    self["IndexAssignmentsLD"][0] = self["NumIndicesC"] + 1
    for i in range(1, len(self["IndexAssignmentsLD"])):
      self["IndexAssignmentsLD"][i] = self["IndexAssignmentsLD"][i-1] + 1

  ########################################
  def initTensorContraction(self, config):
    assignParameterRequired(self.state, "NumIndicesC", config)
    assignParameterRequired(self.state, "IndexAssignmentsA", config)
    assignParameterRequired(self.state, "IndexAssignmentsB", config)

  ########################################
  def isGEMM(self):
    return self.operationType == 0

  ########################################
  def isTensorContraction(self):
    return self.operationType == 1

  ########################################
  # determine d0, d1, dU
  @staticmethod
  def assignDerivedParameters(state):
    if "AssignedDerivedParameters" in state:
      if state["AssignedDerivedParameters"]:
        return
    state["AssignedDerivedParameters"] = False

    state["TotalIndices"] = max(max(state["IndexAssignmentsA"])+1, \
        max(state["IndexAssignmentsB"])+1)

    # determine num free, batch
    state["IndicesFree"] = []
    state["IndicesBatch"] = []
    state["IndicesSummation"] = []

    for i in range(0, state["NumIndicesC"]):
      inA = i in state["IndexAssignmentsA"]
      inB = i in state["IndexAssignmentsB"]
      if inA and inB:
        #state["NumIndicesBatch"] = (i+1)-state["NumIndicesFree"]
        state["IndicesBatch"].append(i)

      elif inA or inB:
        #state["NumIndicesFree"] = (i+1)
        state["IndicesFree"].append(i)
      else:
        printExit("invalid index %u (inC but not (inA or inB))" % i)

    # determine num summation
    for i in range(state["NumIndicesC"], state["TotalIndices"]):
      inA = i in state["IndexAssignmentsA"]
      inB = i in state["IndexAssignmentsB"]
      if inA and inB:
        #state["NumIndicesSummation"] = (i+1)-state["NumIndicesC"]
        state["IndicesSummation"].append(i)
      else:
        printExit("invalid index %u (expected summation but not (inA and inB))" % i)
    # print index assignments
    #print1("IndicesFree:  %s" % state["IndicesFree"])
    #print1("IndicesBatch: %s" % state["IndicesBatch"])
    #print1("IndicesSum:   %s" % state["IndicesSummation"])
    state["NumIndicesFree"] = len(state["IndicesFree"])
    state["NumIndicesBatch"] = len(state["IndicesBatch"])
    state["NumIndicesSummation"] = len(state["IndicesSummation"])
    if len(state["IndexAssignmentsA"]) != len(state["IndexAssignmentsB"]):
      printExit("Tensile requires #A indices == #B indices, need to fix numIndicesAB")
    if state["NumIndicesFree"] < 2 :
      printExit("Tensile requires >= 2 free indices; FreeIndices=%s."%state["IndicesFree"])
    #if state["NumIndicesFree"] != 2 and not state["PackFreeDims"]:
    #  printExit(">2 free indices requires PackFreeDims==1. FreeIndices=%s."%state["IndicesFree"])

    # by default, unroll index will be the last/inner summation index
    state["IndexUnroll"] = state["IndicesSummation"][len(state["IndicesSummation"])-1]
    for i in range(0, len(state["IndexAssignmentsA"])):
      if state["IndexAssignmentsA"][i] == state["IndexUnroll"]:
        state["IndexUnrollA"] = i
        break
    for i in range(0, len(state["IndexAssignmentsB"])):
      if state["IndexAssignmentsB"][i] == state["IndexUnroll"]:
        state["IndexUnrollB"] = i
        break
    #print2("IndexUnrollA: %u" % state["IndexUnrollA"])
    #print2("IndexUnrollB: %u" % state["IndexUnrollB"])

    # assign d0, d1
    state["Index01A"] = -1
    state["Index01B"] = -1
    for i in state["IndexAssignmentsA"]:
      if i in state["IndicesFree"]:
        state["Index01A"] = i
        break
    for i in state["IndexAssignmentsB"]:
      if i in state["IndicesFree"]:
        state["Index01B"] = i
        break
    #print2("Index01A: %u" % state["Index01A"])
    #print2("Index01B: %u" % state["Index01B"])
    # whichever has lower stride in C (lower value), is 0, other is 1
    if state["Index01A"] < state["Index01B"]:
      state["Index0"]  = state["Index01A"]
      state["Index1"]  = state["Index01B"]
      state["Tensor0"] = 0
      state["Tensor1"] = 1
      state["TileA"] = 0
      state["TileB"] = 1
    else:
      state["Index0"]  = state["Index01B"]
      state["Index1"]  = state["Index01A"]
      state["Tensor0"] = 1
      state["Tensor1"] = 0
      state["TileA"] = 1
      state["TileB"] = 0

    # generalize transpose
    strideIdxA = state["IndexAssignmentsA"].index(state["Index01A"])
    strideIdxB = state["IndexAssignmentsB"].index(state["Index01B"])
    unrollIdxA = state["IndexAssignmentsA"].index(state["IndexUnroll"])
    unrollIdxB = state["IndexAssignmentsB"].index(state["IndexUnroll"])
    state["TLUA"] = strideIdxA < unrollIdxA
    state["TLUB"] = strideIdxB < unrollIdxB

    #unrollDimStrideGreaterThanTileDimStrideA = TLUA = !transA = fast
    #!unrollDimStrideLessThanTileDimStrideB   = TLUB =  transB = fast
    state["AssignedDerivedParameters"] = True



  ########################################
  def __str__(self):
    indexChars = globalParameters["IndexChars"]
    # C dimensions
    name = "C"
    for i in range(0, self["NumIndicesC"]):
      name += indexChars[i].lower()
    # A dimensions
    name += "_A"
    for i in self["IndexAssignmentsA"]:
      name += indexChars[i].lower()
    if self["ComplexConjugateA"]:
      name += "C"
    # B dimensions
    name += "_B"
    for i in self["IndexAssignmentsB"]:
      name += indexChars[i].lower()
    if self["ComplexConjugateB"]:
      name += "C"

    # precision and other
    name += "_"
    name += self["DataType"].toChar()
    if self["UseBeta"]: name += "B"
    if self["HighPrecisionAccumulate"] and not self["SilentHighPrecisionAccumulate"]: name += "H"
    if self["UseInitialStrides"]: name += "I"
    return name

  def keys(self):
    return self.state.keys()
  def __len__(self):
    return len(self.state)
  def __iter__(self):
    return iter(self.state)
  def __getitem__(self, key):
    return self.state[key]
  def __setitem__(self, key, value):
    self.state[key] = value
  def __repr__(self):
    return self.__str__()
  def getAttributes(self):
    return self.state
  def __hash__(self):
    return hash(str(self))
  def __eq__(self, other):
    return isinstance(other, ProblemType) and self.getAttributes() == other.getAttributes()
  def __ne__(self, other):
    result = self.__eq__(other)
    if result is NotImplemented:
      return result
    return not result


################################################################################
# ProblemSizeRange
################################################################################
class ProblemSizeRange:

  ########################################
  def __init__(self, problemType, config):
    self.totalIndices = 1+max(problemType["IndexAssignmentsA"])+len(problemType["IndexAssignmentsLD"])
    if len(config) < self.totalIndices:
      for i in range(len(config), self.totalIndices):
        if i < self.totalIndices - len(problemType["IndexAssignmentsLD"]):
          config.append(0)
        else:
          config.append([0])

    self.indexMax = []
    self.indexIsSized = []
    self.indicesSized = []
    self.indicesMapped = []
    for i in range(0, self.totalIndices):
      dim = deepcopy(config[i])
      if isinstance(dim, list):
        if len(dim) == 1:
          self.indicesSized.append([dim[0], 1, 0, dim[0]])
        elif len(dim) == 2:
          self.indicesSized.append([dim[0], dim[0], 0, dim[1]])
        elif len(dim) == 3:
          self.indicesSized.append([dim[0], dim[1], 0, dim[2]])
        elif len(dim) == 4:
          self.indicesSized.append([dim[0], dim[1], dim[2], dim[3]])
        else:
          printExit("dimension[%u] config (%s) has %u descriptors rather than 1-4."
              % ( i, dim, len(dim) ))
        self.indexIsSized.append(True)
        self.indexMax.append(self.indicesSized[len(self.indicesSized)-1][3])

      elif isinstance(dim, int):
        self.indicesMapped.append(dim)
        self.indexIsSized.append(False)
        self.indexMax.append(self.indicesSized[self.indicesMapped[ \
            len(self.indicesMapped)-1]][3])

    # max num elements in each tensor
    self.maxNumElements = [ 1, 1, 1 ]
    for i in range(0, problemType["NumIndicesC"]):
      self.maxNumElements[0] *= self.indexMax[i]
    for i in problemType["IndexAssignmentsA"]:
      self.maxNumElements[1] *= self.indexMax[i]
    for i in problemType["IndexAssignmentsB"]:
      self.maxNumElements[2] *= self.indexMax[i]

    self.totalProblemSizes = 1
    self.numProblemSizes = [] # per index
    self.problemSizeToIndex = []
    self.problemIndexToSize = []
    sizedIdx = 0
    for i in range(0, len(self.indexIsSized)):
      self.problemSizeToIndex.append({})
      self.problemIndexToSize.append({})
      if self.indexIsSized[i]:
        self.numProblemSizes.append(0)
        index = self.indicesSized[sizedIdx]
        sizedIdx += 1
        currentSize = index[0]
        currentIncrement = index[1]
        while currentSize <= index[3]:
          currentSize += currentIncrement
          currentIncrement += index[2]
          self.numProblemSizes[i] += 1
      else:
        self.numProblemSizes.append(1)
      self.totalProblemSizes *= self.numProblemSizes[i]

    ########################################
    # enumerate problem sizes
    currentSizedIndexSizes = []
    currentSizedIndexIncrements = []
    for i in range(0, len(self.indicesSized)):
      currentSizedIndexSizes.append(self.indicesSized[i][0])
      currentSizedIndexIncrements.append(self.indicesSized[i][1])

    # iterate over all problem sizes
    self.problemSizes = []
    moreProblemSizes = True
    problemIdx = 0
    problemSize = [0]*self.totalIndices
    while moreProblemSizes:
      #/ convert current sized and mapped indices to full sizes
      currentSizedIdx = 0
      currentMappedIdx = 0
      for i in range(0, self.totalIndices):
        if self.indexIsSized[i]:
          problemSize[i] = currentSizedIndexSizes[currentSizedIdx]
          currentSizedIdx+=1
        else:
          problemSize[i] = problemSize[self.indicesMapped[currentMappedIdx]]
          currentMappedIdx+=1
      self.problemSizes.append(tuple(problemSize))

      #/ increment sizes for next benchmark
      currentSizedIndexSizes[0] += currentSizedIndexIncrements[0]
      currentSizedIndexIncrements[0] += self.indicesSized[0][2]
      for i in range(1, len(self.indicesSized)+1):
        # if prior index past max, reset to min and increment next index
        if currentSizedIndexSizes[i-1] > self.indicesSized[i-1][3]:
          #/ reset prior index
          currentSizedIndexSizes[i-1] = self.indicesSized[i-1][0]
          currentSizedIndexIncrements[i-1] = self.indicesSized[i-1][1]
          # increment next index
          if i >= len(self.indicesSized):
            moreProblemSizes = False
          else:
            currentSizedIndexSizes[i] += currentSizedIndexIncrements[i]
            currentSizedIndexIncrements[i] += self.indicesSized[i][2]

      problemIdx+=1

  ########################################
  # YAML format
  def __str__(self):
    state = "[ "
    sizedIdx = 0
    mappedIdx = 0
    for i in range(0, len(self.indexIsSized)):
      if self.indexIsSized[i]:
        indices = self.indicesSized[sizedIdx]
        state += "[ %u, %u, %u, %u ]" \
            % (indices[0], indices[1], indices[2], indices[3])
        sizedIdx += 1
      else:
        indices = self.indicesSized[self.indicesMapped[mappedIdx]]
        state += str(self.indicesMapped[mappedIdx])
        mappedIdx += 1
      if i < len(self.indexIsSized)-1:
        state += ", "
    state += " ]"
    return state

################################################################################
# ProblemSizes
################################################################################
class ProblemSizes:

  ########################################
  def __init__(self, problemType, config):
    self.problemType = problemType
    self.ranges = []
    self.exacts = []
    self.minStrides = None
    for dictionary in config:
      for sizeTypeKey in dictionary:
        if sizeTypeKey == "Range":
          psr = ProblemSizeRange(problemType, dictionary[sizeTypeKey])
          self.ranges.append( psr )
        elif sizeTypeKey == "Exact":
          e = dictionary[sizeTypeKey]
          if len(e) == problemType["TotalIndices"]:
            e += [0, 0, 0, 0]
            self.exacts.append(tuple(e))
          elif len(e) == (problemType["TotalIndices"] + len(problemType["IndexAssignmentsLD"])):
            self.exacts.append(tuple(e))
          else:
            printExit("ExactSize %s doesn't match indices of ProblemType %s" \
                % (e, problemType) )

        elif sizeTypeKey == "MinStride":
          e = dictionary[sizeTypeKey]
          if len(e) != problemType["TotalIndices"]:
            printExit("MinStride %s doesn't match indices of ProblemType %s" \
                % (e, problemType) )
          if self.minStrides:
            printExit("Only one MinStride command is allowed in a ProblemsSizes definition.  Previous minStrides:%s, New minstride:%s" \
                % (self.minStrides, e) )

          self.minStrides=(tuple(e))
        else:
          printExit("ProblemSize Type %s not supported"%sizeTypeKey)

    if not self.minStrides: 
      # set harmless default mins of 0
      self.minStrides = ([0]* problemType["TotalIndices"])

    # not the ideal spot, but convert leading dims that are below the minimum size
    for i in range(0, len(self.ranges)):
      self.ranges[i].problemSizes[:] = \
        [self.convertLeadingDims(problemSize) for problemSize in self.ranges[i].problemSizes]
    self.exacts[:] = [self.convertLeadingDims(problemSize) for problemSize in self.exacts]

    self.sizes = set()
    for sizeRange in self.ranges:
      self.sizes.update(sizeRange.problemSizes)
    self.sizes.update(self.exacts)
    self.sizes = sorted( list( self.sizes ) )
    self.totalProblemSizes = len(self.sizes)

    # max sizes
    self.maxD = 0
    self.maxC = 0
    self.maxA = 0
    self.maxB = 0
    for problemSize in self.sizes:
      sizeD = max(self.minStrides[0], problemSize[self.problemType["IndexAssignmentsLD"][0]])
      for i in range(1, problemType["NumIndicesC"]):
        sizeD *= max(self.minStrides[i], problemSize[i])

      sizeC = max(self.minStrides[0], problemSize[self.problemType["IndexAssignmentsLD"][1]])
      for i in range(1, problemType["NumIndicesC"]):
        sizeC *= max(self.minStrides[i], problemSize[i])

      sizeA = max(self.minStrides[self.problemType["IndexAssignmentsA"][0]],
                  problemSize[self.problemType["IndexAssignmentsLD"][2]])
      for i in self.problemType["IndexAssignmentsA"][1:]:
        sizeA *= max(self.minStrides[i], problemSize[i])

      sizeB = max(self.minStrides[self.problemType["IndexAssignmentsB"][0]],
                  problemSize[self.problemType["IndexAssignmentsLD"][3]])
      for i in self.problemType["IndexAssignmentsB"][1:]:
        sizeB *= max(self.minStrides[i], problemSize[i])

      self.maxD = max(self.maxD, sizeD)
      self.maxC = max(self.maxC, sizeC)
      self.maxA = max(self.maxA, sizeA)
      self.maxB = max(self.maxB, sizeB)

  def convertLeadingDims(self, problemSize):
    return problemSize[:self.problemType["NumIndicesC"]+1] + \
           (max(problemSize[0], problemSize[self.problemType["IndexAssignmentsLD"][0]]),) + \
           (max(problemSize[0], problemSize[self.problemType["IndexAssignmentsLD"][1]]),) + \
           (max(problemSize[self.problemType["IndexAssignmentsLD"][2]],
                problemSize[self.problemType["IndexAssignmentsA"][0]]),) + \
           (max(problemSize[self.problemType["IndexAssignmentsLD"][3]],
                problemSize[self.problemType["IndexAssignmentsB"][0]]),)

  def __str__(self):
    s = "ProblemSizes\n"
    for sizeRange in self.ranges:
      s += "  %s" % sizeRange
    return s

# kds is class Solution or class Kernel
# If PackFreeDims=1 then all free dims are packed ; else only 1 free dim/matrix is supported
# PackBatchDims can pack batches into A or B (has stride==0 requirements for non-packed tensor);
# batchMask controls which bit in PackBatchDims detects batch index
def isPackedIndex(ks, index, batchMask=0x3):
  problemType = ks["ProblemType"]
  return index in problemType["IndicesFree"] and ks["PackFreeDims"] or \
         index in problemType["IndicesBatch"] and (ks["PackBatchDims"] & batchMask)

################################################################################
# Solution
################################################################################
class Solution:

  ########################################
  def __init__(self, config):
    self._name = None
    config = deepcopy(config)

    self._state = {}
    # problem type
    if "ProblemType" in config:
      self["ProblemType"] = ProblemType(config["ProblemType"])
    else:
      self["ProblemType"] = ProblemType(defaultProblemType)

    # assign parameters with defaults
    for key in defaultSolution:
      assignParameterWithDefault(self._state, key, config, defaultSolution)

    # assign parameters without defaults
    for key in config:
      if key != "ProblemType" and key not in self._state:
        self._state[key] = config[key]
    self["Valid"] = True
    self["AssignedProblemIndependentDerivedParameters"] = False
    self["AssignedDerivedParameters"] = False
    Solution.assignDerivedParameters(self._state)
    self._name = None

  ########################################
  # get a list of kernel parameters for this solution
  def getKernels(self):
    kernel = deepcopy(self._state)
    kernel.update({"Kernel": True})
    kernels = []
    kernels.append(kernel)
    return kernels

  @staticmethod
  def getKernelsBetaOnlyFromProblem(problemType, gsu):
    kernels = []
    if gsu < 2:
      return kernels
    betas = [False]
    if problemType["UseBeta"]:
      betas.append(True)
    for beta in betas:
      kernel = {}
      kernel["ProblemType"] = {}
      kernel["ProblemType"]["UseBeta"] = beta
      kernel["ProblemType"]["DataType"] = problemType["DataType"]
      kernel["ProblemType"]["DestDataType"] = problemType["DestDataType"]
      kernel["ProblemType"]["Index0"] = problemType["Index0"]
      kernel["ProblemType"]["Index1"] = problemType["Index1"]
      kernel["ProblemType"]["UseInitialStrides"] = \
          problemType["UseInitialStrides"]
      kernel["ProblemType"]["NumIndicesC"] = problemType["NumIndicesC"]
      kernels.append(kernel)
    return kernels

  ########################################
  # get a list of kernel parameters for this solution
  def getKernelsBetaOnly(self):
    return self.getKernelsBetaOnlyFromProblem( \
            self["ProblemType"], \
            self["GlobalSplitU"])

  ########################################
  # assign tile sizes
  @staticmethod
  def assignProblemIndependentDerivedParameters(state):
    if "AssignedProblemIndependentDerivedParameters" in state:
      if state["AssignedProblemIndependentDerivedParameters"]:
        return
    state["AssignedProblemIndependentDerivedParameters"] = False
    if "Valid" not in state:
      state["Valid"] = True

    state["SubGroup0"] = state["WorkGroup"][0]
    state["SubGroup1"] = state["WorkGroup"][1]
    state["LocalSplitU"] = state["WorkGroup"][2]
    state["NumThreads"] = state["SubGroup0"] * state["SubGroup1"] * state["LocalSplitU"]

    state["ThreadTile0"] = state["ThreadTile"][0]
    state["ThreadTile1"] = state["ThreadTile"][1]

    # macro tile sizes
    if "SubGroup0" in state and "ThreadTile0" in state:
      state["MacroTile0"] = state["SubGroup0"]*state["ThreadTile0"]
    if "SubGroup1" in state and "ThreadTile1" in state:
      state["MacroTile1"] = state["SubGroup1"]*state["ThreadTile1"]
    if "MacroTile" in state:
      if state["MacroTile0"] != state["MacroTile"][0] \
          or state["MacroTile1"] != state["MacroTile"][1]:
        reject(state, "MacroTile mismatch")

    if state["Valid"] and "MacroTileShapeMax" in state \
        and "MacroTileShapeMin" in state:
      macroTileShape = max(state["MacroTile0"]/state["MacroTile1"], \
          state["MacroTile1"]/state["MacroTile0"])
      if macroTileShape > state["MacroTileShapeMax"] \
          or macroTileShape < state["MacroTileShapeMin"]:
        reject(state, "rejecting MacroTile Shape %u:%u for Min:Max %u:%u" \
            % (state["MacroTile0"], state["MacroTile1"], \
            state["MacroTileShapeMin"], state["MacroTileShapeMax"]))

    if "WorkGroupMappingType" in state:
      if state["WorkGroupMappingType"] == "Z":
        if abs(state["WorkGroupMapping"]) > 2:
          reject(state, "WorkGroupMappingType=Z only supports WorkGroupMapping=1, 2")


    # done
    state["AssignedProblemIndependentDerivedParameters"] = True

  ########################################
  # This is the "classic" algorithm which requires that each threads load the same number of bytes
  # Called with tc=A and then with tc=B
  # totalVectors is totalElements/GRVW, this is #vectors loaded by the LoadTile
  # Reduces the GlobalLoadVectorWidth if necessary if each thread has a small amount of work to do.
  # Output from this function:
  #  state[GlobalLoadVectorWidth*]
  #  state[NumLoads*] # only used in SolutionStructs, with classic alg
  @staticmethod
  def setGlobalLoadVectorWidth(state, tc, totalVectors):
    validDepthU = True
    if totalVectors < state["NumThreads"]:
      # Try to reduce size of vector so every thread has a load to do
      pv = state["NumThreads"] / totalVectors # partial vector
      if not state["FractionalLoad"]:
        if state["NumThreads"] % totalVectors != 0:
          reject(None, "NumThreads %u %% totalVectors %u != 0" \
              % (state["NumThreads"], totalVectors))
          validDepthU = False
        if pv * totalVectors != state["NumThreads"]:
          reject(None, "pv %u * totalVectors %u != NumThreads %u" \
              % (pv, totalVectors, state["NumThreads"]))
          validDepthU = False
        if state["GlobalReadVectorWidth"] % pv != 0:
          reject(None, "NumThreads %u %% totalVectors %u != 0" \
              % (state["NumThreads"], totalVectors))
          validDepthU = False
    else:
      pv = 1 # no partial vector required
      if totalVectors % state["NumThreads"] != 0:
        if not state["FractionalLoad"]:
          reject(None, "totalVectors %u %% NumThreads %u != 0" \
              % (totalVectors, state["NumThreads"]))
          validDepthU = False

    state["GlobalLoadVectorWidth%s"%tc] = state["GlobalReadVectorWidth"] / pv

    # NumLoads is NOT used on the fractional path
    # NumLoads is number of vector loads per-thread
    state["NumLoads%s"%tc] = totalVectors * pv / state["NumThreads"]

    #print "result: ", pvar(state, "GlobalLoadVectorWidth%s"%tc), \
    #        pvar(state, "NumLoads%s"%tc)

    return validDepthU

  ########################################
  # Sets the Global Read Tile dims (para, perp)
  # This information controls which threads read which addresses from global mem)
  # Output from this function:
  #   state[NumLoadsCoalescedA]
  #   state[NumLoadsPerpendicularA]
  #   state[LSCA]
  #   state[LSPA]
  @staticmethod
  def setGlobalLoadTileDimClassic(state, tc, numLoads, totalVectorsCoalesced, totalElementsPerp):
    # nlc = 1
    if state["NumLoadsCoalesced%s"%tc] == 1 :
      foundValid = False
      for nlc in range(1, state["NumLoads%s"%tc]+1):
        nlp = state["NumLoads%s"%tc] / nlc
        #print nlc, nlp
        if state["NumLoads%s"%tc] % nlc == 0 \
            and totalVectorsCoalesced % nlc == 0 \
            and totalElementsPerp % nlp == 0:
          state["NumLoadsCoalesced%s"%tc] = nlc
          state["NumLoadsPerpendicular%s"%tc] = nlp
          foundValid = True
          break
      if not foundValid:
        reject(state, "%s: No NumLoadsCoalesced=1 found"%tc)
        return False

    # nlc = -1
    elif state["NumLoadsCoalesced%s"%tc] == -1:
      foundValid = False
      for nlc in range(state["NumLoads%s"%tc], 0, -1):
        nlp = state["NumLoads%s"%tc] / nlc
        if state["NumLoads%s"%tc] % nlc == 0 \
            and totalVectorsCoalesced % nlc == 0 \
            and totalElementsPerp % nlp == 0:
          state["NumLoadsCoalesced%s"%tc] = nlc
          state["NumLoadsPerpendicular%s"%tc] = nlp
          foundValid = True
          break
      if not foundValid:
        reject(state, "%s: No NumLoadsCoalesced=-1 found"%tc)
        return False

    # nlc = other
    else:
      if state["NumLoadsCoalesced%s"%tc] > state["NumLoads%s"%tc]:
        reject(state, "%s nlc > numLoads"%tc)
        return False

      state["NumLoadsPerpendicular%s"%tc] = state["NumLoads%s"%tc] \
          / state["NumLoadsCoalesced%s"%tc]

      if state["NumLoads%s"%tc] % state["NumLoadsCoalesced%s"%tc] != 0:
        reject(state, "%s: numLoads %u %% numLoadsCoalesced %u != 0" \
            % (tc, state["NumLoads%s"%tc], state["NumLoadsCoalesced%s"%tc]))
        return False

      if totalVectorsCoalesced % state["NumLoadsCoalesced%s"%tc] != 0 :
        reject(state, "%s: totalVectorsCoalesced %u %% numLoadsPara %u != 0" \
              % (tc, totalVectorsCoalesced, state["NumLoadsCoalesced%s"%tc]))
        return False
      if totalElementsPerp % state["NumLoadsPerpendicular%s"%tc] != 0:
        reject(state, "%s: totalElementsPerp %u %% numLoadsPerp %u != 0" \
              % (tc, totalElementsPerp, state["NumLoadsPerpendicular%s"%tc]))
        return False

    if state["ProblemType"]["TLU%s"%tc]:
      state["LSC%s"%tc] = state["MacroTile%s"%tc] \
          / state["NumLoadsCoalesced%s"%tc]
      state["LSP%s"%tc] = int(math.ceil(float(state["DepthU"]) / state["NumLoadsPerpendicular%s"%tc]))
    else:
      state["LSC%s"%tc] = int(math.ceil(float(state["DepthU"]) / state["NumLoadsCoalesced%s"%tc]))
      state["LSP%s"%tc] = state["MacroTile%s"%tc] \
          / state["NumLoadsPerpendicular%s"%tc]

    return True


  ########################################
  # Sets the Global Read Tile dims (para, perp)
  # This information controls which threads read which addresses from global mem)
  # Output from this function:
  #   state[NumLoadsCoalesced*]
  #   state[NumLoadsPerpendicular*]
  #   state[LSC*]
  #   state[LSP*]
  #   state[GlobalReadVectorWidth]
  #
  # LSC and LSP define the shape of the PerLoadTile, measured in elements.
  #   LSC*LSP is the elements loaded by a single instruction across all
  #   threads in the group.
  #   LSC is the number of elements loaded in the para(coalesced) dimension
  #   LSP is the number of elements loaded in the perp(noncoalesced) dimension
  #   PerLoadTile is always rectangular.
  #   When BufferLoad=1, the area (LSC*LSP) can be larger than NumThreads.
  #   In this case, some threads will generate a dummy OOB GRO.
  #   Related fields:
  #     LVC = LSC/GRVW  (LVCA = LSCA/GLVWA)
  #     LVP = LSP/GRVW  (LVPA = LSPA/GLVWA)
  #
  # NumLoadsCoalesced and NumLoadsPerpendicular define the number of times the
  #   PerLoadTile is loaded in each dimension to fetch the LoadTile
  # LoadTile = (LSC * NumLoadsCoalesced) * (LSP * NumLoadsPerpendicular).
  #   For Fractional, the LoadTile can be larger than the MacroTile. Buffer
  #   loads will clip any OOB references to 0 and will also avoid writing these
  #   into LDS.

  # Fractional load algorithm:
  #  - Each load instruction loads one or more (complete) rows of the load tile.
  #     - Each row is LSC elements wide
  #     - Rows are complete and do not wrap. This allows a single base GRO VGPR
  #       to be used for all loads in the tile.
  #     - Some work-items in the load may not perform useful work. These WI will
  #       set their GRO to a large OOB number so as to do no harm
  #     - Some G2L registers space may be unused as well.
  #     - The 'used' message at the bottom of this routine computes and prints the
  #       wasted register space.
  #     - The wasted space is removed when the data is written to LDS- the LWO
  #       for work-items beyond the valid ones are set to safely write to OOB locations.

  #     - In cases where each load is loading multiple rows (multiple lines of lsc
  #       elements), the last load is allowed to load fewer lines than the others.
  #       The KernelWriterAssembly will modify the LWO for the last load.  This allows
  #       flexibility in the unroll factors for example.
  @staticmethod
  def setGlobalLoadTileDimFractional(state, tc, depthU):

    assert(depthU > 0)
    dbFract = 0

    # parDim, perpDim define the LoadTile and are measured in elements
    if state["ProblemType"]["TLU%s"%tc]:
      parDim  = state["MacroTile%s"%tc]
      perpDim = depthU
    else:
      parDim  = depthU
      perpDim = state["MacroTile%s"%tc]

    if dbFract:
        print "\ninfo: %s Fractional MT%u_%u_%u Par=%u Perp=%u WG%02u_%02u_%02u NumThreads=%u GRWV=%u" \
          % (tc, state["MacroTile0"], state["MacroTile1"], depthU, \
            parDim, perpDim, \
            state["WorkGroup"][0], state["WorkGroup"][1], state["LocalSplitU"], \
            state["NumThreads"], state["GlobalReadVectorWidth"])

    # Try to find a GRVW which is smaller than the LSC and also does not force
    # the LSC to wrap - both of these conditions can be tested with lsc % grvw ==0.
    # Each iteration divides GRWV by 2 which provides finer granularity
    # and a possible opportunity to handle the lsc
    grvw = state["GlobalReadVectorWidth"]
    minGrvw = 2 if globalParameters["ArchCaps"][globalParameters["CurrentISA"]]["HasEccHalf"] else 1
    bestVw = -1
    while grvw >= minGrvw:
      # Per instruction across the entire group:
      elementsLoadedPerInst = state["NumThreads"]*grvw
      # LSC, LSP - #elements loaded along specified dim with each load
      if parDim >= elementsLoadedPerInst:
        # entire work-group can work on (part) of the same row
        state["LSC%s"%tc] = elementsLoadedPerInst
        state["LSP%s"%tc] = 1
        state["NumLoadsCoalesced%s"%tc] = roundupRatio(parDim , state["LSC%s"%tc])
        state["NumLoadsPerpendicular%s"%tc] = 1
      else:
        # work-group exceeds read dimension so wraps to multiple rows
        state["LSC%s"%tc] = parDim
        state["LSP%s"%tc] = min(perpDim, elementsLoadedPerInst / parDim)
        state["NumLoadsCoalesced%s"%tc] = 1
        state["NumLoadsPerpendicular%s"%tc] = roundupRatio(perpDim , state["LSP%s"%tc])

      # Vector loads can't wrap to next P dim, so LSC must be divisible by vector elements;
      if dbFract:
        print "  lsc search : lsc(%u) %% grvw(%u) = %u (?0)" % (state["LSC%s"%tc], grvw, state["LSC%s"%tc] % grvw)
      if state["LSC%s"%tc] % grvw == 0:
        bestVw = grvw
        # Try to shrink GRVW if possible while keeping same LSC and LSP:
        # For example, avoid cases where we use a GRVW=4 with many empty addresses
        # when a GRVW=1 will do instead.
        validElementsLoadedPerInst = state["LSC%s"%tc] * state["LSP%s"%tc]
        grvw /= 2
        while grvw >= minGrvw:
          elementsLoadedPerInst = state["NumThreads"]*grvw
          if elementsLoadedPerInst < validElementsLoadedPerInst:
            break # Went too far, not enough load elements at this VW
          if state["LSC%s"%tc] % grvw == 0:
            if dbFract:
              print "  stepdown success (valid)elementsLoadedPerInst=", validElementsLoadedPerInst, "/", elementsLoadedPerInst, "grvw=", grvw, "lsc=", state["LSC%s"%tc]
            bestVw = grvw
          grvw /= 2
        break

      # TODO - could have this generate dwordx3 loads in addition, step down by 1 instead of div2
      # Would need to change asm code gen to generate x3
      grvw /= 2
      # end-- while loop

    if bestVw == -1:
      #print "reject fractional - no acceptable tile dim? GlobalReadVectorWidth", \
      # state["GlobalReadVectorWidth"]
      return False  # could not find a solution, perhaps only possible for half ?

    state["GlobalLoadVectorWidth%s"%tc] = bestVw
    if bestVw != state["GlobalReadVectorWidth"]:
      if dbFract:
        print("  reducing GlobalLoadVectorWidth%s from %u to %u" \
            % (tc, state["GlobalReadVectorWidth"], bestVw))

    # How many loads per threads in each dimension.
    # threads which are outside the global read tile bounds will be clipped
    # in the assembly code generator.
    # Multiply the LSC*GRVW
    state["NumLoadsCoalesced%s"%tc] = roundupRatio(parDim, state["LSC%s"%tc])
    state["NumLoadsPerpendicular%s"%tc] = roundupRatio(perpDim , state["LSP%s"%tc])

    nlc = state["NumLoadsCoalesced%s"%tc]
    nlp = state["NumLoadsPerpendicular%s"%tc]

    # LoadTile must at least cover the MacroTile:
    assert(nlc*state["LSC%s"%tc] >= parDim)
    assert(nlp*state["LSP%s"%tc] >= perpDim)

    perpOverhang = perpDim % state["LSP%s"%tc]
    state["fractionalPerpOverhang%s"%tc] = perpOverhang
    if dbFract:
      # how many threads compute Global Read Offsets (GRO) that are not used
      print "  PerLoadTile=%ux%u elements Loads/WI=%ux%u LoadTile/WI=%ux%u (MT=%ux%u), %u/%u = %.1f%% WI GRO used" \
          % (state["LSC%s"%tc], state["LSP%s"%tc], \
             nlc, nlp, \
             nlc*state["LSC%s"%tc], nlp*state["LSP%s"%tc], \
             parDim, perpDim, \
             parDim*perpDim, \
             nlc*nlp*state["NumThreads"]*state["GlobalLoadVectorWidth%s"%tc], \
             (float)(parDim*perpDim) / \
             (float)(nlc*nlp*state["NumThreads"]*state["GlobalLoadVectorWidth%s"%tc]) * 100.0 \
             )

      for p in range(0,nlp):
        elementWidth = 4
        if p != nlp-1:
          perp = state["LSP%s"%tc]
        else:
          perp = perpOverhang if perpOverhang else state["LSP%s"%tc]

        validElements = state["LSC%s"%tc] * perp
        print "  buffer_load_element_x%u %ux%ux%u bytes,  %u/%u valid GRO" %\
              (state["GlobalLoadVectorWidth%s"%tc], \
              state["LSC%s"%tc], perp, \
              elementWidth, \
              validElements/state["GlobalLoadVectorWidth%s"%tc],
              state["NumThreads"])

    return True


  ########################################
  # assign all derived parameters
  @staticmethod
  def assignDerivedParameters(state):
    Solution.assignProblemIndependentDerivedParameters(state)
    if "AssignedDerivedParameters" in state:
      if state["AssignedDerivedParameters"]:
        return
    state["AssignedDerivedParameters"] = False

    ProblemType.assignDerivedParameters(state["ProblemType"])
    if not state["Valid"]:
      print1("in assignDerivedParameters, state['Valid'] = False")
      return

    if state["ProblemType"]["Tensor0"]==0:
      state["ThreadTileA"] = state["ThreadTile0"]
      state["ThreadTileB"] = state["ThreadTile1"]
      state["SubGroupA"] = state["SubGroup0"]
      state["SubGroupB"] = state["SubGroup1"]
      state["MacroTileA"] = state["MacroTile0"]
      state["MacroTileB"] = state["MacroTile1"]
    else:
      state["ThreadTileB"] = state["ThreadTile0"]
      state["ThreadTileA"] = state["ThreadTile1"]
      state["SubGroupB"] = state["SubGroup0"]
      state["SubGroupA"] = state["SubGroup1"]
      state["MacroTileB"] = state["MacroTile0"]
      state["MacroTileA"] = state["MacroTile1"]

    # Init vars early since there are early-exit return statements below
    state["DirectToLdsA"] = False
    state["DirectToLdsB"] = False
    state["LocalWriteUseSgprA"] = False
    state["LocalWriteUseSgprB"] = False

    state["WorkGroupMapping" ] = abs(state["WorkGroupMapping"])

    # Determine which indices will be packed together as this impacts several different parms (sizes, magic numbers, etc)
    # grid size [0,1]
    problemType = state["ProblemType"]
    state["PackedC0Indices"] = []
    indexChars = globalParameters["IndexChars"]
    # Pack all the dimensions (batch and free) of A into grid[0]
    for idx in problemType["IndexAssignmentsA"]:
      if idx < problemType["NumIndicesC"] and \
          (isPackedIndex(state, idx, 0x1) or \
           idx == problemType["Index0"]):
        state["PackedC0Indices"].append("%s" % indexChars[idx])

    state["PackedC1Indices"] = []
    # Pack all the dimensions (batch and free) of A into grid[0]
    for idx in problemType["IndexAssignmentsB"]:
      if idx < problemType["NumIndicesC"] and \
          (isPackedIndex(state, idx, 0x2) or \
           idx == problemType["Index1"]):
        state["PackedC1Indices"].append("%s" % indexChars[idx])

    # If dims are packed, then need to ensure a global vector load isn't split by a tensor dim
    # (since this could result in non-contiguous addresses)
    # Current implementation ensures that the vector load is not partial across the Free* boundary:
    # GlobalLoadVectorWidth=1 will always meet this requirement.
    # (TODO - could make this more sophisticated if dims use default strides and are thus contiguous)
    packedC0 = len(state["PackedC0Indices"])>1
    packedC1 = len(state["PackedC1Indices"])>1

    bufferLoad = state["BufferLoad"] and state["KernelLanguage"] == "Assembly"

    #These modes only work under certain conditions, apply them here:
    #  - The "NoLoad" loop is only generated if PrefetchGlobalRead>0
    #  - And Suppress does not work if GSU>1 for some reason
    state["SuppressNoLoadLoop"] &= (bufferLoad and state["PrefetchGlobalRead"] and (state["GlobalSplitU"]==1))
    # Pointer swap only used if PGR=1 - so set ExpandPointerSwap=0 here
    state["ExpandPointerSwap"]  &= (bufferLoad and state["PrefetchGlobalRead"])

    #print("PackedC0Indices", state["PackedC0Indices"])
    #print("PackedC1Indices", state["PackedC1Indices"])

    # Set up stagger shift:
    bpeAB = int(4*state["ProblemType"]["DataType"].numRegisters())
    # (1<<staggerStrideShift) is number of loop iterations to traverse the stride
    try:
        staggerStrideShift = (int)(math.ceil(math.log(state["StaggerUStride"] / \
                (state["DepthU"] * bpeAB), 2)))
    except ValueError:
        staggerStrideShift = 0
    #print "staggerStrideShift=", staggerStrideShift, "depthu=", state["DepthU"]
    state["_staggerStrideShift"] = staggerStrideShift
    if state["StaggerU"] == 0:
      state["StaggerUMapping"] = 0

    # VectorWidth default handling
    if state["VectorWidth"] < 1:
      state["VectorWidth"] = int(4 / state["ProblemType"]["DataType"].numRegisters())
      while state["ThreadTile0"] % state["VectorWidth"] != 0 \
          or state["ThreadTile1"] % state["VectorWidth"] != 0:
        state["VectorWidth"] /= 2
    # TT0,1 both must be multiples of VW, b/c of rC, rA, rB
    if state["ThreadTile0"] % state["VectorWidth"] != 0 \
        or state["ThreadTile1"] % state["VectorWidth"] != 0:
      reject(state, "ThreadTile0 %u or ThreadTile1 %u not a multiple of VectorWidth %u" \
          % (state["ThreadTile0"], state["ThreadTile1"], \
          state["VectorWidth"]))
      return

    # Some restrictions for half:
    if state["KernelLanguage"] == "Assembly" \
       and state["ProblemType"]["DataType"].isHalf():

       # Vector-width must be at least 2 for Half (since unroll loop uses packed operations?)
       if state["VectorWidth"] < 2:
         reject(state, "VectorWidth must be >= 2 for half")
       if globalParameters["ArchCaps"][globalParameters["CurrentISA"]]["HasEccHalf"]:
         if (state["AssertSummationElementMultiple"] % 2 != 0 or \
             state["AssertFree0ElementMultiple"] % 2 != 0):
           # tail loop has ASEM requirement and beta-on-edge has AF0EM requirement
            reject(state, "Archs with HasEccHalf require ASEM%2==0 and AF0EM%2==0")

    # Default GlobalReadVectorWidth
    if state["GlobalReadVectorWidth"] == -1:
      state["GlobalReadVectorWidth"] = state["VectorWidth"]


    if state["MinGlobalWriteVectorWidth"] == -1:
      state["MinGlobalWriteVectorWidth"] = 2 \
        if state["ProblemType"]["DataType"].isHalf() else 1

    if not state["BufferLoad"] or state["KernelLanguage"] != "Assembly":
      state["BufferLoad"] = False
      state["DirectToLds"] = False
      state["UseSgprForGRO"] = False
      state["FractionalLoad"] = False

    if state["VectorWidth"]*state["ProblemType"]["DataType"].numBytes() > 16:
      # reject - VW too big
      reject(state, "VW * DataType.numBytes() > 16")

    if state["GlobalReadVectorWidth"]*state["ProblemType"]["DataType"].numBytes() > 16:
      # reject - GRVW too big
      reject(state, "GRVW * DataType.numBytes() > 16")

    # LocalSplitU too large?
    numElementsPerWorkGroup = state["MacroTile0"]*state["MacroTile1"]
    if numElementsPerWorkGroup < state["NumThreads"]:
      reject(state, "NumElementsPerWorkGroup %u < NumThreads %u; reduce LocalSplitU" \
          % (numElementsPerWorkGroup, state["NumThreads"]))
      return
    state["NumElementsPerThread"] = numElementsPerWorkGroup / \
        state["NumThreads"]
    state["GlobalWriteVectorWidth"] = min(state["VectorWidth"], state["NumElementsPerThread"] )
    if state["NumElementsPerThread"] % state["GlobalWriteVectorWidth"] != 0:
      reject(state, "LSU NumElementsPerThread %u not divisible into GWVW %u" \
          % (state["NumElementsPerThread"], state["GlobalWriteVectorWidth"]))
      return
    state["NumGlobalWriteVectorsPerThread"] = state["NumElementsPerThread"] \
        / state["GlobalWriteVectorWidth"]


    # LocalSplitU but can't NumThreads%MacroTile doesn't support sideways store
    if state["LocalSplitU"] > 1:
      if state["NumThreads"] % state["MacroTile0"] != 0:
        reject(state, "LocalSplitU but NumThreads=%u not divisible by MT0=%u for sideways store" \
            % (state["NumThreads"], state["MacroTile0"]))
        return
      if state["MacroTile0"]*state["MacroTile1"] % state["NumThreads"] != 0:
        reject(state, "LocalSplitU but MT0*MT1=%u elements doesn't divide into NumThreads=%u" \
            % (state["MacroTile0"]*state["MacroTile1"], state["NumThreads"]))
        return

    # GlobalSplitU doesn't work with some other things:
    if state["GlobalSplitU"] > 1:
      if not state["GlobalSplitUSummationAssignmentRoundRobin"] \
          and state["LoopTail"]:
        reject(state, "GlobalSplitU and LoopTail require SummationAssignmentRoundRobin=True since strongly breaks Tensile kernel architecture")
        return
      supported = \
        state["ProblemType"]["DataType"].isSingle() or \
        state["ProblemType"]["DestDataType"].isInt32() or \
        (state["KernelLanguage"] == "Assembly" and \
         (state["ProblemType"]["DataType"].isHalf() and \
          not state["ProblemType"]["HighPrecisionAccumulate"]))
      if not supported:
        reject(state, "GlobalSplitU only compatible with single or asm and (half or mixed) precision")
        return

    if state["VectorAtomicWidth"] == -1:
      if state["ProblemType"]["DataType"].isHalf():
        state["VectorAtomicWidth"] = 2
        #state["VectorAtomicWidth"] = 8 / state["ProblemType"]["DataType"].numBytes()
      else:
        state["VectorAtomicWidth"] = 1 # TODO - remove this and next line when VAW works for other types

    if state["VectorAtomicWidth"] >= 2 \
       and not state["ProblemType"]["DataType"].isHalf():
         reject (state, "VectorAtomicWidth>=2 only supported for half")

    if state["ProblemType"]["DataType"].isHalf() and \
      state["KernelLanguage"] == "Assembly":

      if state["VectorWidth"] < 2:
        reject(state, "Assembly half requires VectorWidth >= 2")

      if state["GlobalSplitU"] > 1:
        if state["VectorAtomicWidth"] <2:
          reject(state, "Assembly GSU half requires VectorWidth >= 2 (for 32-bit CAS)")

        if state["AssertFree0ElementMultiple"] < 2:
          reject(state, "Assembly GSU half requires AF0EM>=2 (for atomics on edge tiles)")


    ########################################
    # Initial DepthU
    ########################################
    userDepthU = state["DepthU"]
    # DepthU == -1 means glvw=1
    if state["DepthU"] == -1:
      if state["MacroTile0"] != state["MacroTile1"]:
        reject(state, "DepthU=0 requires square MacroTile")
        return

    if userDepthU < 0:
      depthU = 2
      maxDepthU = globalParameters["MaxDepthU"]
    else:
      depthU = userDepthU
      maxDepthU = userDepthU

    ########################################
    # Search DepthU
    ########################################
    while True: # exit criteria at end
      validDepthU = True

      if depthU % (state["PrefetchLocalRead"]+1) != 0:
        validDepthU = False

      # how many elements to load
      if state["ProblemType"]["TLUA"]:
        totalElementsCoalescedA = state["MacroTile0"]
        totalElementsPerpA = depthU
      else:
        totalElementsCoalescedA = depthU
        totalElementsPerpA = state["MacroTile0"]

      if state["ProblemType"]["TLUB"]:
        totalElementsCoalescedB = state["MacroTile1"]
        totalElementsPerpB = depthU
      else:
        totalElementsCoalescedB = depthU
        totalElementsPerpB = state["MacroTile1"]

      totalElementsA = totalElementsCoalescedA * totalElementsPerpA
      totalElementsB = totalElementsCoalescedB * totalElementsPerpB


      if state["FractionalLoad"]:
        if not Solution.setGlobalLoadTileDimFractional(state, "A", depthU):
          validDepthU = False
        if not Solution.setGlobalLoadTileDimFractional(state, "B", depthU):
          validDepthU = False
      else:
        tva = totalElementsA / state["GlobalReadVectorWidth"]
        tvb = totalElementsB / state["GlobalReadVectorWidth"]
        if not Solution.setGlobalLoadVectorWidth(state, "A", tva):
          validDepthU = False
        if not Solution.setGlobalLoadVectorWidth(state, "B", tvb):
          validDepthU = False

      if validDepthU and state["KernelLanguage"] == "Assembly" and state["ProblemType"]["DataType"].isHalf():
        if globalParameters["ArchCaps"][globalParameters["CurrentISA"]]["HasEccHalf"]:
          if state["GlobalLoadVectorWidthA"] == 1 or state["GlobalLoadVectorWidthB"] == 1:
            reject(state, "HalfEcc requires GLVWA > 1")


      # Now convert elements to vectors based on GlobalReadVectorWidth
      totalVectorsCoalescedA = totalElementsCoalescedA / state["GlobalReadVectorWidth"]
      totalVectorsCoalescedB = totalElementsCoalescedB / state["GlobalReadVectorWidth"]
      totalVectorsA = totalElementsA / state["GlobalReadVectorWidth"]
      totalVectorsB = totalElementsB / state["GlobalReadVectorWidth"]

      if 0:
        print "info:", pvar(state, "NumThreads"), pvar(state, "DepthU"), \
                       pvar(state, "ThreadTile0"), pvar(state, "ThreadTile1"), \
                       "WG=%ux%u" % (state["WorkGroup"][0], state["WorkGroup"][1]), \
                       pvar(state, "MacroTileA"), pvar(state, "MacroTileB")
        print "info: totalElementsCoalescedA=", totalElementsCoalescedA, \
              " totalVectorsCoalescedA=", totalVectorsCoalescedA, " totalVectorsA=", totalVectorsA
        print "info: totalElementsCoalescedB=", totalElementsCoalescedB, \
              " totalVectorsCoalescedB=", totalVectorsCoalescedB, " totalVectorsB=", totalVectorsB

      #if state["ProblemType"]["DataType"].isHalf() \
      #    and (state["GlobalLoadVectorWidthA"] == 1 \
      #    or state["GlobalLoadVectorWidthB"] == 1):
      #  validDepthU = False

      if not state["FractionalLoad"]:
        if userDepthU == -1: # no vectors
          if state["GlobalLoadVectorWidthA"] != 1 \
              or state["GlobalLoadVectorWidthB"] != 1:
            validDepthU = False
        elif userDepthU == -2:
          if max( state["GlobalLoadVectorWidthA"], \
              state["GlobalLoadVectorWidthB"]) \
              < state["GlobalReadVectorWidth"]:
            validDepthU = False
        elif userDepthU <= -3:
          if min( state["GlobalLoadVectorWidthA"], \
              state["GlobalLoadVectorWidthB"]) \
              < state["GlobalReadVectorWidth"]:
            validDepthU = False

      if validDepthU:
        if not state["ProblemType"]["TLUA"]:
          if depthU < state["GlobalLoadVectorWidthA"]:
            validDepthU = False

        if not state["ProblemType"]["TLUB"]:
          if depthU < state["GlobalLoadVectorWidthB"]:
            validDepthU = False

      # this depthU is valid, done unless user wants to double (for TN)
      if validDepthU:
        if userDepthU < -3: # for every int below -3, use next doubled value
          userDepthU += 1
          depthU *= 2
          continue
        else: # use this found value
          state["DepthU"] = depthU
          break

      # this depthU not valid
      else:
        # keep looking
        if depthU < maxDepthU:
          depthU += 2
          continue
        # give up
        else:
          reject(state, "No valid DepthU found")
          return
    ########################################
    # end DepthU loop
    ########################################

    if not state["FractionalLoad"]:
      if not Solution.setGlobalLoadTileDimClassic(state, "A", state["NumLoadsA"], \
          totalVectorsCoalescedA, totalElementsPerpA):
        return
      if not Solution.setGlobalLoadTileDimClassic(state, "B", state["NumLoadsB"], \
          totalVectorsCoalescedB, totalElementsPerpB):
        return


    # TODO
    if (0 and state["LSCA"] % state["GlobalLoadVectorWidthA"] != 0):
      reject(state, "lsca % grvw != 0")
      return
    if (0 and state["LSPA"] % state["GlobalLoadVectorWidthA"] != 0):
      reject(state, "lspa % grvw != 0")
      return
    if (0 and state["LSCB"] % state["GlobalLoadVectorWidthB"] != 0):
      reject(state, "lscb % grvw != 0")
      return
    if (0 and state["LSPB"] % state["GlobalLoadVectorWidthB"] != 0):
      reject(state, "lspb % grvw != 0")
      return

    state["LVCA"] = roundupRatio(state["LSCA"] , state["GlobalLoadVectorWidthA"])
    state["LVPA"] = roundupRatio(state["LSPA"] , state["GlobalLoadVectorWidthA"])
    state["LVCB"] = roundupRatio(state["LSCB"] , state["GlobalLoadVectorWidthB"])
    state["LVPB"] = roundupRatio(state["LSPB"] , state["GlobalLoadVectorWidthB"])

    # Some of these might become 0?
    if 0:
      print "info: ", pvar(state, "LVCA"), pvar(state, "LVPA"), \
            pvar(state, "LVCB"), pvar(state, "LVPB")

    # lds buffer size for A, B
    if state["KernelLanguage"] == "Source" and \
       state["LdsPadA"] != state["LdsPadB"]:
      reject(state, "Source KernelLanguage only supports LdsPadA == LdsPadB")
      return

    if state["LdsPadA"] == -1:
      state["LdsPadA"] = 0 if state["ProblemType"]["TLUA"] else state["VectorWidth"]
      assert(state["LdsPadA"] >= 0)
    if state["LdsPadB"] == -1:
      state["LdsPadB"] = 0 if state["ProblemType"]["TLUB"] else state["VectorWidth"]
      assert(state["LdsPadB"] >= 0)

    ldsAlign = int(64 / state["ProblemType"]["DataType"].numRegisters())
    ldsNumElementsA = state["DepthU"]*(state["MacroTile0"]+state["LdsPadA"])
    ldsNumElementsAlignedA = ((ldsNumElementsA+ldsAlign-1)/ldsAlign)*ldsAlign

    ldsNumElementsB = state["DepthU"]*(state["MacroTile1"]+state["LdsPadB"])
    ldsNumElementsAlignedB = ((ldsNumElementsB+ldsAlign-1)/ldsAlign)*ldsAlign
    # todo, can the alignment be a power of 2?
    state["LdsOffsetA"] = 0
    if state["PrefetchGlobalRead"]:
      state["LdsNumElementsAlignedA"] = ldsNumElementsAlignedA
      state["LdsNumElementsAlignedB"] = ldsNumElementsAlignedB
      state["LdsOffsetB"] = state["LdsOffsetA"] \
        + state["LdsNumElementsAlignedA"]

      offsetBlk = state["LdsOffsetB"] + ldsNumElementsAlignedB
      offsetBlk = int(2**(math.ceil(math.log(offsetBlk, 2))))

      state["LdsOffsetA_Blk"] = offsetBlk
      state["LdsOffsetB_Blk"] = state["LdsOffsetA_Blk"] \
        + state["LdsNumElementsAlignedA"]
      ldsNumElementsAB = state["LdsOffsetB_Blk"]+ ldsNumElementsB
    else:
      state["LdsOffsetB"] = ldsNumElementsAlignedA
      ldsNumElementsAB = ldsNumElementsAlignedA + ldsNumElementsB

    # lds buffer size for reduction
    ldsNumElementsReduction = state["LocalSplitU"]*state["MacroTile0"]*state["MacroTile1"] if state["LocalSplitU"] > 1 else 0

    # lds max occupancy
    ldsSizeOccupancy = globalParameters["DeviceLDS"] / state["MaxOccupancy"]
    ldsNumElementsOccupancy = ldsSizeOccupancy / state["ProblemType"]["DataType"].numBytes()

    # lds size is the greater of the two
    ldsNumElements = max(ldsNumElementsAB, ldsNumElementsReduction, ldsNumElementsOccupancy)
    state["LdsNumElements"] = ldsNumElements
    ldsSize = ldsNumElements * state["ProblemType"]["DataType"].numBytes()
    if ldsSize > globalParameters["MaxLDS"]:
      reject(state, "Kernel Uses %u > %u bytes of LDS" % ( ldsSize, globalParameters["MaxLDS"]))
      return

    # LoopUnroll  = DepthU / LocalSplitU
    if "LocalSplitU" in state and "DepthU" in state:
      state["LoopUnroll"] = state["DepthU"] / state["LocalSplitU"]
    if state["LoopUnroll"] * state["LocalSplitU"] != state["DepthU"]:
      state["Valid"] = False
    if state["KernelLanguage"] != "Assembly" and state["InnerUnroll"] != 1:
      reject(state, "InnerUnroll only supported on assembly")
    state["LoopUnroll"] /= state["InnerUnroll"]

    ldl = state["LocalDotLayout"]
    if ldl > 1:
      # Disable DirectToLds for LDL > 1. Necessary because we need to swizzle the input data
      state["DirectToLds"] = False
      if (state["AssertSummationElementMultiple"] % ldl != 0):
        reject(state, "LocalDotLayout > 1 only supports ASEM a multiple of LDL")
        return
      if (state["ProblemType"]["HighPrecisionAccumulate"] != True or state["InnerUnroll"] != ldl):
        reject(state, "LocalDotLayout > 1 only supports HighPrecisionAccumulate set to true and InnerUnroll equal to LocalDotLayout")
        return

    if 0:
      print "info: ", pvar(state, "LoopUnroll"), " LDS Stats:", pvar(state, "LdsOffsetA"), pvar(state, "LdsOffsetB")
      print "info: ", pvar(state["ProblemType"], "TLUA"), \
          pvar(state, "NumLoadsCoalescedA"), pvar(state, "NumLoadsPerpendicularA"), \
          pvar(state, "LSCA"), pvar(state, "LSPA")
      print "info:", pvar(state["ProblemType"], "TLUB"), \
          pvar(state, "NumLoadsCoalescedB"), pvar(state, "NumLoadsPerpendicularB"), \
          pvar(state, "LSCB"), pvar(state, "LSPB")

    # LoopUnroll too small
    if state["LoopUnroll"] < 2:
      reject(state, "LoopUnroll %u is less than 2" \
          % (state["LoopUnroll"]))


    # Determine if we can load directly-to-LDS.
    # Transpose requires a trip through registers to perform the transpose so can't use DirectToLdsA
    # LDS loads always write 4 bytes apart so can use only 4-byte operations
    #   TODO - for doubles we need to add something special here?
    # The matrix must not require transposing since that is done by reading to VGPR and writing in different order
    # The LSC (load size coalesced) must load some multiple of 256 bytes since that is what each DirectToLds load provides
    # Note for these matrices LSC is same as MacroTile dim
    if state["DirectToLds"]:
      # The tail loop requires half summation elements be a multiple of two to use DirectToLds feature
      elementMultipleOk = not state["ProblemType"]["DataType"].isHalf() \
                          or state["AssertSummationElementMultiple"] % 2 == 0

      wavefronts = state["NumThreads"] / globalParameters["WavefrontWidth"]
      numBytes = state["ProblemType"]["DataType"].numBytes()

      # DirectToLds loads return 256 bytes/wave
      # If fractional, ensure we are using all of the bytes that will be delivered

      if elementMultipleOk \
        and state["NumThreads"] % globalParameters["WavefrontWidth"] == 0:

        if (state["GlobalLoadVectorWidthA"] * numBytes == 4) \
          and not state["ProblemType"]["TransposeA"] \
          and state["LSCA"] * numBytes == 256 * wavefronts \
          and state["LSCA"] * numBytes == state["NumThreads"] * 4 :
          state["DirectToLdsA"] = True
          state["LocalWriteUseSgprA"] = True

        if (state["GlobalLoadVectorWidthB"] * state["ProblemType"]["DataType"].numBytes() == 4) \
          and state["ProblemType"]["TransposeB"] \
          and elementMultipleOk \
          and state["LSCB"] * numBytes == 256 * wavefronts \
          and state["LSCB"] * numBytes == state["NumThreads"] * 4 :
          state["DirectToLdsB"] = True
          state["LocalWriteUseSgprB"] = True

      if 0:
        print "DirectToLds Conditions (elementMultipleOk=", elementMultipleOk, \
              "wavefronts=", wavefronts, ")"
        print "  (LSCA)",state["LSCA"],"*", "(numBytes)", numBytes, "=?", "256 * (wavefronts)", wavefronts, \
              "=>", (state["LSCA"] * numBytes == 256 * wavefronts)
        print "  (LSCA)",state["LSCA"],"*", "(numBytes)", numBytes, "=?", state["NumThreads"], "* 4", \
              "=>", (state["LSCA"] * numBytes == state["NumThreads"]*4)
        print "  (LSCB)",state["LSCB"],"*", "(numBytes)", numBytes, "=?", "256 * (wavefronts)", wavefronts, \
              "=>", (state["LSCB"] * numBytes == 256 * wavefronts)
        print "  (LSCB)",state["LSCB"],"*", "(numBytes)", numBytes, "=?", state["NumThreads"], "* 4", \
              "=>", (state["LSCB"] * numBytes == state["NumThreads"]*4)

        print "A: TLU=", state["ProblemType"]["TLUA"], " MT=", state["MacroTile0"], \
               " LSCA=", state["LSCA"], "LSPA=", state["LSPA"], "GLVB_A=", state["GlobalLoadVectorWidthA"], \
               " dataTypeNumBytes=", state["ProblemType"]["DataType"].numBytes(), \
               "  ->DirectToLdsA=", state["DirectToLdsA"], \
               " NumLoadsCoalescedA=", state["NumLoadsCoalescedA"], \
               " NumLoadsPerpendicularA=", state["NumLoadsPerpendicularA"]
        print "B: TLU=", state["ProblemType"]["TLUB"], " MT=", state["MacroTile1"], \
               " LSCB=", state["LSCB"],"LSPB=", state["LSPB"],  "GLVB_B=", state["GlobalLoadVectorWidthB"], \
               " dataTypeNumBytes=", state["ProblemType"]["DataType"].numBytes(), \
               "  ->DirectToLdsB=", state["DirectToLdsB"], \
               " NumLoadsCoalescedB=", state["NumLoadsCoalescedB"], \
               " NumLoadsPerpendicularB=", state["NumLoadsPerpendicularB"]

      # Update parent variable so kernel display is accurate
      state["DirectToLds"] = state["DirectToLdsA"] or state["DirectToLdsB"]

    # Precise bounds check uses the "num_records" field in the buffer to
    # precisely detect when we are inbounds or not.  Only a one-dimensional
    # check is used since this is faster and also for computation we only
    # need to ensure that none of the loads fault.  threads which are
    # computing bogus sections of the C tile will later be ignored.
    # precise checking only works when all elements of the load are in-bounds
    # since if the vload crosses boundary we ignore all components not just the
    # ones that are OOB. See comments for groOffsetInMacroTile in KernelWriterAssembly.py
    #
    # So check for the cases where the unroll loop can
    # generate partial loads here and reject PBC solutions:
    # For non-TLU the free dim is in perp dim - should always be TRUE?  TODO
    if state["ProblemType"]["TLUA"]:
      state["GuaranteeNoPartialA"] = state["AssertFree0ElementMultiple"]%state["GlobalLoadVectorWidthA"]==0
    else:
      state["GuaranteeNoPartialA"] = True

    if state["ProblemType"]["TLUB"]:
      state["GuaranteeNoPartialB"] = state["AssertFree1ElementMultiple"]%state["GlobalLoadVectorWidthB"]==0
    else:
      state["GuaranteeNoPartialB"] = True

    #--
    # ShiftPtr can't use UseSgprForGRO since it needs to modify the VGPR pointers
    if state["BufferLoad"] and state["UseSgprForGRO"] and state["EdgeType"]=="ShiftPtr":
      if not state["GuaranteeNoPartialA"] or not state["GuaranteeNoPartialB"]:
        state["UseSgprForGRO"] = False
        #reject(state, "PBC with wide load has insufficient overlap guarantees- try GRVW=1 or adding appropriate Assert*ElementMultiple")

    if not state["BufferLoad"] or not state["GuaranteeNoPartialA"]:
      # Restrict GRVW/VW combos so shift-ptr logic will work
      if state["GlobalLoadVectorWidthA"] > 1 \
          and state["GlobalLoadVectorWidthA"] != state["VectorWidth"]:
          reject(state, "GlobalLoadVectorWidthA %u must be == VectorWidth %u or == 1" % \
                  (state["GlobalLoadVectorWidthA"], state["VectorWidth"]))

    if not state["BufferLoad"] or not state["GuaranteeNoPartialB"]:
      # Restrict GRVW/VW combos so shift-ptr logic will work
      if state["GlobalLoadVectorWidthB"] > 1 \
          and state["GlobalLoadVectorWidthB"] != state["VectorWidth"]:
          reject(state, "GlobalLoadVectorWidthB %u must be == VectorWidth %u or == 1" % \
                  (state["GlobalLoadVectorWidthB"], state["VectorWidth"]))

    if state["KernelLanguage"] == "Assembly":
      # Asm kernels only work if all dims are > 32
      state["AssertMinApproxSize"] = 1
    elif state["VectorWidth"] > 1:
      # VW>1 kernels require dims>1
      state["AssertMinApproxSize"] = 2
    else:
      # these work everywhere, no special restrictions
      state["AssertMinApproxSize"] = 0

    # Use SGPR to store an offset from GlobalReadOffsetA+0.
    # (as opposed to using dedicated VGPR for each GRO
    # Requires preciseBounds check since we rely on the buffer bounds check, not
    # individual vector registers doing bounds compares.
    if not state["BufferLoad"]:
      state["UseSgprForGRO"] = 0
      if state["FractionalLoad"]:
        reject(state, "Fractional requires BufferLoad")

    if state["UseSgprForGRO"] == -1:
      # Don't use SGPR if it looks like we might not have enough - better to leave PBC enabled even if we have to use VGPR
      # 40 is based on current SGPR usage, this may need to be tuned in the future:
      numLoadsA = state["NumLoadsCoalescedA"]*state["NumLoadsPerpendicularA"]
      numLoadsB = state["NumLoadsCoalescedB"]*state["NumLoadsPerpendicularB"]
      if numLoadsA + numLoadsB > 35:
        #print "info: Disabling UseSgprForGRO since predicting too many SGPR will be used"
        state["UseSgprForGRO"] = 0
      else:
        state["UseSgprForGRO"] = 1


    if packedC0 and not state["GuaranteeNoPartialA"]:
      reject(state, "packedC0 requires GuaranteeNoPartialA")
    if packedC1 and not state["GuaranteeNoPartialB"]:
      reject(state, "packedC1 requires GuaranteeNoPartialB")

    if packedC0 or packedC1:
      if state["EdgeType"] != "ShiftPtr":
        reject(state, "Packed dims requires EdgeType==ShiftPtr")
      if state["KernelLanguage"] == "Assembly" and \
        (not state["BufferLoad"] or state["UseSgprForGRO"]):
        reject(state, "Packed dims for Assembly requires BufferLoad and UseSgprForGRO=0")

    if packedC0 and state["PackGranularity"]==2 \
        and state["AssertFree0ElementMultiple"]<state["VectorWidth"]:
          reject(state, "packedC0 requires AF0EM>VectorWidth (for stores)")
    if packedC1 and state["PackGranularity"]==2 \
        and state["AssertFree1ElementMultiple"]<state["VectorWidth"]:
          # Not sure if this is actually required??
          reject(state, "packedC1 requires AF1EM>VectorWidth (for stores)")


    # avoid bug somehow related to GlobalSplitU + Persistent
<<<<<<< HEAD
    # avoid bug somehow related to HPA + Persistent
    if state["PersistentKernel"] and \
            (state["KernelLanguage"] == "Assembly" and state["GlobalSplitU"] != 1) or \
            (state["KernelLanguage"] == "Assembly" and problemType["HighPrecisionAccumulate"]) :
=======
    # avoid bug related to WGM<0
    # avoid bug somehow related to HPA + Persistent
    if state["PersistentKernel"] and (\
            (state["KernelLanguage"] == "Assembly" and state["GlobalSplitU"] != 1) or \
            (state["KernelLanguage"] == "Assembly" and state["WorkGroupMapping"] < 0) or \
            (state["KernelLanguage"] == "Assembly" and problemType["HighPrecisionAccumulate"]) ):
>>>>>>> 88605405
      state["PersistentKernel"] = 0

    problemType["AssignedDerivedParameters"] = True

  ########################################
  # create a dictionary with booleans on whether to include parameter in name
  @staticmethod
  def getMinNaming(objs):
    # early return
    if len(objs) == 0:
      return {}
    # determine keys
    requiredParameters = {}
    if isinstance(objs[0], Solution):
      keys = list(objs[0]._state.keys())
    else:
      keys = list(objs[0].keys())
    # only 1, rather than name being nothing, it'll be everything
    if len(objs) == 1:
      for key in keys:
        if key in validParameters.keys():
          requiredParameters[key] = False
    else:
      for key in keys:
        required = False
        if key in validParameters.keys():
          for i in range(1, len(objs)):
            if objs[0][key] != objs[i][key]:
              required = True
              break
        if required:
          requiredParameters[key] = True
        else:
          requiredParameters[key] = False
    requiredParameters["ProblemType"] = False # always prepended
    requiredParameters["MacroTile0"] = False # always prepended
    requiredParameters["MacroTile1"] = False # always prepended
    requiredParameters["DepthU"] = False # always prepended
    requiredParameters["LdcEqualsLdd"] = False # always prepended
    requiredParameters["Kernel"] = True # distinguish kernels from solutions
                                        # for single-source compilation
    return requiredParameters

  ########################################
  @ staticmethod
  def getNameFull(state):
    requiredParameters = {}
    for key in state:
      if key in validParameters.keys():
        requiredParameters[key] = True
    return Solution.getNameMin(state, requiredParameters)

  ########################################
  # Get Name Min
  @ staticmethod
  def getNameMin(state, requiredParameters):
    name = ""
    first = True
    # put problem first
    if "ProblemType" in state:
      name += str(state["ProblemType"]) + "_"
    if "MacroTile0" in state \
        and "MacroTile1" in state \
        and "DepthU" in state:
      name += "%s%ux%ux%u_" \
          % ( Solution.getParameterNameAbbreviation("MacroTile"), \
          state["MacroTile0"], state["MacroTile1"], state["DepthU"] )
    if "LdcEqualsLdd" in state:
      if state["LdcEqualsLdd"]:
        name += "SE_"
      else:
        name += "SN_"
    for key in sorted(state.keys()):
      if key in requiredParameters:
        if requiredParameters[key]:
          if not first:
            name += "_"
          else:
            first = False
          name += "%s%s" % ( Solution.getParameterNameAbbreviation(key), \
              Solution.getParameterValueAbbreviation(state[key]) )
    return name

  ########################################
  # create a dictionary of lists of parameter values
  @staticmethod
  def getSerialNaming(objs):
    data = {}
    for objIdx in range(0, len(objs)):
      obj = objs[objIdx]
      for paramName in sorted(obj.keys()):
        if paramName in validParameters.keys():
          paramValue = obj[paramName]
          if paramName in data:
            if paramValue not in data[paramName]:
              data[paramName].append(paramValue)
          else:
            data[paramName] = [ paramValue ]
    maxObjs = 1
    for paramName in data:
      data[paramName] = sorted(data[paramName])
      maxObjs *= len(data[paramName])
    numDigits = len(str(maxObjs))
    return [ data, numDigits ]

  ########################################
  # Get Name Serial
  @ staticmethod
  def getNameSerial(state, serialNaming):
    data = serialNaming[0]
    numDigits = serialNaming[1]

    serial = 0
    multiplier = 1
    for paramName in sorted(state.keys()):
      if paramName in validParameters.keys():
        paramValue = state[paramName]
        paramData = data[paramName]
        paramNameMultiplier = len(paramData)
        if paramValue in paramData:
          paramValueIdx = paramData.index(paramValue)
        serial += paramValueIdx * multiplier
        multiplier *= paramNameMultiplier
    name = "%s%0*u" % ("S" if isinstance(state, Solution) else "K", \
        numDigits, serial)
    return name


  ########################################
  @ staticmethod
  def getParametersIndented(state, indent):
    s = ""
    s += "%sProblemType: %s\n" % (indent, str(state["ProblemType"]))
    for key in state:
      s += "%s%s: %s\n" % (indent, str(key), str(state[key]))
    return s

  ########################################
  @ staticmethod
  def getParameterNameAbbreviation( name ):
    return ''.join([c for c in name if not c.islower()])

  ########################################
  @ staticmethod
  def getParameterValueAbbreviation( value ):
    if isinstance(value, str):
      return ''.join([c for c in value if c.isupper()])
    elif isinstance(value, bool):
      return "1" if value else "0"
    elif isinstance(value, int):
      if value >= 0:
        return "%u" % value
      else: # -1 -> n1
        return "n%01u" % abs(value)
    elif isinstance(value, ProblemType):
      return str(value)
    elif isinstance(value, list):
      abbrev = ""
      for i in range(0, len(value)):
        abbrev += Solution.getParameterValueAbbreviation(value[i])
        if i < len(value)-1:
          abbrev += "_"
      return abbrev
    elif isinstance(value, tuple):
      abbrev = ""
      for i in range(0, len(value)):
        abbrev += str(value[i])
      return abbrev
    else:
      printExit("Parameter \"%s\" is new object type" % str(value) )
      return str(value)

  # make class look like dict
  def keys(self):
    return self._state.keys()
  def __len__(self):
    return len(self._state)
  def __iter__(self):
    return iter(self._state)

  def __getitem__(self, key):
    return self._state[key]
  def __setitem__(self, key, value):
    self._name = None
    self._state[key] = value
  def __str__(self):
    if self._name is None:
      self._name = Solution.getNameFull(self._state)
    return self._name
  def __repr__(self):
    return self.__str__()
  def getAttributes(self):
    return deepcopy(self._state)
  def __hash__(self):
    return hash(str(self))
    #return hash(self.getAttributes())
  def __eq__(self, other):
    #return isinstance(other, Solution) and self.getAttributes() == other.getAttributes()
    return isinstance(other, Solution) and str(self) == str(other)
  def __ne__(self, other):
    result = self.__eq__(other)
    if result is NotImplemented:
      return result
    return not result
<|MERGE_RESOLUTION|>--- conflicted
+++ resolved
@@ -1707,19 +1707,12 @@
 
 
     # avoid bug somehow related to GlobalSplitU + Persistent
-<<<<<<< HEAD
-    # avoid bug somehow related to HPA + Persistent
-    if state["PersistentKernel"] and \
-            (state["KernelLanguage"] == "Assembly" and state["GlobalSplitU"] != 1) or \
-            (state["KernelLanguage"] == "Assembly" and problemType["HighPrecisionAccumulate"]) :
-=======
     # avoid bug related to WGM<0
     # avoid bug somehow related to HPA + Persistent
     if state["PersistentKernel"] and (\
             (state["KernelLanguage"] == "Assembly" and state["GlobalSplitU"] != 1) or \
             (state["KernelLanguage"] == "Assembly" and state["WorkGroupMapping"] < 0) or \
             (state["KernelLanguage"] == "Assembly" and problemType["HighPrecisionAccumulate"]) ):
->>>>>>> 88605405
       state["PersistentKernel"] = 0
 
     problemType["AssignedDerivedParameters"] = True
