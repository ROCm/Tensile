--- conflicted
+++ resolved
@@ -43,7 +43,6 @@
 from copy import deepcopy
 from enum import Enum
 from functools import reduce
-from types import MappingProxyType
 
 import collections
 import math
@@ -1773,17 +1772,8 @@
   ########################################
   # get a list of kernel parameters for this solution
   def getKernels(self):
-<<<<<<< HEAD
-    kernel = self
-    kernel["Kernel"] = True
-    kernels = []
-    kernels.append(kernel)
-    return kernels
-=======
-    kernel = deepcopy(self)
-    kernel._state.update({"Kernel": True})
-    return kernel
->>>>>>> f3339cdf
+    self["Kernel"] = True
+    return self
 
 
   ########################################
