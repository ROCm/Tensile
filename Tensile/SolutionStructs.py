################################################################################
#
# Copyright (C) 2016-2024 Advanced Micro Devices, Inc. All rights reserved.
#
# Permission is hereby granted, free of charge, to any person obtaining a copy
# of this software and associated documentation files (the "Software"), to deal
# in the Software without restriction, including without limitation the rights
# to use, copy, modify, merge, publish, distribute, sublicense, and/or sell
# copies of the Software, and to permit persons to whom the Software is
# furnished to do so, subject to the following conditions:
#
# The above copyright notice and this permission notice shall be included in
# all copies or substantial portions of the Software.
#
# THE SOFTWARE IS PROVIDED "AS IS", WITHOUT WARRANTY OF ANY KIND, EXPRESS OR
# IMPLIED, INCLUDING BUT NOT LIMITED TO THE WARRANTIES OF MERCHANTABILITY,
# FITNESS FOR A PARTICULAR PURPOSE AND NONINFRINGEMENT. IN NO EVENT SHALL THE
# AUTHORS OR COPYRIGHT HOLDERS BE LIABLE FOR ANY CLAIM, DAMAGES OR OTHER
# LIABILITY, WHETHER IN AN ACTION OF CONTRACT, TORT OR OTHERWISE, ARISING FROM,
# OUT OF OR IN CONNECTION WITH THE SOFTWARE OR THE USE OR OTHER DEALINGS IN THE
# SOFTWARE.
#
################################################################################

from .Common import assignParameterRequired, assignParameterWithDefault, \
                    defaultProblemType, defaultSolution, \
                    globalParameters, \
                    print2, printExit, printWarning, \
                    validActivationFormats, validConvolutionConfig, \
                    validMFMA, validWMMA, validParameters, validWeightFormats, \
                    validGEMMTypes, HPATypes
from .DataType import DataType
from .Utils import roundUpToNearestMultiple

from .KernelWriterStreamKInit import KernelWriterStreamKInit
from .KernelWriterBetaOnly import KernelWriterBetaOnly
from .KernelWriterConversion import KernelWriterConversion

from .CustomKernels import isCustomKernelConfig

from collections import namedtuple,OrderedDict
from collections.abc import Mapping
from copy import deepcopy
from enum import Enum
from functools import reduce

import collections
import math
import operator
import sys

########################################
# Print a reject message :
def reject(state, *args):
  if state and "NoReject" in state and state["NoReject"]:
    return

  if globalParameters["PrintSolutionRejectionReason"]:
    sys.stdout.write("\nreject: ")
    for a in args:
      print(a)
    #traceback.print_stack(None, 2)
    solutionIndex = state["SolutionIndex"] if (state != None and "SolutionIndex" in state) else -1
    if solutionIndex != -1:
      # If we have valid solutionIndex, this means we are during TensileCreateLibrary stage
      # In this stage, all solutions in the logic should be valid
      # So if any rejection happens, print the warning for further check
      # This will be done only when --global-parameters=PrintSolutionRejectionReason=True
      solutionNameMin = state["SolutionNameMin"] if ("SolutionNameMin" in state) else None
      # if we don't have SolutionNameMin, we simply use the problemTypeName
      solutionNameMin = str(state["ProblemType"]) if (solutionNameMin == None) else solutionNameMin
      print("!! Warning: Any rejection of a LibraryLogic is not expected, please check. \
        SolutionIndex: %d (or SolutionName/ProblemType: %s)"%(solutionIndex, solutionNameMin))
  if state != None:
    state["Valid"] = False

# print a labled variable
def pvar(state, field):
  return field + "=" + str(state[field])

def roundupRatio(dividend, divisor):
  return int(math.ceil(float(dividend) / float(divisor)))

class Fbs(Enum):
  Free=0     # Expect to be free dimension
  Batch=1    # Expect to be batch dimension
  Sum=2      # Expect to be summation dimension

################################################################################
RegDim=namedtuple("RegDim", ["idx", "fbs", "dim"])

class ConvolutionConfig:
  def __init__(self, fil=None, stride=None, dilation=None, \
                  spatial=None, groupCount=1, \
                  padStart=None, padEnd=None):
    self.fil = fil
    self.stride = stride
    self.dilation = dilation
    self.spatial = spatial
    self.groupCount = groupCount
    self.padStart = padStart
    self.padEnd = padEnd

  @staticmethod
  def copyField(tag, selfValues, refValues):
    """ Use selfValues if specified (after validating they match cc), or conv config values if not"""
    if selfValues:
      if refValues:
          assert(len(selfValues) == len(refValues))
          for (i,(selfVal, refVal)) in enumerate(zip(selfValues, refValues)):
            if selfVal == -1:
              selfValues[i] = refVal
            if selfVal != -1 and refVal != -1 and refVal != selfVal:
              raise RuntimeError("Mismatch between ConvolutionConfig value (%d) and ConvProblem value (%d) for %s[%d]." %
                        (refVal, selfVal, tag, i))
      return selfValues
    else:
      return refValues

  def copyFromRef(self, ref):
    """
    For all fields which are -1 in self, copy from reference implementation.
    For any fields that are specified in self (not -1), ensure they match reference
    """
    self.fil = self.copyField("filter", self.fil, ref.fil)
    self.stride = self.copyField("stride", self.stride, ref.stride)
    self.dilation = self.copyField("dilation", self.dilation, ref.dilation)
    self.spatial = self.copyField("spatial", self.spatial, ref.spatial)
    self.padStart = self.copyField("padStart", self.padStart, ref.padStart)
    self.padEnd = self.copyField("padEnd", self.padEnd, ref.padEnd)

    if self.groupCount == -1:
      self.groupCount = ref.groupCount

  def checkFullySpecified(self, ref):
    """
    Throw exception if the config is not fully specified.
    """
    for field in ('fil', 'stride', 'dilation', 'spatial', 'groupCount', 'padStart', 'padEnd'):
        val = getattr(self,field)
        if val==None:
          raise RuntimeError("ConvolutionConfig field '%s' == None and must be specified'" % field)
        elif isinstance(val,int) and val==-1 or type(val) in (tuple,list) and -1 in val:
          raise RuntimeError("ConvolutionConfig field '%s' == %s must be fully specified.'" % (field,val))


  def __str__ (self):
      return("filter:%s stride:%s dilation:%s spatial:%s group:%d padStart:%s padEnd:%s" \
            % (str(self.fil) if self.fil else "tbd",
               self.stride, self.dilation, \
               str(self.spatial) if self.spatial else "tbd", \
               self.groupCount, self.padStart, self.padEnd))

class Convolution:
  class Dimension:
    """
    A description of the dimension - short char, usage, and const strides
    Dimensions are later assigned tensile indices and assigned to A/B
    based on the desired formats.
    """
    # stride=-1 indicates TBD stride; >=0 indicates a compile-time constant
    def __init__(self, shortChar, description, size=-1, strideA=-1, strideB=-1):
      self.shortChar = shortChar
      self.description = description
      self.size=size
      self.strideA=strideA
      self.strideB=strideB

    def __str__(self):
      s = "%5s : %s" % ("'%s'"%self.shortChar, self.description)
      if self.size != -1:
        s+=" [size:%d]"%self.size
      if self.strideA != -1:
        s+=" [strideA:%d]"%self.strideA
      if self.strideB != -1:
        s+=" [strideB:%d]"%self.strideB
      return s
    def __repr__(self):
      return self.shortChar

  SummaryProblemProperties=[\
        'OperationType','DestDataType','DataType','HighPrecisionAccumulate',\
        'TensorAFormat','TensorBFormat','TensorDFormat',\
        'Filter', 'Stride','Dilation','PadStart','PadEnd','GroupCount',\
        'NumIndicesC', 'IndexAssignmentsA','IndexAssignmentsB',\
        'IndicesFree', 'IndicesBatch', 'IndicesSummation',\
        'SetConstStrideA', 'SetConstStrideB', 'ZeroPadA', \
        'UseBeta', 'UseInitialStridesAB', "AllowNoFreeDims", \
        ]
  SummarySolutionProperties=[\
        'AssertSizeEqual', 'AssertStrideAEqual', 'AssertStrideBEqual',\
         'AssertSizeGreaterThan', 'AssertSizeLessThan', "AssertSizeMultiple"
        ]

  # valid lowest filter dimensions, these we can attach compile-time constant strides:
  ValidLowestFilterDim= ('X','XY', 'XYZ', 'W', 'HW', 'DHW')

  def initForwardConvolution(self, problemTypeOut, config, \
                             formatA, formatB, formatD,
                             ndim, cdim, kdim, sdims, fdims, \
                             fil, stride, dilation):
    """
    Output : registerA and registerB
    """
    # Make index assignments following standard Tensile Index assignment rules (see Common.py)
    # - Indices < NumCindices are batch or free indices and are present in TensorD
    # - Indices >= NumCindices are summation indices.  cidx is cin / summation so must be after nidx
    # - Memory order for TensorD is NumCindices...0, with 0 the fastest-moving dim.

    # The index assignment is captured in the RegDim.idx parm. This idx is in global space.

    # Specific assignments to A and B (and associated impact on memory order of those tensors) is
    # specified by order of parms to registerA and registerB below.

    # Control output space dimension order:S
    # Note:
    #   - 'C' in output format refers to output channels, ie 'K'
    #   - backward-weight formats swap (C,K)
    #   - fastest moving in format is rightmost and should have idx=0, then
    #     increase index moving left through the format.
    #print ("formatA=", formatA, "formatB=", formatB, "formatD=", formatD)

    self.normalizedCC = ConvolutionConfig(fil=fil, stride=stride, dilation=dilation, \
                                          spatial=None)
    if formatD in ('NCHW','NCDHW'):
      sidx = 0
      i = len(sdims)
      kidx = i ; i+=1
      nidx = i ; i+=1
      sumIdx = i
    elif formatD in ('NHWC','NDHWC'):
      i = 0
      kidx = i ; i+=1
      sidx = i ; i+=len(sdims)
      nidx = i ; i+=1
      sumIdx = i
    elif formatD in ("CNHW", "CNDHW"):
      sidx = 0
      # re-order batch dim to control memory order in output space
      i = len(sdims)
      nidx = i ; i+=1
      kidx = i ; i+=1
      sumIdx = i
    elif formatD in ("CHWN", "CDHWN"):
      i = 0
      nidx = i ; i+=1
      sidx = i ; i+=len(sdims)
      kidx = i ; i+=1
      sumIdx = i
    else:
      raise RuntimeError ("unknown formatD '%s'"%formatD)

    if not self.unrollOnChannel:
      # place cidx at lowest summation then filters -> filters are unroll
      cidx = sumIdx
      sumIdx = sumIdx+1

    self.filterRegDims = []
    for filterDim in fdims:
      self.filterRegDims.append( RegDim(sumIdx, Fbs.Sum, filterDim) )
      sumIdx = sumIdx+1


    if self.unrollOnChannel:
      # place cidx at highest summation, after filters
      cidx = sumIdx

    self.spatialRegDims = []
    # reverse dims  so can pass spatialRegDims to register functions in 'convolution' order
    for si,sdim in enumerate(sdims):
      self.spatialRegDims.insert(0, RegDim(sidx+si, Fbs.Free, sdim))

    chinRegDim = [RegDim(cidx,Fbs.Sum,cdim)]
    choutRegDim= [RegDim(kidx,Fbs.Free,kdim)]

    if formatA in ("NCHW", "NCDHW"):
      self.registerA( [RegDim(nidx,Fbs.Batch,ndim)] + chinRegDim + self.spatialRegDims + self.filterRegDims )
    elif formatA in ("NHWC", "NDHWC"):
      self.registerA( [RegDim(nidx,Fbs.Batch,ndim)] + self.spatialRegDims + self.filterRegDims + chinRegDim )
    elif formatA in ("CNHW", "CNDHW"):
      self.registerA( chinRegDim + [RegDim(nidx,Fbs.Batch,ndim)] + self.spatialRegDims + self.filterRegDims )
    elif formatA in ("CHWN", "CDHWN"):
      self.registerA( chinRegDim + self.spatialRegDims + self.filterRegDims + [RegDim(nidx,Fbs.Batch,ndim)] )
    else:
      raise RuntimeError ("unknown formatA '%s'"%formatA)

    ndim.strideB = 0
    if formatB in ("KCYX",'KCZYX') :
      self.registerB( [RegDim(nidx,Fbs.Batch,ndim)] + choutRegDim + chinRegDim + self.filterRegDims )
    elif formatB in ("CKYX",'CKZYX'):
      self.registerB( [RegDim(nidx,Fbs.Batch,ndim)] + chinRegDim + choutRegDim + self.filterRegDims )
    elif formatB in ("CYXK",'CZYXK'):
      self.registerB( [RegDim(nidx,Fbs.Batch,ndim)] + chinRegDim + self.filterRegDims + choutRegDim )
    elif formatB in ("KYXC",'KZYXC'):
      self.registerB( [RegDim(nidx,Fbs.Batch,ndim)] + choutRegDim + self.filterRegDims + chinRegDim )
    else:
      raise RuntimeError ("unknown formatB '%s'"%formatB)

    problemTypeOut["NumIndicesC"] = 2+len(self.spatialRegDims)

    problemTypeOut["ZeroPadA"] = self.makeZeroPadConvProblemType(self.cc.padStart, self.cc.padEnd)

    # Attach constant strides to A, if possible:
    nonFilterDims = [dim for dim in self.regDimsA if dim not in self.filterRegDims]
    setStride=False
    if sdims and nonFilterDims[-1].dim == sdims[0]:
      setStride = True
      sdims[0].strideA = self.cc.stride[0]
    elif nonFilterDims[-1].dim==cdim:
      setStride = True
      cdim.strideA = 1
    elif nonFilterDims[-1].dim==ndim:
      setStride = True
      ndim.strideA = 1

    if self.filterRegDims and self.regDimsA[-1].dim == self.filterRegDims[-1].dim:
      if self.filterRegDims[-1].dim.shortChar in self.ValidLowestFilterDim:
        self.filterRegDims[-1].dim.strideA = self.cc.dilation[0]
    elif not setStride:
      raise RuntimeError ("unexpected lowest dimension in tensorAFormat(%s)"%self.tensorAFormat)

    # Attach constant strides to B, if possible:
    if self.regDimsB[-1].dim == cdim:
      cdim.strideB=1
    elif self.regDimsB[-1].dim == kdim:
      kdim.strideB=1
    elif self.filterRegDims and self.regDimsB[-1].dim == self.filterRegDims[-1].dim:
      if self.filterRegDims[-1].dim.shortChar in self.ValidLowestFilterDim:
        self.filterRegDims[-1].dim.strideB = 1
    else:
      raise RuntimeError ("unexpected lowest dimension in tensorBFormat(%s)"%self.tensorAFormat)

  @staticmethod
  def swap(targetStr, replStr1, replStr2):
    tmp = '$'
    assert(tmp not in targetStr)
    for (char1,char2) in zip(replStr1,replStr2):
      if char1==',':
        continue
      targetStr = targetStr.replace(char1, tmp).replace(char2, char1).replace(tmp, char2)
    return targetStr

  def makeZeroPadConvProblemType(self, padStart, padEnd):
    """
    Convert padStart/padEnd into the format expected by ProblemType ZeroPad*
    Tensile drops any compile-time padding info here; this must be provided with each problem.
    """
    rv = []
    spatialChars='WHD'
    filterChars='XYZ'
    for i in range(self.numSpatialDims):
      if padStart[i] or padEnd[i]:
          anchorIdx = self.convolutionDims[spatialChars[i]].idx
          sumIdx    = self.convolutionDims[filterChars[i]].idx
          rv.append([anchorIdx, sumIdx, -1, -1])
    return rv

  def makeZeroPadProblemType(self, zps, padStart, padEnd, c, cc):
    """ Convert padStart/padEnd into the format expected by ProblemType ZeroPad* """
    rv = []
    ss = c if self.regDimsA[0].dim.shortChar == 'C' else 1

    for (i,zp) in enumerate(zps):
      (anchorIdx, sumIdx) = zp[:2]
      rv.append([anchorIdx, sumIdx, padStart[i]*ss, padEnd[i]*ss])
      assert(cc.spatial[i] != -1)
      ss *= cc.spatial[i]
    return rv

  def __init__(self, problemTypeOut, convolutionType, config):
    """
    problemTypeOut contains problem type parms created by this constructor.
    """

    self.convolutionDims={};
    self.convolutionType = convolutionType
    self.config = config # input configuration
    self.problemTypeOut = problemTypeOut
    self.cc = ConvolutionConfig() # parsed configuration

    for k in config:
      if k not in validConvolutionConfig:
        raise RuntimeError ("unknown convolution config field '%s'"%k)

    self.tensorAFormat = config.get("TensorAFormat", "NCHW")
    assert self.tensorAFormat in validActivationFormats
    self.formatNumSpatialDims = len(self.tensorAFormat)-2
    assert (self.formatNumSpatialDims>=2 and self.formatNumSpatialDims<=3)

    if convolutionType in ('ConvolutionForward', 'ConvolutionBackwardData'):
      defaultFormatB = "KCYX" if self.formatNumSpatialDims==2 else 'KCZYX'
      defaultFormatD = self.tensorAFormat
    elif convolutionType == 'ConvolutionBackwardWeights':
      defaultFormatB = "NCHW" if self.formatNumSpatialDims==2 else 'NCDHW'
      defaultFormatD = "KCYX" if self.formatNumSpatialDims==2 else 'KCZYX'

    self.tensorBFormat = config.get("TensorBFormat", defaultFormatB)
    self.tensorDFormat = config.get("TensorDFormat", defaultFormatD)

    if convolutionType in ('ConvolutionForward', 'ConvolutionBackwardData'):
      assert self.tensorBFormat in validWeightFormats
      assert self.tensorDFormat in validActivationFormats
    elif convolutionType in ('ConvolutionBackwardWeights'):
      assert self.tensorBFormat in validActivationFormats
      assert self.tensorDFormat in validWeightFormats

    if self.tensorDFormat == 0:
      self.tensorDFormat = self.tensorAFormat
    assert len(self.tensorAFormat) == len(self.tensorBFormat) == len(self.tensorDFormat)

    # index 0,1,2 = W,H,D = X,Y,Z
    if config.get("Spatial",None):
      self.cc.spatial  = self.dimxParm(config, "Spatial",-1)
    else:
      self.cc.spatial = None
    self.cc.fil   = self.dimxParm(config, "Filter",1)
    self.cc.stride   = self.dimxParm(config, "Stride",1)
    self.cc.dilation = self.dimxParm(config, "Dilation",1)
    self.cc.padStart = self.dimxParm(config, "PadStart",0)
    self.cc.padEnd   = self.dimxParm(config, "PadEnd",0)
    self.packedSpatialDims = config.get("PackedSpatialDims", 1)
    self.packedFilterDims  = config.get("PackedFilterDims", 1)
    self.unrollOnChannel = config.get("UnrollOnChannel", 1)

    assert(type(self.packedFilterDims) == int)
    assert(type(self.packedSpatialDims) == int)
    assert(type(self.unrollOnChannel) == int)
    if not all(i==1 for i in self.cc.dilation[1:]) and not all (i==1 for i in self.cc.fil) :
      self.packedFilterDims = 0
    if not (\
       all(i==1 for i in self.cc.stride[1:]) and \
       all(i==0 for i in self.cc.padStart) and \
       all(i==0 for i in self.cc.padEnd) \
       ):
      self.packedSpatialDims = 0

    assert (len(self.cc.fil)==len(self.cc.stride)==len(self.cc.dilation) \
            ==len(self.cc.padStart)==len(self.cc.padEnd))

    self.groupCount = config.get("GroupCount", 1)
    self.indexAssignments = []

    # Index assignment have fastest-moving first
    ndim = Convolution.Dimension('N',   'Minibatch dimension. size#T=N.')
    kdim = Convolution.Dimension('K',   'Cout. size#T=Cout.')
    cdim = Convolution.Dimension('C', 'Cin.  size#T=Cin.')

    if self.packedSpatialDims:
      if self.formatNumSpatialDims==2:
        sdims = [Convolution.Dimension('HW', \
            'Spatially packed HW. size#T=H_o*W_o. strideA#T=strideW(#S0).')]
      elif self.formatNumSpatialDims==3:
        sdims = [Convolution.Dimension('DHW', \
            'Spatially packed DHW. size#T=D_o*H_o*W_o. strideA#T=strideW(#S0).')]
      else:
        raise RuntimeError ("unsupported formatNumSpatialDims")
    else:
      sdims = []
      schars = [1,'W','H','D']
      # sdims[0] is W
      for si in range(self.formatNumSpatialDims):
        sc=schars[si+1]
        if si==0:
            strideMsg = "stride%s(#S0)"%sc
        else:
            strideMsg = "%s_in*stride%s(#S%d)"%(schars[si],sc,si)
        sdims.append(Convolution.Dimension(sc,  \
            'Spatial %s. size#T=%s_o strideA#T=%s.'%(sc,sc,strideMsg)))

    # dims actually used in the tensor.
    self.numSpatialDims = len(sdims)
    if self.packedSpatialDims:
      assert (self.numSpatialDims <= self.formatNumSpatialDims)
    else:
      assert (self.numSpatialDims == self.formatNumSpatialDims)

    fdims = []
    for (rfi,filterValue) in enumerate(self.cc.fil[::-1]):
      if not self.packedFilterDims or filterValue != 1:
        fi = self.formatNumSpatialDims - rfi - 1 # forward filter index, 0...
        filterChar = chr(ord('X')+fi)
        filterValueStr = "TBD" if filterValue==-1 else str(filterValue)
        prevChar = ['1', 'W', 'W*H']
        # TODO - stride setconst maybe applies only for NCHW/CNHW format not NHWC
        # can modify message here based on format or position of indices?
        filterMsg = "Filter%s. size#T=Filter%s(%s). strideA#T=Dilation%s(#D%d)*%s." \
            % (filterChar, filterChar, filterValueStr, filterChar, fi, \
               prevChar[fi])
        fdims.append(Convolution.Dimension(filterChar, filterMsg, size=filterValue))

    # Create summation dimensions for non-unit filters and assign summation indices
    assert(len(self.cc.fil)) == self.formatNumSpatialDims

    # Output format: C->K -> doesn't matter
    # what about if both C and K present in output (ie weights)  CK
    if convolutionType in ("ConvolutionForward"):
      self.initForwardConvolution(problemTypeOut, config, \
                                self.tensorAFormat, self.tensorBFormat, self.tensorDFormat,
                                ndim=ndim, cdim=cdim, kdim=kdim, sdims=sdims, fdims=fdims, \
                                fil=self.cc.fil, stride=self.cc.stride, dilation=self.cc.dilation)
    elif convolutionType in ("ConvolutionBackwardData"):
      # swaps cdim and kdim
      formatB=self.swap(self.tensorBFormat, 'C', 'K')
      self.initForwardConvolution(problemTypeOut, config, \
                                self.tensorAFormat, formatB, self.tensorDFormat,
                                ndim=ndim, cdim=kdim, kdim=cdim, sdims=sdims, fdims=fdims, \
                                fil=self.cc.fil, stride=self.cc.dilation, dilation=self.cc.stride)
    elif convolutionType in ("ConvolutionBackwardWeights"):
      # swaps ndim and cdim; filter and spatial
      formatA=self.swap(self.tensorBFormat, 'C', 'N')
      # convert activation->weight format, ie NCHW->KCYX
      formatB=self.swap(self.tensorBFormat, 'WHD', 'XYZ').replace('C','K').replace('N','C')
      formatD=self.swap(self.tensorDFormat, 'C,K,XYZ', 'N,C,WHD')  # ie CKYX -> NCHW
      self.initForwardConvolution(problemTypeOut, config, \
                                  formatA, formatB, formatD,
                                  ndim=cdim, cdim=ndim, kdim=kdim, sdims=list(reversed(fdims)), \
                                  fdims=list(reversed(sdims)), \
                                  fil=self.cc.spatial, stride=self.cc.dilation, \
                                  dilation=self.cc.stride)
      # fdims (filter dims) become the free dims for backward-weights.
      # if these dims have size==1 and stride==default they may be collapsed to empty list.
      # set AllowNoFreeDims to tell Tensile to use the batch dim as a virtual free dims
      # this forces PackBatchDims and sets Index* appropriately.
      if not fdims:
        problemTypeOut["AllowNoFreeDims"] = True

    # convert from convolution order to tensor order:
    self.regDimsA.reverse()
    self.regDimsB.reverse()

    problemTypeOut["IndexAssignmentsA"] = [x[0] for x in self.regDimsA]
    problemTypeOut["IndexAssignmentsB"] = [x[0] for x in self.regDimsB]
    problemTypeOut["UseBeta"] = False # MI kernels don't use beta


    self.solutionParms = {}

    stridea=[]
    for (idx,fbs,dim) in self.regDimsA:
      if dim.strideA != -1:
        stridea.append([idx, dim.strideA])
    stridea.sort()
    self.solutionParms["AssertStrideAEqual"] = \
            {problemTypeOut["IndexAssignmentsA"].index(s[0]) : s[1] for s in stridea}
    problemTypeOut["SetConstStrideA"] = stridea

    strideb=[]
    for (idx,fbs,dim) in self.regDimsB:
      if dim.strideB != -1:
        strideb.append([idx,dim.strideB])
    strideb.sort()

    self.solutionParms["AssertStrideBEqual"] = \
            {problemTypeOut["IndexAssignmentsB"].index(s[0]) : s[1] for s in strideb}
    problemTypeOut["SetConstStrideB"] = strideb

    self.solutionParms["AssertSizeEqual"] = {regDim.idx:regDim.dim.size for regDim in self.indexAssignments if regDim.dim.size != -1}

    if self.solutionParms["AssertStrideAEqual"].get(0,-1) == 1 and \
       self.solutionParms["AssertStrideBEqual"].get(0,-1) == 1:
      # optimize if no initial stride needed in A or B
      # allow yaml to override this for testing UseInitialStridesAB
      if "UseInitialStridesAB" not in problemTypeOut:
        problemTypeOut["UseInitialStridesAB"] = False
    else:
      problemTypeOut["UseInitialStridesAB"] = True

    iaa = problemTypeOut["IndexAssignmentsA"]
    iab = problemTypeOut["IndexAssignmentsB"]
    allIndices = list(range(len(self.indexAssignments)))
    self.sumIndices  = list(range(problemTypeOut["NumIndicesC"], len(self.indexAssignments)))
    self.batchIndices = [idx for idx in allIndices \
                   if idx in iaa and idx in iab and idx not in self.sumIndices]
    self.freeIndices = [idx for idx in allIndices \
                   if idx not in self.sumIndices and idx not in self.batchIndices]
    self.checkDims(self.freeIndices, self.batchIndices, self.sumIndices)


  def dimIdx(self, convolutionChar):
    return self.convolutionDims[convolutionChar].idx

  def convolutionChar(self, dimIdx):
    return self.indexAssignments[dimIdx].dim.shortChar

  def markedConvolutionChar(self, dimIdx, tc):
    regDim = self.indexAssignments[dimIdx]
    assert tc in ('A','B')
    if tc=='A' and regDim.fbs==Fbs.Sum and regDim.dim.shortChar not in ['C','K','N']:
        return "_" + regDim.dim.shortChar
    else:
        return regDim.dim.shortChar

  def makeProblem(self, n, c, k, pcc):
    """
    Generate valid problem dims for specified convolution
    pcc is a ConvolutionConfig class with specified values for this problem.
    The function will attempt to initialize TBD values in pcc from the convolution base class,
    and will then check to ensure the problem is fully specified.

    Return [ [sizes], [stridesA] ]
    """
    numDims = 1 + max(max([x[0] for x in self.regDimsA]), max([x[0] for x in self.regDimsB]))
    sizes = [-1]*numDims
    astrides = [-1]*numDims
    bstrides = [-1]*numDims

    pcc.copyFromRef(self.cc)
    pcc.checkFullySpecified(self.cc)

    sizes[self.convolutionDims['N'].idx]=n
    sizes[self.convolutionDims['C'].idx]=c
    sizes[self.convolutionDims['K'].idx]=k

    xIndexOfA = [index for index in range(len(self.regDimsA)) if self.regDimsA[index].dim.shortChar == 'W']
    cIndexOfA = [index for index in range(len(self.regDimsA)) if self.regDimsA[index].dim.shortChar == 'C']
    if xIndexOfA < cIndexOfA:
      astrides[self.convolutionDims['C'].idx] = reduce((lambda x, y: x * y), pcc.spatial)

    astrides[self.convolutionDims['N'].idx] = reduce((lambda x, y: x * y), pcc.spatial) * c
    bstrides[self.convolutionDims['N'].idx] = 0 # broadcast b matrix

    if len(pcc.spatial) != self.formatNumSpatialDims:
      raise RuntimeError ("len(pcc.spatial=", pcc.spatial, ") must match formatNumSpatialDims(%d)"%self.formatNumSpatialDims)

    # convert to Output dimensions:
    spatialOut=[0]*len(pcc.spatial)
    for i in range(self.formatNumSpatialDims):
      spatialOut[i] = int((pcc.spatial[i] + pcc.padStart[i] + pcc.padEnd[i] - ((pcc.fil[i]-1) * pcc.dilation[i] + 1)) / pcc.stride[i]) + 1

    #print ("spatialOut=", spatialOut, "padStart=", pcc.padStart, "padEnd=", pcc.padEnd)

    cScalar = c if self.regDimsA[0].dim.shortChar == 'C' else 1

    for fi,filterValue in enumerate(pcc.fil):
      try:
        pos = self.convolutionDims[chr(ord('X')+fi)].idx
        sizes[pos] = filterValue
        astrides[pos] = pcc.dilation[0]*cScalar if fi==0 else pcc.spatial[fi-1]*pcc.dilation[fi]*cScalar
      except KeyError:
        None

    if self.numSpatialDims==1:
      spatialName="DHW"[3-self.formatNumSpatialDims:]
      pos=self.convolutionDims[spatialName].idx
      sizes[pos] = reduce((lambda x, y: x * y), spatialOut) # product of all spatial dimes
      astrides[pos] = pcc.stride[0]*cScalar
    else:
      for si,sout in enumerate(spatialOut):
        spatialChars=['W','H','D']
        pos = self.convolutionDims[spatialChars[si]].idx
        sizes[pos] = sout
        astrides[pos]=pcc.stride[0]*cScalar if si==0 else pcc.spatial[si-1]*pcc.stride[si]*cScalar

    assert all(i!=-1 for i in sizes)

    # translate to strides for A tensor in IndexAssignmentsA order:
    orderedStridesA = []
    orderedStridesB = []
    for (idx,fbs,dim) in self.regDimsA:
      orderedStridesA.append(astrides[idx])

    for (idx,fbs,dim) in self.regDimsB:
      orderedStridesB.append(bstrides[idx])

    #print("ordered=A", orderedStridesA, "b=", orderedStridesB)

    return (sizes, orderedStridesA, orderedStridesB)

  def registerA(self, regDimList):
    """
    Provide a list of indices in convolution order - these will be reversed when assigned to IndexAssignmentsAB
    The order of items in the list determines the IndexAssignment order.
    Each tuple in the list is a RegDim class.
     - idx is the tensor index
     - fbs indicates if the tensor is expected to be Free, Sum, or Batch.  This is used for later check.
     - dim is Convolution.Dimension class that describes the dimension (for Usage info)
    """
    for regDim in regDimList:
      try:
        self.indexAssignments[regDim.idx]
      except IndexError:
        self.indexAssignments.extend([None]*(1+regDim.idx-len(self.indexAssignments)))
      assert(self.indexAssignments[regDim.idx] == None or \
             self.indexAssignments[regDim.idx] == regDim)
      self.indexAssignments[regDim.idx] = regDim
      self.convolutionDims[regDim.dim.shortChar] = regDim
    self.regDimsA = regDimList

  def registerB(self, regDimList):
    """
    See registerA
    """
    for regDim in regDimList:
      try:
        self.indexAssignments[regDim.idx]
      except IndexError:
        self.indexAssignments.extend([None]*(1+regDim.idx-len(self.indexAssignments)))
      assert(self.indexAssignments[regDim.idx] == None or \
             self.indexAssignments[regDim.idx] == regDim)
      self.indexAssignments[regDim.idx] = regDim
      self.convolutionDims[regDim.dim.shortChar] = regDim

    self.regDimsB = regDimList

  def dimxParm(self, config, parmName, default):
    parm =config.get(parmName)
    if not parm:
      rv = [default ] * self.formatNumSpatialDims
    else:
      rv=[]
      for x in parm.split('x'):
        if x.upper()=='N':
          rv.append(-1)
        else:
          rv.append(int(x))
      rv.reverse() # rightmost number is 0
    if len(rv) != self.formatNumSpatialDims:
        raise RuntimeError ("%s parm '%s' must have %d spatial dims'"%(parmName, parm, self.formatNumSpatialDims))
    return rv

  def printUsage(self, problemType, details=False):
    print()
    print("Tensor Formats: A:%s B:%s D:%s\n" % (self.tensorAFormat, self.tensorBFormat, self.tensorDFormat))
    print("Input Conv: %s packedFilter:%d packedSpatiol:%d unrollOnChannel:%d\n" % \
            (str(self.cc), self.packedFilterDims, self.packedSpatialDims, \
             self.unrollOnChannel))
    print("Normalized Conv: %s unrollOnChannel:%d\n" % (str(self.normalizedCC), self.unrollOnChannel))
    print("Tensile Index Assignments and Usage:")
    print("   Tensile    : ConvChar: Explanation/Usage")
    for (idx,regDim) in enumerate(self.indexAssignments):
        tensileChar = globalParameters['IndexChars'][idx]
        usage = str(regDim.dim)
        usage = usage.replace('#T', tensileChar)
        for i in range(len(self.cc.stride)):
            usage = usage.replace('#S%d'%i, str(self.cc.stride[i]) if self.cc.stride[i]>=0 else 'TBD')
        for i in range(len(self.cc.dilation)):
            usage = usage.replace('#D%d'%i, str(self.cc.dilation[i]) if self.cc.dilation[i]>=0 else 'TBD')
        print("  %d('%c') %-5s:   %s" % (idx, tensileChar, str(regDim.fbs).split('.')[1], usage))

    if 0:
      print ()
      print ("  FreeIndices:", ','.join([str(x) for x in self.freeIndices]))
      print ("  BatchIndices:", ','.join([str(x) for x in self.batchIndices]))
      print ("  SumIndices:", ','.join([str(x) for x in self.sumIndices]))

    if details:
      print ()
      print ("- Spatial sizes D_i, H_i, W_i refer to size of INPUT dimension.")
      print ("- Spatial sizes D_o, H_o, W_o refer to size of OUTPUT dimension.")
      print ("     For example W_o =  (W_i - X - padStart - padEnd + 1)/stride")
      print ("- (TBD)' indicates the parm is flexible and must be specified at runtime.")
      print ("- (i)' where i is an integer constant, indicates the parm is hard-coded at compile time.")
      print ("  The runtime value must match the compile-time value.")
      print ("- Unspecified strides use default stride value:")
      print ("    stride[i] = (stride[i-1]*size[i]) for i>0 ; 1 for i==0.")
      print ("- [stride*,size*] in brackets list required values to run the generated solutions.")
      print ("- Tensile IndexAssignments list the fastest-moving (in memory) index first.")
      print ("- Dimension collapsing:")
      print ("    - spatial dims with default strides and no zero-pad are collapsed with adjacent dims.")
      print ("    - Nx1 filter with dilationY=1 collapse into a single filter.")
      print ("    - 1xN filter with dilationX=1 collapse into a single filter.")
      print ("    - PackSpatialDims=0 / PackFilterDims=0 forcibly disables collapsing.")
      print ("- Overlapping / Hidden summation dimensions shown below with leading '_'.")

    print ()
    if problemType:
      print ("ProblemType Definition:")
      for k in Convolution.SummaryProblemProperties:
        try:
          if k in ['IndexAssignmentsA', 'IndexAssignmentsB']:
              comment = "# [" + ",".join([self.markedConvolutionChar(idx,k[-1]) for idx in problemType[k]]) + "]"
          elif k == 'NumIndicesC':
              comment = "# [" + ",".join([self.convolutionChar(idx) for idx in range(0,problemType[k])] ) + "]"
          else:
              comment = ""
          print ("  ", k, ":", problemType[k], comment)
        except KeyError:
          pass

    print ()
    print ("Solution Assertions:")
    for k in Convolution.SummarySolutionProperties:
      try:
        print ("  ", k, ":", self.solutionParms[k])
      except KeyError:
        pass


  def checkDims(self, freeIndices, batchIndices, sumIndices):
    for dimList in (self.regDimsA, self.regDimsB):
      for (idx,fbs,dim) in dimList:
        if fbs==Fbs.Free and idx not in freeIndices:
          raise RuntimeError ("dimension %d('%s') expected to be free dimension" % (idx, dim.shortChar))
        elif fbs==Fbs.Batch and idx not in batchIndices:
          raise RuntimeError ("dimension %d('%s') expected to be batch dimension" % (idx, dim.shortChar))
        elif fbs==Fbs.Sum and idx not in sumIndices:
          raise RuntimeError ("dimension %d('%s') expected to be summation dimension" % (idx, dim.shortChar))


  def identifier(self, problem = None):

    if problem == None:
      id = self.convolutionType
      id += "_" + self.tensorAFormat
      id += "_" + self.tensorBFormat
      id += "_" + self.tensorDFormat
      id += "_spatialDims:" + str(self.numSpatialDims)
      id += "_indices:" + '.'.join([x.dim.shortChar for x in self.indexAssignments])
    else:
      id = ''
      problemCC = problem.convConfig
      id += ",".join([str(x) for x in problemCC.spatial])
      id += "," + ",".join([str(x) for x in problemCC.fil])
      id += "," + ",".join([str(x) for x in problemCC.stride])
      id += "," + ",".join([str(x) for x in problemCC.dilation])
      id += "," + ",".join([str(x) for x in problemCC.padStart])
      id += "," + ",".join([str(x) for x in problemCC.padEnd])

    return id


################################################################################
# ProblemType
# name of solution should begin with name of problemType, and arguments can be listed out explicitly
class ProblemType(Mapping):
  ########################################
  def __init__(self, config):
    self.state = {}

    for key in defaultProblemType:
      assignParameterWithDefault(self.state, key, config, defaultProblemType)

    # adjusting all data types
    if "DataType" in config:
      self["DataType"] = DataType(config["DataType"])
    else:
      printExit("NO data type specified")
      self["DataType"] = DataType(0)

    if "DestDataType" in config:
      self["DestDataType"] = DataType(config["DestDataType"])
    else:
      if "DataType" in config:
        self["DestDataType"] = DataType(config["DataType"])
      else:
        printExit("NO dest data type or data type specified")
        self["DataType"] = DataType(0)

    if "ComputeDataType" in config:
      self["ComputeDataType"] = DataType(config["ComputeDataType"])
    else:
      if "DestDataType" in config:
        self["ComputeDataType"] = DataType(config["DestDataType"])
      else:
        if "DataType" in config:
          self["ComputeDataType"] = DataType(config["DataType"])
        else:
          printExit("NO compute data type, or dest data type, or data type specified")
          self["DataType"] = DataType(0)
    
    if "F32XdlMathOp" in config:
        self["F32XdlMathOp"] = DataType(config["F32XdlMathOp"])
    else:
        self["F32XdlMathOp"] = DataType(0)

    # Modifying ComputeDataType for HHH+HPA: if (HHH+HPA), convert it to HHS_BH by setting ComputeDataType to S.
    if self["ComputeDataType"].isHalf() and self["DataType"].isHalf() and self["HighPrecisionAccumulate"]:
      printWarning("Inconsistent DataTypes: DataType == f16, DestType == f16, ComputeDataType == f16, but HPA == True (HHH+HPA, no such a type); Converting HHH+HPA to HHS_BH by setting compute data type to f32.")
      self["ComputeDataType"] = DataType('s')

    # Modifying ComputeDataType for BBB+HPA: if (BBB+HPA), convert it to BBS_BH by setting ComputeDataType to S.
    if self["ComputeDataType"].isBFloat16() and self["DataType"].isBFloat16() and self["HighPrecisionAccumulate"]:
      printWarning("Inconsistent DataTypes: DataType == bf16, DestType == bf16, ComputeDataType == bf16, but HPA == True (BBB+HPA, no such a type); Converting BBB+HPA to BBS_BH by setting compute data type to f32.")
      self["ComputeDataType"] = DataType('s')

    self.convolution = None
    if self["OperationType"] == "GEMM":
      self.checkIfSupportedGEMMType()
      self.initGEMM()
    elif self["OperationType"] == "TensorContraction":
      self.initTensorContraction(self.state)
    elif self["OperationType"] in ("ConvolutionForward", "ConvolutionBackwardData", "ConvolutionBackwardWeights"):
      self.initConvolution(config, self["OperationType"])
    else:
      printExit("Unsupported OperationType = %s" % self["OperationType"])

    self.state["AssignedDerivedParameters"] = False
    ProblemType.assignDerivedParameters(self.state)

    if self.convolution:
      if globalParameters["PrintConvolutionUsage"] & 0x3 :
        print()
        self.convolution.printUsage(self, globalParameters["PrintConvolutionUsage"]&0x2)
        print()
      self.convolution.checkDims(self.state["IndicesFree"], self.state["IndicesBatch"], self.state["IndicesSummation"])


    for tc in ('A', 'B'):
      freeDims={}
      sumDims={}
      for zp in self["ZeroPad%s"%tc] :
        (freeDim, sumDim, leading, trailing) = zp
        if freeDim not in self.state["IndicesFree"]:
          printExit("ZeroPad%s=%s dim=%u is not a free index"%(tc, zp, freeDim))
        if freeDim not in self.state["IndexAssignments%s"%tc]:
          printExit("ZeroPad%s=%s dim=%u is not in IndexAssignments%s"%(tc, zp, freeDim, tc))
        if sumDim not in self.state["IndicesSummation"]:
          printExit("ZeroPad%s=%s dim=%u is not a summation index"%(tc, zp, sumDim))
        if freeDim in freeDims:
          printExit("ZeroPad%s=%s freeDim=%u occurs in more than one tuple (prev:%s)"%(tc, zp, freeDim,freeDims[freeDim]))
        freeDims[freeDim] = zp
        if sumDim in sumDims:
          printExit("ZeroPad%s=%s sumDim=%u occurs in more than one tuple"%(tc, zp, sumDim))
        sumDims[sumDim] = zp

    for tc in ('A', 'B'):
      for sc in self["SetConstStride%s"%tc] :
          (anchorDim, stride) = sc[:2]
          if anchorDim not in self.state["IndexAssignments%s"%tc]:
              printExit("SetConstStride%s=%s anchorDim=%u is not in IndexAssignments%s"%(tc, sc, anchorDim, tc))

  ################################################################################
   # Function checkIfSupportedGEMMType:
  #   Assures 3 data-types are valid, supported and well-assigned
  #   See the discussion on Common.py for validGEMMTypes
  ################################################################################
  def checkIfSupportedGEMMType(self):
    inType = self["DataType"]
    outType = self["DestDataType"]
    computeType = self["ComputeDataType"]

    gemmType = ( inType.toChar(), outType.toChar(), computeType.toChar() )

    if gemmType not in validGEMMTypes:
      printExit("This typed-GEMM (Ti, To, Tc) = (%s, %s, %s) is not supported yet."%(gemmType[0],gemmType[1],gemmType[2]))

  ########################################
  def initGEMM(self):
    sumIdx = 3 if self["Batched"] else 2
    self["IndexAssignmentsA"] = [0, sumIdx] # N
    self["IndexAssignmentsB"] = [sumIdx, 1] # N
    if self["TransposeA"]:
      self["IndexAssignmentsA"] = [sumIdx, 0] # T
    if self["TransposeB"]:
      self["IndexAssignmentsB"] = [1, sumIdx] # T
    if self["Batched"]:
      self["IndexAssignmentsA"].append(2)
      self["IndexAssignmentsB"].append(2)
      self["NumIndicesC"] = 3
    else:
      self["NumIndicesC"] = 2

    self["NumIndicesLD"] = 4
    self["IndexAssignmentsLD"][0] = self["NumIndicesC"] + 1
    for i in range(1, len(self["IndexAssignmentsLD"])):
      self["IndexAssignmentsLD"][i] = self["IndexAssignmentsLD"][i-1] + 1

  ########################################
  def initTensorContraction(self, config):
    assignParameterRequired(self.state, "NumIndicesC", config)
    assignParameterRequired(self.state, "IndexAssignmentsA", config)
    assignParameterRequired(self.state, "IndexAssignmentsB", config)
    self["NumIndicesLD"] = 0

  ########################################
  def initConvolution(self, config, convolutionType):
    convolutionConfig = {}
    try:
      if config['ConvolutionConfig'] != None:
        for dict in config['ConvolutionConfig']:
          for k,v in dict.items():
            convolutionConfig[k] = v
    except KeyError:
      raise RuntimeError ("OperationType %s must include ConvolutionConfig section in ProblemType"%convolutionType)

    self.convolution = Convolution(self, convolutionType, convolutionConfig)
    self["NumIndicesLD"] = 0
    # For Conv with filter 1x1, unit-stride, no padding case, we can let UseBeta = True
    self["UseBeta"] = ("UseBeta" in config and config["UseBeta"] == True) and (self.canExpressedAsGEMM() == True)

  ########################################
  def canExpressedAsGEMM(self):
    rv = self.convolution != None and \
         self.convolution.cc != None and \
         self.convolution.cc.fil == [1,1] and \
         self.convolution.cc.stride == [1,1] and \
         self.convolution.cc.dilation == [1,1] and \
         self.convolution.cc.padStart == [0,0] and \
         self.convolution.cc.padEnd == [0,0]
    return rv

  ########################################
  def isGEMM(self):
    return self.operationType == 0

  ########################################
  def isTensorContraction(self):
    return self.operationType == 1

  ########################################
  # determine d0, d1, dU
  @staticmethod
  def assignDerivedParameters(state):
    if "AssignedDerivedParameters" in state:
      if state["AssignedDerivedParameters"]:
        return
    state["AssignedDerivedParameters"] = False

    state["TotalIndices"] = max(max(state["IndexAssignmentsA"])+1, \
        max(state["IndexAssignmentsB"])+1)

    # determine num free, batch
    state["IndicesFree"] = []
    state["IndicesBatch"] = []
    state["IndicesSummation"] = []

    for i in range(0, state["NumIndicesC"]):
      inA = i in state["IndexAssignmentsA"]
      inB = i in state["IndexAssignmentsB"]
      if inA and inB:
        state["IndicesBatch"].append(i)

      elif inA or inB:
        state["IndicesFree"].append(i)
      else:
        printExit("invalid index %u (inC but not (inA or inB))" % i)

    # determine num summation
    for i in range(state["NumIndicesC"], state["TotalIndices"]):
      inA = i in state["IndexAssignmentsA"]
      inB = i in state["IndexAssignmentsB"]
      if inA and inB:
        state["IndicesSummation"].append(i)
      else:
        printExit("invalid index %u (expected summation but not (inA and inB))" % i)
    # print index assignments
    if globalParameters["PrintIndexAssignments"]:
      print("IndicesFree:  %s" % state["IndicesFree"])
      print("IndicesBatch: %s" % state["IndicesBatch"])
      print("IndicesSum:   %s" % state["IndicesSummation"])
      print("IndexAssignmentsA:   %s" % state["IndexAssignmentsA"])
      print("IndexAssignmentsB:   %s" % state["IndexAssignmentsB"])
      print("NumIndicesC:  %s" % state["NumIndicesC"])

    for k in ('IndexAssignmentsA','IndexAssignmentsB'):
      if len(state[k]) != len(set(state[k])):
        printExit("duplicate index in %s=%s"% (k,state[k]))

    state["NumIndicesFree"] = len(state["IndicesFree"])
    state["NumIndicesBatch"] = len(state["IndicesBatch"])
    state["NumIndicesSummation"] = len(state["IndicesSummation"])
    if not state["AllowNoFreeDims"] and state["NumIndicesFree"] < 2 :
      printExit("Tensile requires >= 2 free indices or set AllowNoFreeDims; FreeIndices=%s."% state["IndicesFree"])

    # by default, unroll index will be the last/inner summation index
    state["IndexUnroll"] = state["IndicesSummation"][len(state["IndicesSummation"])-1]
    for i in range(0, len(state["IndexAssignmentsA"])):
      if state["IndexAssignmentsA"][i] == state["IndexUnroll"]:
        state["IndexUnrollA"] = i
        break
    for i in range(0, len(state["IndexAssignmentsB"])):
      if state["IndexAssignmentsB"][i] == state["IndexUnroll"]:
        state["IndexUnrollB"] = i
        break
    #print2("IndexUnrollA: %u" % state["IndexUnrollA"])
    #print2("IndexUnrollB: %u" % state["IndexUnrollB"])

    # assign d0, d1
    if state["AllowNoFreeDims"]:
      dimList = state["IndicesFree"] + state["IndicesBatch"]
    else:
      dimList = state["IndicesFree"]
    state["Index01A"] = [i for i in state["IndexAssignmentsA"] if i in dimList][0]
    state["Index01B"] = [i for i in state["IndexAssignmentsB"] if i in dimList][0]
    #print2("Index01A: %u" % state["Index01A"])
    #print2("Index01B: %u" % state["Index01B"])
    # Store code is optimized for 0 as the fastest-moving in memory
    # whichever has lower stride in C (lower value), is 0, other is 1
    if state["Index01A"] < state["Index01B"]:
      state["Index0"]  = state["Index01A"]
      state["Index1"]  = state["Index01B"]
      state["Tensor0"] = 0
      state["Tensor1"] = 1
      state["TileA"] = 0
      state["TileB"] = 1
    else:
      state["Index0"]  = state["Index01B"]
      state["Index1"]  = state["Index01A"]
      state["Tensor0"] = 1
      state["Tensor1"] = 0
      state["TileA"] = 1
      state["TileB"] = 0

    # generalize transpose
    strideIdxA = state["IndexAssignmentsA"].index(state["Index01A"])
    strideIdxB = state["IndexAssignmentsB"].index(state["Index01B"])
    unrollIdxA = state["IndexAssignmentsA"].index(state["IndexUnroll"])
    unrollIdxB = state["IndexAssignmentsB"].index(state["IndexUnroll"])
    state["TLUA"] = strideIdxA < unrollIdxA
    state["TLUB"] = strideIdxB < unrollIdxB
    #state["TLUB"] = True # hack

    if globalParameters["PrintIndexAssignments"]:
      print("TLUA:  %s (stridePosA(%d) <? unrollIdxA(%d)" % \
            (state["TLUA"], strideIdxA, unrollIdxA))
      print("TLUB:  %s (stridePosB(%d) <? unrollIdxB(%d)" % \
              (state["TLUB"], strideIdxB, unrollIdxB))
      print("Index01A:  %s" % state["Index01A"])
      print("Index01B:  %s" % state["Index01B"])
    #unrollDimStrideGreaterThanTileDimStrideA = TLUA = !transA = fast
    #!unrollDimStrideLessThanTileDimStrideB   = TLUB =  transB = fast
    state["AssignedDerivedParameters"] = True


  ########################################
  def __str__(self):
    indexChars = globalParameters["IndexChars"]
    # C dimensions
    name = "C"
    for i in range(0, self["NumIndicesC"]):
      name += indexChars[i].lower()
    # A dimensions
    name += "_A"
    for i in self["IndexAssignmentsA"]:
      name += indexChars[i] if i in self["MirrorDimsA"] else indexChars[i].lower()
    if self["ComplexConjugateA"]:
      name += "C"
    # B dimensions
    name += "_B"
    for i in self["IndexAssignmentsB"]:
      name += indexChars[i] if i in self["MirrorDimsB"] else indexChars[i].lower()
    if self["ComplexConjugateB"]:
      name += "C"

    # DataTypes
    name += "_"
    name += self["DataType"].toChar() # Type of A/B

    # Special condition for some newly supported kernels:
    #   HHS, HSS, BSS and I8II kernels, use a clearer naming _TiToTc_
    # TODO: Distinguish all kernels by _TiToTc_ to be more consistent with rocblas
    gemmType = (self["DataType"].toChar(),self["DestDataType"].toChar(),self["ComputeDataType"].toChar() )
    if gemmType in HPATypes:
      name += self["DestDataType"].toChar()    # Type of C/D
      name += self["ComputeDataType"].toChar() # Type of Alpha/Beta
      name += "_"

    # Other
    if self["UseBeta"]: name += "B"
    if self["HighPrecisionAccumulate"] and not self["SilentHighPrecisionAccumulate"]: name += "H"
    if self["Fp16AltImpl"]:
      if self["Fp16AltImplRound"]: name += "RZ"
      else: name += "R"
    if self["UseInitialStridesAB"]: name += "I"
    if self["UseInitialStridesCD"]: name += "Ic"

    # precision and other
    # name += "_SB" if self["StridedBatched"] else "_GB"
    name += "" if self["StridedBatched"] else "_GB" # legacy

    if not self["F32XdlMathOp"].isSingle() and self["DataType"].isSingle():
      name += "_M"
      name += self["F32XdlMathOp"].toChar()
    
    # Rounding mode: IEEE vs SR 
    if self["StochasticRounding"]:  name += "_SR"

    return name

  def keys(self):
    return list(self.state.keys())
  def __len__(self):
    return len(self.state)
  def __iter__(self):
    return iter(self.state)
  def __getitem__(self, key):
    return self.state[key]
  def __setitem__(self, key, value):
    self.state[key] = value
  def __repr__(self):
    return self.__str__()
  def getAttributes(self):
    return self.state
  def __hash__(self):
    return hash(str(self))
  def __eq__(self, other):
    return isinstance(other, ProblemType) and self.getAttributes() == other.getAttributes()
  def __ne__(self, other):
    result = self.__eq__(other)
    if result is NotImplemented:
      return result
    return not result

  def get(self, key, default=None):
    try:
      return self.state[key]
    except:
      return default



################################################################################
# ProblemSizeRange
################################################################################
class ProblemSizeRange:

  ########################################
  def __init__(self, problemType, config):
    self.totalIndices = 1+max(problemType["IndexAssignmentsA"]) + problemType["NumIndicesLD"]
    if len(config) < self.totalIndices:
      for i in range(len(config), self.totalIndices):
        if i < self.totalIndices - problemType["NumIndicesLD"]:
          config.append(0)
        else:
          config.append([0])

    self.indexMax = []
    self.indexIsSized = []
    self.indicesSized = []
    self.indicesMapped = []
    for i in range(0, self.totalIndices):
      dim = deepcopy(config[i])
      if isinstance(dim, list):
        if len(dim) == 1:
          self.indicesSized.append([dim[0], 1, 0, dim[0]])
        elif len(dim) == 2:
          self.indicesSized.append([dim[0], dim[0], 0, dim[1]])
        elif len(dim) == 3:
          self.indicesSized.append([dim[0], dim[1], 0, dim[2]])
        elif len(dim) == 4:
          self.indicesSized.append([dim[0], dim[1], dim[2], dim[3]])
        else:
          printExit("dimension[%u] config (%s) has %u descriptors rather than 1-4."
              % ( i, dim, len(dim) ))
        self.indexIsSized.append(True)
        self.indexMax.append(self.indicesSized[len(self.indicesSized)-1][3])

      elif isinstance(dim, int):
        self.indicesMapped.append(dim)
        self.indexIsSized.append(False)
        self.indexMax.append(self.indicesSized[self.indicesMapped[ \
            len(self.indicesMapped)-1]][3])

    # max num elements in each tensor
    self.maxNumElements = [ 1, 1, 1 ]
    for i in range(0, problemType["NumIndicesC"]):
      self.maxNumElements[0] *= self.indexMax[i]
    for i in problemType["IndexAssignmentsA"]:
      self.maxNumElements[1] *= self.indexMax[i]
    for i in problemType["IndexAssignmentsB"]:
      self.maxNumElements[2] *= self.indexMax[i]

    self.totalProblemSizes = 1
    self.numProblemSizes = [] # per index
    self.problemSizeToIndex = []
    self.problemIndexToSize = []
    sizedIdx = 0
    for i in range(0, len(self.indexIsSized)):
      self.problemSizeToIndex.append({})
      self.problemIndexToSize.append({})
      if self.indexIsSized[i]:
        self.numProblemSizes.append(0)
        index = self.indicesSized[sizedIdx]
        sizedIdx += 1
        currentSize = index[0]
        currentIncrement = index[1]
        while currentSize <= index[3]:
          currentSize += currentIncrement
          currentIncrement += index[2]
          self.numProblemSizes[i] += 1
      else:
        self.numProblemSizes.append(1)
      self.totalProblemSizes *= self.numProblemSizes[i]

    ########################################
    # enumerate problem sizes
    currentSizedIndexSizes = []
    currentSizedIndexIncrements = []
    for i in range(0, len(self.indicesSized)):
      currentSizedIndexSizes.append(self.indicesSized[i][0])
      currentSizedIndexIncrements.append(self.indicesSized[i][1])

    # iterate over all problem sizes
    self.problemSizes = []
    moreProblemSizes = True
    problemIdx = 0
    problemSize = [0]*self.totalIndices
    while moreProblemSizes:
      #/ convert current sized and mapped indices to full sizes
      currentSizedIdx = 0
      currentMappedIdx = 0
      for i in range(0, self.totalIndices):
        if self.indexIsSized[i]:
          problemSize[i] = currentSizedIndexSizes[currentSizedIdx]
          currentSizedIdx+=1
        else:
          problemSize[i] = problemSize[self.indicesMapped[currentMappedIdx]]
          currentMappedIdx+=1
      self.problemSizes.append(tuple(problemSize))

      #/ increment sizes for next benchmark
      currentSizedIndexSizes[0] += currentSizedIndexIncrements[0]
      currentSizedIndexIncrements[0] += self.indicesSized[0][2]
      for i in range(1, len(self.indicesSized)+1):
        # if prior index past max, reset to min and increment next index
        if currentSizedIndexSizes[i-1] > self.indicesSized[i-1][3]:
          #/ reset prior index
          currentSizedIndexSizes[i-1] = self.indicesSized[i-1][0]
          currentSizedIndexIncrements[i-1] = self.indicesSized[i-1][1]
          # increment next index
          if i >= len(self.indicesSized):
            moreProblemSizes = False
          else:
            currentSizedIndexSizes[i] += currentSizedIndexIncrements[i]
            currentSizedIndexIncrements[i] += self.indicesSized[i][2]

      problemIdx+=1

  ########################################
  # YAML format
  def __str__(self):
    state = "[ "
    sizedIdx = 0
    mappedIdx = 0
    for i in range(0, len(self.indexIsSized)):
      if self.indexIsSized[i]:
        indices = self.indicesSized[sizedIdx]
        state += "[ %u, %u, %u, %u ]" \
            % (indices[0], indices[1], indices[2], indices[3])
        sizedIdx += 1
      else:
        indices = self.indicesSized[self.indicesMapped[mappedIdx]]
        state += str(self.indicesMapped[mappedIdx])
        mappedIdx += 1
      if i < len(self.indexIsSized)-1:
        state += ", "
    state += " ]"
    return state

class Problem:
  """ Problem sizes, strides, padding and other info"""
  def __init__(self, sizes=None, stridesA=None, stridesB=None, stridesC=None, stridesD=None, zeroPadA=None, zeroPadB=None, count=None):
    self.sizes = tuple(sizes) if sizes else None
    self.stridesA = tuple(stridesA) if stridesA else None
    self.stridesB = tuple(stridesB) if stridesB else None
    self.stridesC = tuple(stridesC) if stridesC else None
    self.stridesD = tuple(stridesD) if stridesD else None

    self.zeroPadA = zeroPadA
    self.zeroPadB = zeroPadB
    self.count = count

  def __str__(self):
    rv= "{ sizes:" + str(list(self.sizes))
    if self.stridesA:
      rv += ", stridesA:" + str(list(self.stridesA))
    if self.stridesB:
      rv += ", stridesB:" + str(list(self.stridesB))
    if self.stridesC:
      rv += ", stridesC:" + str(list(self.stridesC))
    if self.stridesD:
      rv += ", stridesD:" + str(list(self.stridesD))
    rv += " }"
    return rv


class ConvProblem(Problem):
  ConvField = namedtuple ("ConvField", ('shortChar', 'descrip', 'default'))
  AllowedConvFields = [ ConvField('n', 'Batch Count', None),
                        ConvField('c', 'Channel In', None),
                        ConvField('k', 'Channel Out',  None),

                        ConvField('d', 'Spatial Depth', -1),
                        ConvField('h', 'Spatial Height',-1),
                        ConvField('w', 'Spatial Width', -1),

                        ConvField('z', 'Filter Z',  -1),
                        ConvField('y', 'Filter Y',  -1),
                        ConvField('x', 'Filter X',  -1),

                        ConvField('#', 'Stride for Depth', -1),
                        ConvField('u', 'Stride for Height', -1),
                        ConvField('v', 'Stride for Width', -1),

                        ConvField('^', 'Dilation for filter Depth Z', -1),
                        ConvField('l', 'Dilation for filter Height Y', -1),
                        ConvField('j', 'Dilation for filter Width X', -1),

                        ConvField('$', 'Pad for Depth', -1),
                        ConvField('p', 'Pad for Height', -1),
                        ConvField('q', 'Pad for WidthX', -1),

                        ConvField('$_', 'Pad End for Depth (overrides $ for end)', -1),
                        ConvField('p_', 'Pad End for Height (overrides p for end)', -1),
                        ConvField('q_', 'Pad End for Width (overrides q for end)', -1),

                        ConvField('g', 'Group Count',  1),

                        ConvField('count', 'Layer execution Count',  -1),
                        ]
  AllowedConfFieldsDict = {field.shortChar : field for field in AllowedConvFields}

  @staticmethod
  def initParm(e, chars, skipFields):
    fields = []
    for s in (chars):
      if s not in skipFields:
        fields.append(e[s])
    return fields

  def __init__(self, e, convolution):

    self.inputConfig = deepcopy(e)

    if convolution.formatNumSpatialDims==2:
      skipFields = ('d', 'z', '#', '^', '$')
    else:
      skipFields = ()

    if not isinstance(e,dict):
        raise RuntimeError ("ConvProblem must be a dictionary, for example '{n: 64, ...}' not '[n: 64, ...]'")

    for k in e:
      if k not in ConvProblem.AllowedConfFieldsDict:
        # TODO  - detect and print message for common error n:32 w/o space
        raise RuntimeError ("unknown ConvProblem field '%s'"%k)

    for (k,field) in ConvProblem.AllowedConfFieldsDict.items():
      if k not in e and k not in skipFields:
        if field.default == None:
          raise RuntimeError ("required ConvProblem field '%s' not present in ConvProblem:%s"%(k,e))
        elif isinstance(field.default, int):
          e[k] = field.default

    padStart = self.initParm(e, ('q','p','$'), skipFields)
    padEnd = self.initParm(e, ('q_','p_','$_'), skipFields)
    padEnd = [ps if pe==-1 else pe for (ps,pe) in zip(padStart,padEnd) ] # use padStart as default
    self.convConfig = ConvolutionConfig(
                fil = self.initParm(e, ('x','y','z'), skipFields),
                stride = self.initParm(e, ('v','u','#'), skipFields),
                dilation   = self.initParm(e, ('j','l','^'), skipFields),
                spatial =    self.initParm(e, ('w','h','d'), skipFields),
                padStart = padStart,
                padEnd = padEnd,
                groupCount = e['g']
              )

    (sizes, stridesA, stridesB) = convolution.makeProblem(e['n'], e['c'], e['k'], self.convConfig)
    zeroPadA = convolution.makeZeroPadProblemType(convolution.problemTypeOut["ZeroPadA"],
        self.convConfig.padStart, self.convConfig.padEnd, e['c'], self.convConfig)

    Problem.__init__(self, sizes, stridesA, stridesB=stridesB, zeroPadA=zeroPadA, count=e['count'])

    #print ("sizes=", self.sizes, "stridesA=", self.stridesA, "stridesB=", self.stridesB, "zeroPadA=", self.zeroPadA)


  def toExactDict(self):
    """ Return a dict with ExactDict fields, after converting the ConvProblem to tensor sizes and strides"""
    padStartA = [zp[2] for zp in self.zeroPadA]
    padEndA = [zp[3] for zp in self.zeroPadA]
    exactFields = OrderedDict()

    exactFields['count'] = self.count
    exactFields['sizes'] = list(self.sizes)
    exactFields['stridesA'] = list(self.stridesA)

    if padStartA:
      exactFields['padStartA'] = padStartA
    if padEndA:
      exactFields['padEndA'] = padEndA

    return exactFields


class ExactList(Problem):
  def __init__(self, e, problemType):
    if len(e) == problemType["TotalIndices"]:
      if -1 in e:
        printExit("ExactSize %s contains -1" % (e))
      if problemType["OperationType"] == "GEMM":
        e += [-1, -1, -1, -1]
        e = ExactList.convertLeadingDims(problemType, tuple(e))
      sizes=e

    elif len(e) == (problemType["TotalIndices"] + problemType["NumIndicesLD"]):
      sizes = ExactList.convertLeadingDims(problemType, tuple(e))
    else:
      printExit("ExactSize %s doesn't match indices of ProblemType %s, totalIndices=%d" \
          % (e, problemType, problemType["TotalIndices"]) )

    # TODO- pass strides here, remove calls to convertLeadingDims
    Problem.__init__(self, sizes=sizes, zeroPadA=problemType["ZeroPadA"], zeroPadB=problemType["ZeroPadB"])

  def __str__(self):
    return str(list(self.sizes))

  @staticmethod
  def convertLeadingDims(problemType, problemSize, stridesA = None, stridesB = None, stridesC = None, stridesD = None):
    # FIXME-problem: refactor to eliminate max, pass strides in strideB parm rather than hacked
    # onto the end of the sizes list
    predStridesD = stridesD is not None and stridesD[1] != -1
    predStridesC = stridesC is not None and stridesC[1] != -1
    predStridesA = stridesA is not None and stridesA[1] != -1
    predStridesB = stridesB is not None and stridesB[1] != -1
    return problemSize[:problemType["NumIndicesC"]+1] + \
           (max(problemSize[0], problemSize[problemType["IndexAssignmentsLD"][0]]) if not predStridesD else stridesD[1], ) + \
           (max(problemSize[0], problemSize[problemType["IndexAssignmentsLD"][1]]) if not predStridesC else stridesC[1], ) + \
           (max(problemSize[problemType["IndexAssignmentsLD"][2]],
                problemSize[problemType["IndexAssignmentsA"][0]]) if not predStridesA else stridesA[1], ) + \
           (max(problemSize[problemType["IndexAssignmentsLD"][3]],
                problemSize[problemType["IndexAssignmentsB"][0]]) if not predStridesB else stridesB[1], )


class ExactDict(Problem):
  # padStartA is list of pad starts for A dimension in order of ZeroPadA list.
  # padEndA is list of pad ends for A dimension in order of ZeroPadA list.
  AllowedFields = [ 'count', 'sizes', 'stridesA', 'stridesB', 'stridesC', 'stridesD', 'padStartA', 'padEndA', 'padStartB', 'padEndB']

  def __init__(self, e, problemType):
    Problem.__init__(self)

    for f in e:
      if f in ExactDict.AllowedFields:
        setattr(self, f, e[f])
      else:
        raise RuntimeError ("specified field '%s' is not a valid Exact dict field"%f)

    if problemType:
      if "OperationType" in problemType and problemType["OperationType"] == "GEMM":
        sizesTuple = tuple(self.sizes + [-1, -1, -1, -1])
        self.sizes = ExactList.convertLeadingDims(problemType, sizesTuple, self.stridesA, self.stridesB, self.stridesC, self.stridesD)
      zp={}
      zp['A'] = deepcopy(problemType["ZeroPadA"])
      zp['B'] = deepcopy(problemType["ZeroPadB"])

      for (tc, padName, zpField) in (
          ("A", "padStartA",2), ("A", "padEndA", 3),
          ("B", "padStartB",2), ("B", "padEndB", 3) ):
          try:
            problemPad = getattr(self, padName)
            if len(problemPad) != len (zp[tc]):
                raise RuntimeError ("problem-specified %s==%s does not match length of problem-type pad==%s." % (padName, problemPad, zp[tc]))
            for (i,p) in enumerate(problemPad):
              if not (zp[tc][i][zpField] == -1 or zp[tc][i][zpField] == p):
                raise RuntimeError ("problem-specified %s==%d does not match problem-type==%d." % (padName, p, zp[tc][i][zpField]))
              zp[tc][i][zpField] = p
          except AttributeError:
            None

      for (tc) in ("A", "B"):
        for p in zp[tc]:
          if p[2] == -1 or p[3]==-1:
            raise RuntimeError ("padStart/padEnd for %s must be specified in problem-type or problem - can't be left -1/TBD" % zp[tc])

      self.zeroPadA = zp['A']
      self.zeroPadB = zp['B']
    else:
      self.zeroPadA = self.zeroPadB = []

    if problemType:
      if "OperationType" in problemType and problemType["OperationType"] == "GEMM":
        if len(self.sizes) != (problemType["TotalIndices"] + problemType["NumIndicesLD"]):
        # FIXME-ExactDict size descriptor still (but preferrably not so) uses 8-tuple for GEMM problems
          raise RuntimeError ("specified size=%s does not have enough indices for problem (expected %d, got %d)" \
                % (self.sizes, problemType["TotalIndices"]+problemType["NumIndicesLD"], len(self.sizes)))
      elif len(self.sizes) != problemType["TotalIndices"]:
        raise RuntimeError ("specified size=%s does not have enough indices for problem (expected %d, got %d)" \
                % (self.sizes, problemType["TotalIndices"], len(self.sizes)))


################################################################################
# ProblemSizes
################################################################################
"""
Adapter class for class `ProblemSizes`. It satisfies the implicit usage requirement
of ClientWriter.writeClientConfig() by converting ExactLogic to list of `Problem` objects
"""
class ProblemSizesMock:
  def __init__(self, exactLogic):
    self.problems = [Problem(problem) for problem, solution in exactLogic]

class ProblemSizes:

  ########################################
  def __init__(self, problemType, config):
    self.problemType = problemType
    self.ranges = []
    self.exacts = []
    self.minStrides = None
    if config:
      for dictionary in config:
        for sizeTypeKey in dictionary:
          #print ("PROBLEM parsed:", sizeTypeKey, dictionary[sizeTypeKey])
          if sizeTypeKey == "Range":
            psr = ProblemSizeRange(problemType, dictionary[sizeTypeKey])
            self.ranges.append( psr )
          elif sizeTypeKey == "Exact":
            e= dictionary[sizeTypeKey]
            if isinstance(e,list):
              self.exacts.append(ExactList(e, problemType))
            elif isinstance(e,dict):
              self.exacts.append(ExactDict(e, problemType))
            else:
              printExit("Unsupported Exact type==%s"%type(e))

          elif sizeTypeKey == "Conv":
            if problemType.convolution == None:
              printExit("ConvProblem requires OperationType==Convolution*")
            else:
              self.exacts.append(ConvProblem(dictionary[sizeTypeKey], problemType.convolution))

          elif sizeTypeKey == "MinStride":
            e = dictionary[sizeTypeKey]
            if len(e) != problemType["TotalIndices"]:
              printExit("MinStride %s doesn't match indices of ProblemType %s" \
                  % (e, problemType) )
            if self.minStrides:
              printExit("Only one MinStride command is allowed in a ProblemsSizes definition.  Previous minStrides:%s, New minstride:%s" \
                  % (self.minStrides, e) )

            self.minStrides=(tuple(e))
          else:
            printExit("ProblemSize Type %s not supported"%sizeTypeKey)

    if not self.minStrides:
      # set harmless default mins of 0
      self.minStrides = ([0]* problemType["TotalIndices"])

    # not the ideal spot, but convert leading dims that are below the minimum size
    if problemType["OperationType"] == "GEMM":
      for i in range(0, len(self.ranges)):
        self.ranges[i].problemSizes[:] = \
          [ExactList.convertLeadingDims(self.problemType, problemSize) for problemSize in self.ranges[i].problemSizes]

    self.problems = OrderedDict()
    for sizeRange in self.ranges:
        for rangeSize in sizeRange.problemSizes:
            self.problems.update({Problem(rangeSize, zeroPadA=problemType["ZeroPadA"]) : 1 })
    for e in self.exacts:
        self.problems.update({e : 1})
    if globalParameters["SortProblems"]:
      self.problems =  sorted(list( self.problems.keys()), key=operator.attrgetter("sizes"))
    else:
      self.problems =  list(self.problems.keys())
    self.totalProblemSizes = len(self.problems)

    # max sizes
    self.maxD = 0
    self.maxC = 0
    self.maxA = 0
    self.maxB = 0
    for problem in self.problems:
      problemSize = problem.sizes # FIXME-problem.   This should use problem.strides*

      sizeLdd = problemSize[self.problemType["IndexAssignmentsLD"][0]] if problemType["OperationType"] == "GEMM" else problemSize[0]
      sizeD = max(self.minStrides[0], sizeLdd)
      for i in range(1, problemType["NumIndicesC"]):
        sizeD *= max(self.minStrides[i], problemSize[i])

      sizeLdc = problemSize[self.problemType["IndexAssignmentsLD"][1]] if problemType["OperationType"] == "GEMM" else problemSize[0]
      sizeC = max(self.minStrides[0], sizeLdc)
      for i in range(1, problemType["NumIndicesC"]):
        sizeC *= max(self.minStrides[i], problemSize[i])

      sizeLda = problemSize[self.problemType["IndexAssignmentsLD"][2]] \
                if problemType["OperationType"] == "GEMM" \
                else problemSize[self.problemType["IndexAssignmentsA"][0]]
      sizeA = max(self.minStrides[self.problemType["IndexAssignmentsA"][0]], sizeLda)
      for i in self.problemType["IndexAssignmentsA"][1:]:
        sizeA *= max(self.minStrides[i], problemSize[i])

      sizeLdb = problemSize[self.problemType["IndexAssignmentsLD"][3]] \
                if problemType["OperationType"] == "GEMM" \
                else problemSize[self.problemType["IndexAssignmentsB"][0]]
      sizeB = max(self.minStrides[self.problemType["IndexAssignmentsB"][0]], sizeLdb)
      for i in self.problemType["IndexAssignmentsB"][1:]:
        sizeB *= max(self.minStrides[i], problemSize[i])

      self.maxD = max(self.maxD, sizeD)
      self.maxC = max(self.maxC, sizeC)
      self.maxA = max(self.maxA, sizeA)
      self.maxB = max(self.maxB, sizeB)

    if globalParameters["PrintConvolutionUsage"] & 0x4:
      for problem in self.problems:
        if isinstance(problem, ConvProblem):
          print (problem.inputConfig, '->\n  ', ", ".join(["%s: %s"%(k,v) for (k,v) in problem.toExactDict().items()]))


  def __str__(self):
    s = "ProblemSizes\n"
    for sizeRange in self.ranges:
      s += "  %s" % sizeRange
    return s

# kds is class Solution or class Kernel
# If PackFreeDims=1 then all free dims are packed ; else only 1 free dim/matrix is supported
# PackBatchDims can pack batches into A or B (has stride==0 requirements for non-packed tensor);
# batchMask controls which bit in PackBatchDims detects batch index
def isPackedIndex(ks, index, batchMask=0x3):
  problemType = ks["ProblemType"]
  return index in problemType["IndicesFree"] and ks["PackFreeDims"] or \
         index in problemType["IndicesBatch"] and (ks["PackBatchDims"] & batchMask)

def isExtractableIndex(ks, index, tc='x'):
  xA = index in ks['PackedC0IndicesX'][:-1]
  xB = index in ks['PackedC1IndicesX'][:-1]
  if tc=='A':
    return xA
  elif tc=='B':
    return xB
  else:
    return xA or xB

################################################################################
# Solution
################################################################################
class Solution(collections.abc.Mapping):

  ########################################
  def __init__(self, config):
    self._name = None
    config = deepcopy(config)

    self._state = {}
    # problem type
    if "ProblemType" in config:
      self["ProblemType"] = ProblemType(config["ProblemType"])
    else:
      self["ProblemType"] = ProblemType(defaultProblemType)

    # assign parameters with defaults
    for key in defaultSolution:
      assignParameterWithDefault(self._state, key, config, defaultSolution)

    if 'ISA' not in self._state:
      if 'ISA' in config:
        self._state['ISA'] = config['ISA']
      elif config['KernelLanguage'] == 'Assembly':
        self._state['ISA'] = list(globalParameters["CurrentISA"])
      else:
        self._state['ISA'] = [0,0,0]

    if "CodeObjectVersion" not in self._state:
      if "CodeObjectVersion" in config:
        self._state["CodeObjectVersion"] = config["CodeObjectVersion"]
      else:
        self._state["CodeObjectVersion"] = globalParameters["CodeObjectVersion"]

    # assign parameters without defaults
    for key in config:
      if key != "ProblemType" and key not in self._state:
        self._state[key] = config[key]
    self["Valid"] = True
    # this could prevent OriginalSolution from re-assigning the parameters, save lots of time
    if "AssignedProblemIndependentDerivedParameters" not in self._state:
      self["AssignedProblemIndependentDerivedParameters"] = False
    if "AssignedDerivedParameters" not in self._state:
      self["AssignedDerivedParameters"] = False

    if self["ProblemType"].convolution:
        for (key,value) in self["ProblemType"].convolution.solutionParms.items():
            self._state[key]=value
    Solution.assignDerivedParameters(self._state)
    self._name = config["CustomKernelName"] if isCustomKernelConfig(config) else None
    self.initHelperKernelObjects()

  # these keys are copied from ProblemType to internal that may be overridden
  InternalKeys = ["UseSgprForGRO","VectorStore"]


  ########################################
  # get a list of kernel parameters for this solution
  def getKernels(self):
    kernel = deepcopy(self)
    kernel._state.update({"Kernel": True})
    kernels = []
    kernels.append(kernel)
    return kernels


  ########################################
  # create Helper Kernels
  def initHelperKernelObjects(self):
    self.initStreamKInitKernelObjects()
    self.initBetaOnlyKernelObjects()
    self.initConversionKernelObjects()


  ########################################
  # create StreamKInit Kernels
  def initStreamKInitKernelObjects(self):
    self.streamKInitKernelObjects = []
    if self["StreamK"] > 0 and self["StreamKAtomic"] == 0:
      state = {}
      state["ProblemType"] = deepcopy(self["ProblemType"])
      state["KernelLanguage"] = "Source"
      state["_GlobalAccumulation"] = self["_GlobalAccumulation"]
      self.streamKInitKernelObjects.append(KernelWriterStreamKInit(state))


  ########################################
  # create BetaOnly Kernels
  def initBetaOnlyKernelObjects(self):
    self.betaOnlyKernelObjects = []
    if self["GlobalSplitU"] > 1 or self["StreamK"] > 0 and self["StreamKAtomic"] == 1:
      state = {}
      state["ProblemType"] = deepcopy(self["ProblemType"])
      state["KernelLanguage"] = "Source"
      state["_GlobalAccumulation"] = self["_GlobalAccumulation"]
      self.betaOnlyKernelObjects.append(KernelWriterBetaOnly(state))


  ########################################
  # create Conversion Kernels
  def initConversionKernelObjects(self):
    self.conversionKernelObjects = []
    gsu = self["GlobalSplitU"]
    if (gsu > 1) and self["_GlobalAccumulation"]:
      # wider load for GSU is single compute type only
      supportedTypeForVWopt = self["ProblemType"]["ComputeDataType"].isSingle() or self["ProblemType"]["ComputeDataType"].isDouble()
      vwMax = 1
      if (supportedTypeForVWopt):
        vwMax = 2

      # reduction for GSU is single compute type + gus = power of 2 only
      supportedTypeForReductionOpt = self["ProblemType"]["ComputeDataType"].isSingle() or self["ProblemType"]["ComputeDataType"].isDouble()
      maxReduction = 1
      maxReductionConst = 4 # this must match the value in client code (ContractionSolution.cpp)
      minGSUperReduction = 32; # Minimum GSU=128 for Reduction=4, GSU=64 for Reduction2
      applicableReduction = max(1, gsu // minGSUperReduction)
      if (supportedTypeForReductionOpt and ((gsu & (gsu - 1)) == 0) and self["_GlobalAccumulation"] == "MultipleBuffer"):
        maxReduction = min(applicableReduction, maxReductionConst) # not exceeding reductionThreshold

      # loop unroll opt for postGSU
      supportedTypeForUnrollOpt = self["ProblemType"]["ComputeDataType"].isSingle() or self["ProblemType"]["ComputeDataType"].isDouble()

      vw = 1
      while vw <= vwMax:
        reduction = 1
        while reduction <= maxReduction:
          # so far, reduction=2 does not perform well. Skip 2
          if reduction == 2 and self["ProblemType"]["ComputeDataType"].isSingle():
            reduction *= 2
            continue
          state = {}
          state["ProblemType"] = deepcopy(self["ProblemType"])
          state["KernelLanguage"] = "Source"
          state["_GlobalAccumulation"] = self["_GlobalAccumulation"]
          state["GlobalSplitU"] = self["GlobalSplitU"]
          state["VectorWidth"] = vw
          state["Reduction"] = reduction
          # number of unroll for large GSU (must match client code)
          state["GSUUnrollUnit"] = 16 * state["Reduction"] if supportedTypeForUnrollOpt and self["_GlobalAccumulation"] == "MultipleBuffer" else 1
          self.conversionKernelObjects.append(KernelWriterConversion(state))
          reduction *= 2
        vw *= 2


  ########################################
  # get Helper Kernels
  def getHelperKernelObjects(self):
    return self.streamKInitKernelObjects + self.betaOnlyKernelObjects + self.conversionKernelObjects


  ########################################
  # get Helper Kernels
  def getKernelStreamKInitObjects(self):
    return self.streamKInitKernelObjects


  ########################################
  # get Helper Kernels
  def getKernelBetaOnlyObjects(self):
    return self.betaOnlyKernelObjects


  ########################################
  # get Helper Kernels
  def getKernelConversionObjects(self):
    return self.conversionKernelObjects


  @staticmethod
  def getMIOutputInfo(state):
    outputVectorWidth = 4
    RegsPerOut = 1

    isa = tuple(state["ISA"])
    if globalParameters["AsmCaps"][isa]['HasMFMA']:
      if state["ProblemType"]["DataType"].MIOutputTypeNameAbbrev() == 'f64':
        outputVectorWidth, RegsPerOut = 1, 2
      else:
        outputVectorWidth, RegsPerOut = 4, 1
    elif globalParameters["AsmCaps"][isa]['HasWMMA']:
      outputVectorWidth, RegsPerOut = 1, 1
    else:
      print("WARNING: unexpect code flow")

    return outputVectorWidth, RegsPerOut


  ########################################
  # assign tile sizes
  @staticmethod
  def assignProblemIndependentDerivedParameters(state):

    if "AssignedProblemIndependentDerivedParameters" in state:
      if state["AssignedProblemIndependentDerivedParameters"]:
        return
    state["AssignedProblemIndependentDerivedParameters"] = False
    if "Valid" not in state:
      state["Valid"] = True

    if (not state["ProblemType"]["StridedBatched"]) and (not state["ProblemType"]['Batched']):
      reject(state, "General Batched GEMM only support Batched Problem")

    if (not state["ProblemType"]["StridedBatched"]) and (state["ProblemType"]["OperationType"] != 'GEMM'):
      reject(state, "General Batched GEMM only support GEMM OperationType")

    EnableMatrixInstruction = state["EnableMatrixInstruction"] if "EnableMatrixInstruction" in state else None
    if EnableMatrixInstruction == None:
      if  ("MIBlock" in state and len(state["MIBlock"]) == 6) \
          and ("MIWaveGroup" in state and len(state["MIWaveGroup"]) == 2) \
          and ("MIWaveTile" in state and len(state["MIWaveTile"]) == 2):
        EnableMatrixInstruction = True
      elif ("WorkGroup" in state and len(state["WorkGroup"]) == 3) \
          and ("ThreadTile" in state and len(state["ThreadTile"]) == 2) :
        EnableMatrixInstruction = False
      else:
        reject(state, "EnableMatrixInstruction undetermined")

    if EnableMatrixInstruction == True:
      state["MatrixInstM"]         = state["MIBlock"][0]
      state["MatrixInstN"]         = state["MIBlock"][1]
      state["MatrixInstK"]         = state["MIBlock"][2]
      state["MatrixInstB"]         = state["MIBlock"][3]
      state["MatrixInstBM"]        = state["MIBlock"][4]
      state["MatrixInstBN"]        = state["MIBlock"][5]

      state["MIOutputVectorWidth"], state["MIRegPerOut"] = Solution.getMIOutputInfo(state)

      if state["MatrixInstM"] == 4:
        state["ThreadTile0"] = state["MIWaveTile"][0] * state["MIOutputVectorWidth"]
        state["ThreadTile1"] = state["MIWaveTile"][1]
        state["SubGroup0"]   = state["MIWaveGroup"][0] * state["MatrixInstM"] * state["MatrixInstBM"] // state["MIOutputVectorWidth"]
        state["SubGroup1"]   = state["MIWaveGroup"][1] * state["MatrixInstN"] * state["MatrixInstBN"]
      else:
        state["ThreadTile0"] = state["MatrixInstBM"] * state["MIWaveTile"][0] * (state["MatrixInstM"] * state["MatrixInstN"] // state["WavefrontSize"])
        state["ThreadTile1"] = state["MatrixInstBN"] * state["MIWaveTile"][1]
        state["SubGroup0"]   = state["MIWaveGroup"][0] * (state["WavefrontSize"] // state["MatrixInstN"])
        state["SubGroup1"]   = state["MIWaveGroup"][1] * state["MatrixInstN"]

    elif EnableMatrixInstruction == False:
      state["ThreadTile0"] = state["ThreadTile"][0]
      state["ThreadTile1"] = state["ThreadTile"][1]

      state["SubGroup0"]   = state["WorkGroup"][0]
      state["SubGroup1"]   = state["WorkGroup"][1]

    state["LocalSplitU"] = state["WorkGroup"][2]
    # enable MatrixInstruction store only for LSU=1
    # LSU>1 case, use non-MI store instead
    state["EnableMatrixInstructionStore"] = EnableMatrixInstruction and state["LocalSplitU"]==1

    if "SubGroup0" in state and "SubGroup1" in state and "LocalSplitU" in state:
      state["NumThreads"]  = state["SubGroup0"] * state["SubGroup1"] * state["LocalSplitU"]
      if (state["NumThreads"] % state['WavefrontSize']) != 0:
        reject(state, f"size of WorkGroup {state['NumThreads']} should be multiple of WavefrontSize {state['WavefrontSize']}")
      if EnableMatrixInstruction == True:
        if ((state["SubGroup0"] * state["SubGroup1"]) % state['WavefrontSize']) != 0:
          reject(state, f"SubGroup0 {state['SubGroup0']} * SubGroup1 {state['SubGroup1']}should be multiple of WavefrontSize {state['WavefrontSize']}")
        if (state["LocalSplitU"] > 4):
          reject(state, f"LocalSplitU {state['LocalSplitU']} should not be larger than 4 with MatrixInstruction")

    # macro tile sizes
    if "SubGroup0" in state and "ThreadTile0" in state:
      state["MacroTile0"] = state["SubGroup0"]*state["ThreadTile0"]
    if "SubGroup1" in state and "ThreadTile1" in state:
      state["MacroTile1"] = state["SubGroup1"]*state["ThreadTile1"]
    if "MacroTile" in state:
      if state["MacroTile0"] != state["MacroTile"][0] \
          or state["MacroTile1"] != state["MacroTile"][1]:
        reject(state, "MacroTile mismatch")

    if state["Valid"] and "MacroTileShapeMax" in state \
        and "MacroTileShapeMin" in state:
      macroTileShape = max(state["MacroTile0"]//state["MacroTile1"], \
          state["MacroTile1"]//state["MacroTile0"])
      if macroTileShape > state["MacroTileShapeMax"] \
          or macroTileShape < state["MacroTileShapeMin"]:
        reject(state, "rejecting MacroTile Shape %u:%u for Min:Max %u:%u" \
            % (state["MacroTile0"], state["MacroTile1"], \
            state["MacroTileShapeMin"], state["MacroTileShapeMax"]))

    if "WorkGroupMappingType" in state:
      if state["WorkGroupMappingType"] == "Z":
        if abs(state["WorkGroupMapping"]) > 2:
          reject(state, "WorkGroupMappingType=Z only supports WorkGroupMapping=1, 2")

    # done
    state["AssignedProblemIndependentDerivedParameters"] = True

  ########################################
  # This is the "classic" algorithm which requires that each threads load the same number of bytes
  # Called with tc=A and then with tc=B
  # totalVectors is totalElements/GRVW, this is #vectors loaded by the LoadTile
  # Reduces the GlobalLoadVectorWidth if necessary if each thread has a small amount of work to do.
  # Output from this function:
  #  state[GlobalLoadVectorWidth*]
  #  state[NumLoads*] # only used in SolutionStructs, with classic alg
  @staticmethod
  def setGlobalLoadVectorWidth(state, tc, totalElements, grvw):
    validDepthU = True
    numThreadGrvw = int(state["NumThreads"] * grvw)
    if totalElements < numThreadGrvw:
      # Try to reduce size of vector so every thread has a load to do
      pv = numThreadGrvw //totalElements
      if not state["FractionalLoad"]:
        if numThreadGrvw % totalElements != 0:
          reject(None, "(NumThreads * grvw) %u %% totalElements %u != 0" \
              % (numThreadGrvw, totalElements))
          validDepthU = False
        if pv * totalElements != numThreadGrvw:
          reject(None, "pv %u * totalElements %u != (NumThreads * grvw) %u " \
              % (pv, totalElements, numThreadGrvw))
          validDepthU = False
        if grvw < 1 or grvw % pv != 0:
          reject(None, "GlobalLoadVectorWidth%s %u %% pv %u != 0" \
              % (tc, grvw, pv))
          validDepthU = False
        grvw = grvw//pv
        numThreadGrvw = numThreadGrvw//pv
    else:
      pv = 1 # no partial vector required
      if totalElements % numThreadGrvw != 0:
        if not state["FractionalLoad"]:
          reject(None, "totalElements %u %% (NumThreads * grvw) %u != 0" \
              % (totalElements, numThreadGrvw))
          validDepthU = False

    state["GlobalLoadVectorWidth%s"%tc] = grvw

    # NumLoads is NOT used on the fractional path
    # NumLoads is number of vector loads per-thread
    state["NumLoads%s"%tc] = totalElements // numThreadGrvw
    #print "result: ", pvar(state, "GlobalLoadVectorWidth%s"%tc), \
    #        pvar(state, "NumLoads%s"%tc)

    return validDepthU

  ########################################
  # Sets the Global Read Tile dims (para, perp)
  # This information controls which threads read which addresses from global mem)
  # Output from this function:
  #   state[NumLoadsCoalescedA]
  #   state[NumLoadsPerpendicularA]
  #   state[LSCA]
  #   state[LSPA]
  @staticmethod
  def setGlobalLoadTileDimClassic(state, tc, numLoads, totalVectorsCoalesced, totalElementsPerp):

    if state["WaveSeparateGlobalRead%s"%tc]:
      totalElementsPerp = roundupRatio(totalElementsPerp, state["NumThreads"] // state["WavefrontSize"])

    # nlc = 1
    if state["NumLoadsCoalesced%s"%tc] == 1 :
      foundValid = False
      nlcStart = 1
      if state["DirectToVgpr%s"%tc]:
        # adjust nlc for DirectToVgpr
        if state["ProblemType"]["TLU%s"%tc]:
          nlcStart = roundupRatio(state["MIWaveTile%s"%tc], state["GlobalLoadVectorWidth%s"%tc])
        else:
          nlcStart = roundupRatio(state["DepthU"], state["MatrixInstK"] * state["GlobalLoadVectorWidth%s"%tc] * state["LocalSplitU"] // state["MIInputPerThread"])
      for nlc in range(nlcStart, int(state["NumLoads%s"%tc]+1)):
        nlp = state["NumLoads%s"%tc] // nlc
        if state["NumLoads%s"%tc] % nlc == 0 \
            and totalVectorsCoalesced % nlc == 0 \
            and totalElementsPerp % nlp == 0:
          state["NumLoadsCoalesced%s"%tc] = nlc
          state["NumLoadsPerpendicular%s"%tc] = nlp
          #print("NumLoadsCoalesced",state["NumLoadsCoalesced%s"%tc])
          #print("NumLoadsPerpendicular",state["NumLoadsPerpendicular%s"%tc])
          foundValid = True
          break
      if not foundValid:
        reject(state, "%s: No NumLoadsCoalesced=1 found"%tc)
        return False

    # nlc = -1
    elif state["NumLoadsCoalesced%s"%tc] == -1:
      foundValid = False
      for nlc in range(state["NumLoads%s"%tc], 0, -1):
        nlp = state["NumLoads%s"%tc] // nlc
        if state["NumLoads%s"%tc] % nlc == 0 \
            and totalVectorsCoalesced % nlc == 0 \
            and totalElementsPerp % nlp == 0:
          state["NumLoadsCoalesced%s"%tc] = nlc
          state["NumLoadsPerpendicular%s"%tc] = nlp
          foundValid = True
          break
      if not foundValid:
        reject(state, "%s: No NumLoadsCoalesced=-1 found"%tc)
        return False

    # nlc = other
    else:
      if state["NumLoadsCoalesced%s"%tc] > state["NumLoads%s"%tc]:
        reject(state, "%s nlc > numLoads"%tc)
        return False

      state["NumLoadsPerpendicular%s"%tc] = state["NumLoads%s"%tc] \
          // state["NumLoadsCoalesced%s"%tc]

      if state["NumLoads%s"%tc] % state["NumLoadsCoalesced%s"%tc] != 0:
        reject(state, "%s: numLoads %u %% numLoadsCoalesced %u != 0" \
            % (tc, state["NumLoads%s"%tc], state["NumLoadsCoalesced%s"%tc]))
        return False

      if totalVectorsCoalesced % state["NumLoadsCoalesced%s"%tc] != 0 :
        reject(state, "%s: totalVectorsCoalesced %u %% numLoadsPara %u != 0" \
              % (tc, totalVectorsCoalesced, state["NumLoadsCoalesced%s"%tc]))
        return False
      if totalElementsPerp % state["NumLoadsPerpendicular%s"%tc] != 0:
        reject(state, "%s: totalElementsPerp %u %% numLoadsPerp %u != 0" \
              % (tc, totalElementsPerp, state["NumLoadsPerpendicular%s"%tc]))
        return False

    if state["ProblemType"]["TLU%s"%tc]:
      state["LSC%s"%tc] = state["MacroTile%s"%tc] // state["NumLoadsCoalesced%s"%tc]
      state["LSP%s"%tc] = int(math.ceil(float(state["DepthU"]) / state["NumLoadsPerpendicular%s"%tc]))
    else:
      state["LSC%s"%tc] = int(math.ceil(float(state["DepthU"]) / state["NumLoadsCoalesced%s"%tc]))
      state["LSP%s"%tc] = state["MacroTile%s"%tc] // state["NumLoadsPerpendicular%s"%tc]

    if state["WaveSeparateGlobalRead%s"%tc]:
      state["LSP%s"%tc] = roundupRatio(state["LSP%s"%tc], state["NumThreads"] // state["WavefrontSize"])

    return True


  ########################################
  # Sets the Global Read Tile dims (para, perp)
  # This information controls which threads read which addresses from global mem)
  # Output from this function:
  #   state[NumLoadsCoalesced*]
  #   state[NumLoadsPerpendicular*]
  #   state[LSC*]
  #   state[LSP*]
  #   state[GlobalLoadVectorWidthA/B]
  #
  # LSC and LSP define the shape of the PerLoadTile, measured in elements.
  #   LSC*LSP is the elements loaded by a single instruction across all
  #   threads in the group.
  #   LSC is the number of elements loaded in the para(coalesced) dimension
  #   LSP is the number of elements loaded in the perp(noncoalesced) dimension
  #   PerLoadTile is always rectangular.
  #   When BufferLoad=1, the area (LSC*LSP) can be larger than NumThreads.
  #   In this case, some threads will generate a dummy OOB GRO.
  #   Related fields:
  #     LVC = LSC/GRVW  (LVCA = LSCA/GLVWA)
  #     LVP = LSP/GRVW  (LVPA = LSPA/GLVWA)
  #
  # NumLoadsCoalesced and NumLoadsPerpendicular define the number of times the
  #   PerLoadTile is loaded in each dimension to fetch the LoadTile
  # LoadTile = (LSC * NumLoadsCoalesced) * (LSP * NumLoadsPerpendicular).
  #   For Fractional, the LoadTile can be larger than the MacroTile. Buffer
  #   loads will clip any OOB references to 0 and will also avoid writing these
  #   into LDS.

  # Fractional load algorithm:
  #  - Each load instruction loads one or more (complete) rows of the load tile.
  #     - Each row is LSC elements wide
  #     - Rows are complete and do not wrap. This allows a single base GRO VGPR
  #       to be used for all loads in the tile.
  #     - Some work-items in the load may not perform useful work. These WI will
  #       set their GRO to a large OOB number so as to do no harm
  #     - Some G2L registers space may be unused as well.
  #     - The 'used' message at the bottom of this routine computes and prints the
  #       wasted register space.
  #     - The wasted space is removed when the data is written to LDS- the LWO
  #       for work-items beyond the valid ones are set to safely write to OOB locations.

  #     - In cases where each load is loading multiple rows (multiple lines of lsc
  #       elements), the last load is allowed to load fewer lines than the others.
  #       The KernelWriterAssembly will modify the LWO for the last load.  This allows
  #       flexibility in the unroll factors for example.
  @staticmethod
  def setGlobalLoadTileDimFractional(state, tc, depthU, glvwOrig):
    isa = tuple(state["ISA"])

    assert(depthU > 0)
    dbFract = 0

    # parDim, perpDim define the LoadTile and are measured in elements
    if state["ProblemType"]["TLU%s"%tc]:
      parDim  = state["MacroTile%s"%tc]
      perpDim = depthU
    else:
      parDim  = depthU
      perpDim = state["MacroTile%s"%tc]

    if dbFract:
        print("\ninfo: %s Fractional MT%u_%u_%u Par=%u Perp=%u WG%02u_%02u_%02u NumThreads=%u GRWV=%u" \
          % (tc, state["MacroTile0"], state["MacroTile1"], depthU, \
            parDim, perpDim, \
            state["WorkGroup"][0], state["WorkGroup"][1], state["LocalSplitU"], \
            state["NumThreads"], glvwOrig))

    # Try to find a GRVW which is smaller than the LSC and also does not force
    # the LSC to wrap - both of these conditions can be tested with lsc % grvw ==0.
    # Each iteration divides GRWV by 2 which provides finer granularity
    # and a possible opportunity to handle the lsc
    grvw = glvwOrig
    minGrvw = 2 if state["ProblemType"]["DataType"].isHalf() and \
                globalParameters["ArchCaps"][isa]["HasEccHalf"] else 1
    # TODO- check this for int8 and fractional load
    # minGrvw = 4 if state["ProblemType"]["DataType"].isInt8() and \
    #             globalParameters["ArchCaps"][isa]["HasEccHalf"] else 1
    bestVw = -1
    while grvw >= minGrvw:
      # Per instruction across the entire group:
      elementsLoadedPerInst = state["NumThreads"]*grvw
      mik = 1
      if (state["DirectToVgpr%s"%tc] and state["ProblemType"]["TLU%s"%tc]):
        mik = state["MatrixInstK"] * state["LocalSplitU"] // state["MIInputPerThread"]
        elementsLoadedPerInst //= mik
      # LSC, LSP - #elements loaded along specified dim with each load
      if parDim >= elementsLoadedPerInst:
        # entire work-group can work on (part) of the same row
        # DirectToVgpr case, LSC is limited to elementsLoadedPerInst // (state["MatrixInstK"] * state["LocalSplitU"])
        state["LSC%s"%tc] = elementsLoadedPerInst
        state["LSP%s"%tc] = mik
        state["NumLoadsCoalesced%s"%tc] = roundupRatio(parDim , state["LSC%s"%tc])
        state["NumLoadsPerpendicular%s"%tc] = 1
      else:
        # work-group exceeds read dimension so wraps to multiple rows
        state["LSC%s"%tc] = parDim
        state["LSP%s"%tc] = min(perpDim, elementsLoadedPerInst // parDim)
        state["NumLoadsCoalesced%s"%tc] = 1
        state["NumLoadsPerpendicular%s"%tc] = roundupRatio(perpDim , state["LSP%s"%tc])

      # Vector loads can't wrap to next P dim, so LSC must be divisible by vector elements;
      if dbFract:
        print("  lsc search : lsc(%u) %% grvw(%u) = %u (?0)" % (state["LSC%s"%tc], grvw, state["LSC%s"%tc] % grvw))
      if state["LSC%s"%tc] % grvw == 0:
        bestVw = grvw
        # Try to shrink GRVW if possible while keeping same LSC and LSP:
        # For example, avoid cases where we use a GRVW=4 with many empty addresses
        # when a GRVW=1 will do instead.
        validElementsLoadedPerInst = state["LSC%s"%tc] * state["LSP%s"%tc]
        grvw //= 2
        while grvw >= minGrvw:
          elementsLoadedPerInst = state["NumThreads"]*grvw//mik
          if elementsLoadedPerInst < validElementsLoadedPerInst:
            break # Went too far, not enough load elements at this VW
          if state["LSC%s"%tc] % grvw == 0:
            if dbFract:
              print("  stepdown success (valid)elementsLoadedPerInst=", validElementsLoadedPerInst, "/", elementsLoadedPerInst, "grvw=", grvw, "lsc=", state["LSC%s"%tc])
            bestVw = grvw
          grvw //= 2
        break

      # TODO - could have this generate dwordx3 loads in addition, step down by 1 instead of div2
      # Would need to change asm code gen to generate x3
      grvw //= 2
      # end-- while loop

    if bestVw == -1:
      if dbFract:
        print ("reject fractional - no acceptable tile dim? GlobalLoadVectorWidthA/B", \
         glvwOrig)
      return False  # could not find a solution, perhaps only possible for half ?

    state["GlobalLoadVectorWidth%s"%tc] = bestVw
    if bestVw != glvwOrig:
      if dbFract:
        print("  reducing GlobalLoadVectorWidth%s from %u to %u" \
            % (tc, glvwOrig, bestVw))

    # How many loads per threads in each dimension.
    # threads which are outside the global read tile bounds will be clipped
    # in the assembly code generator.
    # Multiply the LSC*GRVW
    state["NumLoadsCoalesced%s"%tc] = roundupRatio(parDim, state["LSC%s"%tc])
    state["NumLoadsPerpendicular%s"%tc] = roundupRatio(perpDim , state["LSP%s"%tc])

    nlc = state["NumLoadsCoalesced%s"%tc]
    nlp = state["NumLoadsPerpendicular%s"%tc]

    # LoadTile must at least cover the MacroTile:
    assert(nlc*state["LSC%s"%tc] >= parDim)
    assert(nlp*state["LSP%s"%tc] >= perpDim)

    perpOverhang = perpDim % state["LSP%s"%tc]
    state["fractionalPerpOverhang%s"%tc] = perpOverhang
    if dbFract:
      # how many threads compute Global Read Offsets (GRO) that are not used
      print("  PerLoadTile=%ux%u elements Loads/WI=%ux%u LoadTile/WI=%ux%u (MT=%ux%u), %u/%u = %.1f%% WI GRO used %s" \
          % (state["LSC%s"%tc], state["LSP%s"%tc], \
             nlc, nlp, \
             nlc*state["LSC%s"%tc], nlp*state["LSP%s"%tc], \
             parDim, perpDim, \
             parDim*perpDim, \
             nlc*nlp*state["NumThreads"]*state["GlobalLoadVectorWidth%s"%tc], \
             float(parDim*perpDim), \
             float(nlc*nlp*state["NumThreads"]*state["GlobalLoadVectorWidth%s"%tc]) * 100.0) \
             )

      for p in range(0,nlp):
        elementWidth = 4
        if p != nlp-1:
          perp = state["LSP%s"%tc]
        else:
          perp = perpOverhang if perpOverhang else state["LSP%s"%tc]

        validElements = state["LSC%s"%tc] * perp
        print("  buffer_load_element_x%u %ux%ux%u bytes,  %u/%u valid GRO" %\
              (state["GlobalLoadVectorWidth%s"%tc], \
              state["LSC%s"%tc], perp, \
              elementWidth, \
              validElements//state["GlobalLoadVectorWidth%s"%tc],
              state["NumThreads"]))

    return True


  @staticmethod
  def parameterWrapper(state):
    isa = tuple(state["ISA"])
    if len(state["MatrixInstruction"]) == 9:
      waves = state["MatrixInstruction"][7]* state["MatrixInstruction"][8]
      state["ThreadTile"][0] = state["MatrixInstruction"][5]
      state["ThreadTile"][1] = state["MatrixInstruction"][6] * state["MatrixInstruction"][1]
      state["WorkGroup"][0] = state["MatrixInstruction"][4] * state["MatrixInstruction"][0] * state["MatrixInstruction"][7]
      state["WorkGroup"][1] = waves*state["WavefrontSize"] // state["WorkGroup"][0]
      #print("9-tuple: ", state["MatrixInstruction"], " TT=", state["ThreadTile"], " WG=", state["WorkGroup"])
    if state["MatrixInstruction"]:
      state["MatrixInstruction"] = [state["MatrixInstruction"][0],state["MatrixInstruction"][1],state["MatrixInstruction"][2],state["MatrixInstruction"][3]]

    if state["MatrixInstruction"] != [] and len(state["MatrixInstruction"]) == 4:
      state["MFMA_BF16_1K"] = False
      if globalParameters["AsmCaps"][isa]["HasMFMA"]:
        miDataType = state["ProblemType"]["DataType"] if (not state["EnableF32XdlMathOp"]) else state["ProblemType"]["F32XdlMathOp"]
        # check if requested MFMA instruction is not in the list of valid instructions
        if not (state["ProblemType"]["DataType"].toChar() in validMFMA and \
          state["MatrixInstruction"] in validMFMA[miDataType.toChar()]):
          # check separate list for B1k instructions
          if miDataType.isBFloat16() and \
            state["MatrixInstruction"] in validMFMA["B1k"]:
            state["MFMA_BF16_1K"] = True
          else:
            reject(state, "MatrixInstruction %s not valid for DataType %s" % (state["MatrixInstruction"], miDataType))

        # check if requested instruction is available on current architecture
        if state["ProblemType"]["DataType"].toChar() == 'B':
          if state["MatrixInstruction"] in validMFMA["B"] and not globalParameters["AsmCaps"][isa]["HasMFMA_bf16_original"]:
            reject(state, "MatrixInstruction %s not available on %s" % (state["MatrixInstruction"], isa))
          if state["MatrixInstruction"] in validMFMA["B1k"] and not globalParameters["AsmCaps"][isa]["HasMFMA_bf16_1k"]:
            reject(state, "MatrixInstruction %s not available on %s" % (state["MatrixInstruction"], isa))
        elif state["ProblemType"]["DataType"].toChar() == 'I8':
          if globalParameters["AsmCaps"][isa]["HasMFMA_i8_908"] and state["MatrixInstruction"] not in validMFMA["I8_908"]:
            reject(state, "MatrixInstruction %s not available on %s" % (state["MatrixInstruction"], isa))
          if globalParameters["AsmCaps"][isa]["HasMFMA_i8_940"] and state["MatrixInstruction"] not in validMFMA["I8_940"]:
            reject(state, "MatrixInstruction %s not available on %s" % (state["MatrixInstruction"], isa))

      elif globalParameters["AsmCaps"][isa]["HasWMMA"]:
        if state["MatrixInstruction"] not in validWMMA:
          reject(state, "MatrixInstruction %s not valid for DataType %s" % (state["MatrixInstruction"], state["ProblemType"]["DataType"]))

      if (state["ThreadTile"][1] % state["MatrixInstruction"][0]) != 0:
        reject(state, "invalid ThreadTile1 %u for MatrixInstM %u" % (state["ThreadTile"][1], state["MatrixInstruction"][0]))

      # set EnableMatrixInstruction
      state["EnableMatrixInstruction"] = True

      # set MIBlock
      miwg0      = state["MatrixInstruction"][0] if (state["WorkGroup"][0] < state["MatrixInstruction"][0]) else state["WorkGroup"][0]
      MIBlock_BM = miwg0 // state["MatrixInstruction"][0]
      MIBlock_BM = min(MIBlock_BM, state["MatrixInstruction"][3])
      MIBlock_BN = state["MatrixInstruction"][3] // MIBlock_BM

      state["MIBlock"]    = [32, 32, 2, 1, 1, 1]
      state["MIBlock"][0] = state["MatrixInstruction"][0]
      state["MIBlock"][1] = state["MatrixInstruction"][1]
      state["MIBlock"][2] = state["MatrixInstruction"][2]
      state["MIBlock"][3] = state["MatrixInstruction"][3]
      state["MIBlock"][4] = MIBlock_BM
      state["MIBlock"][5] = MIBlock_BN

      # set MIWaveGroup
      numOfWave                = max((state["WorkGroup"][0] * state["WorkGroup"][1]) // state["WavefrontSize"], 1) # should be >0
      state['MIWaveGroup']     = [1, 1]
      state['MIWaveGroup'][0]  = min((miwg0 // state["MatrixInstruction"][0]) // MIBlock_BM, numOfWave)
      state['MIWaveGroup'][1]  = numOfWave // state['MIWaveGroup'][0]

      # set MIWaveTIle
      state['MIWaveTile']      = [1, 1]
      state['MIWaveTile'][0]   = state["ThreadTile"][0]
      state['MIWaveTile'][1]   = state["ThreadTile"][1] // state["MatrixInstruction"][1]

      # set MIInputPerThread
      isa = tuple(state["ISA"])
      state['MIInputPerThread'] = state["MatrixInstruction"][0] * state["MatrixInstruction"][2] * state["MatrixInstruction"][3] // state["WavefrontSize"]
      if (not globalParameters["AsmCaps"][isa]['HasMFMA']) and globalParameters["AsmCaps"][isa]['HasWMMA']:
        state['MIInputPerThread'] = state["MatrixInstruction"][2]

    else:
      state["EnableMatrixInstruction"] = False


  ##############################################
  # check and calculate Wave Separate Global Read
  @staticmethod
  def checkAndAssignWaveSeparateGlobalRead(state, tc):
    # check can we use WaveSeparateGlobalRead
    numOfWaves = state["NumThreads"] // state["WavefrontSize"]
    if state["WaveSeparateGlobalRead%s"%tc]:
      if state["FractionalLoad"] != 0:
        reject(state, "didn't support WaveSeparateGlobalRead with FractionalLoad(%u) != 0" % state["FractionalLoad"])
      if state["LocalDotLayout"]>1:
        reject(state, "didn't support WaveSeparateGlobalRead when LocalDotLayout(%u) > 1" % state["LocalDotLayout"])
      if state["ProblemType"]["TLU%s"%tc] and (state["DepthU"] > 0) and (state["DepthU"] % numOfWaves != 0):
        reject(state, "didn't support WaveSeparateGlobalRead when DepthU is not multiple of wave %u in TLU%s" % (state["DepthU"], tc))
      if not state["ProblemType"]["TLU%s"%tc] and (state["MacroTile%s" % tc] % numOfWaves != 0):
        reject(state, "didn't support WaveSeparateGlobalRead when MacroTile is not multiple of wave %u in TLU%s" % (state["MacroTile%s"%tc], tc))


  ########################################
  # determine can we use VgprForLocalReadPacking
  @staticmethod
  def isVgprForLocalReadPackingDoable(state):
    isa = tuple(state["ISA"])
    rejectComment = ""
    doable = True
    # MatrixInstruction only
    if not state["EnableMatrixInstruction"]:
      rejectComment = "VgprForLocalReadPacking is for MatrixInstruction only"
      doable = False
    # only for HasEccHalf
    if not globalParameters["ArchCaps"][isa]["HasEccHalf"]:
      rejectComment = "VgprForLocalReadPacking is for EccHalf only"
      doable = False
    # only for SIA=3 + PLR>=1
    if not (state["ScheduleIterAlg"] == 3 and state["PrefetchLocalRead"] >= 1):
      rejectComment = "VgprForLocalReadPacking is effective only fof SIA=3 and PLR>=1"
      doable = False
    # only for 1 or 2 byte input (numRegister < 1) + UnrollMajorLDSA or B is False
    if not (state["ProblemType"]["DataType"].numRegisters() < 1 and (state["UnrollMajorLDSA"] == False or state["UnrollMajorLDSB"] == False)):
      rejectComment = "VgprForLocalReadPacking is effective only fof 1 or 2 byte input + UnrollMajorLDSA or B =false"
      doable = False
    return doable, rejectComment

  ########################################
  # determine if current datatype can support DirectToVgpr
  @staticmethod
  def isDirectToVgprSupportDataType(state):
    return (state["ProblemType"]["DataType"].isSingle() or state["ProblemType"]["DataType"].isDouble() or state["ProblemType"]["DataType"].isComplex() or \
            state["ProblemType"]["DataType"].isHalf() or state["ProblemType"]["DataType"].isBFloat16() or state["ProblemType"]["DataType"].isInt8()) or \
            state["ProblemType"]["DataType"].is8bitFloat()

  ########################################
  # determine can we use DirectToVgpr
  @staticmethod
  def isDirectToVgprDoable(state, tc):
    MIindex = 0 if tc == 'A' else 1
    numBytes = state["ProblemType"]["DataType"].numBytes()
    # Does not support DirectToVgprA+DirectToVgprB+PrefetchGlobalRead=2
    # Need more than double-vgpr buffers to avoid overwritting loaded data on vgpr
    if state["DirectToVgprA"] and state["DirectToVgprB"] and state["PrefetchGlobalRead"]==2:
      reject(state, "DirectToVgprA + DirectToVgprB + PrefetchGlobalRead=2 is not supported")
      return False

    # With MatrixInstruction only (tentative)
    if not state["EnableMatrixInstruction"] :
      reject(state, "DirectToVgpr is for MatrixInstruction only")
      return False

    # check if the DataType can support DirectToVgpr
    if not Solution.isDirectToVgprSupportDataType(state):
      reject(state, "so far, DirectToVgpr is for single, double or double complex only")
      return False

    # Does not work with TLU = False and PrefetchLocalRead = 0
    if (not state["ProblemType"]["TLU%c"%tc]) and state["PrefetchLocalRead"] == 0:
      reject(state, "DirectToVgpr%c does not supports TLU%c = False and PrefetchLocalRead = 0"%(tc, tc))
      return False

    # Does not work with TLU = False and SGEMM/CGEMM (not supported)
    if (not state["ProblemType"]["TLU%c"%tc]) and (state["ProblemType"]["DataType"].isSingle() or state["ProblemType"]["DataType"].isSingleComplex()):
      reject(state, "DirectToVgpr%c does not supports TLU%c = False + SGEMM/CGEMM"%(tc, tc))
      return False

    # numBytes < 4 case
    if numBytes < 4:
      # Does not work with TLU = True and numBytes < 4 (not supported)
      if state["ProblemType"]["TLU%c"%tc]:
        doable, _ = Solution.isVgprForLocalReadPackingDoable(state)
        if numBytes * state["VectorWidth%s"%tc] >= 4 and doable:
          # use pack logic (with v_perm) same as local read (only if VgprForLocalReadPacking is doable)
          # numBytes * VW should be 4 or larger
          # force VgprForLocalReadPacking + ClusterLocalRead
          state["VgprForLocalReadPacking"] = True
          state["ClusterLocalRead"] = True
        else:
          reject(state, "DirectToVgpr%c does not supports TLU%c = True + numByte < 4"%(tc, tc))
          return False

    # MIWaveGroup, MatrixInstBM,BN check
    #  for A, MIWaveGroup[1] and MatrixInstBN should be 1
    #  for B, MIWaveGroup[0] and MatrixInstBM should be 1
    # This is to limit the number of Vgpr
    if tc == 'A' and not (state['MIWaveGroup'][1] == 1 and state['MatrixInstBN'] == 1):
      reject(state, "MIWaveGroup[1] and MatrixInstBN should be 1 for DirectToVgprA. Current value is [%d, %d]"%(state['MIWaveGroup'][1], state['MatrixInstBN']))
      return False
    if tc == 'B' and not (state['MIWaveGroup'][0] == 1 and state['MatrixInstBM'] == 1):
      reject(state, "MIWaveGroup[0] and MatrixInstBM should be 1 for DirectToVgprB. Current value is [%d, %d]"%(state['MIWaveGroup'][0], state['MatrixInstBM']))
      return False

    # Does not work with WaveSeparateGlobalRead
    if state["WaveSeparateGlobalRead%c"%tc]:
      reject(state, "DirectToVgpr%c does not supports WaveSeparateGlobalRead%c"%(tc, tc))
      return False

    # Does not work with TLU and NumLoadsCoalesced != MIWaveTile / GlobalLoadVectorWidth
    # (only for FractionalLoad = False)
    if state["FractionalLoad"] == False:
      if state["ProblemType"]["TLU%s"%tc] and state["NumLoadsCoalesced%c"%tc] != state['MIWaveTile'][MIindex] / state["GlobalLoadVectorWidth%c"%tc]:
        reject(state, "DirectToVgpr%c does not supports NumLoadsCoalesced%c(=%u) != MIWaveTile[%u](=%u) / GlobalLoadVectorWidth%c(=%u)"\
                       %(tc, tc, state["NumLoadsCoalesced%c"%tc], MIindex, state['MIWaveTile'][MIindex], tc, state["GlobalLoadVectorWidth%c"%tc]))
        return False
    # Does not work with MIWaveTile < VectorWidth
    if state['MIWaveTile'][MIindex] < state["VectorWidth%s"%tc]:
      reject(state, "DirectToVgpr%c does not supports MIWaveTile[%u](=%u) < VectorWidth%s(=%u)"\
                     %(tc, MIindex, state['MIWaveTile'][MIindex], tc, state["VectorWidth%s"%tc]))
      return False

    # Does not work with ExpandPointerSwap = False
    if not state["ExpandPointerSwap"]:
      reject(state, "DirectToVgpr%c does not supports ExpandPointerSwap = False"%(tc))
      return False

    # Does not work with TLU + VectorWidth != GlobalLoadVectorWidth (VW = 2 + GRVW = 1 or VW = 1 + GRVW = 2 does not work)
    if state["ProblemType"]["TLU%c"%tc] and state["VectorWidth%s"%tc] != state["GlobalLoadVectorWidth%c"%tc]:
      reject(state, "DirectToVgpr%c does not supports TLU + VectorWidth%s(=%u) != GlobalLoadVectorWidth%c(%u)"%(tc, tc, state["VectorWidth%s"%tc], tc, state["GlobalLoadVectorWidth%c"%tc]))
      return False

    # Does not work with FractionalLoad and (not TLU)
    if state["FractionalLoad"] and (not state["ProblemType"]["TLU%c"%tc]):
      reject(state, "DirectToVgpr%c does not supports FractionalLoad + TLU=False"%(tc))
      return False

    # Does not work with TLU=False and NumLoadsCoalesced != DepthU//(MatrixInstK*GRVW*LSU//MIInputPerThread)
    if (not state["ProblemType"]["TLU%c"%tc]) and \
        state["NumLoadsCoalesced%c"%tc] != state["DepthU"] // (state["MatrixInstK"] * state["GlobalLoadVectorWidth%c"%tc] * state["LocalSplitU"] // state["MIInputPerThread"]):
      reject(state, "DirectToVgpr%c does not supports TLU=False and NumLoadsCoalesced%c != DepthU//(MatrixInstK*GlobalLoadVectorWidth*LocalSplitU//MIInputPerThread(=%u))"%(tc, tc, state["MIInputPerThread"]))
      return False

    # TLU=False case, need GlobalLoadVectorWidth == LocalReadVectorWidth
    if (not state["ProblemType"]["TLU%c"%tc]) and \
       state["GlobalLoadVectorWidth%c"%tc] != state["LocalReadVectorWidth"]:
      reject(state, "DirectToVgpr%c does not supports TLU=False GlobalLoadVectorWidth%c(%u) != LocalReadVectorWidth(%u)"%(tc, tc, state["GlobalLoadVectorWidth%c"%tc], state["LocalReadVectorWidth"]))
      return False

    # Does not work with TLU=False and PrefetchLocalRead=1 and VectorWidth>1
    if (not state["ProblemType"]["TLU%c"%tc]) and state["PrefetchLocalRead"] == 1 and state["VectorWidth%s"%tc] > 1:
      reject(state, "DirectToVgpr%c does not supports TLU=False and PrefetchLocalRead=1 and VectorWidth%s>1)"%(tc, tc))
      return False

    # Does not work with SIA<3 and PGR=2
    if state["ScheduleIterAlg"] < 3 and state["PrefetchGlobalRead"] == 2:
      reject(state, "DirectToVgpr%c does not supports ScheduleIterAlg < 3 and PrefetchGlobalRead==2"%(tc))
      return False

    # Does not work with InnerUnroll>1
    if state["InnerUnroll"]>1:
      reject(state, "DirectToVgpr%c does not supports InnerUnroll>1"%(tc))
      return False

    # Does not work with ThreadSeparateGlobalRead
    if state["ThreadSeparateGlobalRead%s"%tc]:
      reject(state, "DirectToVgpr%c does not supports ThreadSeparateGlobalRead%c"%(tc,tc))
      return False

    # Reject TLU = UnrollMajorLDS (B only)
    if tc == 'B' and (state["ProblemType"]["TLUA"] == state["UnrollMajorLDSA"] or state["ProblemType"]["TLUB"] == state["UnrollMajorLDSB"]):
      reject(state, "DirectToVgpr%c does not supports TLU = UnrollMajorLDS"%(tc))
      return False

    # force GlobalReadCoalesceGroup == TLU in DTV case
    state["GlobalReadCoalesceGroup%s"%tc] = state["ProblemType"]["TLU%c"%tc]

    # Does not work with DirectToLDS
    # -> this will be checked after DirectToLDS doable check is done

    return True

  ########################################
  # determine can we use DirectToLds
  @staticmethod
  def isDirectToLdsDoable(state, tc):
    numBytes = state["ProblemType"]["DataType"].numBytes()
    asem = state["AssertSummationElementMultiple"]
    gsu = state["GlobalSplitU"]

    # x2/x4 support for directToLds (no longer supported)

    # numelements_perlane = 4/numBytes
    # TN with transposeLDS feature should work as long as state["AssertSummationElementMultiple"] % (numelements_perlane*2) = 0
    #                                                     state["AssertSummationElementMultiple"] % (numelements_perlane*4) = 0

    #NT
    # use only for all precisions (except for bpe > 4)
    #TN
    # use for all precisions (except for bpe > 4) with TransposeLDS=1

    numBytes = state["ProblemType"]["DataType"].numBytes()
    numBytesPerLoad = int(state["GlobalLoadVectorWidth%c"%tc] * numBytes)
    if numBytesPerLoad != 4:
      reject(state, "DirectToLds can only be used with buffer loads requiring 1 register")
      return False

    if numBytes < 4:
      # numBytes < 4 and TLU=false case
      # need AssertSummationElementMultiple
      if state["ProblemType"]["TLU%c"%tc] == False and \
         ((asem % gsu != 0) or ((asem//gsu) % (state["GlobalLoadVectorWidth%c"%tc])  != 0)):
        reject(state, "can't use DirectToLds for numBytes < 4 with TLU%c=False and AssertSummationElementMultiple=%u and GlobalSplitU=%u" % (tc, asem, gsu))
        return False
      # numBytes < 4 and TLU=true case
      # need AssertSummationElementMultiple
      afem = "AssertFree0ElementMultiple" if tc == "A" else "AssertFree1ElementMultiple"
      if state["ProblemType"]["TLU%c"%tc] and \
         (state[afem] % state["GlobalLoadVectorWidth%c"%tc]  != 0):
        reject(state, "can't use DirectToLds for numBytes < 4 with TLU%c=True and %s%%GlobalLoadVectorWidth!=0" % (tc, afem))
        return False

    if state["NumThreads"] % state["WavefrontSize"] != 0:
      reject(state, "can't use DirectToLds for NumThreads % WavefrontSize != 0")
      return False

    if state["ProblemType"]["TLU%c"%tc] == state["UnrollMajorLDS%c" % tc]:
      reject(state, "can't use DirectToLds for TLU%c == UnrollMajorLDS%c"%(tc, tc))
      return False

    # avoid picking x2&x4 for precisions < f32/f64 in [ProblemType][TLU] == TRUE
    if not state["EnableMatrixInstruction"]:
      if numBytesPerLoad * state["WavefrontSize"] > 256:
        reject(state, "can't use DirectToLds for not EnableMatrixInstruction and GlobalLoadVectorWidth%c * bpe * WavefrontSize > 256"%tc)
        return False

    if state["WaveSeparateGlobalRead%c" % tc]:
      if state["LSC%c"%tc] * state["LSP%c"%tc] * numBytes != state["WavefrontSize"] * numBytesPerLoad:
        reject(state, "can't use DirectToLds for LSC%c and LSP%c * bpe!= WavefrontSize * GlobalLoadVectorWidth%c * bpe > 4"%(tc, tc, tc))
        return False
    else:
      if state["LSC%c"%tc] * state["LSP%c"%tc] * numBytes != state["NumThreads"] * numBytesPerLoad:
        reject(state, "can't use DirectToLds for LSC%c and LSP%c * bpe != NumThreads * GlobalLoadVectorWidth%c * bpe > 4"%(tc, tc, tc))
        return False

    if (state["LdsBlockSizePerPad%c"%tc] == 0) \
        and (state["LdsPad%c"%tc] != 0):
#        and ((state["LSC%c"%tc] * numBytes) != (state["NumThreads"] * 4)): // TODO:
#        and ((state["LSC%c"%tc] * numBytes) % (state["WavefrontSize"] * 4) != 0):
      reject(state, "can't use DirectToLds for LdsBlockSizePerPad%c == 0 and LdsPad%c != 0"%(tc, tc))
      return False

    if (state["LdsBlockSizePerPad%c"%tc] != 0) \
        and (state["LdsPad%c"%tc] != 0) \
        and (state["LdsBlockSizePerPad%c"%tc] != state["WavefrontSize"] * numBytesPerLoad):
#        and (state["LdsBlockSizePerPad%tc"] % (state["WavefrontSize"] * 4) != 0): // TODO:
      reject(state, "can't use DirectToLds for LdsBlockSizePerPad%c != 0 and LdsPad%c != 0 and \
              LdsBlockSizePerPad%c != WavefrontSize * GlobalLoadVectorWidth%c * bpe"%(tc, tc, tc, tc))
      return False

    # so far, DirectToLds does not work well with PGR=2
    # performance is not good and a lot of ds_read for DTL can cause scheduling issue(need fix)
    # limit this reject condition for numBytes >= 8
    if numBytes >= 8 and state["PrefetchGlobalRead"] == 2 and not (state["DirectToVgprA"] or state["DirectToVgprB"]):
      reject(state, "can't use DirectToLds for PrefetchGlobalRead == 2 without DirectToVgpr")
      return False

    if state["NumLoadsCoalesced%c"%tc] > 1:
      # NumLoadsCoalesced > 1 not working with TLU=False
      if (not state["ProblemType"]["TLU%c"%tc]):
        reject(state, "Can't use NumLoadsCoalesced > 1 with DirectToLds + TLU=False")
        return False
      # Does not work with (NumLoadsCoalesced>1 and UseInstOffsetForGRO) + DGEMM
      if state["ProblemType"]["DataType"].isDouble() and state["UseInstOffsetForGRO"]:
        reject(state, "DirectToLds%c does not supports NumLoadsCoalesced%c > 1 and UseInstOffsetForGRO for dgemm"%(tc, tc))
        return False

    # Does not work with PAPMode 1 and (AssertSummationElementMultiple/GlobalSplitU) % (DepthU * 2) != 0
    # This is because DirectToLds use second LDS buffer after Odd exit. It does not match local read at the beginning of PK loop.
    if state["PrefetchAcrossPersistentMode"] == 1 and ((asem%gsu != 0) or ((asem//gsu) % (state["DepthU"] * 2) != 0)):
      reject(state, "DirectToLds%c does not work with PAPMode 1 and (AssertSummationElementMultiple//GlobalSplitU) is not multiple of (DepthU * 2)"%(tc))
      return False

    # Does not work with PrefetchGlobalRead=2 and PrefetchLocalRead=1 (cannot schedule DTL global read after local read)
    if state["PrefetchGlobalRead"] == 2 and state["PrefetchLocalRead"] == 1:
      reject(state, "DirectToLds%c does not work with PrefetchGlobalRead=2 and PrefetchLocalRead=1"%(tc))
      return False

    # Does not work with PrefetchGlobalRead=2 and numBytes < 4 and TLU=True
    # local reads for high portion can be scheduled after DirectToLds load
    if state["PrefetchGlobalRead"] == 2 and numBytes < 4 and state["ProblemType"]["TLU%c"%tc]:
      reject(state, "DirectToLds%c does not work with PrefetchGlobalRead=2 and numBytes < 4 and TLU"%(tc))
      return False

    # Does not work with PrefetchGlobalRead=2 and MatrixInstB > 1
    if state["PrefetchGlobalRead"] == 2 and state["MatrixInstB"] > 1:
      reject(state, "DirectToLds%c does not work with PrefetchGlobalRead=2 and MatrixInstB > 1"%(tc))
      return False

    # DirectToLds does not work if MacroTile is not power of 2
    # LDS offset swap/rotate logic works only when MacroTile is power of 2
    mt = state["MacroTile%c"%tc]
    if mt & (mt - 1) != 0 and state["NumLoadsCoalesced%c"%tc] > 1:
      reject(state, "can't use DirectToLds if MacroTile%s is not power of 2 and NumLoadsCoalesced%s > 1"%(tc,tc))
      return False

    # check for DirectToLds + ThreadSeparateGlobalRead
    if state["ThreadSeparateGlobalRead%c"%tc]:
      if numBytes > 4:
        reject(state, "ThreadSeparateGlobalRead%c + DTL does not work if numBytes(%d) > 4"%(tc, numBytes))
      if state["ProblemType"]["TLU%c"%tc]:
        reject(state, "ThreadSeparateGlobalRead%c does not work with DTL%c + TLU%c"%(tc, tc, tc))
      if state["NumLoadsCoalesced%c"%tc] > 1:
        reject(state, "ThreadSeparateGlobalRead%c does not work with DirectToLds + NumLoadsCoalesced > 1."%(tc))
      if int(state["WavefrontSize"] * state["GlobalLoadVectorWidth%c"%tc]) < state["_DepthULds"] * state["VectorWidth%s"%tc]:
        reject(state, "ThreadSeparateGlobalRead%c does not work with WavefrontSize * GlobalLoadVectorWidth%c < _DepthULds * VectorWidth%s."%(tc, tc, tc))

    # Does not work with LocalSplitU
    if state["LocalSplitU"] > 1:
      reject(state, "DirectToLds%c does not work with LocalSplitU>1"%(tc))
      return False

    return True

  @staticmethod
  def getDivisorName(state, tC):
    if state["GlobalReadCoalesceGroup{}".format(tC)]:
      if state["GlobalReadCoalesceVector{}".format(tC)]:
        divisorName = "LVC{}".format(tC)
      else:
        # Fractional load use the more accurate lsc, multiply by VW later
        divisorName = "LSC{}".format(tC)
    else:
      if state["GlobalReadCoalesceVector{}".format(tC)]:
        divisorName = "LSP{}".format(tC)
      else:
        divisorName = "LVP{}".format(tC)
    return divisorName

  ########################################
  # get number of elements in LDS for each tc (A or B)
  @staticmethod
  def getLdsNumElements(state, tc):
    bpeAB = int(4*state["ProblemType"]["DataType"].numRegisters())
    if state["LdsBlockSizePerPad%s"%tc]:
      padInterval = state["LdsBlockSizePerPad%s"%tc] // bpeAB
    else:
      if state["UnrollMajorLDS%s"%tc]:
        padInterval = state["_DepthULds"] 
      else:
        padInterval = state["MacroTile%s"%tc]
    numElements = state["MacroTile%s"%tc] * state["_DepthULds"]
    ldsNumElements = numElements + (numElements // padInterval) * (state["LdsPad%s"%tc])
    if state["DirectToVgpr%s"%tc]:
      # DirectToVgpr does not use LDS. Set to 0.
      ldsNumElements = 0
    return ldsNumElements

  ########################################
  # get number of aligned elements in LDS for each tc (A or B)
  @staticmethod
  def getLdsNumElementsAligned(state, tc):
    ldsAlign = int(64 / state["ProblemType"]["DataType"].numRegisters())
    ldsNumElements = Solution.getLdsNumElements(state, tc)
    ldsNumElementsAligned = roundUpToNearestMultiple(ldsNumElements, ldsAlign)
    return ldsNumElementsAligned


  ########################################
  # determine auto LdsPad and LdsBlockSizePerPad
  @staticmethod
  def ldsPaddingAuto(state, isa):
    # LDS padding
    # Resolve -1 before isDirectToLdsDoable check
    numBytes = state["ProblemType"]["DataType"].numBytes()
    optPad = state["LocalReadVectorWidth"]
    readRegs = state["LocalReadVectorWidth"]*numBytes//4
    if (not globalParameters["AsmCaps"][isa]['HasWMMA']) and readRegs > 4:
      reject(state, "LocalReadVectorWidth=%u results in attemping to read LDS larger than b128, reject")

    autoAdjusted = {"LdsPadA": False, "LdsPadB": False, "LdsBlockSizePerPadA": False, "LdsBlockSizePerPadB": False}
    for tc in ('A','B'):
      # set pad as readRegs to avoid unaligned read
      idx01 = 0 if tc == 'A' else 1
      charMN = 'M' if tc == 'A' else 'N'
      numBank = 32
      vw = state["VectorWidth%s"%tc]

      # LdsBlockSizePerPad and LdsPad setting
      autoCalcLBSPP = False
      if state["LdsBlockSizePerPad%s"%tc] == -1:
        state["LdsBlockSizePerPad%s"%tc] = 0
        autoCalcLBSPP = True
      autoAdjusted["LdsBlockSizePerPad%s"%tc] = autoCalcLBSPP
      autoCalcLP = False
      if state["LdsPad%s"%tc] == -1:
        autoCalcLP = True
        if state["ProblemType"]["TLU%s"%tc] and (not state["UnrollMajorLDS%s"%tc]):
          state["LdsPad%s"%tc] = 0
        else:
          state["LdsPad%s"%tc] = vw
      autoAdjusted["LdsPad%s"%tc] = autoCalcLP

      if state["EnableMatrixInstruction"]:
        # MI case
        LRstrideLine = 0 # for LBSPP value check
        LRstride = 0
        comment = ""
        depthU = state["_DepthULds"]
        if state["UnrollMajorLDS%s"%tc]:
          LRstrideLine = depthU
          comment = "DepthULds"
          LRstride = LRstrideLine * vw
        else:
          LRstrideLine = state["MacroTile%d"%idx01]
          comment = "MT0"
          if state["MIInputPerThread"] > 1:
            # MIInputPerThread > 1 case, we still need padding to mitigate bank conflict even for non-UnrollMajorLDS case
            LRstride = LRstrideLine * state["LocalReadVectorWidth"]
        # if LRstrideLine is not power of 2, adjust ldsPad at each line (keep LRstride = 0)
        if LRstrideLine <= 0 or (LRstrideLine & (LRstrideLine - 1)) != 0:
          LRstride = 0
          state["LdsBlockSizePerPad%s"%tc] = 0 # force LdsBlockSizePerPad to 0
        # auto calc for LBSPP
        if autoCalcLBSPP and LRstride > 0:
          state["LdsBlockSizePerPad%s"%tc] = max(int(2**(math.ceil(math.log(LRstride * numBytes, 2)))), 128)
        # value check
        if state["LdsBlockSizePerPad%s"%tc]:
          if state["LdsBlockSizePerPad%s"%tc] < LRstrideLine:
            reject(state, "reject: %s %u x bpe > LdsBlockSizePerPad%s %u" % (comment, LRstrideLine, tc, state["LdsBlockSizePerPad%s"%tc]))
        # auto calc for LdsPad
        if autoCalcLP:
          miWidth = state["MatrixInst%s"%charMN] * state["MatrixInstB%s"%charMN]
          if tc == 'B' and state["MatrixInstBM"] > 1:
            # B and state["MatrixInstBM"] > 1 case, BN is not continuous. Use MatrixInstN only
            miWidth = state["MatrixInstN"]
          if (not state["UnrollMajorLDS%s"%tc]):
            extra = 0
            if miWidth < numBank and miWidth * vw < 128 // numBytes:
              extra = (miWidth * vw) % (128 // numBytes)
            if extra:
              divisor = 128//numBytes
              mod = LRstride % divisor
              state["LdsPad%s"%tc] = (divisor + extra - mod) % divisor
          else:
            optPadMN = optPad
            # for readRegs = 1 or 4, we need to double pad for MI16x16xNx1 to avoid bank conflict.
            if miWidth < numBank and (readRegs == 4 or readRegs == 1):
              # UnrollMajorLds and miWidth < 32 case, same M or N location (with K+1(,2,...) is accessed
              # We need to offset (32//miWidth) times for the next M or N
              #  ex.) MI16x16, miWidth=16. To avoid Bank conflict, we need to double padding for M1.
              #        [M0,K0]. [M0,K1]
              #        offset K0 and K1 -> [M1,K0]. [M1,K1]
              #                         offset K0 and K1 -> [M2,K0]. [M2,K1]
              #                                           offset K0 and K1 -> [M3,K0]. [M3,K1]
              optPadMN = optPad * (numBank//miWidth)
            optPadMN = max(state["GlobalLoadVectorWidth%s"%tc], optPadMN)
            # if depthU is not power of 2, adjust ldsPad to make depthU part multiple of 128/numBytes
            if depthU > 0 and (depthU & (depthU - 1)) != 0:
              divisor = 128//numBytes
              ratio = roundupRatio(128//numBytes, depthU)
              extraPadDU = (ratio * depthU) % (128//numBytes)
              optPadMN_Plus = (extraPadDU + optPadMN) % (128//numBytes)
              optPadMN_Minus = (extraPadDU - optPadMN) % (128//numBytes)
              optPadMN = min(optPadMN_Plus, optPadMN_Minus)
            state["LdsPad%s"%tc] = optPadMN
        ## turn-off padding for directToLds
        if state["DirectToLds%s"%tc]:
          state["LdsPad%s"%tc] = 0

      else:
        # non MI case
        if state["UnrollMajorLDS%s"%tc]:
          reject(state, "didn't support UnrollMajorLDS in VALU mode yet")
        if state["LdsBlockSizePerPad%s"%tc] != 0:
          reject(state, "didn't support LdsBlockSizePerPad in VALU mode yet")

      assert(state["LdsPad%s"%tc] >= 0)

      # DirectToVgpr case, set LdsPad to 0
      if state["DirectToVgpr%s"%tc]:
        state["LdsPad%s"%tc] = 0

      # set LdsBlockSizePerPad = 0 if LdsPad is 0
      if state["LdsPad%s"%tc] == 0:
        state["LdsBlockSizePerPad%s"%tc] = 0

    # LDS size check for auto adjustment
    # if LDS size is over the limit, change LdsPad to 0
    # check UnrollMajorLDS=False for A, B first, then true
    for umlds in [False, True]:
      for tc in ('A','B'):
        # A side (aligned) + B side (not aligned)
        ldsNumElementsAB = Solution.getLdsNumElementsAligned(state, 'A') + \
                           Solution.getLdsNumElements(state, 'B')
        if state["1LDSBuffer"] != 1:
          # not 1LDSBuffer case, double num element
          ldsNumElementsAB *= 2
        if autoAdjusted["LdsPad%s"%tc] and (ldsNumElementsAB * numBytes) > globalParameters["MaxLDS"]:
          # auto adjusted LdsPad and LDS overflow
          if state["UnrollMajorLDS%s"%tc] == umlds:
            # change LdsPad and LdsBlockSizePerPad to 0
            state["LdsPad%s"%tc] = 0
            state["LdsBlockSizePerPad%s"%tc] = 0

  ########################################
  # assign all derived parameters
  @staticmethod
  def assignDerivedParameters(state):
    isa = tuple(state["ISA"])

    state["EnableF32XdlMathOp"] = False #ignore the F32 xDL MathOp by default.
    #enable F32 xDL MathOp only when the input type is f32.
    if "F32XdlMathOp" in state["ProblemType"] \
       and (not state["ProblemType"]["F32XdlMathOp"].isSingle()) \
       and (state["ProblemType"]["DataType"].isSingle()):
      state["EnableF32XdlMathOp"] = True

    Solution.parameterWrapper(state)

    Solution.assignProblemIndependentDerivedParameters(state)

    if "AssignedDerivedParameters" in state:
      if state["AssignedDerivedParameters"]:
        return
    state["AssignedDerivedParameters"] = False

    for s in Solution.InternalKeys:
        state['_'+s] = state[s]
        #del state[s]

    if ("_GlobalAccumulation" not in state) or ("_WorkspaceSizePerElemC" not in state):
      state["_GlobalAccumulation"] = None
      state["_WorkspaceSizePerElemC"] = 0

      if state["StreamK"] > 0 and state["StreamKAtomic"] == 0:
        # StreamK Workspace size
        computeBytes = state["ProblemType"]["ComputeDataType"].numBytes()
        state["_GlobalAccumulation"] = 'PartialsBuffer'
        state["_WorkspaceSizePerElemC"] = computeBytes
        
      if state["GlobalSplitU"] > 1:
        computeName  = state["ProblemType"]["ComputeDataType"].toName()
        computeBytes = state["ProblemType"]["ComputeDataType"].numBytes()

        if state["GlobalSplitUAlgorithm"] == 'SingleBuffer':
          # For SingleBuffer algorithm, _GA and _WorkspaceSizePerElemC is updated only if the gemm function is HPA (excluding int8). 
          # The workspace is used to convert the final output from ComputeDataType to DestDataType.
          # If ComputeDataType and DestDataType are the same ,the _GA and _Workspace remain unchanged.
          # for HPA cases with ComputeDataType!=DestDataType : HHS/BBS (_GA should be singlebuffer for these types)
          if (computeName != state["ProblemType"]["DestDataType"].toName()):
            state["_GlobalAccumulation"] = 'SingleBuffer'
            state["_WorkspaceSizePerElemC"] = computeBytes
        elif state["GlobalSplitUAlgorithm"] == 'MultipleBuffer':
          state["_GlobalAccumulation"] = 'MultipleBuffer'
          state["_WorkspaceSizePerElemC"] = computeBytes * state["GlobalSplitU"]

    if state["StreamK"] != 0:
      if state["MIWaveGroup"][0] * state["MIWaveGroup"][1] != 4:
        reject(state, "Stream-K requries MIWaveGroup0*MIWaveGroup1=4")
      if state["EnableMatrixInstruction"] and globalParameters["AsmCaps"][isa]["HasWMMA"]:
        reject(state, "Stream-K untested with WMMA")
      if state["GlobalSplitU"] > 1:
        reject(state, "Cannot enable both Stream-K and GSU")
      if state["PersistentKernel"]:
        reject(state, "Cannot enable both Stream-K and PersistentKernel")
      if not state["ProblemType"]["StridedBatched"]:
        reject(state, "General batch not supported with Stream-K")
      if state["StreamKAtomic"] == 1:
        if not state["ProblemType"]["DataType"].isSingle():
          reject(state, "Atomic Stream-K currently only tested for SGEMM")
        if not state["BufferStore"]:
          reject(state, "Atomic Stream-K requires BufferStore")
        if state["LocalSplitU"] > 1:
          reject(state, "Atomic Stream-K not working with LocalSplitU")
    else:
<<<<<<< HEAD
      # If not using StreamK, clear debug modes to avoid duplicate kernels
      state["DebugStreamK"] = 0
=======
      # If not using StreamK, set StreamKAtomic to 0 to avoid possibility of duplicate kernels
      state["StreamKAtomic"] = 0
>>>>>>> 3c69f9ac

    if state["KernelLanguage"] == "Assembly" and not state["BufferLoad"]:
      # StaggerU only works with source kernels, or with BufferLoad.
      # Since StaggerU defaults to 32, override it to 0 if not supported.
      state["StaggerU"] = 0

    def supportsPreloadKernelArguments():
      if not globalParameters["AsmCaps"][isa]["KernargPreloading"]:
        # force to disable preloading (instead of rejecting kernel)
        state["PreloadKernelArguments"] = 0
        return False, f"{isa} doesn't support preloading."

      if not state["ProblemType"]["StridedBatched"]:
        return False, "Preloading only supported in StridedBatched mode."

      dt = state["ProblemType"]["DataType"]
      if not (dt.isSingle() or dt.isHalf() or dt.isBFloat16()):
        return False, f"Preloading not supported for data type {dt}."

      if not state["ProblemType"]["UseBeta"]:
        return False, "Preloading only supported with UseBeta."

      if state["ProblemType"]["UseInitialStridesAB"]:
        return False, "Preloading not supported with initial strides AB."

      if abs(state["WorkGroupMapping"]) > 1:
        return False, "Preloading not supported with WorkGroupMapping."

      if not state["PrefetchGlobalRead"]:
        return False, "Preloading must use PrefetchGlobalRead."

      if state["EdgeType"] == "ShiftPtr":
        return False, "Preloading not compatible with ShiftPtr."

      if state["StaggerU"] != 0:
        return False, "Preloading not compatible with StaggerU."
      
      return True, ""

    pkaSupported, pkaMsg = supportsPreloadKernelArguments()
    if state["PreloadKernelArguments"] == -1:
      if pkaSupported:
        state["PreloadKernelArguments"] = 1
      else:
        state["PreloadKernelArguments"] = 0
    elif state["PreloadKernelArguments"] == 1:
      if not pkaSupported:
        reject(state, pkaMsg)

    if "DelayRemainingArguments" in state:
      if state["DelayRemainingArguments"] and state["PreloadKernelArguments"] != 1:
          reject(state, "Delayed kernel arguments only supported when preloading.")
    else:
      state["DelayRemainingArguments"] = False

    if state["VectorStore"] == -1:
        state["_VectorStore"] = 1 # default, may be changed if needed to generate a valid kernel

    ProblemType.assignDerivedParameters(state["ProblemType"])
    if not state["Valid"]:
      print2("in assignDerivedParameters, state['Valid'] = False")
      return

    atomic = ((state["GlobalSplitU"] > 1) and (state["_GlobalAccumulation"] != 'MultipleBuffer')) or state["AtomicAddC"] or (state["StreamK"] > 0 and state["StreamKAtomic"] == 1)
    if atomic and globalParameters["DebugSkipAtomic"]:
      reject(state, "DEBUG: DebugSkipAtomic enabled, rejecting atomic kernel")
    if not atomic and globalParameters["DebugSkipNonAtomic"]:
      reject(state, "DEBUG: DebugSkipNonAtomic enabled, rejecting non-atomic kernel")

    # Init LoopIters parameter in case of early exit
    # For backwards compatibility with older yaml files
    state["LoopIters"] = 0
    if "LoopUnroll" in state:
      state["LoopIters"] = state["LoopUnroll"]

    if state["ScheduleIterAlg"] == 2:
      state["InnerUnroll"] = state["DepthU"] // state["MatrixInstK"]
      state["PrefetchLocalRead"] = 1
      state["ExpandPointerSwap"] = 1
      state["1LDSBuffer"] = 1
      print2("\nSet SIA=2, force PrefetchLocalRead=1, ExpandPointerSwap=1, 1LDSBuffer=1")

    if "MemoryModifierFormat" not in state or state["MemoryModifierFormat"] not in validParameters["MemoryModifierFormat"]:
      if globalParameters["AsmCaps"][isa]["HasGLCModifier"]:
        state["MemoryModifierFormat"] = "GLC"
      else:
        state["MemoryModifierFormat"] = "SC0"

    if ("ForceStoreSC1" not in state) or (state["ForceStoreSC1"] == "Auto") or \
       (state["ForceStoreSC1"] not in validParameters["ForceStoreSC1"]):
      state["ForceStoreSC1"] = globalParameters["ArchCaps"][isa]["ForceStoreSC1"]

    if not globalParameters["AsmCaps"][isa]["HasNTModifier"]:
      # force to disable nt flag if it is not supported by arch
      for ch in ["A", "B", "C", "D"]:
        if state["NonTemporal%s"%ch] >= 4:
          state["NonTemporal%s"%ch] -= 4

    if state["WavefrontSize"] == 32 and not globalParameters["ArchCaps"][isa]["HasWave32"]:
      reject(state, "WavefrontSize=32 not supported for ISA {}".format(isa))

    if state["WavefrontSize"] == 32 and state["KernelLanguage"] == "Source":
      reject(state, "WavefrontSize=32 not yet supported for source kernels.")

    if state["EnableMatrixInstruction"]:
      if not (globalParameters["AsmCaps"][isa]["HasMFMA"] or globalParameters["AsmCaps"][isa]["HasWMMA"]):
        reject(state, f"isa {isa} doesn't support matrix instruction")
        return
      if not (state["ProblemType"]["DataType"].isSingle() \
              or state["ProblemType"]["DataType"].isDouble() \
              or state["ProblemType"]["DataType"].isBFloat16() \
              or state["ProblemType"]["DataType"].isHalf() \
              or state["ProblemType"]["DataType"].isComplex() \
              or state["ProblemType"]["DataType"].is8bitFloat() \
              or state["ProblemType"]["DataType"].isInt8()):
        reject(state, "didn't support Matrix Instruction with type %s" % str(state["ProblemType"]["DataType"]))
        return
      if (not globalParameters["AsmCaps"][isa]["HasMFMA"] and globalParameters["AsmCaps"][isa]["HasWMMA"] and (state["WavefrontSize"] == 64)):
        reject(state, "WMMA only suppport on WGP mode, wave size = 32")
        return
      if not state["MIBlock"] or len(state["MIBlock"]) != 6:
        reject(state, "invalid MIBlock")
        return
      if not state["MIWaveGroup"] or len(state["MIWaveGroup"]) != 2:
        reject(state, "invalid MIWaveGroup")
        return
      if not state["MIWaveTile"] or len(state["MIWaveTile"]) != 2:
        reject(state, "invalid MIWaveTile")
        return
      if globalParameters["AsmCaps"][isa]["HasMFMA"]:
        if not state["ProblemType"]["HighPrecisionAccumulate"] \
           and state["ProblemType"]["DataType"].numRegisters() < 1 :
          reject(state, "Matrix instructions for half, bf16, f8, b8 (or i8) types are natively accumulated" + \
           " in fp32 (or i32) precision. Please add the following config:" + \
           "\n - HighPrecisionAccumulate: True")
          return
      if globalParameters["AsmCaps"][isa]["HasWMMA"]:
        if state["ProblemType"]["DataType"].numRegisters() >=1:
          reject(state, "WMMA only supports half, bf16 and i8 types")
          return
      if state["InterleaveAlpha"]:
        reject(state, "Matrix instruction does not support InterleaveAlpha")
        return
    else:
      if not state["ProblemType"]["HighPrecisionAccumulate"] \
         and state["ProblemType"]["ComputeDataType"].numRegisters() > state["ProblemType"]["DataType"].numRegisters():
        reject(state, "For non-MI Kernel, if sizeof(ComputeDataType) > sizeof(DataType), " + \
         "Please add the following config:" + \
         "\n - HighPrecisionAccumulate: True")

      if state["ThreadTile0"] > 16 or state["ThreadTile1"] > 16:
        reject(state, "Invalid value for ThreadTile")

      if state["ScheduleIterAlg"] == 2 or state["ScheduleIterAlg"] == 3:
        reject(state, "SIA2 and SIA3 only support MatrixInstruction")

    if state["ProblemType"]["Tensor0"]==0:
      state["ThreadTileA"] = state["ThreadTile0"]
      state["ThreadTileB"] = state["ThreadTile1"]
      state["SubGroupA"] = state["SubGroup0"]
      state["SubGroupB"] = state["SubGroup1"]
      state["MacroTileA"] = state["MacroTile0"]
      state["MacroTileB"] = state["MacroTile1"]
      if state["EnableMatrixInstruction"]:
        state["MIWaveTileA"] = state["MIWaveTile"][0]
        state["MIWaveTileB"] = state["MIWaveTile"][1]
    else:
      state["ThreadTileB"] = state["ThreadTile0"]
      state["ThreadTileA"] = state["ThreadTile1"]
      state["SubGroupB"] = state["SubGroup0"]
      state["SubGroupA"] = state["SubGroup1"]
      state["MacroTileB"] = state["MacroTile0"]
      state["MacroTileA"] = state["MacroTile1"]
      if state["EnableMatrixInstruction"]:
        state["MIWaveTileA"] = state["MIWaveTile"][1]
        state["MIWaveTileB"] = state["MIWaveTile"][0]

    Solution.checkAndAssignWaveSeparateGlobalRead(state, 'A')
    Solution.checkAndAssignWaveSeparateGlobalRead(state, 'B')

    # Init vars early since there are early-exit return statements below
    state["LocalWriteUseSgprA"] = False
    state["LocalWriteUseSgprB"] = False

    if state["KernelLanguage"] != "Assembly" or state["WorkGroupMappingType"] == "Z":
      # WGM < 0 is only for Asm + WorkGroupMappingType==B
      # convert to > 0
      state["WorkGroupMapping" ] = abs(state["WorkGroupMapping"])
    if state["WorkGroupMapping" ] == -1:
      # -1 code is same as 1. Convert to 1.
      state["WorkGroupMapping" ] = 1

    # avoid bug somehow related to GlobalSplitU + Persistent
    # avoid bug related to WGM<0
    # General Batch doesn't support PersistentKernel
    if state["PersistentKernel"] and (\
            (state["KernelLanguage"] == "Assembly" and state["GlobalSplitU"] != 1) or \
            (state["KernelLanguage"] == "Assembly" and state["WorkGroupMapping"] < 0)):
      state["PersistentKernel"] = 0

    if state["PersistentKernelAlongBatch"] and (\
            (state["PersistentKernel"] == 0) or \
            (state["KernelLanguage"] == "Source" and state["GlobalSplitU"] != 1)):
      print2("PersistentKernelAlongBatch requires PersistentKernel != 0, forcing PersistentKernelAlongBatch = False")
      print2("PersistentKernelAlongBatch not support GSU on HIP, forcing PersistentKernelAlongBatch = False")
      state["PersistentKernelAlongBatch"] = False

    if state["PrefetchAcrossPersistent"]:
      if state["KernelLanguage"] == "Source" or \
         state["PersistentKernel"] == 0 or \
         state["PrefetchGlobalRead"] == 0 or \
         state["SuppressNoLoadLoop"]:
        print2("PAP requires Assembly, PK!=0, PGR!=0, SuppressNoLoadLoop=True, forcing PAP=False")
        state["PrefetchAcrossPersistent"] = False
        state["PrefetchAcrossPersistentMode"] = False # PAPM should be 0 here to avoid getting rejected later with a logic file
      if state["PrefetchAcrossPersistentMode"] == 0 and state["PrefetchGlobalRead"] == 2:
        reject(state, "PAPMode 0 does not support PGR=2")
        return
    else:
      if state["PrefetchAcrossPersistentMode"] != 0:
        reject(state, "PAPMode requires PrefetchAcrossPersistent enabled")
        return

    problemType = state["ProblemType"]
    if not problemType["UseInitialStridesAB"]:
      for (tc) in ('A','B'):
        state["AssertStride%sEqual"%tc][0]=1

    if not problemType["UseInitialStridesCD"]:
      for (tc) in ('C','D'):
        state["AssertStride%sEqual"%tc][0]=1

    # Add AssertStride*Equal for PackBatchDims, if needed
    for (mask, tc) in ((0x1,'B'), (0x2,'A')):
      if state["PackBatchDims"] & mask:
        for bi in problemType["IndicesBatch"]:
          state["AssertStride%sEqual"%tc][problemType["IndexAssignments%s"%tc].index(bi)] = 0

    for (tc,batchMask) in (('A', 0x1), ('B', 0x2)):
      freeDims = [i for i in problemType["IndexAssignments%s"%tc] if i in problemType["IndicesFree"]]
      if not freeDims and (not problemType["AllowNoFreeDims"] or not (state["PackBatchDims"] & batchMask)):
        reject(state, "tensor%s contains no free indices.  Set AllowNoFreeDims and PackBatchDims&%s" % (tc, batchMask))
        return False

    # Determine which indices will be packed together as this impacts several different parms (sizes, magic numbers, etc)
    # The order in PackedC*Indices also determines the order that dimensions are packed - the first elements in
    # the list are the fastest-moving elements.
    # The store code optimizes for C0 being the coalesced dimension and C1 the perp dimension.
    # C0/C1 indices can come from IndexAssignmentsA or IndexAssignmentsB
    # grid size [0,1]
    state["PackedC0IdxChars"] = []
    state["PackedC0IndicesX"] = []
    indexChars = globalParameters["IndexChars"]
    # Pack all the dimensions (batch and free) of A into grid[0]

    if problemType["Index0"] in problemType["IndexAssignmentsA"]:
      tc0 = 'A'
      tc1 = 'B'
      batch0Mask = 0x1
      batch1Mask = 0x2
    else:
      tc0 = 'B'
      tc1 = 'A'
      batch0Mask = 0x2
      batch1Mask = 0x1
    assert(isPackedIndex(state, problemType["Index01A"], 0x1))
    assert(isPackedIndex(state, problemType["Index01B"], 0x2))

    # Pack all the dimensions (batch and free) of A into grid[0]
    for idx in problemType["IndexAssignments%s"%tc0]:
      if isPackedIndex(state, idx, batch0Mask):
        assert (idx < problemType["NumIndicesC"])
        state["PackedC0IdxChars"].append("%s" % indexChars[idx])
        state["PackedC0IndicesX"].append(idx)

    state["PackedC1IdxChars"] = []
    state["PackedC1IndicesX"] = []
    for idx in problemType["IndexAssignments%s"%tc1]:
      if isPackedIndex(state, idx, batch1Mask):
        assert (idx < problemType["NumIndicesC"])
        state["PackedC1IdxChars"].append("%s" % indexChars[idx])
        state["PackedC1IndicesX"].append(idx)

    # If dims are packed, then need to ensure a global vector load isn't split by a tensor dim
    # (since this could result in non-contiguous addresses)
    # Current implementation ensures that the vector load is not partial across the Free* boundary:
    # GlobalLoadVectorWidth=1 will always meet this requirement.
    # (TODO - could make this more sophisticated if dims use default strides and are thus contiguous)
    packedC0 = len(state["PackedC0IdxChars"])>1
    packedC1 = len(state["PackedC1IdxChars"])>1

    bufferLoad = state["BufferLoad"] and state["KernelLanguage"] == "Assembly"
    if not bufferLoad:
      state["DirectToLdsA"] = False
      state["DirectToLdsB"] = False
      state["_UseSgprForGRO"] = False
      state["FractionalLoad"] = False

    #These modes only work under certain conditions, apply them here:
    #  - The "NoLoad" loop is only generated if PrefetchGlobalRead>0
    #  - And Suppress does not work if GSU>1 for some reason
    if state["SuppressNoLoadLoop"] == 1:
      if not (bufferLoad and state["PrefetchGlobalRead"] == 1 and (state["GlobalSplitU"]==1)):
        state["SuppressNoLoadLoop"] = 0

    if state["ExpandPointerSwap"] == 1:
      # Pointer swap only used if PGR==1 or (PGR>1 and double/double complex) - so set ExpandPointerSwap=0 here
      # So far, EPS=1 and PGR>1 works only with double/double complex.
      # DirectToVgpr case, bufferLoad=False can work with ExpandPointerSwap=1
      #if not (bufferLoad and state["PrefetchGlobalRead"] == 1):
      if not ((bufferLoad or state["DirectToVgprA"] or state["DirectToVgprB"]) and ( state["PrefetchGlobalRead"] == 1 \
              or (state["PrefetchGlobalRead"] > 1 and Solution.isDirectToVgprSupportDataType(state)))):
        state["ExpandPointerSwap"] = 0
      # EPS not supported with SplitLDS yet
      if state["DepthULdsDivisor"] > 1:
        state["ExpandPointerSwap"] = 0

    # Can optimize preLoop LW Vmcnt only when PAP
    # TODO- less restriction? Haven't tested for not BufferLoad
    state["OptPreLoopVmcnt"] = state["OptPreLoopVmcnt"] and \
                               state["PrefetchAcrossPersistent"]

    #print("PackedC0IdxChars", state["PackedC0IdxChars"])
    #print("PackedC1IdxChars", state["PackedC1IdxChars"])

    if state["StaggerUStride"] == 0 and state["StaggerU"] != 0:
      reject(state, "StaggerUStride={} is only valid if StaggerU is 0 (StaggerU={})".format(state["StaggerUStride"], state["StaggerU"]))
      return

    # Set up stagger shift:
    bpeAB = int(4*state["ProblemType"]["DataType"].numRegisters())
    # (1<<staggerStrideShift) is number of loop iterations to traverse the stride
    if state["StaggerU"] == 0:
      state["StaggerUMapping"] = 0
      state["StaggerUStride"] = 0
    try:
        staggerStrideShift = (int)(math.ceil(math.log(state["StaggerUStride"] / \
                (state["DepthU"] * bpeAB), 2)))
    except ValueError: # i.e., StaggerUStride == 0
        staggerStrideShift = 0
    if staggerStrideShift < 0:
      reject(state, "StaggerUStride=%u is less than size of DepthU=%u * BytesPerElement=%u" \
        % (state["StaggerUStride"], state["DepthU"], bpeAB))
      return
    #print "staggerStrideShift=", staggerStrideShift, "depthu=", state["DepthU"]
    state["_staggerStrideShift"] = staggerStrideShift

    # Use GlobalReadVectorWidth if it is not -1
    if state["GlobalReadVectorWidth"] != -1:
      state["GlobalLoadVectorWidthA"] = state["GlobalReadVectorWidth"]
      state["GlobalLoadVectorWidthB"] = state["GlobalReadVectorWidth"]

    if  state["EnableMatrixInstruction"]:
      # MI case
      # VectorWidth default handling
      if state["VectorWidth"] < 1:
        regPerElem = state["ProblemType"]["DataType"].numRegisters()
        # half: regPE=0.5, vw=2 / int8: regPE=0.25, vw=4
        state["VectorWidth"] = int(1//regPerElem) if (regPerElem < 1) else 1

      if state["VectorWidthB"] < 1:
        regPerElem = state["ProblemType"]["DataType"].numRegisters()
        # half: regPE=0.5, vw=2 / int8: regPE=0.25, vw=4
        state["VectorWidthB"] = int(1//regPerElem) if (regPerElem < 1) else 1
        # state["VectorWidthB"] = 1 # use 1 to avoid existing kernels getting rejected (backward compatibility)
        # DirectToVgpr special case
        # allow LocalReadVectorWidthB > 1 for TLUB + MatrixInstruction (this is applicable for B only)
        # some more limitations necessary to make this logic work
        # - MatrixInstruction
        # - TLUB and not UnrollMajorLDSB
        # - MIInputPerThread == 1
        # - SourceSwap
        # - DirectToVgprB or DirectToVgprA
        # - MIWaveTile1 must be multiple of VectorWidthB
        # need state["LocalReadVectorWidth"] != -1 for DTVA
        # need state["GlobalLoadVectorWidthB"] != -1 for DTVB
        if state["EnableMatrixInstruction"] and \
           state["ProblemType"]["TLUB"] and (not state["UnrollMajorLDSB"]) and \
           state["MIInputPerThread"] == 1 and state["SourceSwap"]:
          if state["DirectToVgprB"] and state["GlobalLoadVectorWidthB"] != -1:
            state["VectorWidthB"] = state["GlobalLoadVectorWidthB"]
          elif state["DirectToVgprA"] and state["ProblemType"]["TLUA"] and state["LocalReadVectorWidth"] != -1:
            state["VectorWidthB"] = state["LocalReadVectorWidth"]

      # TT0,1 both must be multiples of VW, b/c of rC, rA, rB
      if ((state["MIWaveTile"][0] % state["VectorWidth"]) != 0):
        if not state["SourceSwap"]:
          # non SourceSwap case, change VectorWidth to 1 for backward compatibility (before SourceSwap + VectorWidth support)
          state["VectorWidth"] = 1
        else:
          reject(state, "MIWaveTile0(%u) should be multiple of VectorWidth(%u)" % (state["MIWaveTile"][0], state["VectorWidth"]))
          return
      if (state["MIWaveTile"][1] % state["VectorWidthB"]) != 0:
        #reject(state, "MIWaveTile1(%u) should be multiple of VectorWidthB(%u)" % (state["MIWaveTile"][1], state["VectorWidthB"]))
        #return
        # change VectorWidthB to 1 for backward compatibility (before VectorWidthB support)
        state["VectorWidthB"] = 1
      if state["StoreRemapVectorWidth"]:
        # change VectorWidth and VectorWidthB to 1 for backward compatibility (before SourceSwap + VectorWidth support)
        state["VectorWidth"] = 1
        state["VectorWidthB"] = 1

    else:
      # non MI case
      # VectorWidth default handling
      if state["VectorWidth"] < 1:
        state["VectorWidth"] = int(4 / state["ProblemType"]["DataType"].numRegisters())
        while state["ThreadTile0"] % state["VectorWidth"] != 0 \
            or state["ThreadTile1"] % state["VectorWidth"] != 0:
          state["VectorWidth"] //= 2

      # TT0,1 both must be multiples of VW, b/c of rC, rA, rB
      if state["ThreadTile0"] % state["VectorWidth"] != 0 \
          or state["ThreadTile1"] % state["VectorWidth"] != 0:
        reject(state, "ThreadTile0 %u or ThreadTile1 %u not a multiple of VectorWidth %u" \
            % (state["ThreadTile0"], state["ThreadTile1"], \
            state["VectorWidth"]))
        return
      # use VectorWidthB=VectorWidth for non MI case
      state["VectorWidthB"] = state["VectorWidth"]

    # use VectorWidthA internally
    state["VectorWidthA"] = state["VectorWidth"]

    if len(problemType["IndicesSummation"]) > 1:
      # not supported with multiple summations, bug is maybe something with
      # how stagger iteration is wrapped when unroll loop exits
      state["StaggerU"] = 0

    # Some restrictions for half:
    if state["KernelLanguage"] == "Assembly" \
      and state["ProblemType"]["DataType"].isHalf():

      # Vector-width must be at least 2 for Half (since unroll loop uses packed operations?)
      if (not state["EnableMatrixInstruction"]) and state["VectorWidth"] < 2:
        reject(state, "VectorWidth must be >= 2 for half")
      if globalParameters["ArchCaps"][isa]["HasEccHalf"]:
        if not state["ProblemType"]["HighPrecisionAccumulate"] and state["AssertFree0ElementMultiple"] % 2 != 0:
          # beta-on-edge has AF0EM requirement except for HPA kernels
          reject(state, "Archs with HasEccHalf require AF0EM%2==0 except for HPA kernels")

    # Some restrictions for int8 and fp8 or bf8:
    if state["KernelLanguage"] == "Assembly" \
        and (state["ProblemType"]["DataType"].isInt8() or state["ProblemType"]["DataType"].is8bitFloat()):
      if (not state["EnableMatrixInstruction"]) and state["VectorWidth"] < 4:
        reject(state, "VectorWidth must be >= 4 for Int8 or 8bitFloat")

    #if state["KernelLanguage"] == "Assembly" and state["PackSummationDims"]:
    #    reject(state, "PackSummationDims does not yet support assembly")

    # Default GlobalLoadVectorWidthA, B
    for tc in ('A','B'):
      if state["GlobalLoadVectorWidth%s"%tc] == -1:
        state["GlobalLoadVectorWidth%s"%tc] = state["VectorWidth"]
        if state["KernelLanguage"] == "Assembly":
          # asm kernel case, GlobalLoadVectorWidth needs to be at least numElemPerReg
          numElemPerReg = int(math.ceil(1 / state["ProblemType"]["DataType"].numRegisters()))
          state["GlobalLoadVectorWidth%s"%tc] = max(state["VectorWidth"], numElemPerReg)
      # reject - GLVWA/B too big
      if (state["GlobalLoadVectorWidth%s"%tc] * state["ProblemType"]["DataType"].numBytes()) > 16:
        reject(state, "GlobalLoadVectorWidth%s * DataType.numBytes() > 16"%tc)
        return

    # Default GlobalStoreVectorWidth
    if state["StoreVectorWidth"] == -1:
      #TODO : re-enable later after running testlists
      #state["StoreVectorWidth"] = state["VectorWidth"]
      # use wider store for best store optimization
      if state["SourceSwap"]:
        state["StoreVectorWidth"] = state["VectorWidth"]
      elif state["ProblemType"]["DataType"].numRegisters() <= 1:
        state["StoreVectorWidth"] = 4
      else:
        state["StoreVectorWidth"] = 4//state["ProblemType"]["DataType"].numRegisters()

    if state["EnableMatrixInstruction"]:
      if state["SourceSwap"]:
        if ((state["VectorWidthA"] % state["StoreVectorWidth"]) != 0):
          reject(state, "MFMA SourceSwap mode doesn't support vw(%u) with svw(%u)" % (state["VectorWidthA"], state["StoreVectorWidth"]))
          return
      else:
        if ((state["MIOutputVectorWidth"] % state["StoreVectorWidth"]) != 0):
          reject(state, "MFMA non-SourceSwap mode doesn't support miovw(%u) with svw(%u)" % (state["MIOutputVectorWidth"], state["StoreVectorWidth"]))
          return

    # reject - VW too big
    if (state["VectorWidthA"] * state["ProblemType"]["DataType"].numBytes()) > 16:
      reject(state, "VWA * DataType.numBytes() > 16")
      return
    if (state["VectorWidthB"] * state["ProblemType"]["DataType"].numBytes()) > 16:
      reject(state, "VWB * DataType.numBytes() > 16")
      return

    # LocalSplitU too large?
    numElementsPerWorkGroup = state["MacroTile0"]*state["MacroTile1"]

    if numElementsPerWorkGroup < state["NumThreads"]:
      reject(state, "NumElementsPerWorkGroup %u < NumThreads %u; reduce LocalSplitU" \
          % (numElementsPerWorkGroup, state["NumThreads"]))
      return

    state["NumElementsPerThread"] = numElementsPerWorkGroup // state["NumThreads"]
    state["GlobalWriteVectorWidth"] = min(state["VectorWidthA"], state["NumElementsPerThread"] )
    if state["NumElementsPerThread"] % state["GlobalWriteVectorWidth"] != 0:
      reject(state, "LSU NumElementsPerThread %u not divisible into GWVW %u" \
          % (state["NumElementsPerThread"], state["GlobalWriteVectorWidth"]))
      return
    state["NumGlobalWriteVectorsPerThread"] = state["NumElementsPerThread"] \
        // state["GlobalWriteVectorWidth"]


    # LocalSplitU but can't NumThreads%MacroTile doesn't support sideways store
    if state["LocalSplitU"] > 1:
      if state["NumThreads"] % state["MacroTile0"] != 0:
        reject(state, "LocalSplitU but NumThreads=%u not divisible by MT0=%u for sideways store" \
            % (state["NumThreads"], state["MacroTile0"]))
        return
      if state["MacroTile0"]*state["MacroTile1"] % state["NumThreads"] != 0:
        reject(state, "LocalSplitU but MT0*MT1=%u elements doesn't divide into NumThreads=%u" \
            % (state["MacroTile0"]*state["MacroTile1"], state["NumThreads"]))
        return
      if (not state["EnableMatrixInstruction"]) and state["ProblemType"]["DataType"].isInt8():
        reject(state, "int8 doesn't support non-MFMA + LocalSplitU")
        return
      if (not state["EnableMatrixInstruction"]) and state["ProblemType"]["DataType"].is8bitFloat():
        reject(state, "Float8 or BFloat8 doesn't support non-MFMA + LocalSplitU")
        return

    # to eliminate identical/duplicate kernels when GSU=1
    if state["GlobalSplitU"] == 1:
      state["MinKForGSU"] = 256
      state["GlobalSplitUAlgorithm"] = 'SingleBuffer' # force to use SingleBuffer for GSU=1 (instead of rejecting it)
      # GlobalSplitUAtomicAdd is True
      if state["GlobalSplitUAtomicAdd"]:
        reject(state, " GlobalSplitU=1 and GlobalSplitUAtomicAdd=True. Rejecting to avoid duplicate kernels.")

    # GlobalSplitU doesn't work with some other things:
    if state["GlobalSplitU"] > 1:
      if not state["GlobalSplitUSummationAssignmentRoundRobin"] and state["LoopTail"]:
        reject(state, "GlobalSplitU and LoopTail require SummationAssignmentRoundRobin=True since strongly breaks Tensile kernel architecture")
        return

      supported = \
        (state["ProblemType"]["DataType"].isSingle()) or \
        (state["ProblemType"]["DataType"].is8bitFloat()) or \
        (state["ProblemType"]["DataType"].isDouble() and state["BufferStore"]) or \
        (state["ProblemType"]["DestDataType"].isInt32()) or \
        (state["KernelLanguage"] == "Assembly" and state["ProblemType"]["ComputeDataType"].isHalf()) or \
        (state["_GlobalAccumulation"]) or \
        (state["EnableMatrixInstruction"]) # MFMA case, support all data types with BufferStore=0 or 1

      if not supported:
        reject(state, "GlobalSplitU only compatible with single, or asm and (half or mixed) precision, or EnableMatrixInstruction")
        return

      if state["GlobalSplitUAtomicAdd"]:
        # use atomic_add for SingleBuffer algorithm
        # limit to f32 + BufferStore + VAW=1 only
        if not globalParameters["AsmCaps"][isa]["HasAtomicAdd"]:
          reject(state, "GlobalSplitUAtomicAdd is not supported by this arch")
        if state["GlobalSplitUAlgorithm"] != 'SingleBuffer':
          reject(state, "GlobalSplitUAtomicAdd only compatible with SingleBuffer aloghrithm")
        if not state["ProblemType"]["ComputeDataType"].isSingle():
          reject(state, "GlobalSplitUAtomicAdd only compatible with single precision ComputeDataType")
        if not state["BufferStore"]:
          reject(state, "GlobalSplitUAtomicAdd only compatible with BufferStore")
        if state["VectorAtomicWidth"] != 1:
          reject(state, "GlobalSplitUAtomicAdd only compatible with VectorAtomicWidth=1")

        # print warning message if GlobalSplitUAtomicAdd is enabled
        printWarning("Using GlobalSplitUAtomicAdd is not recommended")

    # set minimum and maximum of VectorAtomicWidth
    minVectorAtomicWidth = 2 if (state["ProblemType"]["ComputeDataType"].numBytes() == 2) else 1
    if state["GlobalSplitUAtomicAdd"]:
      maxVectorAtomicWidth = minVectorAtomicWidth
    else:
      # cmpswap_b64 is applicable only for bpe>4 data types due to alignment restriction
      # atomicAdd case, Wdth=1 only.
      # TODO: add VectorAtomicWidth=2 support for smaller data types by introducing alignment assertion

      # maximum is b64 (8 byte)
      #computeBytes = state["ProblemType"]["ComputeDataType"].numBytes()
      #maxVectorAtomicWidth = (8 // computeBytes) if computeBytes <= 8 else 1
      maxVectorAtomicWidth = minVectorAtomicWidth

    useAtomic = state["GlobalSplitU"] > 1 and state["GlobalSplitUAlgorithm"] == 'SingleBuffer'
    if state["VectorAtomicWidth"] == -1:
      if useAtomic:
        # atomic case, use max
        state["VectorAtomicWidth"] = maxVectorAtomicWidth
      else:
        # not atomic case, this is not used. Set min
        state["VectorAtomicWidth"] = minVectorAtomicWidth

    if state["VectorAtomicWidth"] < minVectorAtomicWidth:
      reject(state, "VectorAtomicWidth should not be smaller than min(=%u)"%minVectorAtomicWidth)
    if state["VectorAtomicWidth"] > maxVectorAtomicWidth:
      reject(state, "VectorAtomicWidth should not be larger than max(=%u)"%maxVectorAtomicWidth)
    if (not useAtomic) and state["VectorAtomicWidth"] > minVectorAtomicWidth:
      reject(state, "Rejecting (GlobalSplitU=1 or MultipleBuffer) and VectorAtomicWidth>min(=%u) to avoid duplicate kernels."%minVectorAtomicWidth)

    if useAtomic and state["VectorAtomicWidth"] > state["GlobalWriteVectorWidth"]:
      reject (state, "GSU + SingleBuffer + VectorAtomicWidth(%u) > GlobalWriteVectorWidth(%u) not supported"%(state["VectorAtomicWidth"], state["GlobalWriteVectorWidth"]))

    if state["ProblemType"]["DataType"].isHalf() and state["KernelLanguage"] == "Assembly":

      if (not state["EnableMatrixInstruction"]) and state["VectorWidth"] < 2:
        reject(state, "Assembly half requires VectorWidth >= 2 for non-MFMA mode")

      if state["GlobalSplitU"] > 1 and (not state["_GlobalAccumulation"]):
        if state["VectorAtomicWidth"] < 2:
          reject(state, "Assembly GSU half requires VectorWidth >= 2 (for 32-bit CAS)")

        if state["AssertFree0ElementMultiple"] < 2:
          reject(state, "Assembly GSU half requires AF0EM>=2 (for atomics on edge tiles)")

        if state["EnableMatrixInstruction"] and globalParameters["AsmCaps"][isa]['HasWMMA']:
          reject(state, "Half WMMA doesn't support single buffer GSU")
          return

    ########################################
    # Initial DepthU
    ########################################
    userDepthU = state["DepthU"]
    # DepthU == -1 means glvw=1
    if state["DepthU"] == -1:
      if state["MacroTile0"] != state["MacroTile1"]:
        reject(state, "DepthU=0 requires square MacroTile")
        return

    if userDepthU < 0:
      depthU     = 2
      depthULds  = 2
      maxDepthU  = globalParameters["MaxDepthU"]
      numOfWaves = state["NumThreads"] // state["WavefrontSize"]
      if state["ProblemType"]["TLUA"] and state["WaveSeparateGlobalReadA"]:
        depthU = max(depthU, numOfWaves)
      if state["ProblemType"]["TLUB"] and state["WaveSeparateGlobalReadB"]:
        depthU = max(depthU, numOfWaves)
    else:
      depthU = userDepthU
      depthULds = userDepthU//state["DepthULdsDivisor"]
      maxDepthU = userDepthU

    state["_DepthULds"] = state["DepthU"]//state["DepthULdsDivisor"] # internal

    # Default LocalReadVectorWidth
    if state["LocalReadVectorWidth"] == -1:
      if state["EnableMatrixInstruction"]:
        state["LocalReadVectorWidth"] = state["MIInputPerThread"]
      else:
        state["LocalReadVectorWidth"] = state["VectorWidth"]

    # reject if FractionalLoad and depthU is not power of 2 (does not work)
    if state["FractionalLoad"] and (depthU & (depthU - 1)) != 0:
      reject(state, "FractionalLoad requires DepthU = power of 2")

    ########################################
    # Search DepthU
    # Inputs:
    #  - depthU, userDepthU, state["LocalSplitU"], state["InnerUnroll"], state["MacroTile0/1"], state["GlobalLoadVectorWidthA/B"]
    #  - state["MatrixInstK"], ...
    # Outputs:
    #  - totalVectorsCoalescedA, totalVectorsCoalescedB, totalElementsPerpA, totalElementsPerpB, state["DepthU"]
    #######################################
    GlobalLoadVectorWidthAorig = state["GlobalLoadVectorWidthA"] # keep original value
    GlobalLoadVectorWidthBorig = state["GlobalLoadVectorWidthB"] # keep original value
    while True: # exit criteria at end
      validDepthU = True
      # peek LoopIters
      loopIters = (depthULds // state["LocalSplitU"]) // state["InnerUnroll"]
      if "MatrixInstK" in state:
        loopIters //= state["MatrixInstK"]
      if loopIters < 1:
        reject(state, "LoopIters need to greater than 0")
        return

      # Make sure the prefetch VGPR index plr[x] can be aligned for each loop
      # for example, if PLR3 result in 4 VGPR:
      #   PGR  - pre  : plr[0], plr[1], plr[2]
      #   loop - iter0: plr[3], iter1: plr[0], iter2: plr[1], iter3: plr[2] -> restart LOOP (from plr[3]...) -> OK
      #
      # but if PLR2 result in 3 VGPR:
      #   PGR  - pre  : plr[0], plr[1]
      #   loop - iter0: plr[2], iter1: plr[0], iter2: plr[1], iter3: plr[2] -> restart LOOP (from plr[2]...) -> !!
      if (depthULds % ((state["PrefetchLocalRead"]%loopIters)+1)) != 0:
        validDepthU = False

      # how many elements to load
      if state["ProblemType"]["TLUA"]:
        totalElementsCoalescedA = state["MacroTileA"]
        totalElementsPerpA = depthU
      else:
        totalElementsCoalescedA = depthU
        totalElementsPerpA = state["MacroTileA"]

      if state["ProblemType"]["TLUB"]:
        totalElementsCoalescedB = state["MacroTileB"]
        totalElementsPerpB = depthU
      else:
        totalElementsCoalescedB = depthU
        totalElementsPerpB = state["MacroTileB"]

      totalElementsA = totalElementsCoalescedA * totalElementsPerpA
      totalElementsB = totalElementsCoalescedB * totalElementsPerpB

      if state["FractionalLoad"]:
        if not Solution.setGlobalLoadTileDimFractional(state, "A", depthU, GlobalLoadVectorWidthAorig):
          validDepthU = False
        if not Solution.setGlobalLoadTileDimFractional(state, "B", depthU, GlobalLoadVectorWidthBorig):
          validDepthU = False
      else:
        GlobalLoadVectorWidthA = GlobalLoadVectorWidthAorig
        if state["DirectToLdsA"] and (bpeAB * GlobalLoadVectorWidthA) > 4:
          # bpe * grvw must be <= 4 for DirectToLds (lds flag only for <= 32bit load)
          GlobalLoadVectorWidthA = 4 / bpeAB
          # use float only for <1. Otherwise, convert to int
          if GlobalLoadVectorWidthA >= 1:
            GlobalLoadVectorWidthA = int(GlobalLoadVectorWidthA)
        if not Solution.setGlobalLoadVectorWidth(state, "A", totalElementsA, GlobalLoadVectorWidthA):
          validDepthU = False
        GlobalLoadVectorWidthB = GlobalLoadVectorWidthBorig
        if (not state["DirectToVgprB"]) and state["DirectToLdsB"] and (bpeAB * GlobalLoadVectorWidthB) > 4:
          # bpe * grvw must be <= 4 for DirectToLds
          GlobalLoadVectorWidthB = 4 / bpeAB
          # use float only for <1. Otherwise, convert to int
          if GlobalLoadVectorWidthB >= 1:
            GlobalLoadVectorWidthB = int(GlobalLoadVectorWidthB)
        if not Solution.setGlobalLoadVectorWidth(state, "B", totalElementsB, GlobalLoadVectorWidthB):
          validDepthU = False

      if validDepthU and state["KernelLanguage"] == "Assembly" \
        and (state["ProblemType"]["DataType"].isHalf() \
              or state["ProblemType"]["DataType"].isBFloat16()):
        if globalParameters["ArchCaps"][isa]["HasEccHalf"]:
          if state["GlobalLoadVectorWidthA"] <= 1 or state["GlobalLoadVectorWidthB"] <= 1:
            reject(state, "HalfEcc requires GLVWA > 1")

      # TODO- Need this restrict ?
      if validDepthU and state["KernelLanguage"] == "Assembly" \
        and (state["ProblemType"]["DataType"].isInt8() or state["ProblemType"]["DataType"].is8bitFloat()):
        if state["GlobalLoadVectorWidthA"] < 4:
          reject(state, "Int8 requires GLVWA >= 4, current is %u"%state["GlobalLoadVectorWidthA"])
        if state["GlobalLoadVectorWidthB"] < 4:
          reject(state, "Int8 requires GLVWB >= 4, current is %u"%state["GlobalLoadVectorWidthB"])


      # Now convert elements to vectors based on GlobalLoadVectorWidth
      GlobalLoadVectorWidthA = GlobalLoadVectorWidthAorig if state["GlobalLoadVectorWidthA"] == 0 else state["GlobalLoadVectorWidthA"]
      GlobalLoadVectorWidthB = GlobalLoadVectorWidthBorig if state["GlobalLoadVectorWidthB"] == 0 else state["GlobalLoadVectorWidthB"]
      totalVectorsCoalescedA = int(totalElementsCoalescedA / GlobalLoadVectorWidthA)
      totalVectorsCoalescedB = int(totalElementsCoalescedB / GlobalLoadVectorWidthB)
      totalVectorsA = int(totalElementsA / GlobalLoadVectorWidthA)
      totalVectorsB = int(totalElementsB / GlobalLoadVectorWidthB)

      if 0:
        print("info:", pvar(state, "NumThreads"), pvar(state, "DepthU"), pvar(state, "DepthULdsDivisor"),
                      "TT=%ux%u" % (state["ThreadTile0"], state["ThreadTile1"]),
                      "WG=%ux%u" % (state["WorkGroup"][0], state["WorkGroup"][1]),
                      "MT=%ux%u" % (state["MacroTile0"], state["MacroTile1"]))
        print("info: totalElementsCoalescedA=", totalElementsCoalescedA,
              " totalVectorsCoalescedA=", totalVectorsCoalescedA, " totalVectorsA=", totalVectorsA)
        print("info: totalElementsCoalescedB=", totalElementsCoalescedB,
              " totalVectorsCoalescedB=", totalVectorsCoalescedB, " totalVectorsB=", totalVectorsB)
        print("info", pvar(state, "VectorWidth")
                , pvar(state, "GlobalLoadVectorWidthA"), pvar(state, "GlobalLoadVectorWidthB"))

      #if state["ProblemType"]["DataType"].isHalf() \
      #    and (state["GlobalLoadVectorWidthA"] == 1 \
      #    or state["GlobalLoadVectorWidthB"] == 1):
      #  validDepthU = False

      if not state["FractionalLoad"]:
        if userDepthU == -1: # no vectors
          if state["GlobalLoadVectorWidthA"] != 1 \
              or state["GlobalLoadVectorWidthB"] != 1:
            validDepthU = False
        elif userDepthU == -2:
          if state["GlobalLoadVectorWidthA"] < GlobalLoadVectorWidthAorig and \
            state["GlobalLoadVectorWidthB"] < GlobalLoadVectorWidthBorig:
            validDepthU = False
        elif userDepthU <= -3:
          if state["GlobalLoadVectorWidthA"] < GlobalLoadVectorWidthAorig or \
            state["GlobalLoadVectorWidthB"] < GlobalLoadVectorWidthBorig:
            validDepthU = False

      if validDepthU:
        if not state["ProblemType"]["TLUA"]:
          if depthU < state["GlobalLoadVectorWidthA"]:
            validDepthU = False

        if not state["ProblemType"]["TLUB"]:
          if depthU < state["GlobalLoadVectorWidthB"]:
            validDepthU = False

      if validDepthU:
        # check depthU and ThreadSeparateGlobalReadA==1 depthU*bpe <= 64 bytes reject ThreadSeparateGlobalRead =1 (TLU=0 only)
        # reject depthU for cases requiring < minimum lanes per fragment. depthU * bpe  must be multiple of cache-line sizes(l2)
        # minimum lane is 4//bpe for bpe < 4, 1 for bpe >= 4
        minLanes = max( 4 // state["ProblemType"]["DataType"].numBytes(), 1)
        depthULds = depthU // state["DepthULdsDivisor"]
        if state["ThreadSeparateGlobalReadA"] and (not state["ProblemType"]["TLUA"]):
          #if state["ThreadSeparateGlobalReadA"] and (((depthU//state["GlobalLoadVectorWidthA"])// (2 * state["ThreadSeparateGlobalReadA"])) < 2):
          if (depthU < minLanes * state["GlobalLoadVectorWidthA"] * (2 * state["ThreadSeparateGlobalReadA"])):
            validDepthU= False
          # reject if KelementsPerMFrag (= (_DepthULds  // (ThreadSeparateGlobalRead * 2))) < inputPerThread = max(lrvwA,lrvwB)
          if (depthULds  // (2 * state["ThreadSeparateGlobalReadA"])) < state["LocalReadVectorWidth"]:
            validDepthU= False
        if state["ThreadSeparateGlobalReadB"] and (not state["ProblemType"]["TLUB"]):
          #if state["ThreadSeparateGlobalReadB"] and (((depthU//state["GlobalLoadVectorWidthB"])// (2 * state["ThreadSeparateGlobalReadB"])) < 2):
          if (depthU < minLanes * state["GlobalLoadVectorWidthB"] * (2 * state["ThreadSeparateGlobalReadB"])):
            validDepthU= False
          # reject if NblockSizePerLoad (= (waveWidth * GlobalLoadVectorWidthB // depthULds)) > MatrixInstN
          if (state["WavefrontSize"] * state["GlobalLoadVectorWidthB"] // depthULds  > state["MatrixInstN"]):
            validDepthU= False
          # reject if KelementsPerMFrag (= (_DepthULds  // (ThreadSeparateGlobalRead * 2))) < inputPerThread = max(lrvwA,lrvwB)
          if (depthULds  // (2 * state["ThreadSeparateGlobalReadB"])) < state["LocalReadVectorWidth"]:
            validDepthU= False

      # this depthU is valid, done unless user wants to double (for TN)
      if validDepthU:
        if userDepthU < -3: # for every int below -3, use next doubled value
          userDepthU += 1
          depthU *= 2
          depthULds = 2
          continue
        else: # use this found value
          state["DepthU"] = depthU
          state["_DepthULds"] = depthU//state["DepthULdsDivisor"]
          break

      # this depthU not valid
      else:
        # keep looking
        if depthU < maxDepthU:
          depthU += 2
          depthULds = depthU//state["DepthULdsDivisor"]
          continue
        # give up
        else:
          reject(state, "No valid DepthU found")
          return
    ########################################
    # end DepthU loop
    ########################################

    assert(state["DepthU"]> 0)

    if state["UnrollIncIsDepthU"] or state["PackSummationDims"] == 1 \
       or bool(problemType["ZeroPadA"]) or bool(problemType["ZeroPadB"]):
        # unrollIncIsDepthU does not support tail loop, so add asem requirement to reject
        # problems that require tail loop.
        if state["DepthU"] % state["AssertSummationElementMultiple"] != 0:
          reject(state, "PackSummationDims=1 requires DepthU is integer multiple of ASEM")
        else:
          state["AssertSummationElementMultiple"] = state["DepthU"]
        # not supported with PSD, has some interaction with iter
        state["StaggerU"] = 0

    if not state["FractionalLoad"]:
      if not Solution.setGlobalLoadTileDimClassic(state, "A", state["NumLoadsA"], \
          totalVectorsCoalescedA, totalElementsPerpA):
        return
      if not Solution.setGlobalLoadTileDimClassic(state, "B", state["NumLoadsB"], \
          totalVectorsCoalescedB, totalElementsPerpB):
        return

    # set UnrollMajorLDSA,B before isDirectToVgprDoable
    state["UnrollMajorLDSA"]     = (state["TransposeLDS"] and (not state["ProblemType"]["TLUA"])) or state["UnrollMajorLDSA"]
    state["UnrollMajorLDSB"]     = (state["TransposeLDS"] and (not state["ProblemType"]["TLUB"])) or state["UnrollMajorLDSB"]

    # TODO
    if (0 and state["LSCA"] % state["GlobalLoadVectorWidthA"] != 0):
      reject(state, "lsca % grvw != 0")
      return
    if (0 and state["LSPA"] % state["GlobalLoadVectorWidthA"] != 0):
      reject(state, "lspa % grvw != 0")
      return
    if (0 and state["LSCB"] % state["GlobalLoadVectorWidthB"] != 0):
      reject(state, "lscb % grvw != 0")
      return
    if (0 and state["LSPB"] % state["GlobalLoadVectorWidthB"] != 0):
      reject(state, "lspb % grvw != 0")
      return

    state["LVCA"] = roundupRatio(state["LSCA"] , state["GlobalLoadVectorWidthA"])
    state["LVPA"] = roundupRatio(state["LSPA"] , state["GlobalLoadVectorWidthA"])
    state["LVCB"] = roundupRatio(state["LSCB"] , state["GlobalLoadVectorWidthB"])
    state["LVPB"] = roundupRatio(state["LSPB"] , state["GlobalLoadVectorWidthB"])

    for tc in ('A','B'):
      if problemType["TLU%s"%tc]:
        pos = problemType["IndexAssignments%s"%tc].index(problemType["Index01%s"%tc])
      else:
        pos = problemType["IndexAssignments%s"%tc].index(problemType["IndexUnroll"])

      unitStride = False
      stride = -1
      stride = state["AssertStride%sEqual"%tc].get(pos,-1)
      if stride==1:
        unitStride = True
      if not unitStride and state["GlobalLoadVectorWidth%s"%tc] != 1:
        reject(state,
            "Non-unit stride(%s) for coalesced dimension (index=%d) requires GlobalLoadVectorWidth%s==1" \
                % ("TBD" if stride==-1 else str(stride), \
                   problemType["IndexAssignments%s"%tc][pos], tc))

      for p in state["AssertStride%sEqual"%tc].keys():
        if p>len(problemType["IndexAssignments%s"%tc]):
          raise RuntimeError ("AssertStride%sEqual index position %d is > len(IndexAssignments%s)" % \
                                tc, p, tc)

    maxIndex = max(problemType["IndexAssignmentsA"] + problemType["IndexAssignmentsB"])
    for p in state["AssertSizeEqual"]:
      if p>maxIndex:
        raise RuntimeError ("AssertSize index position=%d is > maxIndex=%d" % (p, maxIndex))


    # Some of these might become 0?
    if 0:
      print("info: ", pvar(state, "LVCA"), pvar(state, "LVPA"), \
            pvar(state, "LVCB"), pvar(state, "LVPB"))

    # lds buffer size for A, B
    if state["KernelLanguage"] == "Source":
      # source kernel
      # use 0 for auto adjust (-1)
      for tc in ('A','B'):
        if state["LdsBlockSizePerPad%s"%tc] == -1:
          state["LdsBlockSizePerPad%s"%tc] = 0
        if state["LdsPad%s"%tc] == -1:
          state["LdsPad%s"%tc] = 0
      if state["LdsPadA"] != state["LdsPadB"]:
        reject(state, "Source KernelLanguage only supports LdsPadA == LdsPadB")
        return

    ########################################
    # LDS
    ########################################
    # allow LocalReadVectorWidthB > 1 for TLUB + MatrixInstruction (this is applicable for B only)
    # some more limitations necessary to make this logic work
    # - MatrixInstruction
    # - TLUB and not UnrollMajorLDSB
    # - MIInputPerThread == 1
    # - SourceSwap
    # - DirectToVgprA
    # need to check after state["LocalReadVectorWidth"] = -1 is resolved
    wideLRVWBforTLUBallowed = False
    if state["EnableMatrixInstruction"] and \
       state["ProblemType"]["TLUB"] and (not state["UnrollMajorLDSB"]) and \
       state["MIInputPerThread"] == 1 and state["SourceSwap"]:
      if state["DirectToVgprA"] and state["ProblemType"]["TLUA"] and state["VectorWidthB"] == state["LocalReadVectorWidth"]:
        wideLRVWBforTLUBallowed = True
    

    # LocalReadVectorWidth check
    if state["EnableMatrixInstruction"]:
      if state["LocalReadVectorWidth"] < state["MIInputPerThread"]:
        reject(state, "LocalReadVectorWidth < %u" %(state["MIInputPerThread"]))
      if state["LocalReadVectorWidth"] > state["MIInputPerThread"] and not (state["UnrollMajorLDSA"] or state["UnrollMajorLDSB"]) \
         and not (state["DirectToVgprA"] and state["LocalReadVectorWidth"] == state["VectorWidthB"] and wideLRVWBforTLUBallowed):
        reject(state, "LocalReadVectorWidth require Transpose LDS")
      if state["LocalReadVectorWidth"] > state["MIInputPerThread"] and \
         (state["UnrollMajorLDSA"] and (not state["UnrollMajorLDSB"])) and \
         state["DirectToVgprA"]:
        reject(state, "LocalReadVectorWidth + DirectToVgprA + does not work for TT")
    else:
      if state["LocalReadVectorWidth"] != state["VectorWidth"]:
        reject(state, "LocalReadVectorWidth must equal VectorWidth for non MI kernels")

    # Determine if we can load directly-to-Vgpr
    # need to check after state["LocalReadVectorWidth"] = -1 is resolved
    if state["DirectToVgprA"]:
      if not Solution.isDirectToVgprDoable(state, 'A'):
        return  # rejected
      # disable DTL
      state["DirectToLdsA"] = False
    if state["DirectToVgprB"]:
      if not  Solution.isDirectToVgprDoable(state, 'B'):
        return  # rejected
      # disable DTL
      state["DirectToLdsB"] = False

    # LDS padding
    # Resolve -1 before isDirectToLdsDoable check
    Solution.ldsPaddingAuto(state, isa)

    # Determine if we can load directly-to-LDS.
    # Transpose requires a trip through registers to perform the transpose so can't use DirectToLdsA
    # LDS loads always write 4 bytes apart so can use only 4-byte operations
    # The matrix must not require transposing since that is done by reading to VGPR and writing in different order
    # The LSC (load size coalesced) must load some multiple of 256 bytes since that is what each DirectToLds load provides
    # Note for these matrices LSC is same as MacroTile dim
    # MatrixInstruction rules:
    # DirectToLDS is supported for TLU=0  (make sure transposeLDS=1)
    # LDS (load size coalesced) * LSPA must load some multiple of 256 bytes.
    # No longer support loadX2/loadx4 .
    # need to check after DirectToVgpr check
    for tc in ('A','B'):
      if state["DirectToLds%s"%tc]:
        if Solution.isDirectToLdsDoable(state, tc):
          state["LocalWriteUseSgpr%s"%tc] = True
        else:
          return  # rejected

    if state["1LDSBuffer"] == -1 and (state["DirectToLdsA"] or state["DirectToLdsB"]):
      #1LDS buffer must be 0 for DirectToLdsA
      state["1LDSBuffer"] = 0

    # set NoLdsWriteCode if both A and B use DirectToLds or DirectToVgpr
    state["NoLdsWriteCode"] = False
    if (state["DirectToVgprA"] or state["DirectToLdsA"]) and (state["DirectToVgprB"] or state["DirectToLdsB"]):
      state["NoLdsWriteCode"] = True

    # noTailLoop condition check
    # need to check after DirectToVgpr and DirectToLds check
    # no tail loop optimization setting
    # noTailLoop=1: remove TailLoop
    # noTailLoop=2: remove TailLoop and generate TailLoop in NoLoadLoop with early exit
    # noTailLoop=3: remove TailLoop and generate TailLoop in NoLoadLoop without early exit
    # here, only check condition 1

    # Reject the following cases if noTailLoop is not enabled
    #  - PrefetchAcrossPersistent and PrefetchAcrossPersistentMode
    #    PrefetchAcrossPersistentMode does not support TailLoop (TLU is necessary for NoTailLoop)
    #  - DirectToLds + TLU + NumLoadsCoalesced > 1 (special local read offset conversion is not implemented in tail loop code)
    #  - DirectToLds + LRVW > 1

    # global load width for tail loop (based on AssertFree0, 1 or AssertSummationElementMultiple)
    asem = state["AssertSummationElementMultiple"]
    # need to adjust asem for GSU
    gsu = state["GlobalSplitU"]
    asemDivGSU = 1 if asem%gsu !=0 else asem//gsu

    noTailLoop = 0
    if (asemDivGSU % state["DepthU"] == 0):
      noTailLoop = 1

    # reject conditions for noTailLoop==0
    rejected = False
    rejectMessage = ""
    if state["PersistentKernel"] and state["PrefetchAcrossPersistent"] and state["PrefetchAcrossPersistentMode"] == 1:
      rejectMessage = "PK + PAP + PAPMode"
      rejected = True
    elif (state["DirectToLdsA"] or state["DirectToLdsB"]):
      if (not rejected) and state["EnableMatrixInstruction"] and state["LocalReadVectorWidth"] > state["MIInputPerThread"]:
        rejectMessage = "DirectToLds + LocalReadVectorWidth>MIInputPerThread"
        rejected = True
      for tc in ('A','B'):
        if (not rejected) and state["ProblemType"]["TLU%c"%tc] and state["NumLoadsCoalesced%c"%tc] > 1:
          rejectMessage = "DirectToLds + TLU%c + NumLoadsCoalesced%c>1"%(tc, tc)
          rejected = True

    if noTailLoop == 0 and rejected:
      # if reject condition for NoTailLoop is true and NoTailLoop is not enabled, reject this kernel
      rejectMessage += " requires NoTailLoop."
      rejectMessage += "\n" + "To enable NoTailLoop, "
      rejectMessage += "\n" + " - AssertSummationElementMultiple/GlobalSplitU) is multiple of DepthU or"
      rejectMessage += "\n" + " - BufferLoad and MatrixInstruction + MatrixInstK > 1 and"
      rejectMessage += "\n" + "   (global read width for TailLoop decided by assert is multiple of GlobalLoadVectorWidth) and"
      rejectMessage += "\n" + "   (StaggerU = 0 or NT(+BufferLoad))"
      reject(state, rejectMessage)
      return

    # reject condition for PAPM + PGR=2
    # (need to check after DepthU calculation (for negative value) is done)
    if state["PersistentKernel"] and state["PrefetchAcrossPersistent"] and state["PrefetchAcrossPersistentMode"] == 1 and \
      state["PrefetchGlobalRead"] == 2:
      # PAPM + PGR=2 requires at least 2 loop iterations to execute global read address calculation in NGLL
      # it means K should be >= DepthU * 2 (means larger than DepthU * 2 - 1)
      if not (3 in state["AssertSizeGreaterThan"].keys() and state["AssertSizeGreaterThan"][3] >= state["DepthU"] * 2 - 1):
        reject(state, "PAPM + PGR=2 does not work if AssertSizeGreaterThan for K is not greater than DepthU * 2 - 1")
        return

    #ldsNumElementsA        = Solution.getLdsNumElements(state, 'A') # not used
    ldsNumElementsB        = Solution.getLdsNumElements(state, 'B')
    ldsNumElementsAlignedA = Solution.getLdsNumElementsAligned(state, 'A')
    ldsNumElementsAlignedB = Solution.getLdsNumElementsAligned(state, 'B')

    # todo, can the alignment be a power of 2?
    state["LdsOffsetA"] = 0
    if state["PrefetchGlobalRead"]:
      state["LdsNumElementsAlignedA"] = ldsNumElementsAlignedA
      state["LdsNumElementsAlignedB"] = ldsNumElementsAlignedB
      state["LdsOffsetB"] = state["LdsOffsetA"] + state["LdsNumElementsAlignedA"]

      offsetBlk = state["LdsOffsetB"] + ldsNumElementsAlignedB
      if offsetBlk>0: # need 0 check to avoid an error
        offsetBlk = int(2**(math.ceil(math.log(offsetBlk, 2))))

      state["LdsOffsetA_Blk"] = offsetBlk
      state["LdsOffsetB_Blk"] = state["LdsOffsetA_Blk"] + state["LdsNumElementsAlignedA"]
      ldsNumElementsAB = state["LdsOffsetB_Blk"]+ ldsNumElementsB
    else:
      state["LdsOffsetB"] = ldsNumElementsAlignedA
      ldsNumElementsAB = ldsNumElementsAlignedA + ldsNumElementsB

    # lds buffer size for reduction
    bytesPerComElem = state["ProblemType"]["ComputeDataType"].numBytes()
    bytesPerLoadElem = state["ProblemType"]["DataType"].numBytes()
    multiplier = bytesPerComElem // bytesPerLoadElem

    ldsNumElementsReduction = multiplier*state["LocalSplitU"]*state["MacroTile0"]*state["MacroTile1"] if state["LocalSplitU"] > 1 else 0

    # lds max occupancy
    ldsSizeOccupancy = globalParameters["DeviceLDS"] // state["MaxOccupancy"]
    ldsNumElementsOccupancy = ldsSizeOccupancy // state["ProblemType"]["DestDataType"].numBytes()

    #print("ldsNumElementsA", ldsNumElementsA)
    #print("ldsNumElementsB", ldsNumElementsB)
    #print("ldsNumElementsAlignedA", ldsNumElementsAlignedA)
    #print("ldsNumElementsAlignedB", ldsNumElementsAlignedB)
    #print("ldsNumElementsAB", ldsNumElementsAB)

    if state["EnableMatrixInstruction"]:
      if (state["DirectToLdsA"] or state["DirectToLdsB"]) and state["1LDSBuffer"]:
        reject(state, "1LDSBuffer must be 0 for directToLds")

    # ThreadSeparateGlobalRead + no DirectToLds case (equivalent to previous SplitGlobalRead)
    # No local read offset conversion in this case. A and B must have equivalent ThreadSeparateGlobalRead setting
    for tc in ('A','B'):
     if (not (state["DirectToLds%s"%tc] and state["ProblemType"]["TLU%s"%tc] == False)) and state["ThreadSeparateGlobalRead%s"%tc]:
       divisorName = Solution.getDivisorName(state, tc)
       divisor = state[divisorName]
       tsgrNum = state["ThreadSeparateGlobalRead%s"%tc] * 2
       if tsgrNum >= divisor:
         reject(state, "ThreadSeparateGlobalRead * 2 (=%d) must be less than lvc/lsc/lvp/lsp"%(tsgrNum))
       if divisor > state["WavefrontSize"]:
         reject(state, "WavefrontSize >= divisor(lvc/lsc/lvp/lsp) is required for ThreadSeparateGlobalRead")
       if state["DirectToVgpr%s"%tc]:
         # set TSGR = 0 if DirectToVgpr is enabled
         state["ThreadSeparateGlobalRead%s"%tc] = 0

    if state["1LDSBuffer"] == -1:
      if ldsNumElementsAB * state["ProblemType"]["DataType"].numBytes() > globalParameters["MaxLDS"]:
        state["1LDSBuffer"] = 1
      else:
        state["1LDSBuffer"] = 0

    if state["1LDSBuffer"]:
      if not state["PrefetchGlobalRead"]:
        reject(state, "PGR=0 already use 1 LDS buffer only")
      # Should be able to support as long as NO scheduleLocalWrite
      if (not state["ScheduleIterAlg"] == 2) and (not state["ScheduleIterAlg"] == 3) and (state["ScheduleLocalWrite"]):
        reject(state, "1LDSBuffer only support SIA2 or SIA3, or SIA1 without SLW")
      state["LdsOffsetB"] = ldsNumElementsAlignedA
      ldsNumElementsAB = ldsNumElementsAlignedA + ldsNumElementsB

    # lds size is the greater of the two
    ldsNumElements = max(ldsNumElementsAB, ldsNumElementsReduction, ldsNumElementsOccupancy)

    if state["StoreRemapVectorWidth"] == -1:
      # use de_read_b64 as default in storeRemap to avoid bank conflict
      defaultRemap = 8 // state["ProblemType"]["DestDataType"].numBytes()
      defaultRemap = max(defaultRemap, state["MacroTile0"]//state["WavefrontSize"])
      ldsRemapPad = max(defaultRemap, state["MIOutputVectorWidth"])
      ldsNumElementsRemapC = (state["MacroTile0"]+ldsRemapPad)* state["MatrixInstN"] * state["MIWaveGroup"][1]
      if state["_GlobalAccumulation"]:
        computeBytes = state["ProblemType"]["ComputeDataType"].numBytes()
        ldsNumElementsRemapC *= (computeBytes / state["ProblemType"]["DestDataType"].numBytes())
      ldsSize = ldsNumElementsRemapC * state["ProblemType"]["DestDataType"].numBytes()
      if not math.log(state["MacroTile0"],2).is_integer() or \
          ldsSize > globalParameters["MaxLDS"] or \
          state["SourceSwap"] or \
          (state["GlobalSplitU"] > 1) and (state["_GlobalAccumulation"] != 'MultipleBuffer') or \
          state["MatrixInstBN"] > 1 and state["MatrixInstN"] == 4:
        state["StoreRemapVectorWidth"] = 0
      else:
        state["StoreRemapVectorWidth"] = defaultRemap

    # GuaranteeNoPartial
    if state["ProblemType"]["TLUA"]:
      state["GuaranteeNoPartialA"] = state["AssertFree0ElementMultiple"]%state["GlobalLoadVectorWidthA"]==0
    else:
      state["GuaranteeNoPartialA"] = True

    if state["ProblemType"]["TLUB"]:
      state["GuaranteeNoPartialB"] = state["AssertFree1ElementMultiple"]%state["GlobalLoadVectorWidthB"]==0
    else:
      state["GuaranteeNoPartialB"] = True

    # SourceSwap
    if state["SourceSwap"]:
      if not state["EnableMatrixInstruction"]:
        reject(state, "SourceSwap only applies to MatrixInstruction kernels")
        return
      if state["StoreRemapVectorWidth"]:
        reject(state, "SourceSwap not compatible with StoreRemap")
        return
    # non-SourceSwap+MFMA 4x4 check
    if (not state["SourceSwap"]) and state["EnableMatrixInstruction"]:
      if state["MatrixInstBM"] > 1 and state["MatrixInstN"] == 4 and (state["MatrixInstM"] > state["MIOutputVectorWidth"]) and \
        state["AssertFree0ElementMultiple"] % state["GlobalLoadVectorWidthA"] != 0:
        reject(state, "MI4x4 + non-SourceSwap + MatrixInstBM > 1 + MatrixInstN == 4 + MatrixInstM > MIOutputVectorWidth \
                       AssertFree0ElementMultiple %% bGlobalLoadVectorWidthA != 0 not supported")
        return

    # check if need to use lds init Acc vgprs
    state["LdsInitCVgprs"] = False
    if globalParameters["ArchCaps"][isa]["HasAccCD"] and \
         state["EnableMatrixInstruction"] and state["StorePriorityOpt"] and \
         state["ProblemType"]["DataType"].isDouble():
      state["LdsInitCVgprs"] = True

    # force MIArchVgpr when using WMMA
    if state["EnableMatrixInstruction"] and globalParameters["AsmCaps"][isa]["HasWMMA"]:
      state["MIArchVgpr"] = True

    if state["MIArchVgpr"]:
      if not state["EnableMatrixInstruction"]:
        reject(state, "MIArchVgpr only support for MatrixInstruction")
        return
      if not (globalParameters["AsmCaps"][isa]["HasMFMA_vgpr"] or globalParameters["AsmCaps"][isa]["HasWMMA"]):
        reject(state, "MIArchVgpr is not supported by this arch")
        return
      if globalParameters["AsmCaps"][isa]["HasMFMA"]:
        if not (state["ProblemType"]["ComputeDataType"].isDouble() or \
                state["ProblemType"]["ComputeDataType"].isSingle() or \
                (state["ProblemType"]["ComputeDataType"].isHalf() and state["ProblemType"]["HighPrecisionAccumulate"]) or \
                state["ProblemType"]["ComputeDataType"].isInt32() or \
                state["ProblemType"]["ComputeDataType"].isComplex()):
          reject(state, "MIArchVgpr now only support fp64, fp64c, fp32, fp32c, fp16, int8 MatrixInstruction.")
          return
      if state["ProblemType"]["ComputeDataType"].isSingleComplex() and (not globalParameters["AsmCaps"][isa]["v_fma_f32"]):
        reject(state, "MIArchVgpr + fp32c requires v_fma_f32.")
        return

    if state["AtomicAddC"]:
      if not state["ProblemType"]["DataType"].isDouble():
        reject(state, "AtomicAddC currently only available for dgemm")
        return
      if state["AssertBetaValue"] != 1:
        reject(state, "AtomicAddC requires AssertBetaValue = 1")
        return
      if not state["AssertCEqualsD"]:
        reject(state, "AtomicAddC requires AssertCEqualsD")
        return

    if state["ProblemType"]["Fp16AltImpl"]:
      if not (state["ProblemType"]["DataType"].isHalf() and \
              state["ProblemType"]["HighPrecisionAccumulate"] and \
              state["EnableMatrixInstruction"]):
        reject(state, "Fp16AltImpl requires FP16 HPA MFMA")
        return

    if state["ProblemType"]["StochasticRounding"]:
      if not (state["ProblemType"]["DataType"].is8bitFloat()):
        reject(state, "StochasticRounding requires F8 types")
        return
    
    #check not support cases and calculate lds resources
    if state["StoreRemapVectorWidth"]:
      if not state["BufferStore"]:
        reject(state, "storeRemap only support BufferStore")
        return
      if not state["EnableMatrixInstruction"]:
        reject(state, "storeRemap only support MatrixInstruction kernel")
        return
      if (state["GlobalSplitU"] > 1) and (state["_GlobalAccumulation"] != 'MultipleBuffer'):
        reject(state, "storeRemap doesn't support GlobalSplitU yet, except GSU algorithm 2")
        return
      if packedC0 or packedC1:
        reject(state, "storeRemap doesn't support packedC0 and packedC1 yet")
        return
      if state["MatrixInstBN"] > 1 and state["MatrixInstN"] == 4:
        reject(state, "storeRemap doesn't support MI4x4 multi blocks in N direction yet")
        return
      if not math.log(state["MacroTile0"],2).is_integer():
        reject(state, "storeRemap only supports power-of-2 MT0")
        # TODO - this return should be here, but this is a hotfix,
        # Somehow we have a "Validation Failed" kernel in rocBLAS now (SRVW=4 and MT0=96) and this will stop the whole building process
        # Actions: 1. Hotfix, comment out this "return" temporarily for that invalidated kernel
        #          2. Remove / replace that invalidated kernel
        #          3. Put back this return
        #          4. How to design a better way to prevent from invalid kernel in rocBLAS?
        # return

      storeInstMinWidth = 1 # minimum dwordx1
      storeInstMaxWidth = 4 # maximum dwordx4
      srMinVw = max(storeInstMinWidth, int(storeInstMinWidth/state["ProblemType"]["DestDataType"].numRegisters()))
      numReg  = state["ProblemType"]["DestDataType"].numRegisters()
      if state["_GlobalAccumulation"]:
        numReg = state["ProblemType"]["ComputeDataType"].numRegisters()

      srMaxVw = int(storeInstMaxWidth/numReg)
      if srMinVw > state["StoreRemapVectorWidth"] or srMaxVw < state["StoreRemapVectorWidth"]:
        reject(state, "StoreRemapVectorWidth %u is not allowed for this data type" % state["StoreRemapVectorWidth"])
        return

      if state["StoreRemapVectorWidth"] * state["WavefrontSize"] < state["MacroTile0"]:
        reject(state, "storeRemap: Per wave single global write instruction doesn't enough to write one M column." + \
               " Please use larger StoreRemapVectorWidth.")
        return
      if (state["MacroTile0"]*state["MatrixInstN"])//state["MIWaveGroup"][0] < state["StoreRemapVectorWidth"]*state["WavefrontSize"]:
        reject(state, "storeRemap: number elements of lds less than per wave per local read elements." + \
               " Please use smaller StoreRemapVectorWidth.")
        return
      ldsRemapPad = max(state["StoreRemapVectorWidth"],state["MIOutputVectorWidth"])
      ldsNumElementsRemapC = (state["MacroTile0"]+ldsRemapPad)* state["MatrixInstN"] * state["MIWaveGroup"][1]

      if state["_GlobalAccumulation"]:
        computeBytes = state["ProblemType"]["ComputeDataType"].numBytes()
        multiplier = computeBytes // state["ProblemType"]["DataType"].numBytes()
      elif state["ProblemType"]["DestDataType"].numBytes() > state["ProblemType"]["DataType"].numBytes():
        # Determine ratio of output to input element size.
        # SRVW remaps output so we need to scale up resources.
        multiplier = state["ProblemType"]["DestDataType"].numBytes() // state["ProblemType"]["DataType"].numBytes()
      else:
        multiplier = 1

      ldsNumElementsRemapC *= multiplier

      #print("ldsNumElementsRemapC=%u" % ldsNumElementsRemapC)

      # if LDS is bound by RemapC (SRVW), then 1LDSBuffer actually doesn't help in SIA3
      # since LDS usage couldn't be reduced
      if state["1LDSBuffer"] and (state["ScheduleIterAlg"] == 3) and (ldsNumElements < ldsNumElementsRemapC):
        # TODO- Remove this DataType test condition,
        # Currently we do this test is just because we don't want to affect existing logic in rocBLAS
        if state["ProblemType"]["DataType"].isInt8() or state["ProblemType"]["DataType"].is8bitFloat():
          reject(state, "LDS usage is bound be StoreRemap, thus 1LDSBuffer wouldn't have any help. Skip.")
          return

      ldsNumElements = max(ldsNumElements, ldsNumElementsRemapC)

    state["LdsNumElements"] = ldsNumElements
    ldsSize = ldsNumElements * state["ProblemType"]["DataType"].numBytes()
    if ldsSize > globalParameters["MaxLDS"]:
      reject(state, "Kernel Uses %u > %u bytes of LDS" % ( ldsSize, globalParameters["MaxLDS"]))
      return

    # LoopUnroll  = DepthU / LocalSplitU
    if "LocalSplitU" in state and "_DepthULds" in state:
      state["LoopUnroll"] = state["_DepthULds"] // state["LocalSplitU"]
    if state["LoopUnroll"] * state["LocalSplitU"] != state["_DepthULds"]:
      state["Valid"] = False
    if state["KernelLanguage"] != "Assembly" and state["InnerUnroll"] != 1:
      reject(state, "InnerUnroll only supported on assembly")
    state["LoopUnroll"] //= state["InnerUnroll"]

    #constraints for StoreCInUnroll feature
    if state["StoreCInUnroll"]:
      if not (state["ProblemType"]["DataType"].isDouble() or state["ProblemType"]["DataType"].isDoubleComplex()):
        reject(state, "StoreCInUnroll currently only available for dgemm/zgemm")
        return
      if state["LocalSplitU"]>1:
        reject(state, "LocalSplitU is not supported for StoreCinUnroll")
        return
      if state["MIArchVgpr"]:
        reject(state, "MIArchVgpr is not supported for StoreCinUnroll")
        return
      if not state["PersistentKernel"]:
        reject(state, "StoreCInUnroll requires PersistentKernel feature")
        return
      if not state["PrefetchAcrossPersistent"]:
        reject(state, "StoreCInUnroll requires PrefetchAcrossPersistent feature")
        return
      if state["PrefetchAcrossPersistentMode"] == 0:
        reject(state, "StoreCInUnroll requires PrefetchAcrossPersistentMode")
        return
      if state["ProblemType"]["DataType"].isDouble() and state["VectorWidthA"] != 2:
        reject(state, "StoreCInUnroll requires VectorWidth=2 for dgemm")
        return
      if state["AtomicAddC"] and state["StoreVectorWidth"] != 1:
        reject(state, "StoreCInUnroll requires AtomicAddC with StoreVectorWidth=1")
        return
      if state["ScheduleGlobalRead"] != 1:
        reject(state, "StoreCInUnroll requires ScheduleGlobalRead=1")
        return
      if state["PrefetchGlobalRead"] == 0:
        reject(state, "StoreCInUnroll requires PrefetchGlobalRead!=0")
        return
      if not state["ExpandPointerSwap"]:
        reject(state, "StoreCInUnroll requires ExpandPointerSwap")
        return
      if state["ScheduleIterAlg"] != 3:
        reject(state, "StoreCInUnroll requires ScheduleIterAlg=3")
        return
      if state['MIWaveGroup'][1] != 1 and state['MIWaveGroup'][1] != 4:
        reject(state, "StoreCInUnroll requires [MIWaveGroup][1]=1 or 4")
        return
      if state["StoreCInUnrollExact"] and state["StoreCInUnrollPostLoop"] :
        reject(state, "StoreCInUnrollPostLoop does not work with StoreCInUnrollExact")
        return
      if not state["SourceSwap"]:
        reject(state, "StoreCInUnroll requires SourceSwap feature")
        return
      if state["ProblemType"]["DataType"].isDouble() and state["NumElementsPerBatchStore"] == 1:
        reject(state, "StoreCInUnroll does not work with NumElementsPerBatchStore = 1 for dgemm")
        return
      if not state["BufferStore"]:
        reject(state, "StoreCInUnroll requires BufferStore feature")
        return
      if state["VectorWidthB"] > 1:
        reject(state, "StoreCInUnroll + VectorWidthB > 1 not supported yet")
        return

      # minimum K check
      # PGR=2 requires minimum K
      if state["PrefetchGlobalRead"] == 2:
        # PGR=2 case, K > DepthU * 2 is necessary
        minDUnum = 2
        if not (3 in state["AssertSizeGreaterThan"].keys() and state["AssertSizeGreaterThan"][3] >= state["DepthU"] * minDUnum):
          reject(state, "StoreCInUnroll does not work if AssertSizeGreaterThan for K is not greater than DepthU * %u"%minDUnum)
          return

      # exact K check
      # StoreCInUnrollExact requires exact K
      if state["StoreCInUnrollExact"]:
        # K == DepthU * ThreadTile0 * ThreadTile1 // VectorWidth is necessary
        exactK = state["DepthU"] * state["ThreadTile0"] * state["ThreadTile1"] // state["VectorWidthA"]
        if not (3 in state["AssertSizeEqual"].keys() and state["AssertSizeEqual"][3] == exactK):
          reject(state, "StoreCInUnrollExact does not work if AssertSizeEqual for K is not DepthU * ThreadTile0 * ThreadTile1 / VectorWidth")
          return

    else:
      # force to disable if StoreCInUnroll related parameter is enabled
      if state["StoreCInUnrollPostLoop"] :
        state["StoreCInUnrollPostLoop"] = False
      if state["StoreCInUnrollExact"] :
        state["StoreCInUnrollExact"] = False

    # check LocalDotLayout
    ldl = state["LocalDotLayout"]
    if ldl> 1:
      state["DirectToLdsA"] = False
      state["DirectToLdsB"] = False

      if state["KernelLanguage"] == "Assembly":
        if state["EnableMatrixInstruction"]:
          reject(state, "doesn't support LocalDotLayout > 1 in MFMA mode")
        else: # VALU mode
          if state["ProblemType"]["DataType"].isInt8():
            if (ldl != 4) or (state["ProblemType"]["HighPrecisionAccumulate"] != True):
              reject(state, "Only support Int8 HPA and LocalDotLayout 4")
              return
          elif state["ProblemType"]["DataType"].is8bitFloat():
            if (ldl != 4) or (state["ProblemType"]["HighPrecisionAccumulate"] != True):
              reject(state, "Only support 8bitFloat HPA and LocalDotLayout 4")
              return
          elif state["ProblemType"]["DataType"].isHalf():
            if ldl > 2:
              reject(state, "doesn't support FP16 with LocalDotLayout > 2")
              return
            elif (ldl == 2) and (state["ProblemType"]["HighPrecisionAccumulate"] != True):
              reject(state, "doesn't support non HPA FP16 with LocalDotLayout == 2")
              return
          else: # other type
              reject(state, "doesn't support LocalDotLayout with type {}".format(str(state["ProblemType"]["DataType"])))
              return

          if ldl != state["InnerUnroll"]:
            reject(state, "only support LocalDotLayout = InnerUnroll when LocalDotLayout > 1")
            return

          if ((state["LSPA"] % ldl) != 0) or ((state["LSPB"] % ldl) != 0):
            reject(state, "LSPA/B should be multiple of LocalDotLayout")
            return

    if 0:
      print("info: ", pvar(state, "LoopUnroll"), " LDS Stats:", pvar(state, "LdsOffsetA"), pvar(state, "LdsOffsetB"))
      print("info: ", pvar(state["ProblemType"], "TLUA"), \
          pvar(state, "NumLoadsCoalescedA"), pvar(state, "NumLoadsPerpendicularA"), \
          pvar(state, "LSCA"), pvar(state, "LSPA"))
      print("info:", pvar(state["ProblemType"], "TLUB"), \
          pvar(state, "NumLoadsCoalescedB"), pvar(state, "NumLoadsPerpendicularB"), \
          pvar(state, "LSCB"), pvar(state, "LSPB"))

    state["LoopIters"] = state["LoopUnroll"]
    if "MatrixInstK" in state:
      state["LoopIters"] //= state["MatrixInstK"]

    if state["LoopIters"] < 1:
      reject(state, "LoopIters need to greater than 0")
      return

    # PLR > 2xLoopIters is redundant setting
    # TODO- Why need to x2 ? Why not (if state["PrefetchLocalRead"] >= state["LoopIters"]:)
    if state["PrefetchLocalRead"] >= 2*state["LoopIters"]:
      reject(state, "Reject since PrefetchLocalRead %u >= 2x LoopIters %u" % (state["PrefetchLocalRead"],state["LoopIters"]))

    # reject low performance
    if state["PrefetchLocalRead"]%state["LoopIters"] > 1:
      reject(state, "PrefetchLocalRead: %u, LoopIters: %u performance is low" % (state["PrefetchLocalRead"],state["LoopIters"]))

    # prefetch wider read iteration > LoopIters, no enough iterations for prefetching
    if state["EnableMatrixInstruction"] and state["PrefetchLocalRead"] > 0:
      # Multiple = WLR-size / input-size = how many iters could be covered by one WLR ?
      wlrMultiple = state["LocalReadVectorWidth"]//state["MIInputPerThread"]
      if wlrMultiple == 0:
        reject(state, "LocalReadVectorWidth %u is less than MIInput" % (state["LocalReadVectorWidth"]))
        return
      # for example, if the original ds_read is b32...
      #   1. if LoopIters = 5 (b32 x 5 times), WLR-Multiple = 2 (b64), then we can fit the WLR
      #   2. if LoopIters = 2 (b32 x 2 times), WLR-Multiple = 4 (b128), this is not allowed
      #   3. if LoopIters = 2 (b32 x 2 times), WLR-Multiple = 2 (b64), this is allowed
      if state["LoopIters"] % wlrMultiple != 0:
        reject(state, "LocalReadVectorWidth %u cannot be distributed evenly, LoopIters %u should be divisible by WLR-Multiple %u" \
          % (state["LocalReadVectorWidth"], state["LoopIters"], wlrMultiple))

      PLR = (state["PrefetchLocalRead"] % state["LoopIters"])
      if PLR != 0 and state["LoopIters"] - (PLR * wlrMultiple) <= 0 :
        reject(state, "with PrefetchLocalRead %u LoopIters %u LocalReadVectorWidth %u, not enough LoopIters to prefetch %ux%u iterations, " \
          % (state["PrefetchLocalRead"],state["LoopIters"],state["LocalReadVectorWidth"], PLR , wlrMultiple) )
      if state["PrefetchLocalRead"] > 1 and PLR == 0:
        reject(state, "not good performance with PrefetchLocalRead %u LoopIters %u" \
          % (state["PrefetchLocalRead"],state["LoopIters"]) )

    # # reject conditions with lower performance
    # if state["ScheduleIterAlg"] == 2 and \
    # (state["ExpandPointerSwap"] != 1 or state["LoopIters"] != 1 or state["ScheduleGlobalRead"] != 1):
    #   reject(state, "ScheduleIterAlg 2 only work with EPS1_SGR1, LoopIter=1")

    if state["TransposeLDS"] == 1:
      if not state["EnableMatrixInstruction"]:
        reject(state, "TransposeLds Supports only in MatrixInstruction=1")
      if state["ProblemType"]["TLUA"] and state["ProblemType"]["TLUB"]:
          # TODO: Now in rocBLAS, lot of logic yamls are Type=NT and TLDS=1? Why aren't they rejected and how to get rid of them?
          reject(state, "TransposeLds requires TLUA=0 or TLUB=0")
    if state["EnableMatrixInstruction"]:
      # enable widerLocalRead
      if state["LocalReadVectorWidth"] > state["MIInputPerThread"]:
        # wider localRead support 2 types
        # 1. prefetch all lds to register
        # 2. using larger InnerUnroll
        if not (state["PrefetchLocalRead"] >= state["LoopIters"] and state["InnerUnroll"] == 1) and \
          not state["InnerUnroll"] >= state["LocalReadVectorWidth"] // state["MIInputPerThread"]:
          reject(state, "wider localRead only support (PrefetchLocalRead %u >= LoopIters %u) or (InnerUnroll %u > LocalReadxN)" % (state["PrefetchLocalRead"],state["LoopIters"],state["InnerUnroll"]))

    if state["DepthULdsDivisor"] > 1:
      if state["PrefetchGlobalRead"] == 2:
        reject(state, "DepthULdsDivisor > 1 does not support PrefetchGlobalRead=2")
      if state["ScheduleIterAlg"] != 3:
        reject(state, "DepthULdsDivisor > 1 does not support ScheduleIterAlg other than 3")
      if (state["DirectToLdsA"] == True or state["DirectToLdsB"] == True):
        reject(state, "DepthULdsDivisor > 1 does not support DirectToLds")
      if state["ProblemType"]["TLUA"] or state["ProblemType"]["TLUB"] or not (state["UnrollMajorLDSA"] and state["UnrollMajorLDSB"]):
        reject(state, "DepthULdsDivisor > 1: Only works with TN problem layout and UnrollMajorLDS")
      if state["PrefetchGlobalRead"]==1 and state["PrefetchLocalRead"]==0:
        reject(state, "PGR1 + PLR0 in SplitLDS requires double G2L buffer which is yet to be implemented")
      for tc in ('A', 'B'):
        if state["ProblemType"]["DataType"].numRegisters()*state["GlobalLoadVectorWidth%s"%tc] < state["DepthULdsDivisor"]:
          reject(state, "SplitLDS requires wider GlobalLoadVectorWidth%s; needs RegisterPerElem (%f) * GLVW%s (%u) >= DepthULdsDivisor (%u)"%
            (tc, state["ProblemType"]["DataType"].numRegisters(),tc,state["GlobalLoadVectorWidth%s"%tc],state["DepthULdsDivisor"]))

    if state["GlobalReadPerMfma"] > 1 and state["PrefetchGlobalRead"] == 2:
      reject(state, "GlobalReadPerMfma need to be 1 if PGR2")

    if state["UseInstOffsetForGRO"] == -1:
      state["UseInstOffsetForGRO"] = 1 if (state["DirectToLdsA"] or state["DirectToLdsB"]) else 0

    # Precise bounds check uses the "num_records" field in the buffer to
    # precisely detect when we are inbounds or not.  Only a one-dimensional
    # check is used since this is faster and also for computation we only
    # need to ensure that none of the loads fault.  threads which are
    # computing bogus sections of the C tile will later be ignored.
    # precise checking only works when all elements of the load are in-bounds
    # since if the vload crosses boundary we ignore all components not just the
    # ones that are OOB. See comments for groOffsetInMacroTile in KernelWriterAssembly.py
    #
    # So check for the cases where the unroll loop can
    # generate partial loads here and reject PBC solutions:
    # For non-TLU the free dim is in perp dim - should always be TRUE?  TODO

    #--
    # ShiftPtr can't use UseSgprForGRO since it needs to modify the VGPR pointers
    if bufferLoad and state["_UseSgprForGRO"] and state["EdgeType"]=="ShiftPtr":
      if not state["GuaranteeNoPartialA"] or not state["GuaranteeNoPartialB"]:
        state["_UseSgprForGRO"] = False
        #reject(state, "PBC with wide load has insufficient overlap guarantees- try GRVW=1 or adding appropriate Assert*ElementMultiple")

    if state["EnableMatrixInstruction"]:
      cont1 = not state["GuaranteeNoPartialB"]
      cont2 = ((state["MatrixInstN"] % state["GlobalLoadVectorWidthB"]) != 0)
      if cont1 and cont2:
        reject(state, "MatrixInstN %u %% GlobalLoadVectorWidthB %u must be 0" % \
          (state["MatrixInstN"], state["GlobalLoadVectorWidthB"]))
    else:
      if not bufferLoad or not state["GuaranteeNoPartialA"]:
        # Restrict GRVW/VW combos so shift-ptr logic will work
        if state["GlobalLoadVectorWidthA"] > 1 \
            and state["GlobalLoadVectorWidthA"] != state["VectorWidth"]:
            reject(state, "GlobalLoadVectorWidthA %u must be == VectorWidth %u or == 1" % \
                    (state["GlobalLoadVectorWidthA"], state["VectorWidth"]))

      if not bufferLoad or not state["GuaranteeNoPartialB"]:
        # Restrict GRVW/VW combos so shift-ptr logic will work
        if state["GlobalLoadVectorWidthB"] > 1 \
            and state["GlobalLoadVectorWidthB"] != state["VectorWidth"]:
            reject(state, "GlobalLoadVectorWidthB %u must be == VectorWidth %u or == 1" % \
                    (state["GlobalLoadVectorWidthB"], state["VectorWidth"]))

    # these work everywhere, no special restrictions
    state["AssertMinApproxSize"] = 0

    if state["KernelLanguage"] == "Assembly":
      if state["VectorWidth"] > 1:
        # VW>1 kernels require dims>1
        state["AssertMinApproxSize"] = 3
    elif state["VectorWidth"] > 1:
      # VW>1 kernels require dims>1
      state["AssertMinApproxSize"] = 2

    # Use SGPR to store an offset from GlobalReadOffsetA+0.
    # (as opposed to using dedicated VGPR for each GRO
    # Requires preciseBounds check since we rely on the buffer bounds check, not
    # individual vector registers doing bounds compares.
    if not bufferLoad and state["FractionalLoad"]:
        reject(state, "Fractional requires BufferLoad")

    if state["_UseSgprForGRO"] == -1:
      # Don't use SGPR if it looks like we might not have enough - better to leave PBC enabled even if we have to use VGPR
      # 40 is based on current SGPR usage, this may need to be tuned in the future:
      numLoadsA = state["NumLoadsCoalescedA"]*state["NumLoadsPerpendicularA"]
      numLoadsB = state["NumLoadsCoalescedB"]*state["NumLoadsPerpendicularB"]
      if numLoadsA + numLoadsB > 35 or state["DirectToVgprA"] or state["DirectToVgprB"]: # force _UseSgprForGRO = 0 if DirectToVgpr is enabled
        #print "info: Disabling UseSgprForGRO since predicting too many SGPR will be used"
        state["_UseSgprForGRO"] = 0
      else:
        state["_UseSgprForGRO"] = 1


    if packedC0 and not state["GuaranteeNoPartialA"]:
      reject(state, "packedC0 requires GuaranteeNoPartialA")
    if packedC1 and not state["GuaranteeNoPartialB"]:
      reject(state, "packedC1 requires GuaranteeNoPartialB")

    if packedC0 or packedC1:
      state["_UseSgprForGRO"] = 0

      if state["EdgeType"] != "ShiftPtr":
        reject(state, "Packed dims requires EdgeType==ShiftPtr")
      if state["KernelLanguage"] == "Assembly":
        if not bufferLoad:
          reject(state, "Packed dims for Assembly requires BufferLoad")

    if packedC0 and state["PackGranularity"]==2:
      if state["KernelLanguage"] == "Source":
        if state["AssertFree0ElementMultiple"]<state["VectorWidth"]:
          reject(state, "packedC0 Source requires AF0EM>=VectorWidth (for loads and stores)")
      else:
        if state["AssertFree0ElementMultiple"]<state["VectorWidth"]\
          or state["AssertFree0ElementMultiple"] == 1:
            if state["VectorStore"] <= 0:
              state["_VectorStore"] = 0
            else:
              reject(state, "packedC0 Assembly requires AF0EM>=VectorWidth or not VectorStore (for stores)")

    if state["AssertStrideCEqual"].get(0,-1) != 1 or state["AssertStrideDEqual"].get(0,-1) != 1:
      # Disable vector stores if not allowed:
      if state["VectorStore"] <= 0:
        state["_VectorStore"] = 0
      else:
        reject(state, "UseInitialStridesCD requires not VectorStore since store locations not adjacent")

    # Not currently suppored.  Support would require some changes in the
    # zeroPadRegs management:
    #   - don't allocate VGPRs for multiple perp/pad cases
    #   - guardZeroPad needs to add soffset to scalar calc
    if problemType["ZeroPadA"] or problemType["ZeroPadB"]:
      state["_UseSgprForGRO"] = 0

    # current requirement to avoid buffer loads that span multiple entries
    # if the summation dim participating in the ZeroPad is not fast-moving then
    # likely have more performant options.
    for tc in ('A', 'B'):
      if problemType["ZeroPad%s"%tc] and state["KernelLanguage"] == "Assembly":
        if state["GlobalLoadVectorWidth%s"%tc] != 1 \
            and problemType["IndexAssignments%s"%tc][0] in problemType["ZeroPad%s"%tc][0][0:1]:
          reject(state, "asm ZeroPad requires GlobalLoadVectorWidth==1")
        if not bufferLoad:
          reject(state, "asm ZeroPad requires BufferLoad")

    # Ensure AssertCEqualsD is always used with LdcEqualsLdd --DISABLED CURRENTLY
    #if state["AssertCEqualsD"]:
    #  if not ("LdcEqualsLdd" in state["ProblemType"] and state["ProblemType"]["LdcEqualsLdd"]):
    #    import pdb; pdb.set_trace()
    #    reject(state, "AssertCEqualsD requires LdcEqualsLdd=True")

    state["AssignedDerivedParameters"] = True

    # UnrollLoopEfficiencyEnable does not work with f16/bf16/int8x4
    if globalParameters["UnrollLoopEfficiencyEnable"] and (state["ProblemType"]["DataType"].isHalf() or \
       state["ProblemType"]["DataType"].isBFloat16() or state["ProblemType"]["DataType"].isInt8x4()):
      reject(state, "UnrollLoopEfficiencyEnable does not support f16/bf16/int8x4")

    # UnrollLoopEfficiencyEnable supports only ThreadTile0,1=[6,4] or [4,6] or [4,4] or [6.6] or [8,4] or [4,8]
    if globalParameters["UnrollLoopEfficiencyEnable"] and \
      not ((state["ThreadTile0"] == 6 and state["ThreadTile1"] == 4) or \
           (state["ThreadTile0"] == 4 and state["ThreadTile1"] == 6) or \
           (state["ThreadTile0"] == 4 and state["ThreadTile1"] == 4) or \
           (state["ThreadTile0"] == 6 and state["ThreadTile1"] == 6) or \
           (state["ThreadTile0"] == 8 and state["ThreadTile1"] == 4) or \
           (state["ThreadTile0"] == 4 and state["ThreadTile1"] == 8)):
      reject(state, "UnrollLoopEfficiencyEnable does not support ThreadTile0,1 = [%u,%u]"%(state["ThreadTile0"], state["ThreadTile1"]))

    # reject check for VgprForLocalReadPacking
    if state["VgprForLocalReadPacking"]:
      doable, rejectComment = Solution.isVgprForLocalReadPackingDoable(state)
      if not doable:
        reject(state, rejectComment)
        return

    # reject check for ClusterLocalRead
    if state["ClusterLocalRead"]:
        # Requires VgprForLocalReadPacking
        if not state["VgprForLocalReadPacking"]:
          reject(state, "ClusterLocalRead works with VgprForLocalReadPacking")
          return
        if (state["UnrollMajorLDSA"] == False and state["VectorWidthA"] > state["MIInputPerThread"]) or\
           (state["UnrollMajorLDSB"] == False and state["VectorWidthB"] > state["MIInputPerThread"]):
          reject(state, "ClusterLocalRead does not support VectorWidth or VectorWidthB > MIInputPerThread")
          return

    # change negative ExtraLatencyForLR to 0 for non DirectToVgpr
    if state["ExtraLatencyForLR"] < 0 and not (state["DirectToVgprA"] or state["DirectToVgprB"]):
      state["ExtraLatencyForLR"] = 0

    # SourceKernel with PrefetchGlobalRead / LoopDoWhile case
    # - SourceKernel + PGR2 does not work
    # - SourceKernel + LoopDoWhile requires at least 1 loop iteration (K > (DepthU * GSU * 2) - 1)
    if state["KernelLanguage"] == "Source":
      if state["PrefetchGlobalRead"] == 2:
        reject(state, "Source kernel does not support PGR2")
      else:
        factor = 0
        # DoWhile case, minimum iteration is 1
        if state["LoopDoWhile"]:
          factor = 1
        if factor > 0 and (not (3 in state["AssertSizeGreaterThan"].keys() and state["AssertSizeGreaterThan"][3] >= state["DepthU"] * state["GlobalSplitU"] * factor - 1)):
          reject(state, "Source kernel requires AssertSizeGreaterThan for K > (DepthU(%u) * GlobalSplitU(%u) * PGR/LoopDoWhile factor(%u) - 1)"%(state["DepthU"], state["GlobalSplitU"], factor))

  ########################################
  # create a dictionary with booleans on whether to include parameter in name
  @staticmethod
  def getMinNaming(objs):
    nonCKObjs = [obj for obj in objs if not isCustomKernelConfig(obj)]

    # early return
    if len(nonCKObjs) == 0:
      return {}

    # determine keys
    requiredParameters = {}
    if isinstance(nonCKObjs[0], Solution):
      keys = list(nonCKObjs[0]._state.keys())
    else:
      keys = list(nonCKObjs[0].keys())
    # only 1, rather than name being nothing, it'll be everything
    if len(nonCKObjs) == 1:
      for key in keys:
        if key in list(validParameters.keys()):
          requiredParameters[key] = False
    else:
      for key in keys:
        required = False
        if key in list(validParameters.keys()):
          for i in range(1, len(nonCKObjs)):
            if nonCKObjs[0][key] != nonCKObjs[i][key]:
              required = True
              break
        if required:
          requiredParameters[key] = True
        else:
          requiredParameters[key] = False

    requiredParameters["ProblemType"]       = False # always prepended
    requiredParameters["MacroTile0"]        = False # always prepended
    requiredParameters["MacroTile1"]        = False # always prepended
    requiredParameters["DepthU"]            = False # always prepended
    requiredParameters["LdcEqualsLdd"]      = False # always prepended
    requiredParameters["MatrixInstruction"] = False # always prepended
    requiredParameters["MatrixInstM"]       = False # always prepended
    requiredParameters["MatrixInstN"]       = False # always prepended
    requiredParameters["MatrixInstK"]       = False # always prepended
    requiredParameters["MatrixInstB"]       = False # always prepended
    requiredParameters["MatrixInstBM"]      = False # always prepended
    requiredParameters["MatrixInstBN"]      = False # always prepended
    requiredParameters["CustomKernelName"]  = False # Will not affect naming
    requiredParameters["Fp16AltImpl"]       = False # Will show up as a different type
    requiredParameters["Fp16AltImplRound"]  = False # Will show up as a different type
    requiredParameters["StochasticRounding"]= False # Will show up as a different type

    requiredParameters["Kernel"]            = True  # distinguish kernels from solutions
                                                    # for single-source compilation
    return requiredParameters

  ########################################
  @ staticmethod
  def getNameFull(state):
    requiredParameters = {}
    for key in state:
      if key in list(validParameters.keys()):
        requiredParameters[key] = True
    return Solution.getNameMin(state, requiredParameters)

  ########################################
  # Get Name Min
  @ staticmethod
  def getNameMin(state, requiredParameters):
    if isCustomKernelConfig(state):
      return state["CustomKernelName"]

    name = ""
    first = True
    # put problem first
    if "ProblemType" in state:
      name += str(state["ProblemType"]) + "_"
    if "MacroTile0" in state \
        and "MacroTile1" in state \
        and "DepthU" in state:
      name += "%s%ux%ux%u_" \
          % ( Solution.getParameterNameAbbreviation("MacroTile"), \
          state["MacroTile0"], state["MacroTile1"], state["DepthU"] )
    if "MatrixInstM" in state:
      name += "%s%ux%ux%ux%u_" \
          % ( Solution.getParameterNameAbbreviation("MatrixInstruction"), \
          state["MatrixInstM"], state["MatrixInstN"], state["MatrixInstK"], state["MatrixInstB"])
    if "LdcEqualsLdd" in state:
      if state["LdcEqualsLdd"]:
        name += "SE_"
      else:
        name += "SN_"
    for key in sorted(state.keys()):
      if key in requiredParameters and key[0] != '_':
        if requiredParameters[key] and key != "CustomKernelName":
          if not first:
            name += "_"
          else:
            first = False
          name += "%s%s" % ( Solution.getParameterNameAbbreviation(key), \
              Solution.getParameterValueAbbreviation(key, state[key]) )
    return name

  ########################################
  # create a dictionary of lists of parameter values
  @staticmethod
  def getSerialNaming(objs):
    data = {}
    for objIdx in range(0, len(objs)):
      obj = objs[objIdx]
      for paramName in sorted(obj.keys()):
        if paramName in list(validParameters.keys()):
          paramValue = obj[paramName]
          if paramName in data:
            if paramValue not in data[paramName]:
              data[paramName].append(paramValue)
          else:
            data[paramName] = [ paramValue ]
    maxObjs = 1
    for paramName in data:
      if not isinstance(data[paramName][0],dict):
        data[paramName] = sorted(data[paramName])
      maxObjs *= len(data[paramName])
    numDigits = len(str(maxObjs))
    return [ data, numDigits ]

  ########################################
  # Get Name Serial
  @ staticmethod
  def getNameSerial(state, serialNaming):
    data = serialNaming[0]
    numDigits = serialNaming[1]

    serial = 0
    multiplier = 1
    for paramName in sorted(state.keys()):
      if paramName in list(validParameters.keys()):
        paramValue = state[paramName]
        paramData = data[paramName]
        paramNameMultiplier = len(paramData)
        if paramValue in paramData:
          paramValueIdx = paramData.index(paramValue)
        serial += paramValueIdx * multiplier
        multiplier *= paramNameMultiplier
    name = "%s%0*u" % ("S" if isinstance(state, Solution) else "K", \
        numDigits, serial)
    return name


  ########################################
  @ staticmethod
  def getParametersIndented(state, indent):
    s = ""
    s += "%sProblemType: %s\n" % (indent, str(state["ProblemType"]))
    for key in sorted(state):
      s += "%s%s: %s\n" % (indent, str(key), str(state[key]))
    return s

  ########################################
  @ staticmethod
  def getParameterNameAbbreviation( name ):
    specialValues = {
      'MACInstruction': '' # Conflicts with MatrixInstruction, but _MAD and _FMA should be enough differentiation for the kernel name.
    }
    if name in specialValues: return specialValues[name]

    return ''.join([c for c in name if not c.islower()])

  ########################################
  @ staticmethod
  def getParameterValueAbbreviation( key, value ):
    if key == 'ISA':
      return str(value[0]) + str(value[1]) + ('%x' % value[2])
    elif isinstance(value, str):
      return ''.join([c for c in value if c.isupper()])
    elif isinstance(value, bool):
      return "1" if value else "0"
    elif isinstance(value, int):
      if value >= 0:
        return "%u" % value
      else: # -1 -> n1
        return "n%01u" % abs(value)
    elif isinstance(value, ProblemType):
      return str(value)
    elif isinstance(value, tuple):
      abbrev = ""
      for i in range(0, len(value)):
        abbrev += str(value[i])
      return abbrev
    elif isinstance(value, list):
      abbrev = ""
      for i in range(0, len(value)):
        abbrev += Solution.getParameterValueAbbreviation(key, value[i])
        if i < len(value)-1:
          abbrev += "_"
      return abbrev
    elif isinstance(value, dict):
      s =  "_".join(["%d%d"%(pos,k) for pos,k in value.items()])
      return s
    elif isinstance(value, float):
      val1 = int(value)
      val2 = int(round(value*100)) - int(value)*100
      if val2 > 0:
        s =  "%dp%s" % (val1,str(val2).zfill(2))
      else:
        s = "%d" % (val1)
      return s
    else:
      printExit('Parameter {key}={value} is new object type ({t})'.format(key=key, value=value, t=type(value)))
      return str(value)


  ##########################
  # make class look like dict
  def keys(self):
    return list(self._state.keys())

  def __len__(self):
    return len(self._state)

  def __iter__(self):
    return iter(self._state)

  def __getitem__(self, key):
    return self._state[key]

  def __setitem__(self, key, value):
    self._name = None
    self._state[key] = value

  def __str__(self):
    if self._name is None:
      self._name = Solution.getNameFull(self._state)
    return self._name

  def __repr__(self):
    return self.__str__()

  def getAttributes(self):
    return deepcopy(self._state)

  def __hash__(self):
    return hash(str(self) + self._state.get("codeObjectFile", ""))
    #return hash(self.getAttributes())

  def __eq__(self, other):
    #return isinstance(other, Solution) and self.getAttributes() == other.getAttributes()
    return isinstance(other, Solution) and str(self) == str(other)

  def __ne__(self, other):
    result = self.__eq__(other)
    if result is NotImplemented:
      return result
    return not result

  @property
  def enabledSplitLDS(self):
    return self["DepthULdsDivisor"] > 1

  @property
  def enabledSetPrioSplitLDS(self):
    # The interaction between SplitLDS's priority policy and StorePriorityOpt's is yet to be
    # investigated. For now, disable SplitLDS's priority policy when StorePriorityOpt is present
    # TODO: determine suitable priority policy when both are present
    return self.enabledSplitLDS and not self["StorePriorityOpt"]<|MERGE_RESOLUTION|>--- conflicted
+++ resolved
@@ -2990,13 +2990,10 @@
         if state["LocalSplitU"] > 1:
           reject(state, "Atomic Stream-K not working with LocalSplitU")
     else:
-<<<<<<< HEAD
+      # If not using StreamK, set StreamKAtomic to 0 to avoid possibility of duplicate kernels
+      state["StreamKAtomic"] = 0
       # If not using StreamK, clear debug modes to avoid duplicate kernels
       state["DebugStreamK"] = 0
-=======
-      # If not using StreamK, set StreamKAtomic to 0 to avoid possibility of duplicate kernels
-      state["StreamKAtomic"] = 0
->>>>>>> 3c69f9ac
 
     if state["KernelLanguage"] == "Assembly" and not state["BufferLoad"]:
       # StaggerU only works with source kernels, or with BufferLoad.
