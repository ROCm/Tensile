--- conflicted
+++ resolved
@@ -2333,13 +2333,10 @@
       reject(state, "DirectToVgpr%c does not supports TLU%c = False and PrefetchLocalRead = 0"%(tc, tc))
       return False
 
-<<<<<<< HEAD
-=======
     # Does not work with TLU = False and SGEMM
     if (not state["ProblemType"]["TLU%c"%tc]) and state["ProblemType"]["DataType"].isSingle():
       reject(state, "DirectToVgpr%c does not supports TLU%c = False + SGEMM"%(tc, tc))
       return False
->>>>>>> 85a1cf8a
 
     # MIWaveGroup check
     #  for A, MIWaveGroup should be [4, 1]
