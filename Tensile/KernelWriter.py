--- conflicted
+++ resolved
@@ -1496,13 +1496,9 @@
           if count:
             # insert 1 nop instruction
             iterCode.addInst("s_nop ",str(count - 1),"VALU packing writes to be consumed by matrix instruction")
-<<<<<<< HEAD
-        if i == numMfmaPerIter - 1:
-=======
         # the final mfma or DirectToVgpr + PGR2 case, we need to generate all remaining pack instructions
         # otherwise, DTV global load can overwrite pack register values
         if i == numMfmaPerIter - 1 or len(list(globalReadCodeDTV.items())) > 0:
->>>>>>> 65242f42
           while packItems:
             iterCode.addCode(packItems.pop(0))
 
@@ -3968,14 +3964,9 @@
     #   VectorWidthA,B > 1
     self.lrvwTileA = 1
     self.lrvwTileB = 1
-<<<<<<< HEAD
-    if kernel["EnableMatrixInstruction"] and kernel["MIInputPerThread"] > 1 and\
-       kernel["SourceSwap"] and kernel["VgprForLocalReadPacking"] and kernel["ClusterLocalRead"]:
-=======
     self.useWiderLocalReadB = False
     if kernel["EnableMatrixInstruction"] and kernel["MIInputPerThread"] > 1 and \
        kernel["VgprForLocalReadPacking"] and kernel["ClusterLocalRead"]:
->>>>>>> 65242f42
       if (not kernel["UnrollMajorLDSA"]):
         self.lrvwTileA = min(kernel["MIInputPerThread"], kernel["VectorWidthA"]) # should not exceed MIInputPerThread
       if (not kernel["UnrollMajorLDSB"]):
