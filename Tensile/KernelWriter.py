--- conflicted
+++ resolved
@@ -3711,13 +3711,8 @@
       noTailLoop = 1
     elif kernel["BufferLoad"] and (not kernel["SuppressNoLoadLoop"]) and \
          kernel["EnableMatrixInstruction"] and kernel["MatrixInstK"] > 1 and \
-<<<<<<< HEAD
-         (tailLoopLoadWidthA % glvwA == 0) and (tailLoopLoadWidthB % glvwB == 0) and \
+         (glvwA <= 1 or (tailLoopLoadWidthA % glvwA == 0)) and (glvwB <= 1 or (tailLoopLoadWidthB % glvwB == 0)) and \
          gsu == 1 and kernel["PersistentKernel"] == 0 and kernel["StreamK"] == 0 and kernel["DepthULdsDivisor"] == 1 and \
-=======
-         (glvwA <= 1 or (tailLoopLoadWidthA % glvwA == 0)) and (glvwB <= 1 or (tailLoopLoadWidthB % glvwB == 0)) and \
-         gsu == 1 and kernel["PersistentKernel"] == 0 and kernel["DepthULdsDivisor"] == 1 and \
->>>>>>> 7f14c48d
          kernel["InnerUnroll"] == 1:
       if kernel["StaggerU"] == 0:
         noTailLoop = 2
