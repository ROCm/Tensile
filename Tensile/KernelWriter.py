################################################################################
#
# Copyright (C) 2016-2024 Advanced Micro Devices, Inc. All rights reserved.
#
# Permission is hereby granted, free of charge, to any person obtaining a copy
# of this software and associated documentation files (the "Software"), to deal
# in the Software without restriction, including without limitation the rights
# to use, copy, modify, merge, publish, distribute, sublicense, and/or sell
# copies of the Software, and to permit persons to whom the Software is
# furnished to do so, subject to the following conditions:
#
# The above copyright notice and this permission notice shall be included in
# all copies or substantial portions of the Software.
#
# THE SOFTWARE IS PROVIDED "AS IS", WITHOUT WARRANTY OF ANY KIND, EXPRESS OR
# IMPLIED, INCLUDING BUT NOT LIMITED TO THE WARRANTIES OF MERCHANTABILITY,
# FITNESS FOR A PARTICULAR PURPOSE AND NONINFRINGEMENT. IN NO EVENT SHALL THE
# AUTHORS OR COPYRIGHT HOLDERS BE LIABLE FOR ANY CLAIM, DAMAGES OR OTHER
# LIABILITY, WHETHER IN AN ACTION OF CONTRACT, TORT OR OTHERWISE, ARISING FROM,
# OUT OF OR IN CONNECTION WITH THE SOFTWARE OR THE USE OR OTHER DEALINGS IN THE
# SOFTWARE.
#
################################################################################

from . import Code
from . import Common
from .Common import globalParameters, CHeader, roundUp, Backup, tPrint
from .ReplacementKernels import ReplacementKernels
from .CustomKernels import isCustomKernelConfig
from .SolutionStructs import Solution

import abc
from collections.abc import Sequence
import os
import shutil
import subprocess
import copy
from math import ceil

################################################################################
# Kernel Writer
################################################################################
class KernelWriter(metaclass=abc.ABCMeta):
  #__metaclass__=abc.ABCMeta

  ##############################################################################
  # Init
  ##############################################################################
  def __init__( self, kernelMinNaming, kernelSerialNaming, capabilities, archInfo, assemblyDirectory, removeTemporaries=True ):
    self.kernelMinNaming = kernelMinNaming
    self.kernelSerialNaming = kernelSerialNaming
    self.overflowedResources = 0
    self.removeTemporaries = removeTemporaries
    self.caps = capabilities
    self.version = archInfo.CurrentIsa
    self.assemblyDirectory = assemblyDirectory

  @property
  def asmCaps(self):
    """
    Assembler capabilities for the current ISA version.
    """
    return self.caps.Asm[self.version]

  @property
  def archCaps(self):
    """
    Architectural capabilities for the current ISA version.
    """
    return self.caps.Arch[self.version]

  # @property
  # def globalParams(self):
  #   """
  #   Global parameters for current configuration.
  #   """
  #   return globalParameters

  ##############################################################################
  # returns number of Local Read included in current loop iteration
  ##############################################################################
  def countNumMfmaForCurrentOrNextLoopLR(self, kernel, tensorParametersA, tensorParametersB, curr=True):
    numMfmaForLRA = 0
    numMfmaForLRB = 0
    latencyLeft = self.miLatencyLeft
    issueLatencyA = min(self.miLatencyLeft, tensorParametersA["localReadInstruction"].IssueLatency*2)
    issueLatencyB = min(self.miLatencyLeft, tensorParametersB["localReadInstruction"].IssueLatency*2)
    # loop iteration:
    #   current loop: kernel["LoopIters"] - self.numItersPLR
    #   next loop   : 1 (prefetch for the next loop iter
    loopIter = kernel["LoopIters"] - self.numItersPLR if curr else 1
    for u in range(loopIter):
      doReadA = (not curr) or (u < kernel["LoopIters"] // self.numIterPerCoalescedReadA - self.numItersPLR)
      doReadB = (not curr) or (u < kernel["LoopIters"] // self.numIterPerCoalescedReadB - self.numItersPLR)
      # count the number of LocalRead even for DirectToVgpr
      # (performance is better with this)
      # ds_read[A][0]
      for i in range(self.numReadPerVectorA * doReadA):
        latencyLeft -= issueLatencyA
        if latencyLeft < 0:
          numMfmaForLRA += 1
          latencyLeft = self.miLatencyLeft - issueLatencyA
      # ds_read[B][0]
      for i in range(self.numReadPerVectorB * doReadB):
        latencyLeft -= issueLatencyB
        if latencyLeft < 0:
          numMfmaForLRB += 1
          latencyLeft = self.miLatencyLeft - issueLatencyB
      # ds_read[A][1:]
      for i in range((self.numReadsPerIterA - self.numReadPerVectorA) * doReadA):
        latencyLeft -= issueLatencyA
        if latencyLeft < 0:
          numMfmaForLRA += 1
          latencyLeft = self.miLatencyLeft - issueLatencyA
      # ds_read[B][1:]
      for i in range((self.numReadsPerIterB - self.numReadPerVectorB) * doReadB):
        latencyLeft -= issueLatencyB
        if latencyLeft < 0:
          numMfmaForLRB += 1
          latencyLeft = self.miLatencyLeft - issueLatencyB

    # initial value(1) + A + B
    numMfmaForLR = 1 + numMfmaForLRA + numMfmaForLRB

    latencyForLRCount = 0
    # no need to count if DTVA and DTVB are both true (no local read code)
    if not (kernel["DirectToVgprA"] and kernel["DirectToVgprB"]):
      # to calculate number of mfma we need to wait before data arrive from lds to vgpr.
      # latency: 40 quad-cycle for 4 word, 20 quad-cycle for 2 word, 10 quad-cycle for 1 word / half word
      latencyForLRA = roundUp(tensorParametersA["localReadInstruction"].blockWidth) * 10
      latencyForLRB = roundUp(tensorParametersB["localReadInstruction"].blockWidth) * 10

      if kernel["DirectToVgprA"]:
        # DTVA case, use B
        latencyForLRA = latencyForLRB
      elif kernel["DirectToVgprB"]:
        # DTVB case, use A
        latencyForLRB = latencyForLRA
      if not curr:
        latencyForLR = latencyForLRB
      else:
        #latencyForLR = max(latencyForLRA, latencyForLRB)
        latencyForLR = latencyForLRA if self.numIterPerCoalescedReadB > self.numIterPerCoalescedReadA else latencyForLRB

      latencyForLR -= max(latencyLeft,0) # remaining latency in mfma
      if not curr:
        latencyForLR -= self.miLatency # last LR will have 1 mfma latency
      # add extra latency
      latencyForLR += kernel["ExtraLatencyForLR"]
      while latencyForLR > 0:
        latencyForLR -= self.miLatency
        latencyForLRCount += 1

      if kernel["1LDSBuffer"] and curr and latencyForLRCount == 0:
         # 1LDS buffer case, we need at least 1 MFMA between end of local read and start of local write (fur current local read only)
         # otherwise, it results in overflowedResources = 5 error
        latencyForLRCount = 1

    return numMfmaForLR, latencyForLRCount, latencyLeft

  ##############################################################################
  # set and adjust lwEndMfmaIndex
  ##############################################################################
  def setAndAdjustLwEndMfmaIndex(self, kernel, tensorParametersA, tensorParametersB, numMfmaBetweenLWandBarrier, lastLoop):
    numMfmaPerIter = self.numMfmaPerIter
    self.lwEndMfmaIndex = max(self.barrierMfmaIndex - numMfmaBetweenLWandBarrier,0) if self.numItersPLR else numMfmaPerIter*kernel["LoopIters"] - 1
    # adjust lwEndMfmaIndex for the following cases
    #  1) PGR=2 + DirectToVgpr(DTV)
    #  2) last loop and StoreCInUnrollPostLoop enabled case
    # In these cases, lwEndMfmaIndex needs to be < numMfmaPerIter * (kernel["LoopIters"] - 1)
    # to schedule global read for DTV after lwEndMfmaIndex or execute PostLoop after StoreC in NoLoadLoop
    # kernel["LoopIters"]  has to be > 1 to make this logic work.
    if kernel["LoopIters"] > 1 and \
       ((kernel["PrefetchGlobalRead"] == 2 and (kernel["DirectToVgprA"] or kernel["DirectToVgprB"])) or \
        (lastLoop and kernel["StoreCInUnrollPostLoop"])):
      self.lwEndMfmaIndex = min(self.lwEndMfmaIndex, numMfmaPerIter * (kernel["LoopIters"] - 1) - 1)
    # another adjustment
    if (kernel["1LDSBuffer"] or kernel["DirectToLdsA"] or kernel["DirectToLdsB"]) and kernel["PrefetchGlobalRead"] == 2:
      # (1LDSBuffer of DirectToLds) + PGR=2 case, lwEndMfmaIndex must be after the end of local read (excluding local reads for next iter)
      numMfmaForCurrentLoopLR, latencyForLRCount, _ = self.countNumMfmaForCurrentOrNextLoopLR(kernel, tensorParametersA, tensorParametersB)
      numMfmaForCurrentLoopLR += latencyForLRCount
      lrEnd = min(self.barrierMfmaIndex - 1, numMfmaForCurrentLoopLR)
      if self.lwEndMfmaIndex < lrEnd:
        self.lwEndMfmaIndex = lrEnd

  ##############################################################################
  # makeSchedule:  Schedule work into interations.

  # Tensile uses a two-level scheduler.  This the first-level, which
  # schedules global reads, global incs, and local writes into iteration.
  # Then makeSubIterSchedule schedules the instructions within the iteration.
  #
  # Inputs:
  #   localWriteEndIter: loop iteration where last writes should be inserted
  #      If scheduleLocalWrite=0, all writes will be be placed in this iteration.
  #      If scheduleLocalWrite=1, the scheduler will work backwards from this
  #      iteration.
  #
  # Outputs:
  #   self.unrollLoopHeaderCode:
  #      - Code module that should be added into the unroll loop header
  #        In unscheduled code this contains global loads and global address increment
  #   self.perIterGlobalReadCode[], self.perIterLocalWriteCode[]
  #      - List indexed by unroll iteration.
  #        Each entry in the list is a code module that should be added into that iteration.
  #        May be None, indicating no extra code for that iteration
  #   self.grEndMfmaIndex
  #   self.lwStartMfmaIndex
  #   self.lwEndMfmaIndex
  #   self.barrierMfmaIndex
  #   self.numMfmaForNextLoopLR
  # This routine is responsible for setting the schedule including determining
  # that all necessary dependency are met.  The driver code in kernelBody
  # blindly follows the plan set in unrollLoopHeaderCode and perIterCode
  ##############################################################################
  def makeSchedule(self, kernel, tensorParametersA, tensorParametersB, localWriteEndIter, uDu=0, skipGlobalReadInc=False, firstIter=False, lastLoop=False, lastLc=False):

    maxVmcnt = self.asmCaps["MaxVmcnt"]

    self.unrollLoopHeaderCode = Code.Module()
    # schedule of work for each local_read iteration:
    self.perIterGlobalReadCode = [ Code.Module() for i in range (kernel["LoopIters"]) ]
    self.perIterLocalWriteCode = [ Code.Module() for i in range (kernel["LoopIters"]) ]
    if lastLc:
      self.perIterLocalWriteCodeNGLL = [ Code.Module() for i in range (kernel["LoopIters"]) ]
    self.perIterLocalWriteCanSkip = [ 0 for i in range (kernel["LoopIters"]) ]
    self.perIterGlobalReadCodeDTV = [ Code.Module() for i in range (kernel["LoopIters"]) ] # global read for DirectToVgpr
    assert([item.name for item in self.globalReadIncrements.itemList] == ['globalReadIncrementA', 'globalReadIncrementB'])

    globalReadIncACode  = self.globalReadIncrements.findNamedItem("globalReadIncrementA")
    globalReadIncBCode  = self.globalReadIncrements.findNamedItem("globalReadIncrementB")

    if uDu < kernel["DepthULdsDivisor"] - 1 and kernel.enabledSplitLDS and kernel["PrefetchGlobalRead"] \
       or skipGlobalReadInc:
      globalReadIncACode  = Code.Module()
      globalReadIncBCode  = Code.Module()

    grBackup = None
    if uDu != kernel["DepthULdsDivisor"] - 2 and kernel.enabledSplitLDS:
      # hack RAII object for auto restore
      # withhold issuing global read codes until in the 2nd last subloop, meaning we empty the code
      # modules in other subloops.
      grBackup = Backup(self, globalReadACode = self.globalReadACode, globalReadBCode = self.globalReadBCode)
      self.globalReadACode = Code.StructuredModule() # empty
      self.globalReadBCode = Code.StructuredModule() # empty

    numGlobalReadC = self.getNumberOfLoadCInForLoadC(kernel)

    lastLoadIter = 0
    # PRECISION for scheduling
    # use 2 times value to make the calculation more accurate
    # using larger PRECISION makes scheduling more accurate but it increses Tensile execution time
    #PRECISION = 100
    PRECISION = 100 * 2
    self.PRECISION = PRECISION
    if kernel["EnableMatrixInstruction"] and kernel["ScheduleIterAlg"] == 3:
      numMfmaPerIter = self.numMfmaPerIter
      #########
      # Get localWriteEnd
      #########
      # assign parameter
      # 1. we calculate number of mfma to prefetch localReads for next loop
      # 2. we put barrier 1 mfma ahead that
      # 3. we put last localWrite 1~2 mfma ahead barrier
      # localReads followed following sequence to be scheduled
      # ds_read[A][0], ds_read[B][0], ds_read[A][1:], ds_read[B][1:]
      # NOTE: we need this sequence for new feature "breaking waitcnt"
      # TODO: breaking waitcnt
      # number of local read for the next loop iteration
      self.numMfmaForLR, latencyForLRCount, latencyLeft = self.countNumMfmaForCurrentOrNextLoopLR(kernel, tensorParametersA, tensorParametersB, curr=False)
      self.numMfmaForNextLoopLR = self.numMfmaForLR + latencyForLRCount
      # final index definition
      self.numMfmaForNextLoopLR = min(self.numMfmaForNextLoopLR,numMfmaPerIter-1)
      self.barrierMfmaIndex = numMfmaPerIter*(kernel["LoopIters"]-self.numItersPLR+1) - self.numMfmaForNextLoopLR - 1 if self.numItersPLR else 0
      numMfmaBetweenLWandBarrier = 2 if kernel["MatrixInstM"] == 32 else 3
      if self.miLatency <= 4 and kernel["LoopIters"] >= 4:
        # low latency MFMA and enough number of loop iteration case, we double numMfmaBetweenLWandBarrier
        numMfmaBetweenLWandBarrier *= 2
      # set and adjust lwEndMfmaIndex
      self.setAndAdjustLwEndMfmaIndex(kernel, tensorParametersA, tensorParametersB, numMfmaBetweenLWandBarrier, lastLoop)

      #########
      # Internally assign an optimized LWPM value for PGR2
      #########
      # strategy is to distribute LW/GR as wide as possible to avoid hitting vmem FIFO
      # LWPM = (LW_End - LW_Start) / numLW
      # calculate numLocalWriteModPerMfma for all LocalWritePerMfma cases (use this for parameter check in LocalWritePerMfma!=1 case)
      #if kernel["LocalWritePerMfma"] == -1:
      if True:
        #########
        # Get localWriteStart
        #########
        if not (kernel["1LDSBuffer"] or (kernel["DirectToLdsA"] or kernel["DirectToLdsB"])):
          # TODO: replace here for real number of globalReadIncInst
          numGRIncInst = 12 if not kernel["StaggerU"] else 18
          numInstPerMfma = max(roundUp(self.miLatencyLeft/2),1)
          numMfmaToSched = roundUp(numGRIncInst/numInstPerMfma)
          lwStartMfmaIndex = 1 + numMfmaToSched
          latencyForLRCount = 0
        else:
          # for 1LDSB or DTL, we have to issue localwrites after localreads
          numMfmaForLRCurr, latencyForLRCount, latencyLeft = self.countNumMfmaForCurrentOrNextLoopLR(kernel, tensorParametersA, tensorParametersB)
          if self.numVgprBuffer == kernel["LoopIters"]:
            if ((not kernel["DirectToVgprA"]) and self.numReadPerVectorA > 1 or (not kernel["DirectToVgprB"]) and self.numReadPerVectorB > 1) and \
               (not kernel["VgprForLocalReadPacking"]):
            # no VgprForLocalReadPacking only
            # fp16 or bf16, we read 1 element to vgprBuffer the other element to tempVgpr.
            # since each iteration shares same tempVgpr, only read-to-vgprBuffer can
            # be scheduled in the front of loop.
              # localwrite have to start after last read-to-tempVgpr.
              numHalfReads = (self.numReadPerVectorA//2)*kernel["InnerUnroll"]*kernel["MIWaveTileA"] + (self.numReadPerVectorB//2)*kernel["InnerUnroll"]*kernel["MIWaveTileB"]
              numMfmaForHalfRead = 1
              latencyLeft = self.miLatencyLeft
              sub2 = min(2, self.miLatencyLeft) # value for subtraction should not exceed self.miLatencyLeft
              for i in range(numHalfReads):
                latencyLeft -= sub2
                if latencyLeft < 0:
                  numMfmaForHalfRead += 1
                  latencyLeft = self.miLatencyLeft - sub2
              lwStartMfmaIndex = numMfmaPerIter * (kernel["LoopIters"] - 1 - self.numItersPLR) + numMfmaForHalfRead
            else:
            # we have enough vgprBuffer to schedule localReads in the front of loop
              lwStartMfmaIndex = numMfmaForLRCurr
          else:
            lwStartMfmaIndex = numMfmaPerIter * (kernel["LoopIters"] - 1 - self.numItersPLR) + self.numMfmaForLR
          # add latency count for local read (applicable for all one buffer scheduling cases)
          lwStartMfmaIndex += latencyForLRCount
        #########
        # Get LocalWritePerMfma
        #########
        if lwStartMfmaIndex > self.lwEndMfmaIndex:
          lwStartMfmaIndex = self.lwEndMfmaIndex
        numMfmaCanSched = self.lwEndMfmaIndex - lwStartMfmaIndex + 1
        numLoadsA = kernel["DepthU"]*kernel["MacroTileA"]//int(kernel["GlobalLoadVectorWidthA"]*kernel["NumThreads"])
        numLoadsB = kernel["DepthU"]*kernel["MacroTileB"]//int(kernel["GlobalLoadVectorWidthB"]*kernel["NumThreads"])
        # PGR2 + DirectToVgpr case, no need to schedule local write. Change numLoads to 0
        if kernel["PrefetchGlobalRead"] == 2:
          if kernel["DirectToVgprA"]:
            numLoadsA = 0
          if kernel["DirectToVgprB"]:
            numLoadsB = 0
        writesToSched = (numLoadsA + numLoadsB - 1) * PRECISION
        # In StoreCInUnroll case, add StoreC code related code to writesToSched
        if kernel["StoreCInUnroll"]:
          numStoreCUnrollCode = len(list(self.StoreCUnrollCode.items()))
          writesToSched += numStoreCUnrollCode * PRECISION
        oldValue = 0
        newValue = PRECISION
        loop = 0
        #   1. number of padded writesToSched is (numWrites - 1) * 100 + 1
        #     LW ---99--- LW ---99--- LW
        #   2. we need to pad it to multiple of LWPM
        #     LW ---99--- LW ---99--- LW --?--
        #     | ------- multiple of LWPM ---- |
        #   3. if LWPM is not multiple of 100, we need extra empty instructions to schedule GR for PGR2
        #     LW ---99--- LW ---99--- LW --?-- --?--
        #     | ------- multiple of LWPM ---- |-LWPM-|
        #   4. then we put GR into padded writesToSched
        #       put GR after LW + LWPM of empty inst, so that we can offset GR 1 mfma with LW if possible
        #     Ex. LWPM = 0.25
        #         LW --24- GR ------74------ LW --24- GR ------74------ LW --24- GR --24-
        #     mfma--24-mfma--24-mfma--24-mfma--24-mfma--24-mfma--24-mfma--24-mfma--24-mfma
        # we need LWPM to get precise LWPM
        # so we iterate formula 10 times to get LWPM
        while oldValue != newValue and loop < 10:
          loop += 1
          oldValue = newValue
          newValue = roundUp((writesToSched+1 + (oldValue - (writesToSched+1) % oldValue) + oldValue%PRECISION) / numMfmaCanSched)
          newValue = max(1, newValue) # minimum 1 to avoid 0 division
        numLocalWriteModPerMfma = newValue

      #####
      # Assign GRPM and LWPM
      #####
      # HOW THIS WORK
      # padding each globalReadInstruction to 100 with empty instruction, 
      # each mfma will schedule intructions GRPM*100 times from padded globalReadInstruction.
      #   Ex. GRPM = 0.5
      #        GR ---------99--------- GR --------99---------- GR
      #   mfma --49-- mfma --49-- mfma --49-- mfma --49-- mfma --49--
      self.numGlobalReadInsPerMfma = roundUp(kernel["GlobalReadPerMfma"]*PRECISION)

      # HOW THIS WORK
      # padding each globalReadInstruction to 100 with empty instruction, 
      # each mfma will schedule intructions GRPM*100 times from padded globalReadInstruction.
      #   Ex. LWPM = 0.5
      #        LW ---------99--------- LW --------99---------- LW
      #   mfma --49-- mfma --49-- mfma --49-- mfma --49-- mfma --49--
      # calculate numLocalWriteModPerMfma for all LocalWritePerMfma cases (use this for parameter check in LocalWritePerMfma!=1 case)
      if kernel["PrefetchGlobalRead"] == 1:
        # In PGR1:
        #   Larger LWPM can provide more latency to hide global read
        #   However, larger LWPM may cause mfma bubbles
        #   we set LWPM to 1 unless it requires larger LWPM to enable 1LDSB
        if kernel["1LDSBuffer"]:
          self.numLocalWriteModPerMfma = max(numLocalWriteModPerMfma,PRECISION)
        else:
          self.numLocalWriteModPerMfma = PRECISION
      else:
        self.numLocalWriteModPerMfma = numLocalWriteModPerMfma
      if kernel["EnableMatrixInstruction"] and kernel["ScheduleIterAlg"] == 3 and kernel["PrefetchGlobalRead"] == 2:
        if kernel["LocalWritePerMfma"] != -1:
          valueFromParam = roundUp(kernel["LocalWritePerMfma"]*PRECISION)
          # parameter check (to avoid mismatch due to overwrapping)
          if (valueFromParam < self.numLocalWriteModPerMfma):
            tPrint(3, "LocalWritePerMfma (%f) is too small. Auto-adjusted." % kernel["LocalWritePerMfma"])
            valueFromParam = self.numLocalWriteModPerMfma
          self.numLocalWriteModPerMfma = valueFromParam
        elif (kernel["DirectToVgprA"] or kernel["DirectToVgprB"]):
          # DTV + PGR2 case, DTV load is not a part of LocalWrite scheduing and NumLocalWritePerMfma can be very small
          # we set minimum value of NumLocalWritePerMfma for DTV + PGR2
          # currently, minimum is set as 1/6 (means 1 local write per 6 MFMA)
          minNumLocalWritePerMfma = int((1/6) * PRECISION)
          self.numLocalWriteModPerMfma = max(self.numLocalWriteModPerMfma, minNumLocalWritePerMfma)


      ##################################
      numGlobalReadInsPerIter = numMfmaPerIter * self.numGlobalReadInsPerMfma
      numLocalWriteModPerIter = numMfmaPerIter * self.numLocalWriteModPerMfma
      # if numGlobalReadInsPerMfma>1, we still want to schedule only 1 GlobalReadIncCode per mfma
      # inserting empty CodeModule so that generator will schedule 1 GlobalReadIncCode 1 empty CodeModule if numGlobalReadInsPerMfma=2
      numEmptyGlobalReadIncCode = self.numGlobalReadInsPerMfma - 1

      # If numLocalWriteModPerMfma is not multiple of 100,
      # last globalread will be scheduled at lwEndMfmaIndex,
      # and last localwrite will be scheduled at lwEndMfmaIndex - 1
      # so we offset lwEndMfmaIndex by 1 mfma
      if kernel["PrefetchGlobalRead"] == 2 and self.numLocalWriteModPerMfma % PRECISION != 0:
        numMfmaBetweenLWandBarrier -= 1
      def assignParamSplitLds(numMfmaBetweenLWandBarrier):
        if not kernel.enabledSplitLDS:
          return numMfmaBetweenLWandBarrier
        # how many local reads in terms of mfma indices (height)
        # total number of instructions (total) minus the instructions prefetched outside of loop (spent), divided by mfma bubble (width)
        issueLatency = max(self.localReadInstructionA.IssueLatency, self.localReadInstructionB.IssueLatency) * 2
        width = self.miLatencyLeft // issueLatency
        width = max(width, 1)
        spent = self.numItersPLR * (self.numReadsPerIterA + self.numReadsPerIterB)
        total = kernel["LoopIters"]//self.numIterPerCoalescedReadA*self.numReadsPerIterA + \
                kernel["LoopIters"]//self.numIterPerCoalescedReadB*self.numReadsPerIterB
        height = int(ceil((total-spent)/width))
        # how many local writes
        localWritesToSched = self.localWriteACode.countType(Code.LocalWriteInst) + \
                             self.localWriteBCode.countType(Code.LocalWriteInst)
        if kernel["StoreCInUnroll"]:
          # in StoreCInUnroll case, add number of storeC related code here
          # add store C related code to itemsLWToSched
          numStoreCUnrollCode = len(list(self.StoreCUnrollCode.items()))
          localWritesToSched += numStoreCUnrollCode
        localWritesPerMfma = self.numLocalWriteModPerMfma / PRECISION # was scaled by PRECISION
        # _numMfmaBetweenLastLWandBarrier: a function of 'spacing', which is num of mfma instructions until local write starts
        _numMfmaBetweenLastLWandBarrier = lambda spacing : self.barrierMfmaIndex + 1 - ceil(localWritesToSched/localWritesPerMfma) - spacing
        addrIncToSched = sum(1 for codemod in [globalReadIncACode, globalReadIncBCode] if len(codemod.items()))
        if uDu < kernel["DepthULdsDivisor"] - 1:
          if kernel["1LDSBuffer"] and kernel["PrefetchLocalRead"] > 1:
            # space the stream of local writes so that 1st local write is scheduled after last local read,
            # but give it 2 mfma's worth of headroom
            spacing = 2 + height
          else:
            # can start ds_write/buffer_load as soon as loop starts, but give it 1 mfma's worth of headroom
            spacing = 1
        else:
          # query how much spacing we have by calling lambda(0), minus the original 'numMfmaBetweenLWandBarrier'
          # we get the spacing that results in exactly 'numMfmaBetweenLWandBarrier' between last write and barrier
          spacing = _numMfmaBetweenLastLWandBarrier(0) - numMfmaBetweenLWandBarrier + addrIncToSched - 1
        return max(0, _numMfmaBetweenLastLWandBarrier(spacing))

      numMfmaBetweenLWandBarrier = assignParamSplitLds(numMfmaBetweenLWandBarrier)
      # In StoreCInUnroll + num of store > 1 case, reduce numMfmaBetweenLWandBarrier to 1
      # because interval between local write and read is already added by StoreCInUnroll code
      if kernel["StoreCInUnroll"] and self.getNumberOfStoreCInTemplate(kernel) > 1:
        numMfmaBetweenLWandBarrier = min(numMfmaBetweenLWandBarrier, 1)

      # set and adjust lwEndMfmaIndex
      self.setAndAdjustLwEndMfmaIndex(kernel, tensorParametersA, tensorParametersB, numMfmaBetweenLWandBarrier, lastLoop)

      localWriteEndIter = self.lwEndMfmaIndex//numMfmaPerIter
      localWriteEndIter = min(kernel["LoopIters"] - 1, localWriteEndIter)
      assert localWriteEndIter < kernel["LoopIters"]
      assert self.lwEndMfmaIndex < numMfmaPerIter*kernel["LoopIters"]
    else:
      numGlobalReadInsPerIter = roundUp(kernel["GlobalReadPerMfma"] * PRECISION) if kernel["GlobalReadPerMfma"] > 0 else PRECISION
      numLocalWriteModPerIter = roundUp(kernel["LocalWritePerMfma"] * PRECISION) if kernel["LocalWritePerMfma"] > 0 else PRECISION
      numEmptyGlobalReadIncCode = numGlobalReadInsPerIter - 1

    numLocalWritesPerSched = numLocalWriteModPerIter if kernel["ScheduleIterAlg"] != 3 else self.numLocalWriteModPerMfma

    if not self.scheduleGlobalRead:
      # put everything in the header:
      self.unrollLoopHeaderCode.addCode(self.dtlsM0UpdateACode)
      self.unrollLoopHeaderCode.addCode(self.globalReadACode)
      self.unrollLoopHeaderCode.addCode(self.dtlsM0UpdateBCode)
      self.unrollLoopHeaderCode.addCode(self.globalReadBCode)
      self.unrollLoopHeaderCode.addCode(globalReadIncACode)
      self.unrollLoopHeaderCode.addCode(globalReadIncBCode)
      if kernel["EnableMatrixInstruction"] and kernel["ScheduleIterAlg"] == 3:
        self.grEndMfmaIndex = 0
        itemsGRToSchedLater = []
    else:
      self.unrollLoopHeaderCode.addCode(self.globalReadACode.header)
      self.unrollLoopHeaderCode.addCode(self.globalReadBCode.header)

      # Add all loads from middle as individual schedulable items
      # when using PGR2, put global read instruction right after corresponding localWrite instruction
      if kernel["PrefetchGlobalRead"] == 2 or kernel.enabledSplitLDS:
        itemsGRToSched =  []
        itemsGRToSchedLater = list(self.globalReadACode.middle.items()) + \
                         list(self.globalReadBCode.middle.items())
        itemsGRToSchedLaterDTV = []
        # PGR2 and DirectToVgpr case, schedule global read for DirectToVgpr separately after registers are used for mfma
        if kernel["EnableMatrixInstruction"]:
          if kernel["DirectToVgprA"] or kernel["DirectToVgprB"]:
            itemsGRToSchedLater = list(self.globalReadACode.middle.items())      # not DirectToVgpr (A has non-DirectToVgpr load)
            itemsGRToSchedLaterDTV = list(self.globalReadBCode.middle.items()) # DirectToVgpr (B has DirectToVgpr load)
          # add to self.perIterGlobalReadCodeDTV to schedule DirectToVgpr
          while itemsGRToSchedLaterDTV:
            itemGR = itemsGRToSchedLaterDTV.pop(0)
            self.perIterGlobalReadCodeDTV[kernel["LoopIters"] - 1].addCode(itemGR)
        if kernel.enabledSetPrioSplitLDS and itemsGRToSchedLater:
          itemsGRToSchedLater.insert(1, Code.Inst("s_setprio", "3", "top priority for load"))
          itemsGRToSchedLater.insert(len(itemsGRToSchedLater), Code.Inst("s_setprio", "0", ""))
      else:
        itemsGRToSched =  list(self.globalReadACode.middle.items()) + \
                        list(self.globalReadBCode.middle.items())
        itemsGRToSchedLater = []
        if kernel["StoreCInUnroll"]:
          # in StoreCInUnroll case, add loadC code here (self.LoadCTemplate is empty for no loadC required case)
          # The location to insert LoadC is decided based on DirectToLds and DirectToVgpr setting
          # 1) No Lds write case (Both DirectToLds or DirectToVgpr enabled), insert Load C before Load A and B
          if kernel["NoLdsWriteCode"]:
            itemsGRToSched =  list(list(self.LoadCUnrollCode.itemList) + self.globalReadACode.middle.items()) +\
                            list(self.globalReadBCode.middle.items())
          # 2) DirectToVgpr only enabled case, insert Load C before Load for DirectToVgpr
          elif kernel["DirectToVgprA"] or kernel["DirectToVgprB"]:
            itemsGRToSched =  list(self.globalReadACode.middle.items()) + list(self.LoadCUnrollCode.itemList) +\
                            list(self.globalReadBCode.middle.items())
          # 3) no DirectToVgpr/Lds case, insert Load C after Load A,B
          else:
            itemsGRToSched += list(self.LoadCUnrollCode.itemList)

      itemsGRToSchedTemp = []
      for i in range(len(itemsGRToSched)):
        itemsGRToSchedTemp.append(itemsGRToSched.pop(0))
        for j in range(PRECISION-1):
          itemsGRToSchedTemp.append(Code.Module())
      itemsGRToSched = itemsGRToSchedTemp

      itemsGRIncToSched = []
      if kernel["EnableMatrixInstruction"] and kernel["ScheduleIterAlg"] == 3:
        # for SIA3, we can break GlobalReadIncCode to avoid mfma bubbles
        if kernel["PrefetchGlobalRead"] == 2:
          # skip to schedule global read for PGR2 first mfma
          for i in range(numEmptyGlobalReadIncCode+1):
            imod = Code.Module()
            itemsGRIncToSched.append(imod)
        numInst = globalReadIncACode.countType(Code.Inst) + globalReadIncBCode.countType(Code.Inst)
        numInstPerMfma = max(roundUp(self.miLatencyLeft/2),1)

        globalReadInc1 = globalReadIncACode.flatitems()
        globalReadInc2 = globalReadIncBCode.flatitems()
        if self.isSwapGlobalReadOrderForDtvOrDtl(kernel):
          # swap the order of readInc for DTV
          globalReadInc1, globalReadInc2 = globalReadInc2, globalReadInc1
        globalReadIncItems = globalReadInc1 + globalReadInc2
        if kernel["StoreCInUnroll"] and  kernel["PrefetchGlobalRead"] == 2:
          # PGR=2 + StoreCInUnroll case, add first LoadC after IncA, second LoadC (if exist) after IncB
          tmpList = list(self.LoadCUnrollCode.itemList)
          dummyList = [ Code.Module() for i in range (numInstPerMfma - 1) ]
          if len(tmpList) > 0:
            # first LoadC
            globalReadIncItems = globalReadInc1 + tmpList[0:1] + dummyList + globalReadInc2
          if len(tmpList) > 1:
            # second LoadC
            globalReadIncItems += tmpList[1:]
          # add len(LoadCUnrollCode.itemList) to numInst
          numInst += len(tmpList)
        numMfmaToSched = roundUp(numInst/numInstPerMfma)
        for j in range(numMfmaToSched):
          imod = Code.Module()
          count = 0
          while globalReadIncItems and count < numInstPerMfma:
            tempInst = globalReadIncItems.pop(0)
            imod.addCode(tempInst)
            if tempInst.countType(Code.Inst):
              count += 1
          itemsGRIncToSched.append(imod)
          for i in range(numEmptyGlobalReadIncCode):
            imod = Code.Module()
            itemsGRIncToSched.append(imod)
      else:
        itemsGRIncToSched.append(globalReadIncACode)
        for i in range(numEmptyGlobalReadIncCode):
          imod = Code.Module()
          itemsGRIncToSched.append(imod)
        itemsGRIncToSched.append(globalReadIncBCode)
        for i in range(numEmptyGlobalReadIncCode):
          imod = Code.Module()
          itemsGRIncToSched.append(imod)

      if kernel["EnableMatrixInstruction"] and kernel["ScheduleIterAlg"] == 3:
        # Loop in PGR1: GlobalRead -> GlobalReadInc -> LocalWrite
        # but GlobalReadInc shouldn't block LocalWrite so we count them out
        # Loop in PGR2: GlobalReadInc -> LocalWrite/GlobalRead pair
        # since LocalWrite/GlobalRead pair depends on GlobalReadInc, we count in only GlobalReadInc
        if kernel["PrefetchGlobalRead"] == 2:
          loadsToSched = len(itemsGRIncToSched)
        else:
          loadsToSched = len(itemsGRToSched)

        # Here is to adjust scheduling silently in order to have validation pass.
        # Better way is to use larger globalReadPerMfma.
        ## schedule more instructions at first iteration if no enough mfma to schedule globalRead
        self.grEndMfmaIndex = max(0, roundUp(loadsToSched/self.numGlobalReadInsPerMfma) - 1)
        if self.grEndMfmaIndex > self.lwEndMfmaIndex:
          schedNumForIter0 = numGlobalReadInsPerIter + (self.grEndMfmaIndex - self.lwEndMfmaIndex) * self.numGlobalReadInsPerMfma
          self.grEndMfmaIndex = self.lwEndMfmaIndex
        else:
          schedNumForIter0 = numGlobalReadInsPerIter
        if kernel["PrefetchGlobalRead"] == 1:
          globalReadIncEndMfmaIndex = self.grEndMfmaIndex + roundUp(len(itemsGRIncToSched)/self.numGlobalReadInsPerMfma)
          endIter = roundUp((globalReadIncEndMfmaIndex+1)/numMfmaPerIter)
        else:
          endIter = roundUp((self.grEndMfmaIndex+1)/numMfmaPerIter)
        ## schedule more instructions at first iteration if no enough mfma to schedule globalRead + globalReadInc
        if endIter > kernel["LoopIters"]:
          endIter = kernel["LoopIters"]
          if kernel["PrefetchGlobalRead"] == 1:
            schedNumForIter0 += (globalReadIncEndMfmaIndex+1 - kernel["LoopIters"]*numMfmaPerIter) * self.numGlobalReadInsPerMfma

      # SIA 1 or 2
      # distribute the instructions in itemsGRToSched evenly as possible to iterations: perIterGlobalReadCode[0,endIter)
      # last one is perIterGlobalReadCode[endIter-1],
      # Ideally:     endIter <= localWriteEndIter,
      #              then put M0 updateCode (if any) and first 'schedNumForIter0' GR-inst in perIterGlobalReadCode[0]
      #              put every numGlobalReadInsPerIter GR-insts in perIterGlobalReadCode[1]~[endIter-1]
      # corner case: endIter > localWriteEndIter, set endIter = localWriteEndIter,in this case, schedNumForIter0 will > 1
      #              and perIterGlobalReadCode[0] would need to schedule more instructions
      else:
        # reads and incs are scheduled in iters range(0..endIter)
        endIter = roundUp((len(itemsGRToSched) + len(itemsGRIncToSched)) / numGlobalReadInsPerIter)
        # FIXME:
        # above formula precisely count number of GR + GRInc
        # however it has regression issue with tuned yaml with default GRPM.
        # below formula follows old logic to add 2 to the instruction count, so it may has larger schedNumForIter0
        # we should use above formula with GRPM tuning for better performance
        # NOTE: both formula pass validation test
        endIter = roundUp((len(itemsGRToSched) + len(itemsGRIncToSched) + 2*PRECISION) / numGlobalReadInsPerIter)
        if endIter > localWriteEndIter:
          # Front-load some of the buffer loads if we don't have enough loop iters:
          # could use a different/smarter algorithm to space out the loads?
          schedNumForIter0 = (endIter-(localWriteEndIter) + 1) * numGlobalReadInsPerIter
          endIter = localWriteEndIter
        else:
          # schedule b2b for readCnt > 2 (True for bigger TT)
          schedNumForIter0 = numGlobalReadInsPerIter

      # insert dtlsM0UpdateACode dtlsM0UpdateBCode code
      if self.globalReadACode.middle.items():
        self.globalReadACode.middle.items()[0].items().insert(0,self.dtlsM0UpdateACode)
      if self.globalReadBCode.middle.items():
        self.globalReadBCode.middle.items()[0].items().insert(0,self.dtlsM0UpdateBCode)

      itemsGRToSched.extend(itemsGRIncToSched)
      # append 'n' global load at a time
      # append global load(S) first 'number of global load(s)' determined by schedNumForIter0
      for item in itemsGRToSched[:schedNumForIter0]:
        self.perIterGlobalReadCode[0].addCode(item)
      itemsGRToSched = itemsGRToSched[schedNumForIter0:] # trim the scheduled GRs, do the rest in the following loop

      for u in range(1, endIter):
        # append itemPerIter GR for each iteration,
        # and trim the scheduled ones at the end of loop
        itemPerIter = 1 * numGlobalReadInsPerIter
        try:
          for item in itemsGRToSched[:itemPerIter]:
            self.perIterGlobalReadCode[u].addCode(item)
            lastLoadIter = u
          itemsGRToSched = itemsGRToSched[itemPerIter:]
        except IndexError:
          break # itemsGRToSched is 0-length, no code left to schedule

      assert not itemsGRToSched # should have scheduled everything already, itemsGRToSched should be empty

      # adjustment for StoreCInUnroll
      # lastLoop case, make the last perIterGlobalReadCode[] (LoopIters-1) empty
      # otherwise, mixing global read inc code and StoreCInUnroll post code could cause memory access issue
      if kernel["StoreCInUnroll"] and lastLoop:
        lastIter = kernel["LoopIters"] - 1
        prevLastIter = max(0, lastIter - 1)
        if prevLastIter < lastIter:
          while self.perIterGlobalReadCode[lastIter].items():
            self.perIterGlobalReadCode[prevLastIter].addCode(self.perIterGlobalReadCode[lastIter].items().pop(0))

      self.perIterGlobalReadCode[endIter-1].addCode(self.globalReadACode.footer)
      self.perIterGlobalReadCode[endIter-1].addCode(self.globalReadBCode.footer)

    # Now schedule the writes:
    if not self.scheduleLocalWrite:
      # if no scheduleLocalWrite - just add writes to localWritelocalWriteEndIter
      # If PGR=0, writes have to be done immediately following the loads - no opportunity to schedule
      #   so don't add to schedule, these will be added separately and before the first iter
      if kernel["PrefetchGlobalRead"]:
        # do we need a module here? That would prevent these from being scheduled
        imod = self.perIterLocalWriteCode[localWriteEndIter].addCode(Code.Module())
        if self.enable["Wait"]:
          imod.addCode(
              self.wait(kernel, tensorParametersA, tensorParametersB, 0, -1, -1, \
              "1wait for global read"))
        imod.addComment1("local write A")
        imod.addCode(self.localWriteACode)
        imod.addComment1("local write B")
        imod.addCode(self.localWriteBCode)
      if kernel["EnableMatrixInstruction"] and kernel["ScheduleIterAlg"] == 3:
        self.lwStartMfmaIndex = self.lwEndMfmaIndex
    else:
      #################
      # create a plan #
      #################
      itemsLWToSched = list(self.localWriteACode.items()) + list(self.localWriteBCode.items())
      if kernel["PrefetchGlobalRead"] == 2:
        # PrefetchGlobalRead + DirectToLds case, need to add dummy list to insert global read
        tmpList = []
        numDummy = 0
        lenA = len(list(self.globalReadACode.middle.items()))
        lenB = len(list(self.globalReadBCode.middle.items()))
        if self.isSwapGlobalReadOrderForDtvOrDtl(kernel):
          # swap A and B (SwapGlobalReadOrder case, the actual content is swapped (B is in globalReadACode). Need adjustment)
          lenA, lenB = lenB, lenA
        if kernel["DirectToLdsA"]:
          if not kernel["StoreCInUnroll"]:
            # PGR2 + DTL (and not SCIU) case, footer code is added in middle. Need to subtract 1 (for footer inst)
            lenA -= 1
          numDummy += lenA
        if kernel["DirectToLdsB"]:
          if not kernel["StoreCInUnroll"]:
            # PGR2 + DTL (and not SCIU) case, footer code is added in middle. Need to subtract 1 (for footer inst)
            lenB -= 1
          numDummy += lenB
        for i in range(numDummy):
          tmpList.append(Code.Module())
        # add dummy at the top of the list
        itemsLWToSched = tmpList + itemsLWToSched
      if kernel["StoreCInUnroll"]:
        # in StoreCInUnroll case, add storeC related code here
        # add store C related code to itemsLWToSched
        tmpList = list(self.StoreCUnrollCode.items())
        itemsLWToSched += tmpList
      # extend localWrite by inserting empty Module
      itemsLWToSchedTemp = []
      for i in range(len(itemsLWToSched)-1):
        itemsLWToSchedTemp.append(itemsLWToSched.pop(0))
        for j in range(PRECISION-1):
          itemsLWToSchedTemp.append(Code.Module())
      if itemsLWToSched:
        itemsLWToSchedTemp.append(itemsLWToSched.pop(0))
        for i in range(numLocalWritesPerSched + numLocalWritesPerSched % PRECISION - len(itemsLWToSchedTemp) % numLocalWritesPerSched):
          itemsLWToSchedTemp.append(Code.Module())
      itemsLWToSched = itemsLWToSchedTemp
      # This counts the number of modules which contain a ds_write
      # Scheduler below keeps all writes in the same module in same iteration
      # so this is better match to what it is trying to do
      # writesToSched = sum(1 for item in itemsLWToSched if item.countType(Code.LocalWriteInst))
      writesToSched = len(itemsLWToSched)
      # assign schedule index
      if kernel["EnableMatrixInstruction"] and kernel["ScheduleIterAlg"] == 3:
        self.lwStartMfmaIndex = self.lwEndMfmaIndex - max(1,roundUp(writesToSched/numLocalWritesPerSched)) + 1
        if self.lwStartMfmaIndex < self.grEndMfmaIndex:
          self.lwStartMfmaIndex = self.grEndMfmaIndex
        if kernel["PrefetchGlobalRead"]==2:
          # adjustment for PGR2
          # new lwStartMfmaIndex value calculated with numLocalWritesPerSched should not be smaller than pre-calculated lwStartMfmaIndex
          # (which can cause overwrapping)
          if self.lwStartMfmaIndex < lwStartMfmaIndex:
            self.lwStartMfmaIndex = lwStartMfmaIndex
        # after adjusting lwStartMfmaIndex, lwStartMfmaIndex should not be larger than lwEndMfmaIndex
        if self.lwStartMfmaIndex > self.lwEndMfmaIndex:
          self.lwStartMfmaIndex = self.lwEndMfmaIndex
        startIter = self.lwStartMfmaIndex//numMfmaPerIter
        assert startIter < localWriteEndIter+1 # startIter should be at or before the endIter
      else:
        startIter = localWriteEndIter - roundUp(writesToSched/numLocalWritesPerSched) + 1
        # - can't move a write past the load it depends on
        #   as a simplification, don't move writes past any loads
        if startIter < lastLoadIter:
          startIter = lastLoadIter

      readsToWait = len(list(self.localWriteACode.items())) + len(list(self.localWriteBCode.items()))
      readsToWaitDTV = 0
      # add waitcnt for DirectToVgpr. Delaying wait for DirectToVgpr global read
      if kernel["DirectToVgprA"] or kernel["DirectToVgprB"]:
        # DirectToVgpr + swapGlobalRead case, actual DTV load is in self.globalReadBCode (due to swap).
        # Need to check self.globalReadBCode
        readsToWaitDTV += len(list(self.globalReadBCode.middle.items()))
      # add waitcnt for StoreCInUnroll. Delaying wait for Load C
      readsToWait += numGlobalReadC

      readsToWaitNGLL = readsToWait

      localwriteCnt = 0
      for u in range(startIter, localWriteEndIter+1):
        if u==(localWriteEndIter):
          itemPerIter = len(itemsLWToSched) # schedule all remaining activity
        else:
          itemPerIter = numLocalWriteModPerIter
          # if localwrite is not multiple of numLocalWriteModPerIter, fill last iteration first.
          # make sure numLocalWriteModPerIter is enough to schedule localwrite
          # TODO: if numLocalWriteModPerIter is not enough to schedule localwrite, need smarter way to distribute localWrite
          if u == startIter and kernel["ScheduleIterAlg"] == 3:
            itemPerIter = numLocalWriteModPerIter - (self.lwStartMfmaIndex % numMfmaPerIter) * numLocalWritesPerSched

        for item in itemsLWToSched[:itemPerIter]:
          # Use a module to ensure these pieces stay together in the sub-iter scheduler
          imod = Code.Module("LocalWriteMod%u"%u)
          imodNGLL = Code.Module("LocalWriteMod%u"%u)
          writesPerItem = item.countType(Code.LocalWriteInst)
          readsToWaitAdjustForStoreC = 0
          if kernel["StoreCInUnroll"] and not firstIter and kernel["PrefetchGlobalRead"]==2:
            # get number of StoreC in template
            readsToWaitAdjustForStoreC += self.getNumberOfStoreCInTemplate(kernel)
          if writesPerItem:
            imod.addComment0("sched write - iter %u writesPerItem=%u"%(u,writesPerItem))
            imodNGLL.addComment0("sched write - iter %u writesPerItem=%u"%(u,writesPerItem))
            # if writesPerItem>1 this indicates multiple LocalWrites in the same module
            # this happens in some transpose cases.  Here the first write needs to wait
            # for the associated global read to finish, then the remaining writes can flow
            # TODO - can schedule these writes across iters, should figure this out above
            readsToWait = readsToWait - 1
            readsToWaitNGLL = readsToWaitNGLL - 1
            if uDu < kernel["DepthULdsDivisor"]-1:
              imod.addComment0("no wait vmcnt except for in the last subLdsLoop")
            else:
              imod.addCode(Code.WaitCnt(self.version, self.caps, -1, min(maxVmcnt, readsToWait + readsToWaitDTV + readsToWaitAdjustForStoreC), \
                "wait for global read before writing to local"))
              imodNGLL.addCode(Code.WaitCnt(self.version, self.caps, -1, min(maxVmcnt, readsToWaitNGLL  + readsToWaitDTV + readsToWaitAdjustForStoreC), \
                "wait for global read before writing to local"))
          if kernel["StoreCInUnroll"] or kernel["PrefetchGlobalRead"]==2:
            if "s_waitcnt" in str(item) and "__placeholder__" in str(item):
              # waitcnt adjustment for StoreCInUnroll
              readsToWaitAdjust = readsToWait + readsToWaitDTV - numGlobalReadC
              if kernel["PrefetchGlobalRead"]==2:
                # PGR=2 special cases
                if (kernel["AtomicAddC"] or not kernel["ProblemType"]["UseBeta"]):
                  # no Load C case
                  if not firstIter:
                    # PGR=2 and not firstIter case, __placeholder__ includes num of storeC from previous Iter
                    readsToWaitAdjust += readsToWaitAdjustForStoreC
                else:
                  # Load C case
                  # adjustment for waitcnt for loadC
                  if kernel["StoreCInUnroll"] and self.StoreCUnrollLoadCWaitComment in str(item):
                    # readsToWaitDTV should not be added for loadC waitcnt
                    readsToWaitAdjust -= readsToWaitDTV
              if kernel["NoLdsWriteCode"] and kernel["PrefetchGlobalRead"]!=2:
                # DirectToLds or DirectToVgpr for both A and B case, use  the number of global read for both A and B as vmcnt (only for PGR=1)
                readsToWaitAdjust = len(list(self.globalReadACode.middle.items())) + len(list(self.globalReadBCode.middle.items()))
              item = str(item).replace("__placeholder__", str(readsToWaitAdjust))

          imod.addCode(item)
          # schedule global instruction that need to be scheduled later
          if localwriteCnt % PRECISION == (numLocalWritesPerSched % PRECISION):
            reads = 0
            while itemsGRToSchedLater:
              itemGR = itemsGRToSchedLater[0]
              readsInc = itemGR.countType(Code.GlobalReadInst)
              if kernel["StoreCInUnroll"] and readsInc == 0:
                # adjustment for StoreCInUnroll
                # count buffer_load if it exist but not counted
                readsInc += str(itemGR).count("_buffer_load")
              reads = reads + readsInc
              if reads > 1:
                break
              if "s_waitcnt" in str(itemGR) and "__placeholder__" in str(itemGR):
                itemGR2 = (str(itemGR).replace("__placeholder__", str(readsToWait)))
                imod.addText(itemGR2)
              else:
                imod.addCode(itemGR)
              readsToWait = readsToWait + readsInc # GR instruction increments vmcnt
              itemsGRToSchedLater.pop(0)
          localwriteCnt += 1
          self.perIterLocalWriteCode[u].addCode(imod)

          imodNGLL.addCode(copy.deepcopy(item))
          if lastLc:
            # local write code for NGLL should be updated at the last lc
            # in init acc opt case, the last inner loop generated is not for the last lc.
            # in that case, local write code for NGLL is not as expected.
            self.perIterLocalWriteCodeNGLL[u].addCode(imodNGLL)

        itemsLWToSched = itemsLWToSched[itemPerIter:]

      # should never run out of items to schedule
      assert not itemsLWToSched # should have scheduled everthing already

    if grBackup is not None:
      del grBackup

  ##############################################################################
  # Schedule work into the each unroll loop iteration
  # localReadCode is the local reads for this loop iteration
  #  (returned by localReadDo). The instructions in localReadCode
  #  will retain their relative order, but may be interleaved
  #  with instructions from otherCode.

  # globalReadCode is the 'other' buffer loads and addr increments
  # localWriteCode is the 'other' local writes
  #  to schedule in with the ds reads.  The instructions
  #  will retain their relative order, but may be interleaved
  #  with instructions from localReadCode.

  # pointerCode contains local pointer changes (if needed)
  # waitCode contains s_waitcnt before macs.
  #   - Cannot be "" or None
  #   - may be empty Module if not waiting is desired (perhaps for debug)
  #   - may be multiple instructions (ConservativeWaitCnt)
  #   - typically is a single Code.WaitCnt.  This routine will
  #     modify the lgkmcnt to account for any scheduling decisions.
  #     If this is not desired, add the waitCnt to pointerCode and
  #     set waitCode to an empty module
  # macIterCode contains the mac iters.  May be a macro call.
  #
  # returns: a Module with the combined, optimally scheduled
  #  localReadCode + otherCode
  ##############################################################################
  def makeSubIterSchedule(self, kernel, localReadCode, iteration, pointerLWCode, pointerLRCode, waitCode, macIterCode, \
      waitLWCode = Code.Module(), syncCode = Code.Module(), packCode = Code.Module(), isDTVodd = False, NLLlast = False):

    iterCode = Code.Module()
    globalReadCode = copy.deepcopy(self.perIterGlobalReadCode[iteration])
    globalReadCodeDTV = self.perIterGlobalReadCodeDTV[iteration]
    origLenGlobalReadCodeDTV = len(list(self.perIterGlobalReadCodeDTV[iteration].items()))
    localWriteCode = self.perIterLocalWriteCode[iteration]
    isBarrier = kernel["LoopIters"] - self.numItersPLR
    hasLocalRead = localReadCode.countType(Code.LocalReadInst)
    # Default schedule is other, local reads, then local writes:
    if self.scheduleIterAlg==0:
      # simple schedule, just add the modules in-order
      iterCode.addCode(globalReadCode)
      iterCode.addCode(globalReadCodeDTV)
      # pop out all items
      while len(list(globalReadCodeDTV.items())):
        globalReadCodeDTV.items().pop(0)
      iterCode.addCode(waitLWCode)
      iterCode.addCode(syncCode)
      iterCode.addCode(localReadCode)
      iterCode.addCode(localWriteCode)
      iterCode.addCode(pointerLWCode)
      iterCode.addCode(pointerLRCode)
      iterCode.addCode(waitCode)
      iterCode.addCode(packCode)
      iterCode.addCode(macIterCode)
    elif self.scheduleIterAlg == 1:
      iterCode.addCode(waitLWCode)
      iterCode.addCode(syncCode)
      #import pdb
      #pdb.set_trace()
      # simple algorithm - do half the reads first:
      readsToSchedule = localReadCode.countType(Code.LocalReadInst) / 2
      #localReadCode.prettyPrint()
      readItems = localReadCode.flatitems()
      while readItems:
        item = readItems.pop(0)
        #print "readsToSchedule=", readsToSchedule, "item=", item
        iterCode.addCode(item)
        readsThisItem = item.countType(Code.LocalReadInst)
        if readsThisItem:
          assert readsThisItem==1, "Scheduler assumes 1 read per item"
          readsToSchedule = readsToSchedule - 1
          if readsToSchedule == 0:
            break

      iterCode.addCode(globalReadCode)
      iterCode.addCode(globalReadCodeDTV)
      # pop out all items
      while len(list(globalReadCodeDTV.items())):
        globalReadCodeDTV.items().pop(0)

      # add rest of the reads here
      for item in readItems:
        iterCode.addCode(item)

      #move down write to be the last
      iterCode.addCode(localWriteCode)
      # tack on the pointer and mac code:
      iterCode.addCode(pointerLWCode)
      iterCode.addCode(pointerLRCode)
      iterCode.addCode(waitCode)
      iterCode.addCode(packCode)
      iterCode.addCode(macIterCode)
    elif self.scheduleIterAlg == 2:
    # SIA2 use only 1 iteration and separate compute and fetch by raising compute priority
    # 2 workgroup interleave, while WG0/WG1 doing compute, WG1/WG0 doing fetch
    # EPS need to be 1, or valu instruction will break interleave
      iterCode.addCode(globalReadCode)
      iterCode.addCode(globalReadCodeDTV)
      # pop out all items
      while len(list(globalReadCodeDTV.items())):
        globalReadCodeDTV.items().pop(0)
      iterCode.addCode(waitLWCode)
      iterCode.addCode(syncCode)
      iterCode.addCode(localReadCode)
      iterCode.addCode(waitCode)

      # interleave pack code
      # BF16 or FP16: each packCode is for one 32-bit reg,  1 packing inst: half-to-single x1
      # INT8        : each packCode is for one 32-bit regs, 3 packing inst: byte-to-half x2 + half-to-single x1
      if self.archCaps["HasEccHalf"]:
          instPerRegPack = 1 / kernel["ProblemType"]["DataType"].numRegisters() - 1
      else:
          instPerRegPack = 1 if (kernel["ProblemType"]["DataType"].numRegisters() == 0.25) else 0
      instPerPack    = int(kernel["MIInputPerThread"] * kernel["ProblemType"]["DataType"].numRegisters() * instPerRegPack)
      packItems = []
      for iui in range(kernel["InnerUnroll"]):
        packINtems = [ [] for j in range(max(self.numReadsIterCoalescedA,self.numReadsIterCoalescedB)) ]
        packA = packCode.findNamedItem("packA_I%s"%(iui))
        packB = packCode.findNamedItem("packB_I%s"%(iui))
        # In case localReadDo not generate pack Module
        # and findNamedItem will return None type
        # TODO: let all type have pack Module
        if not packA:
          packA = Code.Module()
        packAItems = packA.flatitems()
        if not packB:
          packB = Code.Module()
        packBItems = packB.flatitems()
        if packAItems:
          for j in range(self.numReadsIterCoalescedA):
            for n in range(instPerPack):
              packINtems[j].append(packAItems.pop(0))
        if packBItems:
          for j in range(self.numReadsIterCoalescedB):
            for n in range(instPerPack):
              packINtems[j].append(packBItems.pop(0))
        while packAItems:
          for j in range(self.numReadsIterCoalescedA):
            for n in range(instPerPack):
              packINtems[j].append(packAItems.pop(0))
        while packBItems:
          for j in range(self.numReadsIterCoalescedB):
            for n in range(instPerPack):
              packINtems[j].append(packBItems.pop(0))
        for j in range(max(self.numReadsIterCoalescedA,self.numReadsIterCoalescedB)):
          packItems += packINtems.pop(0)

      macIterItem = macIterCode.flatitems()
      # pop the first code which is s_nop 1 for packing
      item = macIterItem.pop(0)

      numMfmaPerIter = self.numMfmaPerIter
      curPackIdx = 0
      packAIdx = 0
      packBIdx = 0

      for i in range(numMfmaPerIter):
        if packItems:
          # how many pack have to be done
          # calculate the data index of this mfma used for A and B
          # if i // kernel["MIWaveTile"][0]==0, mfma will use new A (need to take iu into account)
          # if i % kernel["MIWaveTile"][0]==0, mfma will use new B
          packAIdx += instPerPack if i//(kernel["MIWaveTileA"]+kernel["MIWaveTileA"]*kernel["MIWaveTileB"]*(i//(kernel["MIWaveTileA"]*kernel["MIWaveTileB"]))) == 0 else 0
          packBIdx += instPerPack if i % kernel["MIWaveTileA"] == 0 else 0
          packAIdx = packAIdx if self.needPackA else 0
          packBIdx = packBIdx if self.needPackB else 0
          numPack = (packAIdx + packBIdx)
          iterCode.addComment0("pack scheduling: packAIdx:%u, packBIdx:%u" %(packAIdx,packBIdx))
          # we put 2 pack in each mfma, "2" means A & B
          if packItems:
            for j in range(instPerPack):
              iterCode.addCode(packItems.pop(0))
              curPackIdx += 1
          if packItems:
            for j in range(instPerPack):
              iterCode.addCode(packItems.pop(0))
              curPackIdx += 1
          # since packed register need to wait 2 quad cycle to finish packing
          # we insert pack instruction if we can, or s_nop
          while curPackIdx < numPack+2:
            if packItems:
              for j in range(instPerPack):
                iterCode.addCode(packItems.pop(0))
                curPackIdx += 1
            else:
              iterCode.addInst("s_nop ","0","VALU packing writes to be consumed by matrix instruction")
              curPackIdx += 1
        if i == 0:
          if not packItems:
            tmpVgpr = self.vgprPool.checkOut(1)
            iterCode.addInst("v_mov_b32 ","v%u"%(tmpVgpr),"0x0","valu operation to have different priority")
            self.vgprPool.checkIn(tmpVgpr)
          iterCode.addInst("s_setprio ","3","Raise priority while processing macs")
        item = macIterItem.pop(0)
        iterCode.addCode(item)

      iterCode.addInst("s_setprio ","1","Raise priority while processing macs")
      if kernel["1LDSBuffer"]:
        barrier = Code.Module()
        barrier.addComment0("1 LDS buffer: read-sync-write")
        barrier.addInst("s_waitcnt lgkmcnt(0)","")
        barrier.addInst("s_barrier","")
        iterCode.addCode(barrier)
      iterCode.addCode(localWriteCode)
      iterCode.addCode(pointerLWCode)
      iterCode.addCode(pointerLRCode)
      iterCode.addInst("s_setprio ","2","Raise priority while processing macs")
      pass
    elif self.scheduleIterAlg == 3:
      iterCode.addComment0(" grEndMfmaIndex:%u, lwStartMfmaIndex:%u, lwEndMfmaIndex:%u " %(self.grEndMfmaIndex,self.lwStartMfmaIndex,self.lwEndMfmaIndex))
      printLocalWritePerMfma = kernel["PrefetchGlobalRead"] == 2 and kernel["ScheduleIterAlg"] == 3
      strForLocalWritePerMfma = ", LocalWritePerMfma:%.3f"%(self.numLocalWriteModPerMfma/self.PRECISION) if printLocalWritePerMfma else ""
      iterCode.addComment0(" numMfmaForLR:%u, barrierMfmaIndex:%u%s" %(self.numMfmaForNextLoopLR,self.barrierMfmaIndex,strForLocalWritePerMfma))
      #####
      # Prepare and Assign parameter
      ####
      if iteration == 0:
        self.localReadsVacancy = []
        self.localReadsWait = [ [] for j in range(kernel["LoopIters"])]
      self.localReadsWait[iteration] = waitCode
      numMfmaPerIter = self.numMfmaPerIter
      isBarrier = kernel["LoopIters"] - self.numItersPLR
      writeItems = list(localWriteCode.items())
      macIterItems = macIterCode.flatitems()
      skipLocalWriteWaitcnt = 0
      localReadsWaitcnt = 0
      curPackIdx = 0
      packAIdx = 0
      packBIdx = 0

      #####
      # Prepare localReadCode
      ####
      localReadCodeAB = Code.Module()
      for iui in range(kernel["InnerUnroll"]):
        localReadCodeA = localReadCode.findNamedItem("LocalReadDoA_I%s"%(iui))
        localReadCodeB = localReadCode.findNamedItem("LocalReadDoB_I%s"%(iui))
        # In case localReadDo not generate localReadCode Module
        # and findNamedItem will return None type
        # TODO: findNamedItem return Code.Module() if not found
        if not localReadCodeA:
          localReadCodeA = Code.Module()
        if not localReadCodeB:
          localReadCodeB = Code.Module()
        if localReadCodeA.items():
          localReadCodeAB.addCode(localReadCodeA.items().pop(0))
        if localReadCodeB.items():
          localReadCodeAB.addCode(localReadCodeB.items().pop(0))
        while localReadCodeA.items():
          localReadCodeAB.addCode(localReadCodeA.items().pop(0))
        while localReadCodeB.items():
          localReadCodeAB.addCode(localReadCodeB.items().pop(0))
      localReadItems = localReadCodeAB.flatitems()
      localReadItemsThisLoop = localReadItems if iteration < isBarrier else []
      localReadItemsNextLoop = localReadItems if iteration >= isBarrier else []

      #####
      # Prepare pack Code                for B:
      # since the mfma reuse B first =>    for A: mfma[A][B]
      # we need 1 vector A and 1 vector B for first mfma
      # then we prepare remaining A, then remaining B
      # BF16 or FP16: each packCode is for one 32-bit reg,  1 packing inst: half-to-single x1
      # INT8        : each packCode is for one 32-bit regs, 3 packing inst: byte-to-half x2 + half-to-single x1
      ####
      if self.archCaps["HasEccHalf"]:
          instPerRegPack = 1 / kernel["ProblemType"]["DataType"].numRegisters() - 1
      else:
          instPerRegPack = 1 if (kernel["ProblemType"]["DataType"].numRegisters() == 0.25) else 0
      instPerPack    = int(kernel["MIInputPerThread"] * kernel["ProblemType"]["DataType"].numRegisters() * instPerRegPack)
      packItems = []
      for iui in range(kernel["InnerUnroll"]):
        packINtems = [ [] for j in range(max(self.numReadsIterCoalescedA,self.numReadsIterCoalescedB)) ]
        packA = packCode.findNamedItem("packA_I%s"%(iui))
        packB = packCode.findNamedItem("packB_I%s"%(iui))
        # In case localReadDo not generate pack Module
        # and findNamedItem will return None type
        # TODO: let all type have pack Module
        if not packA:
          packA = Code.Module()
        packAItems = packA.flatitems()
        if not packB:
          packB = Code.Module()
        packBItems = packB.flatitems()
        if packAItems:
          for j in range(self.numReadsIterCoalescedA):
            for n in range(instPerPack):
              packINtems[j].append(packAItems.pop(0))
        if packBItems:
          for j in range(self.numReadsIterCoalescedB):
            for n in range(instPerPack):
              packINtems[j].append(packBItems.pop(0))
        while packAItems:
          for j in range(self.numReadsIterCoalescedA):
            for n in range(instPerPack):
              packINtems[j].append(packAItems.pop(0))
        while packBItems:
          for j in range(self.numReadsIterCoalescedB):
            for n in range(instPerPack):
              packINtems[j].append(packBItems.pop(0))
        for j in range(max(self.numReadsIterCoalescedA,self.numReadsIterCoalescedB)):
          packItems += packINtems.pop(0)

      # remove s_nop for packing
      # we will add s_nop if needed
      if macIterItems:
        macIterItems.pop(0)

      ####
      # scheduled local read to previous iterations
      ####
      if self.numVgprBuffer >= kernel["LoopIters"]:
        for vacancy in self.localReadsVacancy:
          # {"items","latencyLeft","atIter","atMfmaIndex","noReadsAtThisIter"}
          for localRead in list(localReadItemsThisLoop):
            # issueLatency should not exceed miLatencyLeft
            issueLatency = min(localRead.IssueLatency * 2, self.miLatencyLeft)
            if vacancy["latencyLeft"] >= issueLatency:
              if not localRead.readToTempVgpr:
                vacancy["latencyLeft"] -= issueLatency
                vacancy["items"].addCode(localRead)
                localReadItemsThisLoop.remove(localRead)
                if vacancy["atMfmaIndex"] > self.lwStartMfmaIndex - 1 and kernel["1LDSBuffer"]:
                  self.overflowedResources = 5
                # update waitCnt
                if self.numItersPLR:
                  for readsIter in range(vacancy["atIter"], iteration + self.numItersPLR):
                    if (vacancy["atMfmaIndex"] % numMfmaPerIter == 0 or readsIter != vacancy["atIter"]) and \
                        (vacancy["noReadsAtThisIter"] or readsIter <= vacancy["atIter"] + self.numItersPLR):
                      if isinstance(self.localReadsWait[readsIter], Code.WaitCnt):
                        self.localReadsWait[readsIter].lgkmcnt += 1
            else:
              # make sure the localread sequence remain the same
              vacancy["latencyLeft"] = 0
      numReadsInst = len(localReadItemsThisLoop) if iteration < isBarrier else len(localReadItemsNextLoop)

      oneBufferScheduling = kernel["1LDSBuffer"] or kernel["DirectToLdsA"] or kernel["DirectToLdsB"]

      for i in range(numMfmaPerIter):
        mfmaIndex = iteration * numMfmaPerIter + i
        lastMfmaIndex = kernel["LoopIters"] * numMfmaPerIter - 1
        iterCode.addComment0(" mfmaIndex:%u " %(mfmaIndex))

        ####
        # scheduled local read
        ####
        readLeft = numReadsInst
        latencyLeft = self.miLatencyLeft
        # with PrefetchLocalRead, localreads can interleave with mfma
        if self.numItersPLR and iteration < isBarrier:
          # take ds_write into account to schedule ds_read, assume A and B localwrite have same width (TLDS=1)
          if (mfmaIndex >= self.lwStartMfmaIndex) and not globalReadCode.countType(Code.GlobalReadInst):
            for j in range(min(len(writeItems),self.numLocalWriteModPerMfma)):
              if writeItems[j].countType(Code.LocalWriteInst):
                # issueLatency should not exceed miLatencyLeft
                latencyLeft -= min((self.tPA["localWriteInstruction"].IssueLatency*2), self.miLatencyLeft)
          readLeftLROPT = 0
          for j in range(len(localReadItemsThisLoop)):
            # issueLatency should not exceed miLatencyLeft
            issueLatency = min(localReadItemsThisLoop[j].IssueLatency*2, self.miLatencyLeft)
            latencyLeft -= issueLatency
            readLeftLROPT += 1 if latencyLeft >= 0 else 0
          # at least 1 instruction
          readLeftLROPT = max(readLeftLROPT,1)
          # evenly schedule localread with each mfma
          readLeftLREven = numReadsInst // numMfmaPerIter
          if (numReadsInst % (numMfmaPerIter)) > i:
            readLeftLREven += 1
          # we want no localreads at first mfma
          if (iteration == 0) and numMfmaPerIter != 1:
            numMfmaForLR = numMfmaPerIter - 1
            if i < numMfmaPerIter - numMfmaForLR:
              readLeftLREven = 0
              readLeftLROPT = 0
            # rest mfma help to schedule those localReads
            else:
              readLeftLREven = numReadsInst // (numMfmaPerIter-1)
              if (numReadsInst % (numMfmaPerIter-1)) >= i:
                readLeftLREven += 1
          # if there are too many localreads, change strategy to even.
          readLeft = max(readLeftLREven,readLeftLROPT)
        if not self.numItersPLR and iteration < isBarrier:
          for j in range(len(localReadItemsThisLoop)):
            # issueLatency should not exceed miLatencyLeft
            issueLatency = min(localReadItemsThisLoop[j].IssueLatency*2, self.miLatencyLeft)
            latencyLeft -= issueLatency
        # if start to schedule localwrite, but still have localreads not scheduled yet,
        # reject to use 1LDSB, since it will write and read same lds buffer at same time.
        # apply same logic to DirectToLds (need to schedule local read as 1LDS buffer)
        # TODO: force to schedule all remaining localreads before start to schedule localwrite.
        if mfmaIndex >= self.lwStartMfmaIndex and mfmaIndex <= max(self.lwEndMfmaIndex,self.barrierMfmaIndex) and \
          localReadItemsThisLoop and localWriteCode.countType(Code.LocalWriteInst) and oneBufferScheduling:
          self.overflowedResources = 5
        # DirectToVgpr case, localReadItemsThisLoop and localWriteCode.countType(Code.LocalWriteInst) do not satisfy at the same time.
        # However, it is still invaid if localReadItemsThisLoop exists when mfmaIndex > lwStartMfmaIndex
        elif (kernel["DirectToVgprA"] or kernel["DirectToVgprB"]) and \
          mfmaIndex > self.lwStartMfmaIndex and mfmaIndex <= max(self.lwEndMfmaIndex,self.barrierMfmaIndex) and \
          localReadItemsThisLoop and oneBufferScheduling:
          self.overflowedResources = 5
        for j in range(readLeft):
          if localReadItemsThisLoop:
            item = localReadItemsThisLoop.pop(0)
            iterCode.addCode(item)
            if (i == 0):
              localReadsWaitcnt += 1
        if not localReadItemsThisLoop and latencyLeft > 0 and iteration < isBarrier and \
            not(mfmaIndex > self.lwStartMfmaIndex and kernel["1LDSBuffer"]):
          item = Code.Module()
          item.addComment0("localReadsVacancy: latencyLeft %d"%(latencyLeft))
          iterCode.addCode(item)
          self.localReadsVacancy.append({ "items": item, \
                                          "latencyLeft": latencyLeft, \
                                          "atIter": iteration, \
                                          "atMfmaIndex": mfmaIndex, \
                                          "noReadsAtThisIter": numReadsInst == 0, \
                                        })

        ####
        # scheduled global read
        ####
        for j in range(self.numGlobalReadInsPerMfma):
          if globalReadCode.items():
            loadText = str(globalReadCode.items().pop(0))
            if isDTVodd:
              # need to swap Vgpr set for odd code
              loadText = self.flipVregSetForDirectToVgprInGlobalRead(kernel, loadText)
            iterCode.addText(loadText)
        # schedule remaining globalReadInst
        if mfmaIndex == self.grEndMfmaIndex:
          while globalReadCode.items() and \
              (globalReadCode.countType(Code.GlobalReadInst) or kernel["PrefetchGlobalRead"] == 2):
            loadText = str(globalReadCode.items().pop(0))
            if isDTVodd:
              # need to swap Vgpr set for odd code
              loadText = self.flipVregSetForDirectToVgprInGlobalRead(kernel, loadText)
            iterCode.addText(loadText)
        # schedule remaining globalReadIncInst
        if i == numMfmaPerIter - 1:
          while globalReadCode.items():
            loadText = str(globalReadCode.items().pop(0))
            if isDTVodd:
              # need to swap Vgpr set for odd code
              loadText = self.flipVregSetForDirectToVgprInGlobalRead(kernel, loadText)
            iterCode.addText(loadText)

        ####
        # scheduled local write
        ####
        if kernel["1LDSBuffer"] and mfmaIndex == self.lwStartMfmaIndex - 1:
          barrier = Code.Module()
          barrier.addComment0("1 LDS buffer: read-sync-write")
          barrier.addInst("s_waitcnt lgkmcnt(0)","")
          barrier.addInst("s_barrier","")
          iterCode.addCode(barrier)

        if kernel["StorePriorityOpt"]:
          flagInsert = False
          if kernel["PrefetchGlobalRead"] == 2:
            lwStartOffset = 0
            if (kernel["DirectToLdsA"] or kernel["DirectToLdsB"]):
              lwStartOffset = 2
            #  if (mfmaIndex == self.lwStartMfmaIndex or mfmaIndex == self.barrierMfmaIndex+2):
            if (mfmaIndex == self.lwStartMfmaIndex + lwStartOffset or mfmaIndex == self.barrierMfmaIndex+1) :
              flagInsert = True
          elif kernel["PrefetchGlobalRead"] == 1 and numMfmaPerIter >= 4:
            # this setting is good for fixed clock, but not good for auto clock
            #if (mfmaIndex == self.grEndMfmaIndex or mfmaIndex == self.barrierMfmaIndex+1) :
            withGL = ((not NLLlast) or (self.prefetchAcrossPersistent and kernel["PrefetchAcrossPersistentMode"] == 1))
            withDTLload = (kernel["DirectToLdsA"] or kernel["DirectToLdsB"]) and withGL
            startIndex = 0 if withDTLload else 1
            if (mfmaIndex == startIndex or withGL and mfmaIndex == self.barrierMfmaIndex+1):
              flagInsert = True
          if flagInsert:
            iterCode.addInst("s_setprio 3","store optimization")

        if (mfmaIndex >= self.lwStartMfmaIndex):
          for j in range(self.numLocalWriteModPerMfma):
            # in case there are localWrite and globalread in same iteration
            # we need to make sure globalRead before localWrite
            if writeItems and not globalReadCode.countType(Code.GlobalReadInst):
              writeItem = writeItems.pop(0)
              # check StoreCInUnrollLoopCodeStart
              if kernel["StoreCInUnroll"]:
                if self.StoreCUnrollStartComment in str(writeItem):
                  self.StoreCUnrollLoopCodeStarted = 1 # mark as started
                if self.StoreCUnrollStoreStartComment in str(writeItem):
                  # generate all remaining pre code before the first Store C
                  while(len(self.StoreCUnrollPreCode.items()) > 0):
                    iterCode.addCode(self.StoreCUnrollPreCode.items().pop(0))
              iterCode.addCode(writeItem)
              # if there is localWrite at first mfma, need to skip it in waitcnt.
              if i == 0:
                skipLocalWriteWaitcnt += writeItem.countType(Code.LocalWriteInst)
              if not localReadItemsThisLoop:
                self.perIterLocalWriteCanSkip[iteration] += writeItem.countType(Code.LocalWriteInst)
        if mfmaIndex == self.lwEndMfmaIndex:
          while writeItems:
            writeItem = writeItems.pop(0)
            # generate all remaining pre code before the first Store C
            if kernel["StoreCInUnroll"]:
              if self.StoreCUnrollStoreStartComment in str(writeItem):
                while(len(self.StoreCUnrollPreCode.items()) > 0):
                  iterCode.addCode(self.StoreCUnrollPreCode.items().pop(0))
            iterCode.addCode(writeItem)
            if i == 0:
              skipLocalWriteWaitcnt += writeItem.countType(Code.LocalWriteInst)
            if not localReadItemsThisLoop:
              self.perIterLocalWriteCanSkip[iteration] += writeItem.countType(Code.LocalWriteInst)

        ####
        # scheduled pointer
        ####
        if mfmaIndex == self.lwEndMfmaIndex:
          iterCode.addCode(pointerLWCode)
        if i == numMfmaPerIter - 1:
          iterCode.addCode(pointerLRCode)

        ####
        # scheduled sync
        ####
        if mfmaIndex == self.barrierMfmaIndex and self.numItersPLR:
          iterCode.addCode(waitLWCode)
          iterCode.addCode(syncCode)

        ####
        # scheduled local read for next loop
        # localReads for next loop should after barrier
        ####
        latencyLeft = self.miLatencyLeft
        if self.numItersPLR and iteration >= isBarrier:
          readLeftLROPT = 0
          for j in range(len(localReadItemsNextLoop)):
            # issueLatency should not exceed miLatencyLeft
            issueLatency = min(localReadItemsNextLoop[j].IssueLatency*2, self.miLatencyLeft)
            latencyLeft -= issueLatency
            readLeftLROPT += 1 if latencyLeft >= 0 else 0
          # at least 1 instruction
          readLeftLROPT = max(readLeftLROPT,1)
          # evenly schedule localread with each mfma
          readLeftLREven = numReadsInst // numMfmaPerIter
          if (numReadsInst % (numMfmaPerIter)) > i:
            readLeftLREven += 1
          # we want no localreads at barrier mfma
          if (iteration == isBarrier) and numMfmaPerIter != 1:
            numMfmaForLR = self.numMfmaForNextLoopLR
            if i < numMfmaPerIter - numMfmaForLR:
              readLeftLREven = 0
              readLeftLROPT = 0
            # rest mfma help to schedule those localReads
            else:
              readLeftLREven = numReadsInst // (numMfmaPerIter-1)
              if (numReadsInst % (numMfmaPerIter-1)) >= i:
                readLeftLREven += 1
          # if there are too many localreads, change strategy to even.
          readLeft = max(readLeftLREven,readLeftLROPT)
        for j in range(readLeft):
          if localReadItemsNextLoop:
            item = localReadItemsNextLoop.pop(0)
            iterCode.addCode(item)
            if (i == 0):
              localReadsWaitcnt += 1

        ####
        # scheduled wait localReads
        ####
        if i == 0:
          iterCode.addCode(waitCode)

        ####
        # scheduled pack
        ####
        if packItems:
          # how many pack have to be done
          # calculate the data index of this mfma used for A and B
          # if i // kernel["MIWaveTile"][0]==0, mfma will use new A (need to take iu into account)
          # if i % kernel["MIWaveTile"][0]==0, mfma will use new B
          packAIdx += instPerPack if i//(kernel["MIWaveTileA"]+kernel["MIWaveTileA"]*kernel["MIWaveTileB"]*(i//(kernel["MIWaveTileA"]*kernel["MIWaveTileB"]))) == 0 else 0
          packBIdx += instPerPack if i % kernel["MIWaveTileA"] == 0 else 0
          packAIdx = packAIdx if self.needPackA else 0
          packBIdx = packBIdx if self.needPackB else 0
          numPack = (packAIdx + packBIdx)
          iterCode.addComment0("pack scheduling: packAIdx:%u, packBIdx:%u" %(packAIdx,packBIdx))
          # we put 2 pack in each mfma
          if packItems:
            for j in range(instPerPack):
              iterCode.addCode(packItems.pop(0))
              curPackIdx += 1
          # insert second packing code only if miLatencyLeft is large enough
          if packItems and self.miLatencyLeft > 2:
            for j in range(instPerPack):
              iterCode.addCode(packItems.pop(0))
              curPackIdx += 1
          # since packed register need to wait 2 quad cycle to finish packing
          # we insert pack instruction if we can, or s_nop
          count = 0 # count number of cycle for nop to insert
          while curPackIdx < numPack+2:
            if packItems:
              for j in range(instPerPack):
                iterCode.addCode(packItems.pop(0))
                curPackIdx += 1
            else:
              count += 1
              curPackIdx += 1
          if count:
            # insert 1 nop instruction
            iterCode.addInst("s_nop ",str(count - 1),"VALU packing writes to be consumed by matrix instruction")
        # the final mfma or DirectToVgpr + PGR2 case, we need to generate all remaining pack instructions
        # otherwise, DTV global load can overwrite pack register values
        if i == numMfmaPerIter - 1 or len(list(globalReadCodeDTV.items())) > 0:
          while packItems:
            iterCode.addCode(packItems.pop(0))

        ####
        # scheduled StoreCInUnrollPreProcess
        ####
        if kernel["StoreCInUnroll"]:
          if self.StoreCUnrollLoopCodeStarted and len(list(self.StoreCUnrollPreCode.items())) > 0:
            iterCode.addCode(self.StoreCUnrollPreCode.items().pop(0))

        ####
        # scheduled mfma
        ####
        iterCode.addCode(macIterItems.pop(0) if macIterItems else Code.Module())

        ####
        # scheduled global read for DirectToVgpr (PGR=2 only)
        ####
        numLoadVgpr = len(list(globalReadCodeDTV.items()))
        if numLoadVgpr > 0:
          interval = roundUp(numMfmaPerIter / origLenGlobalReadCodeDTV)
          if kernel["ProblemType"]["DataType"].isComplex():
            # adjustment for complex
            # limit the max of interval up to 4
            interval = min(4, interval)
          else:
            # not complex case
            # adjust(swap) the inner and outer loop index in mfmaIter to make interval as large as possible (swap for DTVA only)
            # interval can be maximum of kernel["MIWaveTile"][innerLoopIndex]
            innerLoopIndex = 1 if self.swapMfmaInnerLoop else 0
            interval = min(kernel["MIWaveTile"][innerLoopIndex], interval)
          # if number of mfma after self.grEndMfmaIndex is smaller than numMfmaPerIter, we need to use smaller interval to insert DTV load.
          # this is to ensure DTV load is generated after lwStartMfmaIndex
          intervalAfterGrEnd = kernel["LoopIters"] * numMfmaPerIter - self.lwStartMfmaIndex
          intervalMfma = min(numMfmaPerIter, intervalAfterGrEnd)
          numInstToInsert = roundUp(origLenGlobalReadCodeDTV / intervalMfma)
          remainingTimesToInsert = roundUp(numLoadVgpr / numInstToInsert)
          insertMfmaIndex = kernel["LoopIters"] * numMfmaPerIter - 1 - interval * (remainingTimesToInsert - 1)
          # avoid insertMfmaIndex getting smaller than (kernel["LoopIters"] - 1) * numMfmaPerIter
          insertMfmaIndex = max(insertMfmaIndex, (kernel["LoopIters"] - 1) * numMfmaPerIter)
          # avoid insertMfmaIndex getting smaller than lwEndMfmaIndex (DTV loads must be generated after non DTV loads)
          insertMfmaIndex = max(insertMfmaIndex, self.lwEndMfmaIndex)
          # if mfmaIndex is the last index, insert all DTV loads
          if mfmaIndex == lastMfmaIndex:
            insertMfmaIndex = mfmaIndex
            numInstToInsert = numLoadVgpr
          if mfmaIndex == insertMfmaIndex:
            for i in range(min(numLoadVgpr, numInstToInsert)):
              loadDTVText = str(globalReadCodeDTV.items().pop(0))
              if isDTVodd:
                # need to swap Vgpr set for odd code
                loadDTVText = self.flipVregSetForDirectToVgprInGlobalRead(kernel, loadDTVText)
              iterCode.addText(loadDTVText)

        ####
        # scheduled StoreCInUnrollPostProcess
        ####
        if kernel["StoreCInUnroll"]:
          numItems = len(self.StoreCUnrollPostCode.items())
          # need to make sure all global read inc is already generated
          # (iteration should be the last one)
          if numItems > 0 and iteration == kernel["LoopIters"] - 1 and len(globalReadCode.items()) == 0:
            totalMfma = kernel["LoopIters"] * numMfmaPerIter
            interval = 1
            numInstToInsert = roundUp(numItems / (totalMfma - mfmaIndex))
            remainingTimesToInsert = roundUp(numItems / numInstToInsert)
            insertMfmaIndex = totalMfma - 2 - interval * (remainingTimesToInsert - 1)
            if mfmaIndex >= insertMfmaIndex:
              for i in range(numInstToInsert):
                iterCode.addCode(self.StoreCUnrollPostCode.items().pop(0))

        if kernel["StorePriorityOpt"]:
          flagInsert = False
          if kernel["PrefetchGlobalRead"] == 2:
            #  if (mfmaIndex == self.barrierMfmaIndex or mfmaIndex == (kernel["LoopIters"] * numMfmaPerIter - 1)):
            if (mfmaIndex == self.barrierMfmaIndex - 1 or (not NLLlast) and mfmaIndex == (kernel["LoopIters"] * numMfmaPerIter - 1)) :
                flagInsert = True
          elif kernel["PrefetchGlobalRead"] == 1 and numMfmaPerIter >= 4:
            # this setting is good for fixed clock, but not good for auto clock
            #if (mfmaIndex == mfmaIndex == self.barrierMfmaIndex - 1 or mfmaIndex == (kernel["LoopIters"] * numMfmaPerIter - 1)) :
            insertPos1 = self.grEndMfmaIndex
            if not kernel["NoLdsWriteCode"]:
              insertPos1 = self.lwStartMfmaIndex - 1
            withGL = ((not NLLlast) or (self.prefetchAcrossPersistent and kernel["PrefetchAcrossPersistentMode"] == 1))
            if withGL and (mfmaIndex == insertPos1 or (not NLLlast) and mfmaIndex == (kernel["LoopIters"] * numMfmaPerIter - 1)) or \
               (not withGL) and mfmaIndex == (kernel["LoopIters"] * numMfmaPerIter // 2 - 1):
              flagInsert = True
          if flagInsert:
            iterCode.addInst("s_setprio 0","store optimization")
    else:
      assert 0, "Unsupported scheduleIterAlg=%u"%self.scheduleIterAlg

    if isinstance(waitCode, Code.WaitCnt):

      # Set the waitCount, based on the new iter schedule
      lgkmcnt = waitCode.lgkmcnt
      localReads = 0
      localWrites = 0
      if kernel["EnableMatrixInstruction"]:
        # dataAtIter      : the data we wait is read at which iteration
        # numReadsIter    : in this loop, number of iteration we have read (data used in current loop)
        dataAtIterA = iteration//self.numIterPerCoalescedReadA - self.numItersPLR
        dataAtIterB = iteration//self.numIterPerCoalescedReadB - self.numItersPLR
        numReadsIterA = min(iteration+1, kernel["LoopIters"]//self.numIterPerCoalescedReadA - self.numItersPLR)
        numReadsIterB = min(iteration+1, kernel["LoopIters"]//self.numIterPerCoalescedReadB - self.numItersPLR)
        skipReadsIterA = numReadsIterA - dataAtIterA - 1 if not dataAtIterA < max(dataAtIterA,dataAtIterB) else 0
        skipReadsIterB = numReadsIterB - dataAtIterB - 1 if not dataAtIterB < max(dataAtIterA,dataAtIterB) else 0
        # numPrefetchIter : in this loop, number of prefetch iteration we have read (data used in next loop)
        # currently we have localReadA and localReadB if iteration >= isBarrier
        # some case will not have localReads if PGR=0 or NoLoadLoop
        # known bug: wider localread + numItersPLR>1 may have chance to fail.
        numPrefetchIter = (iteration//(kernel["LoopIters"]-self.numItersPLR))*((iteration+1)-(kernel["LoopIters"]-self.numItersPLR)) if kernel["PrefetchGlobalRead"] else 0
        numPrefetchIter = 0 if iteration >= isBarrier and not hasLocalRead else numPrefetchIter
        skipReadsIterA += numPrefetchIter
        skipReadsIterB += numPrefetchIter
        # here the reads are prefetches so can skip them in the waitcnt
        # how many localreads can skip is based on how many iterations we prefetch.
        localReadsA = 0 if kernel["DirectToVgprA"] else self.numReadsPerIterA * skipReadsIterA
        localReadsB = 0 if kernel["DirectToVgprB"] else self.numReadsPerIterB * skipReadsIterB
        localReads += localReadsA + localReadsB
        # some of localReads is interleaved after waitcnt in SIA3
        if kernel["ScheduleIterAlg"] == 3 and self.numItersPLR and\
          (iteration < numReadsIterA or iteration < numReadsIterB or numPrefetchIter) and \
          self.enable["LocalRead"]:
          if ((iteration//self.numIterPerCoalescedReadA < numReadsIterA and not dataAtIterA < max(dataAtIterA,dataAtIterB)) or numPrefetchIter) and (not kernel["DirectToVgprA"]):
            localReads -= self.numReadsPerIterA
          if ((iteration//self.numIterPerCoalescedReadB < numReadsIterB and not dataAtIterB < max(dataAtIterA,dataAtIterB)) or numPrefetchIter) and (not kernel["DirectToVgprB"]):
            localReads -= self.numReadsPerIterB
          localReads += localReadsWaitcnt
        lgkmcnt += localReads
        iterCode.addComment0("numPrefetchIter=%u" % numPrefetchIter)
        iterCode.addComment0("dataAtIterA=%u numReadsIterA=%u skipReadsIterA=%u readsPerIterA=%u" % (dataAtIterA, numReadsIterA, skipReadsIterA, self.numReadsPerIterA))
        iterCode.addComment0("dataAtIterB=%u numReadsIterB=%u skipReadsIterB=%u readsPerIterB=%u" % (dataAtIterB, numReadsIterB, skipReadsIterB, self.numReadsPerIterB))
        if kernel["ScheduleIterAlg"] == 0 or kernel["ScheduleIterAlg"] == 1:
          # adjust the initial value of loop counter for DirectToVgpr
          adj = 1 if (kernel["DirectToVgprA"] or kernel["DirectToVgprB"]) else 0
          for i in range (max(dataAtIterA,dataAtIterB)+adj,iteration+1):
            localWrites += self.perIterLocalWriteCode[i].countType(Code.LocalWriteInst)
        # ScheduleIterAlg=2, localwrite is after waitCnt, no need to count it's current iteration.
        if kernel["ScheduleIterAlg"] == 3:
          for i in range (max(dataAtIterA,dataAtIterB)+1,iteration):
            localWrites += self.perIterLocalWriteCode[i].countType(Code.LocalWriteInst)
          if kernel["ScheduleLocalWrite"] > 0:
            # current iteration localWrite count
            localWrites += skipLocalWriteWaitcnt
            # dataAtIter iteration localWrite count
            if self.numItersPLR:
              skipPreIterLW = self.perIterLocalWriteCanSkip[max(dataAtIterA,dataAtIterB)]
              if kernel["PrefetchGlobalRead"] == 2 and oneBufferScheduling:
                # PGR==2 and oneBufferScheduling case, count local write before max(dataAtIterA,dataAtIterB)
                # NOTE: This logic assumes that local write is scheduled after local read.
                for up in range(max(dataAtIterA,dataAtIterB)):
                  skipPreIterLW += self.perIterLocalWriteCanSkip[up]
              localWrites += skipPreIterLW
        lgkmcnt += localWrites
      else:
        for item in list(iterCode.items()):
          localReads  = item.countType(Code.LocalReadInst)
          localWrites = item.countType(Code.LocalWriteInst)
          if self.numVgprBuffer:
            # SQ: If PrefetchLocalRead = 1 and DepthU == LocalSplitU, then there is no double
            #  buffering and we must wait for all localReads but not localWrites.
            #  In that case, LoopIters == 1:
            if kernel["LoopIters"] > 1:
              # here the reads are prefetches so can skip them in the waitcnt
              lgkmcnt += localReads
            # and the writes are targetting another section of LDS and are
            # synchronized through a different waitcnt than this one
            # (which is always just before the macs)
            lgkmcnt += localWrites
          else:
            # if UnrollLoopEfficiencyEnable == True  use waitCode passed lgkmCnt
            # else:
            # we need to wait for all preceding reads before the macs
            # so only opportunity for optimization is if the writes are at the end
            if globalParameters["UnrollLoopEfficiencyEnable"]:
              lgkmcnt = waitCode.lgkmcnt
            else:
              if localReads:
                lgkmcnt = 0 # reset to wait for all reads
              else:
                lgkmcnt = localWrites  # this only survives if writes are at the end

      waitCode.comment += " old=%u, new=%u newLW=%u newLR=%u" % (waitCode.lgkmcnt, lgkmcnt,localWrites,localReads)
      waitCode.lgkmcnt = lgkmcnt

    return iterCode

  ##############################################################################
  # returns list of modules or text
  # papIter indicates this is the setup for the "prefetchAcrossPersistent"
  # (aka pap) iteration
  ##############################################################################
  def setupNewTile(self, kernel, tensorParametersA, tensorParametersB, isPap, isOptNLL=False, forceNoTileCode=False, forceNoGRCode=False):
    kl = []
    kl_LW = [] # generate tile assignment code + local write code separately for init code optimization

    if self.enable["PreLoop"]:
      ####################################
      # Global Read Addresses
      ####################################
      kl.append(self.comment3("Begin setupNewTile, isPap=%s") % isPap)

      # work-group assignments
      kl.append(self.comment("global read addresses: work-group"))
      if not forceNoTileCode:
        kl.append(self.graWorkGroup(kernel, isPap))

      needShift = False
      if (kernel["EdgeType"] == "ShiftPtr") and \
         (not (kernel["BufferLoad"] and kernel["GuaranteeNoPartialA"])) or \
         (not (kernel["BufferLoad"] and kernel["GuaranteeNoPartialB"])):
        needShift = True

      # some case (PAP), we don't have to append the code for duplicated calculation
      # only those calculation related to WorkGroupID need to be generated. otherwise it's just redundant
      # default dontAppendCode = False, means need to append code
      self.dontAppendCode = False

      # 1. during isPap, this is actually no needed, so we can skip this.
      #    but since there are some vgpr value is used in the later lwaFirstOffset (when not OptNLL, such as "lwoT")
      #    so we still do this part when "isPap & not OptNLL"
      # 2. if tile edge, then we still need to add all these codes even isPap

      self.dontAppendCode = isPap and kernel["PrefetchAcrossPersistentMode"] == 1 and ((not needShift) or self.useGlobalReadTileVgpr)
      self.dontAppendCode = self.dontAppendCode or forceNoTileCode
      # tile assignments
      kl_LW.append(self.comment("global read addresses: tile offset assignment a"))
      kl_LW.append(self.graTileAssignment(kernel, tensorParametersA))
      kl_LW.append(self.comment("global read addresses: tile offset assignment b"))
      kl_LW.append(self.graTileAssignment(kernel, tensorParametersB))
      # init code optimization
      # not init code opt case, add tile assignments code here
      # init code opt case, not insert tile assignments code here and return tile assignments code separately for replacement
      if not self.isInitCodeOptLW:
        kl += kl_LW
        kl_LW = []

      self.dontAppendCode = isPap and (not needShift)
      self.dontAppendCode = self.dontAppendCode or forceNoTileCode
      # unroll assignments
      kl.append(self.comment("global read addresses: unroll assignment a"))
      kl.append(self.graUnrollAssignment(kernel, tensorParametersA))
      kl.append(self.comment("global read addresses: unroll assignment b"))
      kl.append(self.graUnrollAssignment(kernel, tensorParametersB))
      self.dontAppendCode = False
      self.dontAppendCode = self.dontAppendCode or forceNoTileCode

      # other free indices
      if kernel["ProblemType"]["NumIndicesC"] > 2:
        kl.append(self.comment("global read addresses: other free assignments"))
        kl.append(self.graOtherFreeAssignments(kernel))

      # other summation indices
      if self.otherSummations:
        kl.append(self.comment("global read addresses: other summation assignments"))
        kl.append(self.graOtherSummationAssignments(kernel))

      self.dontAppendCode = isPap and ((not needShift) or self.useGlobalReadTileVgpr)
      self.dontAppendCode = self.dontAppendCode or forceNoTileCode
      # tile offsets
      kl.append(self.comment("global read addresses: tile offsets a"))
      kl.append(self.graTileOffsets(kernel, tensorParametersA))
      kl.append(self.comment("global read addresses: tile offsets b"))
      kl.append(self.graTileOffsets(kernel, tensorParametersB))

      # unroll offsets
      kl.append(self.comment("global read addresses: unroll offsets a"))
      kl.append(self.graUnrollOffsets(kernel, tensorParametersA))
      kl.append(self.comment("global read addresses: unroll offsets b"))
      kl.append(self.graUnrollOffsets(kernel, tensorParametersB))
      self.dontAppendCode = False
      self.dontAppendCode = self.dontAppendCode or forceNoTileCode

      # tile edges
      if kernel["EdgeType"] == "ShiftPtr":
        # Shift here has two purposes:
        #  1. Ensure the loads are in-bounds to prevent fault.
        #     BufferLoad uses the buffer limit hardware and does not require bounds checking for this case
        #  2. Shift-left a wide vector load to ensure it is completely in-bounds.
        #     If this occurs we need to 'unshift' the C values (see shiftVectorComponents)
        #     BufferLoad does support this shifting, but if GuaranteeNoPartial=1 then
        #     it can be guaranteed that no shifting is required.
        if not (kernel["BufferLoad"] and kernel["GuaranteeNoPartialA"]) and not forceNoTileCode:
          kl.append(self.comment("global read addresses: shift a"))
          kl.append(self.graShift(kernel, tensorParametersA))
        if not (kernel["BufferLoad"] and  kernel["GuaranteeNoPartialB"]) and not forceNoTileCode:
          kl.append(self.comment("global read addresses: shift b"))
          kl.append(self.graShift(kernel, tensorParametersB))
      elif kernel["EdgeType"] == "Branch":
        kl.append(self.comment("global read addresses: branch a"))
        kl.append(self.graBranch(kernel, tensorParametersA))
        kl.append(self.comment("global read addresses: branch b"))
        kl.append(self.graBranch(kernel, tensorParametersB))

      self.dontAppendCode = isPap and (not needShift)
      self.dontAppendCode = self.dontAppendCode or forceNoTileCode
      # final offsets
      kl.append(self.comment("global read addresses: final offsets a"))
      kl.append(self.graFinalOffsets(kernel, tensorParametersA))
      kl.append(self.comment("global read addresses: final offsets b"))
      kl.append(self.graFinalOffsets(kernel, tensorParametersB))
      self.dontAppendCode = False
      self.dontAppendCode = self.dontAppendCode or forceNoTileCode

      # addresses
      if not forceNoTileCode:
        kl.append(self.comment("global read addresses: addresses a"))
        kl.append(self.graAddresses(kernel, tensorParametersA, isPap))
        kl.append(self.comment("global read addresses: addresses b"))
        kl.append(self.graAddresses(kernel, tensorParametersB, isPap))

      self.dontAppendCode = isPap
      self.dontAppendCode = self.dontAppendCode or forceNoTileCode
      # increments
      kl.append(self.comment("global read addresses: increments a"))
      for i in reversed(range(kernel["ProblemType"]["NumIndicesSummation"])):
        kl.append(self.graIncrements(kernel, i, tensorParametersA))
      kl.append(self.comment("global read addresses: increments b"))
      for i in reversed(range(kernel["ProblemType"]["NumIndicesSummation"])):
        kl.append(self.graIncrements(kernel, i, tensorParametersB))
      self.dontAppendCode = False
      self.dontAppendCode = self.dontAppendCode or forceNoTileCode

      ####################################
      # Local Write Addresses
      ####################################
      kl_LW.append(self.comment3("Local Write Addresses"))

      # tile assignments
      kl_LW.append(self.lwaTileAssignment(kernel, tensorParametersA))
      kl_LW.append(self.lwaTileAssignment(kernel, tensorParametersB))

      # unroll assignments
      kl_LW.append(self.lwaUnrollAssignment(kernel, tensorParametersA))
      kl_LW.append(self.lwaUnrollAssignment(kernel, tensorParametersB))

      # if PAP, no need to reset LWA, but if not OptNLL, we still do this (due to TailLoop)

      self.dontAppendCode = isPap and kernel["PrefetchAcrossPersistentMode"] == 1
      self.dontAppendCode = self.dontAppendCode or forceNoTileCode
      # first offsets
      kl_LW.append(self.comment("local write addresses: first offset a"))
      kl_LW.append(self.lwaFirstOffset(kernel, tensorParametersA))
      kl_LW.append(self.comment("local write addresses: first offset b"))
      kl_LW.append(self.lwaFirstOffset(kernel, tensorParametersB))
      self.dontAppendCode = False
      self.dontAppendCode = self.dontAppendCode or forceNoTileCode

      # final offsets
      kl_LW.append(self.lwaFinalOffsets(kernel, tensorParametersA))
      kl_LW.append(self.lwaFinalOffsets(kernel, tensorParametersB))

      # declare addresses
      kl_LW.append(self.lwaDeclareAddresses(kernel, tensorParametersA))
      kl_LW.append(self.lwaDeclareAddresses(kernel, tensorParametersB))

      # init pointers
      kl_LW.append(self.localWriteInitPointers(kernel, tensorParametersA))
      kl_LW.append(self.localWriteInitPointers(kernel, tensorParametersB))

      # init code optimization
      if self.isInitCodeOptLW:
        # init code optimization case, release lwaVgpr here after all lwa code is generated
        # (to avoid lwa vgpr overwritten by remaining lwa code)
        self.lwaReleaseTileVgpr(kernel, tensorParametersA)
        self.lwaReleaseTileVgpr(kernel, tensorParametersB)
      else:
        # not init code opt case, add local write code here
        # init code opt case, not insert local write code here and return local write code separately for replacement
        kl += kl_LW
        kl_LW = []

    ###########################################################################
    # summations loops: open
    ###########################################################################

    # declare loop num iter
    if not forceNoTileCode:
      kl.append(self.comment1("declare loop num iterations"))
      kl.append(self.declareLoopNumIter(kernel))

    # perform initC in the shadow of the prefetch
    # Prefetch occurs at start of unroll loop
    # If we have multiple summation indices (otherSummationLoops>0),
    # we can't init in shadow of this prefetch
    # since that would initC inside the other summation loops

    if self.doShadowInit != 2:
      kl.append(self.initC(kernel))

    # open non-unrolled summation loops
    if not forceNoTileCode:
      for i in range(kernel["ProblemType"]["NumIndicesSummation"]-1):
        kl.append(self.comment("summation loop %u"%i))
        kl.append(self.calculateLoopNumIter(kernel, i, isPap))
        if self.actualSummationLoops>1:
          kl.append(self.openLoop(kernel, i))
      kl.append(self.calculateLoopNumIter(kernel, self.unrollIdx, isPap))

    if not forceNoTileCode:
      if self.staggerU:
        kl.append(self.declareStaggerParms(kernel))
        kl.append(self.calculateStagger(kernel, tensorParametersA))
        kl.append(self.calculateStagger(kernel, tensorParametersB))

    # isPap don't init the read pointers - we want to continue to use the double-buffer
    # LRO and LWA as assigned
    if self.enable["PreLoop"] and not isPap:
      # init lds read pointers before each unrolled loop
      kl.append(self.comment1("local read addresses: init pointers a"))
      kl.append(self.localReadInitPointers(kernel, tensorParametersA))
      kl.append(self.comment1("local read addresses: init pointers b"))
      kl.append(self.localReadInitPointers(kernel, tensorParametersB))

    if isPap and not isOptNLL:
      # init lds read pointers before each unrolled loop
      kl.append(self.comment1("local read addresses: reset offset a"))
      kl.append(self.localReadResetOffsets(kernel, tensorParametersA))
      kl.append(self.comment1("local read addresses: reset offset b"))
      kl.append(self.localReadResetOffsets(kernel, tensorParametersB))

    ####################################
    # prefetch: unrolled loop prefix
    ####################################
    if kernel["PrefetchGlobalRead"]:
      pfi = 1
      kl.append(self.comment("prefetch: global -> local"))
      kl.append(self.openSumAtLeastUnroll(kernel, prefetch=True, isOptNLL=isOptNLL, isPap=isPap))
      if isPap and isOptNLL:
        # forceNoGRCode case, reset and not generate global read A/B code
        if self.enable["GlobalRead"]  and (not forceNoGRCode):
          # if DirectToVgpr is enabled and swapGlobalRead is true, swap the order of global read (B->A)
          tensorParameters1st = tensorParametersA
          tensorParameters2nd = tensorParametersB
          if self.isSwapGlobalReadOrderForDtvOrDtl(kernel):
            tensorParameters1st, tensorParameters2nd = tensorParameters2nd, tensorParameters1st
          self.dtlsM0UpdateACode = self.directToLdsM0Update(kernel, 0, tensorParameters1st, usePlaceHolder=isPap)
          self.globalReadACode = self.globalReadDo(kernel, 0, tensorParameters1st, 0)
          self.dtlsM0UpdateBCode = self.directToLdsM0Update(kernel, 0, tensorParameters2nd, usePlaceHolder=isPap)
          self.globalReadBCode = self.globalReadDo(kernel, 0, tensorParameters2nd, 0)
        else:
          self.dtlsM0UpdateACode = Code.StructuredModule()
          self.globalReadACode = Code.StructuredModule() # empty
          self.dtlsM0UpdateBCode = Code.StructuredModule()
          self.globalReadBCode = Code.StructuredModule() # empty

        if self.enable["GlobalReadInc"]:
          self.globalReadIncrements = self.globalReadIncrementAB(kernel, self.unrollIdx, pfi)
        else:
          self.globalReadIncrements = Code.Module()
          self.globalReadIncrements.addCode(Code.Module("globalReadIncrementA"))
          self.globalReadIncrements.addCode(Code.Module("globalReadIncrementB"))

      else:
        if self.enable["GlobalRead"]:
          # if DirectToVgpr is enabled and swapGlobalRead is true, swap the order of global read (B->A)
          tensorParameters1st = tensorParametersA
          tensorParameters2nd = tensorParametersB
          if self.isSwapGlobalReadOrderForDtvOrDtl(kernel):
            tensorParameters1st, tensorParameters2nd = tensorParameters2nd, tensorParameters1st
          tmpStr = str(self.directToLdsM0Update(kernel, 0, tensorParameters1st, usePlaceHolder=isPap))
          tmpStr = tmpStr.replace("__placeholder__", str(0))
          kl.append(tmpStr)
          kl.append(str(self.globalReadDo(kernel, 0, tensorParameters1st, 0)))
          tmpStr = str(self.directToLdsM0Update(kernel, 0, tensorParameters2nd, usePlaceHolder=isPap))
          tmpStr = tmpStr.replace("__placeholder__", str(0))
          kl.append(tmpStr)
          kl.append(str(self.globalReadDo(kernel, 0, tensorParameters2nd, 0)))
        if self.enable["GlobalReadInc"]:
          kl.append(self.globalReadIncrementAB(kernel, self.unrollIdx, pfi))

    kl.append(self.comment3("End setupNewTile, isPap=%s") % isPap)

    return kl, kl_LW


  ##############################################################################
  # get conditions to skip local read write wait
  ##############################################################################
  def getConditionToSkipLocalReadWriteWait( self, kernel , isPap, u, lastU):
    # not generate wait code here if u == 0 u != lastU and DirectToVgpr + DirectToLds is enabled
    # (to remove redundant wait. isPap case only)
    # exception is PGR=2. wait is necessary for u = 0 in PGR=2 case
    cond1 = not (isPap and u == 0 and u != lastU and kernel["PrefetchLocalRead"] != 0 and \
       (kernel["DirectToVgprA"] and kernel["DirectToLdsB"] or kernel["DirectToVgprB"] and kernel["DirectToLdsA"])) \
      or kernel["PrefetchGlobalRead"]==2
    # no need local read wait if LocalReadVectorWidth>1 and u%numReadsIterCoalescedB is not 0
    # In that case, Prefetch local read covers both u = 0 and 1 (limit to MFMA+double+DirectToVgpr only)
    # (The other side of numReadsIterCoalesced must be 0 to skip local read wait)
    condSkip = (u%self.numReadsIterCoalescedB != 0) and kernel["EnableMatrixInstruction"] and \
              ((kernel["DirectToVgprA"] and (not kernel["ProblemType"]["TLUB"])) or \
               (kernel["DirectToVgprB"] and (not kernel["ProblemType"]["TLUA"])))
    # another skip condition
    # skip wait for SIA=3 and 1LDSBuffer and PLR > LoopIters and u > localWriteStartIter
    # in this case, all local read is executed before 1LDSBuffer sync and no need to wait for local read
    if (kernel["ScheduleIterAlg"] == 3 and kernel["1LDSBuffer"] and kernel["PrefetchLocalRead"] > kernel["LoopIters"]):
      localWriteStartIter = self.lwStartMfmaIndex//self.numMfmaPerIter
      if u > localWriteStartIter:
        condSkip = True
    # no local write wait is necessary in DirectToVgprA + DirectToVgprB case
    cond2 = not (kernel["DirectToVgprA"] and kernel["DirectToVgprB"])
    return cond1 and (not condSkip) and cond2

  ##############################################################################
  # No Load Loop Body
  ##############################################################################
  def noLoadLoopBody( self, kernel, tensorParametersA, tensorParametersB, kl, pack, isOptNLL, isPap, isNGLL, NLLfirst, NLLlast, isDTVodd=False):
    expand = kernel["ExpandPointerSwap"]
    lastuIdx = False
    pflr     = self.numItersPLR
    localWriteEndIter = kernel["LoopIters"] - self.numItersPLR - 1
    # noTailLoop optimization
    # if this is the last NoLoadLoop(NLLlast) and self.tailLoopInNLL case, set tail=True for mfmaIter
    needTailCode = NLLlast and self.tailLoopInNLL

    # vregSetIdx for DTV
    # NGLL case, use first set. NLL case, use second set
    vregSetIdxMFMA = 0 if isNGLL else 1
    # flip vregSetIdx if isDTVodd is True
    if isDTVodd:
      vregSetIdxMFMA = 1 - vregSetIdxMFMA

    for uIdx in range(0, kernel["LoopIters"]*kernel["DepthULdsDivisor"]):
      u = uIdx % kernel["LoopIters"]    #   u: index in compute loop (in contrast to the notion of global read loop)
      uDu = uIdx // kernel["LoopIters"] # uDu: index of compute loop
      isLastLoop = (uDu == kernel["DepthULdsDivisor"] -1 ) and not isNGLL
      if u == 0:
        if uDu > 0:
          if self.enable["GlobalRead"]:
            assert len(self.globalReadACode.items()) > 0 and len(self.globalReadBCode.items()) > 0 # already issued in first uDu
            self.globalReadACode = Code.StructuredModule() # empty
            self.globalReadBCode = Code.StructuredModule() # empty
          if self.enable["GlobalReadInc"]:
            self.globalReadIncrements = Code.Module() # empty
            self.globalReadIncrements.addCode(Code.Module("globalReadIncrementA"))
            self.globalReadIncrements.addCode(Code.Module("globalReadIncrementB"))
        if not isLastLoop:
          self.localWriteACode = self.localWriteDo(kernel, tensorParametersA, (uDu+1)%kernel["DepthULdsDivisor"])  # local write in loopcnt N targets data for loopcnt N+1
          self.localWriteBCode = self.localWriteDo(kernel, tensorParametersB, (uDu+1)%kernel["DepthULdsDivisor"])
        else:
          self.localWriteACode = Code.Module()
          self.localWriteBCode = Code.Module()

        # TODO schedule waitcnt/barrier in makeSubIterSchedule()
        if kernel["PrefetchGlobalRead"] and kernel["LoopIters"] in [1, 2] and uDu > 0:
          if self.enable["Wait"]:
            kl.append(self.wait(kernel, tensorParametersA, tensorParametersB, 1, 0, -1, "wait for local write"))
          if self.enable["Sync"]:
            kl.append(self.syncThreads(kernel, "sync for local read after write"))

        if not isNGLL or isPap:
          # PAP would have GlobalRead and GlobalInc, but no localWrite
          # Get the perIterGlobalReadCode code for PAP (if PAP=On), else would be empty
          # NGLL (PGR=2) and isPap case, we do not need globalInc code. Set skip flag in that case
          skipGlobalReadInc = isNGLL and isPap
          self.makeSchedule(kernel, tensorParametersA, tensorParametersB, localWriteEndIter, uDu, skipGlobalReadInc=skipGlobalReadInc, lastLoop=NLLlast)
          kl.append(str(self.unrollLoopHeaderCode))

      # which loop iteration to reset the LRO,
      # note if PLR=0, isResetLroIter is False for all u
      isResetLroIter = (u == localWriteEndIter)
      isSwapAndResetLwoIter = isResetLroIter
      isSwapLroIter = isResetLroIter
      if kernel["ScheduleIterAlg"] == 3:
          isSwapAndResetLwoIter = (u == self.lwEndMfmaIndex//(self.numMfmaPerIter))

      extraComment = ""
      if isLastLoop:
        extraComment += " (last unrolled loop)"
      else:
        if kernel.enabledSplitLDS:
            extraComment += f" (uDu={uDu}) "
        if isResetLroIter:
            extraComment += " (reset local read pointers iteration) "
        if isSwapAndResetLwoIter:
            extraComment += " (swap and reset local write pointers iteration) "
        if isSwapLroIter:
            extraComment += " (swap local read pointers iteration) "

      kl.append(self.comment("iter %u%s"%(u,extraComment)))
      plrIdx = ((u+pflr) % (self.numVgprBuffer+1)) % kernel["LoopIters"]
      plrIdxDTV = (u+pflr) % kernel["LoopIters"]
      localReads = Code.Module()

      pointerLWCode = Code.Module()
      pointerLRCode = Code.Module()
      waitCode = Code.Module()  # may be overwritten (not added to) below
      macIterCode = Code.Module()
      waitLWCode = Code.Module()
      syncCode = Code.Module()

      # vregSetIdx for DTV
      vregSetIdxLR = vregSetIdxMFMA
      if kernel["LoopIters"] > 1 and u == kernel["LoopIters"] - 1 and \
         not ( isNGLL and (not isDTVodd) and self.generateDTVodd):
        # use next vregSet for the last loopIter
        # exception for isNGLL and not isDTVodd and odd code enabled case
        # in this case, we need to flip twice (for NGLL to NLL, even to odd)
        # then, we do not need to flip vregSetIdxLR
        vregSetIdxLR = 1 - vregSetIdxLR

      if self.enable["LocalRead"]:
        hasLiveLdsData = kernel["PrefetchGlobalRead"] or (uDu < kernel["DepthULdsDivisor"]-1)
        hasLiveLdsData = hasLiveLdsData and not isLastLoop
        # for DirectToVgpr + DTVodd
        # need to call localReadDo to allocate tmpVgpr for the next DTVeven case (no actual asm code generated for DTV)
        needExtraLocalReadDo = (NLLlast and isDTVodd and u > localWriteEndIter)
        # DTV pack case, generate local read code for DTVodd case
        hasLiveLdsData = hasLiveLdsData or needExtraLocalReadDo
        # reads for current loop are done in previous iteration because of wider local read
        doReadA = (u < kernel["LoopIters"]/self.numIterPerCoalescedReadA - self.numItersPLR)
        doReadB = (u < kernel["LoopIters"]/self.numIterPerCoalescedReadB - self.numItersPLR)
        # reads for next loop
        doReadA = doReadA or (hasLiveLdsData and u > localWriteEndIter)
        doReadB = doReadB or (hasLiveLdsData and u > localWriteEndIter)
        for iui in range(0,kernel["InnerUnroll"]):
          doReadA = doReadA and iui*self.numReadsIterCoalescedA < kernel["InnerUnroll"]
          doReadB = doReadB and iui*self.numReadsIterCoalescedB < kernel["InnerUnroll"]
          if doReadA:
            # needExtraLocalReadDo only case, no need to generate actual code
            # just need to call localReadDo to allocate tmpVgpr
            if not needExtraLocalReadDo:
              localReads.addText(self.comment("local read a"))
            bufferIdx = plrIdx*self.numIterPerCoalescedReadA
            if self.packDTVA:
              # DTV + pack case, offset bufferIdx for local read packing instructions
              bufferIdx = plrIdxDTV*self.numIterPerCoalescedReadA + vregSetIdxLR * kernel["LoopIters"]
            localReadCodeA, packCodeA = self.localReadDo(kernel, bufferIdx, iui*self.numReadsIterCoalescedA, 0, tensorParametersA)
            if not needExtraLocalReadDo:
              localReads.addCode(localReadCodeA)
              pack[plrIdx*self.numIterPerCoalescedReadA].addCode(packCodeA)
            if needExtraLocalReadDo and (self.packDTVA or self.packDTVB):
              # packDTV + needExtraLocalReadDo, need to update pack code to flip vregSetIdx
              pack[plrIdx*self.numIterPerCoalescedReadA].addCode(packCodeA)
          if doReadB:
            # needExtraLocalReadDo only case, no need to generate actual code
            # just need to call localReadDo to allocate tmpVgpr
            if not needExtraLocalReadDo:
              localReads.addText(self.comment("local read b"))
            bufferIdx = plrIdx*self.numIterPerCoalescedReadB
            if self.packDTVB:
              # DTV + pack case, offset bufferIdx for local read packing instructions
              bufferIdx = plrIdxDTV*self.numIterPerCoalescedReadB + vregSetIdxLR * kernel["LoopIters"]
            localReadCodeB, packCodeB = self.localReadDo(kernel, bufferIdx, iui*self.numReadsIterCoalescedB, 0, tensorParametersB)
            if not needExtraLocalReadDo:
              localReads.addCode(localReadCodeB)
              pack[plrIdx*self.numIterPerCoalescedReadB].addCode(packCodeB)
            if needExtraLocalReadDo and (self.packDTVA or self.packDTVB):
              # packDTV + needExtraLocalReadDo, need to update pack code to flip vregSetIdx
              pack[plrIdx*self.numIterPerCoalescedReadB].addCode(packCodeB)
          if (not isResetLroIter or iui != kernel["InnerUnroll"]-1):
            if doReadA:
              localReads.addText(self.comment("local read increment a"))
              localReads.addText(self.localReadInc(kernel, iui, tensorParametersA))
            if doReadB:
              localReads.addText(self.comment("local read increment b"))
              localReads.addText(self.localReadInc(kernel, iui, tensorParametersB))

      if not isLastLoop:
        if kernel["PrefetchGlobalRead"]:
          # put barrier at localWriteEndIter+1
          if u == localWriteEndIter+1 or (u == (localWriteEndIter+1)%kernel["LoopIters"] and kernel["ScheduleIterAlg"] == 2):
            if self.enable["Wait"]:
              # skip local write wait if DirectToVgpr + DirectToLds is enabled
              if not kernel["NoLdsWriteCode"]:
                waitLWCode.addCode(self.wait(kernel, tensorParametersA, tensorParametersB, -1, 0, -1, "3wait for local write"))
              if (kernel["DirectToVgprA"] or kernel["DirectToVgprB"]) and (kernel["DirectToLdsA"] or kernel["DirectToLdsB"]):
                # DirectToVgpr + DirectToLds case, add waitcnt vmcnt before s_barrier
                # Except for PGR=2 and Load C (StoreCInUnroll) case. In that case, Load C is executed after necessary Load A and B.
                # Wait for Load C is already done here in PGR=2 case.
                needLoadC = kernel["StoreCInUnroll"] and (not kernel["AtomicAddC"]) and kernel["ProblemType"]["UseBeta"]
                if not (kernel["PrefetchGlobalRead"]==2 and needLoadC):
                  retStr = self.getWaitcntCodeForDirectToVgpr(kernel, localWriteEndIter, u, firstIter=False, beforeBarrier=True)
                  waitLWCode.addCode(retStr)
            if self.enable["Sync"]:
              if kernel["PrefetchGlobalRead"]==2 and (kernel["DirectToLdsA"] and kernel["DirectToLdsB"]):
                # PGR=2 and DTLA+B case, wait for global read needs to be added (wait is not generated with local write)
                syncCode.addCode(self.wait(kernel, tensorParametersA, tensorParametersB, 0, -1, -1, "wait for global read with lds"))
              syncCode.addCode(self.syncThreads(kernel))

          if isSwapAndResetLwoIter: # ResetLroIter
            if self.enable["LocalWrite"]:
              # local write for next iter, used to have local writes here
              pointerLWCode.addText(self.comment("local write swap offsets a"))
              pointerLWCode.addText(self.localWriteSwapOffsets(kernel, expand, tensorParametersA))
              pointerLWCode.addText(self.comment("local write swap offsets b"))
              pointerLWCode.addText(self.localWriteSwapOffsets(kernel, expand, tensorParametersB))
              pointerLWCode.addText(self.localWriteInitPointers(kernel, tensorParametersA))
              pointerLWCode.addText(self.localWriteInitPointers(kernel, tensorParametersB))

          if isSwapLroIter: # ResetLroIter
            if self.enable["LocalRead"]:
              # Swap, reset, or increment the LRO:
              # force internalPointerSwap = False in NGLL case
              internalPointerSwap = expand and not isNGLL
              pointerLRCode.addText(self.comment("local read swap offsets a"))
              pointerLRCode.addText(self.localReadSwapOffsets(kernel, internalPointerSwap, tensorParametersA))
              pointerLRCode.addText(self.comment("local read swap offsets b"))
              pointerLRCode.addText(self.localReadSwapOffsets(kernel, internalPointerSwap, tensorParametersB))

        if isResetLroIter: # ResetLroIter
          if self.enable["LocalRead"]:
            pointerLRCode.addText(self.comment("local read init pointers a"))
            pointerLRCode.addText(self.localReadInitPointers(kernel, tensorParametersA))
            pointerLRCode.addText(self.comment("local read init pointers b"))
            pointerLRCode.addText(self.localReadInitPointers(kernel, tensorParametersB))

      # we initiate lgkmcnt to 0, then assigning it correct value in makeSubIterSchedule()
      if self.enable["Wait"]:
        if self.getConditionToSkipLocalReadWriteWait(kernel, isPap, u, kernel["LoopIters"] - 1):
          waitCode = self.wait(kernel, tensorParametersA, tensorParametersB, \
              -1, 0, 0, \
              "wait for prior local read local write")
        # DirectToVgpr case, wait for global read as well as local read/write
        if kernel["DirectToVgprA"] or kernel["DirectToVgprB"]:
          # not generate wait here
          #  1) local write code in previous u (u-1) has waitcnt vmcnt
          prevVmcnt = False
          prevLocalWrite = ""
          if (u > 0):
            prevLocalWrite = ' '.join([str(x) for x in self.perIterLocalWriteCode[u-1].flatitems()])
            prevVmcnt = "vmcnt" in prevLocalWrite
          if not prevVmcnt:
            retStr = self.getWaitcntCodeForDirectToVgpr(kernel, localWriteEndIter, u, False, isPap or isNGLL, NLLlast=NLLlast)
            kl.append(retStr)

      # generate StoreCInUnroll post loop if it is enabled (only PAP case (but not NGLL))
      if u == localWriteEndIter+1:
        if kernel["StoreCInUnrollPostLoop"] and isPap and not isNGLL:
          kl.append(self.generateStoreInUnrollPostLoop(kernel, isOptNLL, isDTVodd))

      luIdx = (u) % (self.numVgprBuffer+1) # local to use for MACs
      if self.enable["MAC"]:
        if kernel["EnableMatrixInstruction"]:
          if ((uIdx+1) == kernel["LoopIters"]*kernel["DepthULdsDivisor"]) and \
              (kernel["StoreCInUnroll"]):
            lastuIdx = (isOptNLL or self.enableSingleNLLOpt) and not isNGLL # do not apply lastuIdx for not isOptNLL case
          macIterCode.addCode(self.mfmaIter(kernel, u, kernel["InnerUnroll"], vregSetIdxMFMA,lastuIdx,tail=needTailCode))
        else:
          macIterCode.addCode(self.macIter(kernel, luIdx, kernel["InnerUnroll"], True ))

      subIterCode = self.makeSubIterSchedule(kernel, localReads, \
                      u, pointerLWCode, pointerLRCode, waitCode, macIterCode, waitLWCode, syncCode, pack[luIdx], isDTVodd, NLLlast)
      kl.append(subIterCode)
      # vgpr.checkin for all the checked-out vgpr in LocalRead
      for item in list(pack[luIdx].items()):
        if item.tempVgpr != None:
          self.vgprPool.checkIn(item.tempVgpr)
          item.tempVgpr = None
      pack[luIdx] = Code.Module()

      # tail loop in NoLoadLoop case, generate close loop code for TailLoop here (except for last loop iteration)
      if needTailCode:
        finalLoop = (u == kernel["LoopIters"] - 1)
        skipJump = finalLoop or self.noEarlyExitForTailLoopInNLL
        kl.append(self.closeLoop(kernel, -1, finalLoop, 1, oddLabel=isDTVodd, skipCondJumpCounter=u, isOptNLL=isOptNLL, skipJump=skipJump))

  ##############################################################################
  # noLoadLoop
  # Create the no load loop (NLL)
  #
  # isOptNLL : the NLL is to be optimized for the alpha=1 and non-edge case
  ##############################################################################
  def noLoadLoop( self, kernel, tensorParametersA, tensorParametersB, isOptNLL, isPap, isNGLL, pack ):
    kl = []
    if isNGLL:
      LoopNameComment = "NoGlobalLoadLoop"
    else:
      LoopNameComment = "NoLoadLoop"
    if isOptNLL:
      PAPcomment = "Opt. %s %s PAP - Begin " % (LoopNameComment, "With" if isPap else "Without")
    else:
      PAPcomment = "Ord. %s - Begin " % (LoopNameComment)
    kl.append(self.comment3("%s")%PAPcomment)
    NLLfirst = True
    NLLlast = True
    if kernel["PrefetchGlobalRead"] == 2:
      # PGR=2 case NoLoadLoop(NLL) is generated twice
      # we need to distinguish them to generate proper code at each NLL
      if isNGLL:
        NLLlast = False
      else:
        # PGR=2 and not isNGLL means second NoLoadLoop for PGR2.
        # Need to avoid generating duplicated code which is already generated in NGLL(first NoLoadLoop for PGR=2)
        NLLfirst = False
    if isNGLL:
      self.perIterLocalWriteCode = self.perIterLocalWriteCodeNGLL
      self.perIterLocalWriteCanSkip = [ 0 for i in range (kernel["LoopIters"]) ]
    #else:
    if not isNGLL or isPap:
      self.dtlsM0UpdateACode = Code.StructuredModule()
      self.globalReadACode = Code.StructuredModule() # empty
      self.dtlsM0UpdateBCode = Code.StructuredModule()
      self.globalReadBCode = Code.StructuredModule() # empty
      self.globalReadIncrements = Code.Module()
      self.globalReadIncrements.addCode(Code.Module("globalReadIncrementA"))
      self.globalReadIncrements.addCode(Code.Module("globalReadIncrementB"))
      self.localWriteACode = Code.Module()
      self.localWriteBCode = Code.Module()

    # the scheduled GlobalRead,Inc code of PAP is inside openSumAtLeastUnroll (if PAP=on)
    isPapTmp = isPap
    if kernel["PrefetchGlobalRead"]==2:
      # PGR=2 case, set isPap only if isNGLL is True. This is to generate NewTile code at NGLL in PAP + PGR=2 case
      isPapTmp = isPap and not isNGLL
    kStrOpenSum = self.openSumAtLeastUnroll(kernel, prefetch=False, isOptNLL=isOptNLL, isPap=isPapTmp)

    #if self.prefetchAcrossPersistent and kernel["PrefetchAcrossPersistentMode"] == 1 and isPap:
    if self.prefetchAcrossPersistent and isPap:
    #if self.prefetchAcrossPersistent and isPap \
    #   and (kernel["PrefetchAcrossPersistentMode"] == 0 or isOptNLL):
      kStr = ""
      #kStr += str(self.openPrefetchAcrossPersistent(kernel, isOptNLL=False, useBufferOOB=True))
      # For PAPMode 1, using isOptNLL true to generate prefetch code

      if kernel["PrefetchAcrossPersistentMode"] == 0:
        # generate openSumAtLeastUnroll code here
        kStr += kStrOpenSum
        kStrOpenSum = "" # empty OpenSum str to avoid inserting it again

      # isPap and kernel["PrefetchAcrossPersistentMode"] == 1 and isOptNLL==False,
      # no need to append NewTile code because it is already generated in OptNLL code
      # also, NGLL second NoLoadLoop case, we do not append code for NewTile
      forceNoTileCode = False
      if (isOptNLL==False or (not NLLfirst)):
        forceNoTileCode = True
      # PGR=2 and last loop case, we do not need GlobalRead code
      forceNoGRCode = False
      if kernel["PrefetchGlobalRead"] == 2 and NLLlast:
        forceNoGRCode = True

      newTileCodes, _ = self.setupNewTile(kernel, self.tPA, self.tPB, isPap=True, isOptNLL=True, \
                                       forceNoTileCode=forceNoTileCode, forceNoGRCode = forceNoGRCode)
      codes = '\n'.join([str(x) for x in newTileCodes])
      kStr += codes
      # openPrefetchAcrossPersistent should be after newTileCodes to set correct values to ShadowLimit
      # also, NGLL second NoLoadLoop case, we do not append code for Open/Close PAP
      if isOptNLL:
        if NLLfirst:
          kStr += str(self.openPrefetchAcrossPersistent(kernel, isOptNLL=False, useBufferOOB=True))
          kStr += str(self.closePrefetchAcrossPersistent(kernel, isOptNLL=False, useBufferOOB=True))
      kl.append(kStr)

    # skip generating OpenSum code here for SingleNLLOpt
    if not (isOptNLL and self.enableSingleNLLOpt):
      kl.append(kStrOpenSum)
      kStrOpenSum = "" # empty OpenSum str to avoid inserting it again

    # re-calculate loop counter for tailLoopInNLL (without noEarlyExitForTailLoopInNLL)
    if NLLlast and self.tailLoopInNLL and not self.noEarlyExitForTailLoopInNLL:
      kl.append(self.calculateLoopNumIter(kernel, -1, False))

    if not self.numItersPLR:
      if self.enable["Wait"]:
        if kernel["DirectToLdsA"] or kernel["DirectToLdsB"]:
          kl.append(self.wait(kernel, tensorParametersA, tensorParametersB, 0, -1, -1, "10wait for global read"))
        # TODO: need to check if we correctly checked-in the temp VGPR used for Int8 LocalWrite (uDu, PGR=2)
        kl.append(self.wait(kernel, tensorParametersA, tensorParametersB, -1, 0, -1, "4wait for local write"))
      if self.enable["Sync"]:
        kl.append(self.syncThreads(kernel))

    # if DirectToVgpr and  ASEM/GSU is not multiple of DepthU*2, generate noLoadLoopBody twice for odd and even exit separately
    if self.generateDTVodd:
      # generate additional No Load Loop Body code for odd case (to use the other Vreg set for DirectToVgpr)
      # 1. generate odd check
      name = ""
      if isNGLL:
        name += "NoGlobalLoadLoop"
      else:
        name += "NoLoadLoop"
      if isOptNLL:
        name += "Opt"
      else:
        name += "Ord"
      kl.append(self.openOddNoLoadLoopForDTV(kernel, isNGLL, name))
      # 2. generate  no Load Loop Body code for odd
      # backup
      self.saveLocalPointers(kernel)
      # copy pack
      if isNGLL or (self.packDTVA or self.packDTVB):
        # NGLL or pack DTV case, no deep copy for pack
        # pack code for local prefetch is generated in noLoadLoopBody and used for DTV even
        deepCopyPack = pack
      else: 
        # deepCopy packCode for OptNLL noLoadLoop
        deepCopyPack = copy.deepcopy(pack)
      # keep StoreCInUnroll related code for the next noLoadLoop
      if kernel["StoreCInUnroll"]:
        self.backupStoreCInUnrollRelatedCode()
      self.noLoadLoopBody(kernel, tensorParametersA, tensorParametersB, kl, deepCopyPack, isOptNLL, isPap, isNGLL, NLLfirst, NLLlast, isDTVodd=True)
      # restore
      self.restoreLocalPointers(kernel)
      # restore StoreCInUnroll related code
      if kernel["StoreCInUnroll"]:
        self.restoreStoreCInUnrollRelatedCode()
      # 3. PAP enabled and isLast and odd code case, the last global load for DirectToVgpr is the seconde reg set.
      #    Need to copy to the first set for the next PK loop
      if isPap and NLLlast:
        kl.append(self.getWaitcntCodeForDirectToVgpr(kernel, 0, 0, False, oddLast=True))
        kl.append(self.generateOddEndVgprCopyForDTV(kernel))
      # 4. generate even start label
      kl.append(self.closeOddNoLoadLoopForDTV(kernel, isNGLL, name))
      # 5. generate  no Load Loop Body code for odd
      # need to re-initialize perIterLocalWriteCanSkip to avoid having incorrect lgkmcnt
      self.perIterLocalWriteCanSkip = [ 0 for i in range (kernel["LoopIters"]) ]
      self.noLoadLoopBody(kernel, tensorParametersA, tensorParametersB, kl, pack, isOptNLL, isPap, isNGLL, NLLfirst, NLLlast)
      # 6. generate even end label
      kl.append(self.generateEvenEndLabeNoLoadLoopForDTV(kernel, isNGLL, name))
    else:
      # generate no Load Loop Body code
      self.noLoadLoopBody(kernel, tensorParametersA, tensorParametersB, kl, pack, isOptNLL, isPap, isNGLL, NLLfirst, NLLlast)

    # tail loop in NLL and early exit case, need to wait for all prefetch local read (and global read for DirectToVgpr)
    if NLLlast and self.tailLoopInNLL and (not self.noEarlyExitForTailLoopInNLL):
      if self.enable["Wait"]:
        kl.append(self.wait(kernel, tensorParametersA, tensorParametersB, -1, -1, 0, "13wait for remaining local read for tail loop in NLL"))
        if kernel["DirectToVgprA"] or kernel["DirectToVgprB"]:
          kl.append(self.wait(kernel, tensorParametersA, tensorParametersB, 0, -1, -1, "14wait for remaining DirectToVgpr global read for tail loop in NLL"))

    if NLLlast and isPap:
      # reset or swap local write offset
      # If DirectToLds is True, first LDS buffer is already used by lds global read and offset already points first one
      # Swap/Reset is not necessary
      # If DirectToLds is False, first LDS buffer is no used yet, need reset.
      if kernel["ExpandPointerSwap"]:
        if not kernel["DirectToLdsA"]:
          kl.append(self.comment("local write reset offsets a"))
          kl.append(self.localWriteResetOffsets(kernel,  False, tensorParametersA))
        if not kernel["DirectToLdsB"]:
          kl.append(self.comment("local write reset offsets b"))
          kl.append(self.localWriteResetOffsets(kernel,  False, tensorParametersB))
        kl.append(self.localReadResetOffsets(kernel,  tensorParametersA))
        kl.append(self.localReadResetOffsets(kernel,  tensorParametersB))

    # add OpenSum code here if it is not empty
    if kStrOpenSum != "":
      kl.append(kStrOpenSum)

    # Close code is necessary for both first and last (NGLL case(=NLLfirst) needs label)
    kl.append(self.closeSumAtLeastUnroll(kernel, prefetch=False, isOptNLL=isOptNLL, isPap=isPap, isNGLL=isNGLL))

    return kl

  ##############################################################################
  # Loop Body
  ##############################################################################
  def loopBody( self, kernel, tensorParametersA, tensorParametersB, kl, pack, lc, loopCopies, finalLoop, firstIter=False ):
    expand = kernel["ExpandPointerSwap"]
    # firstIter flag for waitcnt
    # if useInitAccVgprOpt is not used, waitcnt of the first iteration should be same as firstIter
    # (does not include storeC from the previous PK loop)
    firstIterForWait = firstIter or ((not self.useInitAccVgprOpt) and lc == 0)

    # generate storeC code for StoreCInUnroll (need to call for not StoreCInUnroll case as well)
    self.generateStoreCCodeInUnrollLoop(kernel, lc & 1)

    # not generate openLoop for firstIter
    if not firstIter:
      kl.append(self.comment3("Unrolled Loop %u/%u - Begin" % (lc+1, loopCopies)))
      kl.append(self.openLoopCopy(kernel, lc))
    if kernel["PrefetchGlobalRead"] and not self.numItersPLR and not kernel["ScheduleIterAlg"] == 2:
      if self.enable["Wait"]:
        if kernel["DirectToLdsA"] or kernel["DirectToLdsB"]:
          kl.append(self.wait(kernel, tensorParametersA, tensorParametersB, 0, -1, -1, "11wait for global read"))
        kl.append(self.wait(kernel, tensorParametersA, tensorParametersB, 1, 0, -1, "1wait for local write"))
      if self.enable["Sync"]:
        kl.append(self.syncThreads(kernel, "4sync for global read"))

    kl.append(self.comment("Begin Each Unroll: Check VGPR.checkin for INT8 LW"))

    if self.enable["GlobalRead"]:
      # if DirectToVgpr is enabled and swapGlobalRead is true, swap the order of global read (B->A)
      tensorParameters1st = tensorParametersA
      tensorParameters2nd = tensorParametersB
      tc1 = 'A'
      tc2 = 'B'
      if self.isSwapGlobalReadOrderForDtvOrDtl(kernel):
        tensorParameters1st, tensorParameters2nd = tensorParameters2nd, tensorParameters1st
        tc1, tc2 = tc2, tc1
      # unrolled loop: global read A, B
      # M0 update for directToLds
      vregSetIdxGR = 0
      if (kernel["DirectToVgpr%s"%tc1]):
        vregSetIdxGR = (kernel["PrefetchGlobalRead"] + lc ) % 2 # toggle vreg set for DirectToVgpr.
      self.dtlsM0UpdateACode = self.directToLdsM0Update(kernel, 1, tensorParameters1st, usePlaceHolder=True)
      self.globalReadACode  = self.globalReadDo(kernel, 1, tensorParameters1st, vregSetIdxGR)
      vregSetIdxGR = 0
      if (kernel["DirectToVgpr%s"%tc2]):
        vregSetIdxGR = (kernel["PrefetchGlobalRead"] + lc ) % 2 # toggle vreg set for DirectToVgpr.
      self.dtlsM0UpdateBCode = self.directToLdsM0Update(kernel, 1, tensorParameters2nd, usePlaceHolder=True)
      self.globalReadBCode = self.globalReadDo(kernel, 1, tensorParameters2nd, vregSetIdxGR)
    else:
      self.dtlsM0UpdateACode = Code.StructuredModule()
      self.globalReadACode = Code.StructuredModule() # empty
      self.dtlsM0UpdateBCode = Code.StructuredModule()
      self.globalReadBCode = Code.StructuredModule() # empty

    if self.enable["GlobalReadInc"]:
      # unrolled loop: increment global read addresses
      self.globalReadIncrements = self.globalReadIncrementAB(kernel, self.unrollIdx, 0)
    else:
      self.globalReadIncrements = Code.Module()
      self.globalReadIncrements.addCode(Code.Module("globalReadIncrementA"))
      self.globalReadIncrements.addCode(Code.Module("globalReadIncrementB"))

    if self.enable["LocalWrite"] and not kernel["NoLdsWriteCode"]:
      self.localWriteACode = self.localWriteDo(kernel, tensorParametersA)
      self.localWriteBCode = self.localWriteDo(kernel, tensorParametersB)
    else:
      self.localWriteACode = Code.Module()
      self.localWriteBCode = Code.Module()

    # localWriteEndIter is used to determine which iteration to put sync
    # if PGR=0, GR,LW,sync,LR will put at front of loop.
    localWriteEndIter = kernel["LoopIters"] - self.numItersPLR - 1

    # Schedule the global read, global read inc, and writes:
    unrollLoopHeaderCodeScheduled = False
    if not kernel["PrefetchGlobalRead"]:
      unrollLoopHeaderCodeScheduled = True
      self.makeSchedule(kernel, tensorParametersA, tensorParametersB, localWriteEndIter, firstIter=firstIter)
      kl.append(str(self.unrollLoopHeaderCode))

    # if not prefetch global, localWrite before mac's
    if not kernel["PrefetchGlobalRead"]:
      # unrolled loop: local write A, B
      if self.enable["Wait"]:
        kl.append(self.wait(kernel, tensorParametersA, tensorParametersB, 0, -1, -1, "5wait for global read"))
      if self.enable["Sync"]:
        kl.append(self.syncThreads(kernel, "PGR=0, prior iter done reading lds"))
      if self.enable["LocalWrite"] and not kernel["NoLdsWriteCode"]:
        kl.append(self.comment("local write a"))
        tempLWCodeModA = self.localWriteDo(kernel, tensorParametersA)
        kl.append(tempLWCodeModA)
        kl.append(self.comment("local write b"))
        tempLWCodeModB = self.localWriteDo(kernel, tensorParametersB)
        kl.append(tempLWCodeModB)
      if self.enable["Wait"]:
        kl.append(self.wait(kernel, tensorParametersA, tensorParametersB, -1, 0, -1, "2prefetch wait for local write"))
      if self.enable["Sync"]:
        kl.append(self.syncThreads(kernel))
        # debug Local state
        """
        kl.append("    /* print Local state */" + self.endLine)
        kl.append("    for (unsigned int i = serial; i < LDS_NUM_ELEMENTS; i+=NUM_THREADS) {%s" % self.endLine)
        kl.append("      printf(\\\"localMemory[%%06u] = %%.0f\\\\n\\\", i, localMemory[i]);%s" )
            % self.endLine
        kl.append("    }" + self.endLine)
        """

    # unrolled loop: prefetch local
    if self.numItersPLR and not kernel["PrefetchGlobalRead"]:
      if self.enable["LocalRead"]:
        for plrIdx in range(0, self.numItersPLR):
          pack[plrIdx] = Code.Module()
          for iui in range(0,kernel["InnerUnroll"]):
            if iui*self.numReadsIterCoalescedA < kernel["InnerUnroll"]:
              kl.append(self.comment("prefetch local a"))
              localReadCodeA, packCodeA = self.localReadDo(kernel, plrIdx*self.numIterPerCoalescedReadA, iui*self.numReadsIterCoalescedA, 0, tensorParametersA)
              kl.append(localReadCodeA)
              pack[plrIdx].addCode(packCodeA)
            if iui*self.numReadsIterCoalescedB < kernel["InnerUnroll"]:
              kl.append(self.comment("prefetch local b"))
              localReadCodeB, packCodeB = self.localReadDo(kernel, plrIdx*self.numIterPerCoalescedReadB, iui*self.numReadsIterCoalescedB, 0, tensorParametersB)
              kl.append(localReadCodeB)
              pack[plrIdx].addCode(packCodeB)
            if iui*self.numReadsIterCoalescedA < kernel["InnerUnroll"]:
              kl.append(self.comment1("local read increment a"))
              kl.append(self.localReadInc(kernel, iui, tensorParametersA))
            if iui*self.numReadsIterCoalescedB < kernel["InnerUnroll"]:
              kl.append(self.comment1("local read increment b"))
              kl.append(self.localReadInc(kernel, iui, tensorParametersB))

    pflr     = self.numItersPLR  # how many pf already done above
    # vregSetIdx for DTV
    vregSetIdxMFMA = lc

    ############################################################################
    # unrolled loop: mac iterations
    ############################################################################

    # double/quadruple the number of compute loop for each DepthU's worth of data read
    for uIdx in range(0, kernel["LoopIters"]*kernel["DepthULdsDivisor"]):
      u = uIdx % kernel["LoopIters"]    #   u: index in compute loop (in contrast to the notion of global read loop)
      uDu = uIdx // kernel["LoopIters"] # uDu: index of compute loop
      if u==0: # if at start of subloop...
        # ...update local write code
        if self.enable["LocalWrite"] and not kernel["NoLdsWriteCode"]:
          self.localWriteACode = self.localWriteDo(kernel, tensorParametersA, (uDu+1)%kernel["DepthULdsDivisor"])  # local write in loopcnt N targets data for loopcnt N+1
          self.localWriteBCode = self.localWriteDo(kernel, tensorParametersB, (uDu+1)%kernel["DepthULdsDivisor"])
        else:
          self.localWriteACode = Code.Module()
          self.localWriteBCode = Code.Module()

        # TODO schedule waitcnt/barrier in makeSubIterSchedule()
        if kernel["PrefetchGlobalRead"] and kernel["LoopIters"] in [1, 2] and uDu > 0:
          if self.enable["Wait"]:
            kl.append(self.wait(kernel, tensorParametersA, tensorParametersB, 1, 0, -1, "wait for local write"))
          if self.enable["Sync"]:
            kl.append(self.syncThreads(kernel, "sync for local read after write"))

        if not unrollLoopHeaderCodeScheduled:
          self.makeSchedule(kernel, tensorParametersA, tensorParametersB, localWriteEndIter, uDu, firstIter=firstIter, lastLoop=False, lastLc=(lc==loopCopies-1))
          kl.append(str(self.unrollLoopHeaderCode))

      # for PGR=0 where generator can't schedule the instructions (yet),
      # we duplicate the local write codegen and append to string list directly
      if not kernel["PrefetchGlobalRead"]:
        doWrite = False
        if uDu<kernel["DepthULdsDivisor"]-1 and u==kernel["LoopIters"]-self.numItersPLR:
          doWrite = True
          writeForNextLoop = 1
        if uDu>0 and self.numItersPLR==0 and u==0:
          assert doWrite==False # should be exclusive with the previous condition
          doWrite = True
          writeForNextLoop = 0
        # unrolled loop: local write A, B
        if doWrite:
          if self.enable["Wait"]:
            kl.append(self.wait(kernel, tensorParametersA, tensorParametersB, -1, -1, 0, "5wait for local read"))
          if self.enable["Sync"]:
            kl.append(self.syncThreads(kernel, "PGR=0, prior iter done reading lds"))
          if self.enable["LocalWrite"] and not kernel["NoLdsWriteCode"]:
            kl.append(self.comment("local write a"))
            tempLWCodeModA = self.localWriteDo(kernel, tensorParametersA, (uDu+writeForNextLoop)%kernel["DepthULdsDivisor"])
            kl.append(tempLWCodeModA)
            kl.append(self.comment("local write b"))
            tempLWCodeModB = self.localWriteDo(kernel, tensorParametersB, (uDu+writeForNextLoop)%kernel["DepthULdsDivisor"])
            kl.append(tempLWCodeModB)
          if self.enable["Wait"]:
            kl.append(self.wait(kernel, tensorParametersA, tensorParametersB, -1, 0, -1, "2prefetch wait for local write"))
          if self.enable["Sync"]:
            kl.append(self.syncThreads(kernel))

      # which loop iteration to reset the LRO,
      # note if PLR=0, isResetLroIter is False for all u
      isResetLroIter = (u == localWriteEndIter)
      isSwapAndResetLwoIter = isResetLroIter
      isSwapLroIter = isResetLroIter
      if kernel["ScheduleIterAlg"] == 3:
        isSwapAndResetLwoIter = (u == self.lwEndMfmaIndex//(self.numMfmaPerIter))
      extraComment = ""
      if kernel.enabledSplitLDS:
        extraComment += f" (uDu={uDu}) "
      if isResetLroIter:
        extraComment += " (reset local read pointers iteration) "
      if isSwapAndResetLwoIter:
        extraComment += " (swap and reset local write pointers iteration) "
      if isSwapLroIter:
        extraComment += " (swap local read pointers iteration) "

      kl.append(self.comment("iter %u%s"%(u,extraComment)))
      plrIdx = ((u+pflr) % (self.numVgprBuffer+1)) % kernel["LoopIters"]
      plrIdxDTV = (u+pflr) % kernel["LoopIters"]

      localReads = Code.Module()
      localReadsA = Code.Module()
      localReadsB = Code.Module()

      pointerLWCode = Code.Module()
      pointerLRCode = Code.Module()
      waitCode = Code.Module()  # may be overwritten (not added to) below
      macIterCode = Code.Module()
      waitLWCode = Code.Module()
      syncCode = Code.Module()

      # vregSetIdx for DTV
      vregSetIdxLR = vregSetIdxMFMA
      if kernel["LoopIters"] > 1 and u == kernel["LoopIters"] - 1:
        # use next vregSet for the last loopIter (exception: LoopIters==1)
        # LoopIters==1 case, local read is for the current iteration and not for the next iteration
        vregSetIdxLR = (vregSetIdxLR + 1) % loopCopies
        # final loop case, use vregSetIdx for noLoadLoop (NGLL(PGR2) or NLL(PGR1))
        if finalLoop:
          # finalLoop case, this is for NoLoadLoop (NGLL(PGR2) or NLL(PGR1))
          # PGR2 case, next is NGLL. Use first set
          # PGR1 case, next is NLL. Use second set
          vregSetIdxLR = 0 if kernel["PrefetchGlobalRead"] == 2 else 1
          # flip vregSetIdx if isDTVodd is True
          if self.generateDTVodd:
            vregSetIdxLR = 1 - vregSetIdxLR

      if self.enable["LocalRead"]:
        hasLiveLdsData = kernel["PrefetchGlobalRead"] or (uDu < kernel["DepthULdsDivisor"]-1)
        # reads for current loop are done in previous iteration because of wider local read
        doReadA = (u < kernel["LoopIters"]/self.numIterPerCoalescedReadA - self.numItersPLR)
        doReadB = (u < kernel["LoopIters"]/self.numIterPerCoalescedReadB - self.numItersPLR)
        # reads for next loop
        doReadA = doReadA or (hasLiveLdsData and u > localWriteEndIter)
        doReadB = doReadB or (hasLiveLdsData and u > localWriteEndIter)
        # disable LocalRead if DirectToVgpr is enabled
        for iui in range(0,kernel["InnerUnroll"]):
          doReadA = doReadA and iui*self.numReadsIterCoalescedA < kernel["InnerUnroll"]
          doReadB = doReadB and iui*self.numReadsIterCoalescedB < kernel["InnerUnroll"]
          if doReadA:
            localReads.addText(self.comment("local read a"))
            bufferIdx = plrIdx*self.numIterPerCoalescedReadA
            if self.packDTVA:
              # DTV + pack case, offset bufferIdx for local read packing instructions
              bufferIdx = plrIdxDTV*self.numIterPerCoalescedReadA + vregSetIdxLR * kernel["LoopIters"]
            localReadCodeA, packCodeA = self.localReadDo(kernel, bufferIdx, iui*self.numReadsIterCoalescedA, 0, tensorParametersA)
            localReads.addCode(localReadCodeA)
            localReadsA.addCode(localReadCodeA)
            pack[plrIdx*self.numIterPerCoalescedReadA].addCode(packCodeA)
          if doReadB:
            localReads.addText(self.comment("local read b"))
            bufferIdx = plrIdx*self.numIterPerCoalescedReadB
            if self.packDTVB:
              # DTV + pack case, offset bufferIdx for local read packing instructions
              bufferIdx = plrIdxDTV*self.numIterPerCoalescedReadB + vregSetIdxLR * kernel["LoopIters"]
            localReadCodeB, packCodeB = self.localReadDo(kernel, bufferIdx, iui*self.numReadsIterCoalescedB, 0, tensorParametersB)
            localReads.addCode(localReadCodeB)
            localReadsB.addCode(localReadCodeB)
            pack[plrIdx*self.numIterPerCoalescedReadB].addCode(packCodeB)
          # Don't increment the LRO if we are going to reset them below:
          if not isResetLroIter or iui != kernel["InnerUnroll"]-1:
            if doReadA:
              localReads.addText(self.comment("local read increment a"))
              localReads.addText(self.localReadInc(kernel, iui, tensorParametersA))
            if doReadB:
              localReads.addText(self.comment("local read increment b"))
              localReads.addText(self.localReadInc(kernel, iui, tensorParametersB))

      if kernel["PrefetchGlobalRead"]:
        # wait code for DirectToVgpr
        if kernel["DirectToVgprA"] or kernel["DirectToVgprB"]:
          if self.enable["Wait"]:
            # not generate wait here
            #  1) for the first unroll with self.canOptimizePreLoopLWVmcnt = True
            #  2) local write code in previous u (u-1) has waitcnt vmcnt
            prevVmcnt = False
            prevLocalWrite = ""
            if (u > 0 and kernel["ScheduleIterAlg"] == 3):
              for up in range(u):
                prevLocalWrite += ' '.join([str(x) for x in self.perIterLocalWriteCode[up].flatitems()])
              prevVmcnt = "vmcnt" in prevLocalWrite
            if not (firstIter and u == 0 and self.canOptimizePreLoopLWVmcnt) and not prevVmcnt:
              retStr = self.getWaitcntCodeForDirectToVgpr(kernel, localWriteEndIter, u, firstIterForWait)
              kl.append(retStr)
        # put barrier at localWriteEndIter+1
        if u == localWriteEndIter+1 or (u == (localWriteEndIter+1)%kernel["LoopIters"] and kernel["ScheduleIterAlg"] == 2):
          if self.enable["Wait"]:
            if kernel["DirectToLdsA"] or kernel["DirectToLdsB"]:
              # skip generating wait for global read again here in DirectToVgpr case or no DirectToVgpr + PGR=2
              # no DTV and PGR=2 case, wait is generated at sync (barrier), which is before next local read
              if not(kernel["DirectToVgprA"] or kernel["DirectToVgprB"]) and not kernel["PrefetchGlobalRead"]==2:
                kl.append(self.wait(kernel, tensorParametersA, tensorParametersB, 0, -1, -1, "12wait for global read"))
              else:
                # DirectToVgpr + DirectToLds case, add waitcnt vmcnt before s_barrier
                # Except for PGR=2 and Load C case. In that case, Load C is executed after necessary Load A and B.
                # Wait for Load C is already done here in PGR=2 case.
                needLoadC = kernel["StoreCInUnroll"] and (not kernel["AtomicAddC"]) and kernel["ProblemType"]["UseBeta"]
                if not (kernel["PrefetchGlobalRead"]==2 and needLoadC):
                  retStr = self.getWaitcntCodeForDirectToVgpr(kernel, localWriteEndIter, u, firstIterForWait, beforeBarrier=True)
                  waitLWCode.addCode(retStr)
            # skip local write wait if DirectToVgpr + DirectToLds is enabled
            # (no local write code. Global read wait for DirectToLds is already done)
            if not kernel["NoLdsWriteCode"]:
              waitLWCode.addCode(self.wait(kernel, tensorParametersA, tensorParametersB, -1, 0, -1, "3wait for local write"))
          if self.enable["Sync"]:
            if kernel["DirectToVgprA"] or kernel["DirectToVgprB"]:
              if not (kernel["DirectToVgprA"] and kernel["DirectToVgprB"]):
                # put only barrier for DirectToVgpr (to avoid generating waitcnt for global read)
                # barrier is not necessary if both DirectToVgprA and B are enabled
                syncCode.addCode("s_barrier" + self.endLine)
            else:
              syncCode.addCode(self.syncThreads(kernel))

        if isSwapAndResetLwoIter: # ResetLroIter
          if self.enable["LocalWrite"]:
            # local write for next iter, used to have local writes here
            pointerLWCode.addText(self.comment("local write swap offsets a"))
            pointerLWCode.addText(self.localWriteSwapOffsets(kernel, expand, tensorParametersA))
            pointerLWCode.addText(self.comment("local write swap offsets b"))
            pointerLWCode.addText(self.localWriteSwapOffsets(kernel, expand, tensorParametersB))
            pointerLWCode.addText(self.localWriteInitPointers(kernel, tensorParametersA))
            pointerLWCode.addText(self.localWriteInitPointers(kernel, tensorParametersB))

        if isSwapLroIter: # ResetLroIter
          if self.enable["LocalRead"]:
            # Swap, reset, or increment the LRO:
            pointerLRCode.addText(self.comment("local read swap offsets a"))
            pointerLRCode.addText(self.localReadSwapOffsets(kernel, expand, tensorParametersA))
            pointerLRCode.addText(self.comment("local read swap offsets b"))
            pointerLRCode.addText(self.localReadSwapOffsets(kernel, expand, tensorParametersB))

      if isResetLroIter: # ResetLroIter
        if self.enable["LocalRead"]:
          pointerLRCode.addText(self.comment("local read init pointers a"))
          pointerLRCode.addText(self.localReadInitPointers(kernel, tensorParametersA))
          pointerLRCode.addText(self.comment("local read init pointers b"))
          pointerLRCode.addText(self.localReadInitPointers(kernel, tensorParametersB))

      # we initiate lgkmcnt to 0, then assigning it correct value in makeSubIterSchedule()
      if self.enable["Wait"]:
        if self.getConditionToSkipLocalReadWriteWait(kernel, True, u, kernel["LoopIters"] - 1):
          waitCode = self.wait(kernel, tensorParametersA, tensorParametersB, \
              -1, 0, 0, \
              "wait for prior local read local write")

      luIdx = (u) % (self.numVgprBuffer+1) # local to use for MACs
      if self.enable["MAC"]:
        if kernel["EnableMatrixInstruction"]:
          macIterCode.addCode(self.mfmaIter(kernel, u, kernel["InnerUnroll"], vregSetIdxMFMA, firstIter=firstIter and u == 0))
        else:
          macIterCode.addCode(self.macIter(kernel, luIdx, kernel["InnerUnroll"], True ))

      ###### unroll loop efficiency implementation######################################
      # unroll loop efficiency implementation
      ## split A&B fetch&MAC code into multiple groups
      ## splitting strategy   based on TT size
      ## 6x4 -> split  MAC blob(s) into group of 8(s) and 16 FMA instructions.
      ##        LDS fetch(es) into group of A{1-2)B(0) , A(3),B(1) (not implemented yet)
      ## 4x6 -> split  MAC blob(s) into group of 8(s) and 16 FMA instructions.
      ##        LDS fetch(es) into group of B{1-2)A(0) , B(3),A(1)
      ## 4x4 -> split into group of 8 and 8  MAC(s)
      ## 6x6 -> split into group of 12 MAC(s)
      ## 8x4/4x8 -> split into group of 16 and 16  MAC(s)
      ## 8x8 -> split into group of 16 MAC(s)
      ## supports only PLR=0
      ###############################################################################
      if self.numItersPLR or (not globalParameters["UnrollLoopEfficiencyEnable"]):
        subIterCode = self.makeSubIterSchedule(kernel, localReads, \
                        u, pointerLWCode, pointerLRCode, waitCode, macIterCode, waitLWCode, syncCode, pack[luIdx])
        kl.append(subIterCode) # add scheduled "other", local reads, local writes
        for item in list(pack[luIdx].items()):
          if item.tempVgpr != None:
            self.vgprPool.checkIn(item.tempVgpr)
            item.tempVgpr = None
        pack[luIdx] = Code.Module()
      else:
        macIterCode = Code.Module()
        MacitemsReorder = []
        if self.enable["MAC"]:
          luIdx = (u) % (self.numVgprBuffer+1) # local to use for MACs
          macIterCode.addCode(self.macCode(kernel, luIdx, kernel["InnerUnroll"] ))
        MacIteritems = macIterCode.flatitems()
        #remove last and second entry from list if AggressiveMode is set
        # re-insert them back later
        if (kernel["AggressivePerfMode"]):
          MacIteritems = MacIteritems[:-1]
          MacIteritems.pop(1)
        #print("number MacItems\n",len(MacIteritems))
        blockWidth = tensorParametersA["localReadInstruction"].blockWidth
        numVectorsPerTileA = (kernel["ThreadTile%u"%tensorParametersA["tensorIdx"]]/kernel["VectorWidth"])
        numReadsPerVectorA = (kernel["VectorWidth"] * tensorParametersA["bpe"] ) / (blockWidth*4)
        numVectorsPerTileB = (kernel["ThreadTile%u"%tensorParametersB["tensorIdx"]]/kernel["VectorWidth"])
        TotalnumLdsFetches = numVectorsPerTileA*numReadsPerVectorA + numVectorsPerTileB*numReadsPerVectorA
        ## Rules for applying kernel["UnrollLoopEfficiencyEnable"]
        ## if A+B fetches <= 3 no split approach
        if not TotalnumLdsFetches > 3:
          subIterCode = self.makeSubIterSchedule(kernel, localReads, \
                       u, pointerLWCode, pointerLRCode, waitCode, macIterCode)
          kl.append(subIterCode) # add scheduled "other", local reads, local writes
        else:
          if ((kernel["ThreadTile0"] == 6 and kernel["ThreadTile1"] == 4) or
             (kernel["ThreadTile0"] == 4 and kernel["ThreadTile1"] == 6)):
            numGroups = 2   #group0 = 8 MAC(s)  #group1 = 16 MAC(s) (6x4 - 4x2)
            # ldsItems for splitting lds(s)
            ldsItems = ([[4,2],[2,2]]) if kernel["ThreadTile0"] == 6 else ([[2,4],[2,2]])
            macItems = [8,16]
            waitCntItems = [0,0]
          elif (kernel["ThreadTile0"] == 4 and kernel["ThreadTile1"] == 4):
            numGroups = 2   #group0 = 8 MAC(s)  #group1 = 8  MAC(s) 2)
            ldsItems = ([[4,2],[0,2]])
            macItems = [8,8]
            waitCntItems = [0,0]
          elif (kernel["ThreadTile0"] == 6 and kernel["ThreadTile1"] == 6):
            numGroups = 2   #group0 = 8 MAC(s)  #group1 = 16 MAC(s) 2)
            ldsItems = ([[4,4],[2,2]])
            macItems = [16,20]
            waitCntItems = [0,0]
          elif ((kernel["ThreadTile0"] == 8 and kernel["ThreadTile1"] == 4) or
             (kernel["ThreadTile0"] == 4 and kernel["ThreadTile1"] == 8)):
            numGroups = 2   #group0 = 16 MAC(s)  #group1 = 16 MAC(s) 2)
            ldsItems = ([[4,4],[4,0]]) if kernel["ThreadTile0"] == 8 else ([[4,4],[0,4]])
            macItems = [16,16]
            waitCntItems = [0,0]
          elif (kernel["ThreadTile0"] == 8 and kernel["ThreadTile1"] == 8):
            numGroups = 2   #group0 = 8 MAC(s)  #group1 = 8 MAC(s) 2)
            #ldsItems = ([[4,4],[4,4]])
            macItems = [16,48]
            waitCntItems = [0,0]
          AitemsToReorder = localReadsA.flatitems()
          BitemsToReorder = localReadsB.flatitems()
          ##reorder code?? based on LDS fetch
          ## works for 2 groups.. needs fix for more than 2 groups
          for iter in range(0,numGroups):
            endIdx   = ldsItems[iter][0] if iter == 0 else kernel["ThreadTile%u"%tensorParametersA["tensorIdx"]]
            startIdx = 0  if iter == 0 else ldsItems[iter-1][1]
            for Bitems in range(startIdx, startIdx+ldsItems[iter][1]):
              for Aitems in range(0, endIdx):
                idx = Aitems+(kernel["ThreadTile%u"%tensorParametersA["tensorIdx"]]*Bitems)
                MacitemsReorder.append(MacIteritems[idx])
              if (iter != 0):
                for Bitems in range(0, ldsItems[iter-1][1]):
                  for Aitems in range(ldsItems[iter-1][0], kernel["ThreadTile%u"%tensorParametersA["tensorIdx"]]):
                     MacitemsReorder.append(MacIteritems[Aitems+((kernel["ThreadTile%u"%tensorParametersA["tensorIdx"]])*Bitems)])
          #print("Total number mac items A(%u)\n",len(MacitemsReorder))
          #print("Total number ds items A(%u)\n"%(TotalnumLdsFetches))
          #print("number ds items A_B(%u .. %u)\n"%(len(AitemsToReorder),len(BitemsToReorder)))
          #reorder LDS fetches so order in which A+B fetches matches MAC blob
          #e.g 8x4 original order in DGEMM case A[0-1]A[2-3]A[4-5]A[6-7]B[0-1][2-3]
          #we want to re-order them into A[0-1][2-3]B[0-1]B[2-3];  In all other except
          #DGEMM type, number of LDS fetches <=4 so no need for LDS re-order
          if self.enable["LocalRead"] and TotalnumLdsFetches > 4:
            localReads = Code.Module()
            for iter in range(0,numGroups):
              if len(AitemsToReorder):
                localReads.addText(self.comment("local read a"))
                numLocalReads = roundUp((ldsItems[iter][0])/kernel["VectorWidth"])
                ##print("number ds items A(%u..%u)\n"%(iter,numLocalReads))
                for idx in range(0,numLocalReads):
                  localReads.addCode(AitemsToReorder[0])
                  AitemsToReorder = AitemsToReorder[1:]
              if len(BitemsToReorder):
                numLocalReads = roundUp(ldsItems[iter][1]/kernel["VectorWidth"])
                ##print("number ds items B(%u..%u)\n"%(iter,numLocalReads))
                localReads.addText(self.comment("local read b"))
                for items in range(0,numLocalReads):
                  localReads.addCode(BitemsToReorder[0])
                  BitemsToReorder = BitemsToReorder[1:]
              if iter == 0:
                waitCntItems[iter] = TotalnumLdsFetches - ((ldsItems[iter][0])/kernel["VectorWidth"] + (ldsItems[iter][1])/kernel["VectorWidth"])
              elif iter+1 != numGroups:
                waitCntItems[iter] = TotalnumLdsFetches - ((ldsItems[iter][0])/kernel["VectorWidth"] + (ldsItems[iter][1])/kernel["VectorWidth"] + waitCntItems[iter-1])
              else:
                waitCntItems[iter] = 0
              #print("Waitcnt(%u..%u)\n"%(iter,waitCntItems[iter]))
          for iter in range(0,numGroups):
            #Mac Code
            #place holder for future work Instruction class for generting MAC instruction
            subIterCode = Code.Module()
            waitCode = Code.Module()
            macIterCodeGrp = Code.Module()
            doOnce = False
            if self.enable["MAC"]:
              numMacItems = macItems[iter]
              for Items in range(0,numMacItems):
                macItem = MacitemsReorder.pop(0)
                macIterCodeGrp.addCode(macItem)
                ## add s_setprio 1 when AggressivePerfMode ==1 as second instruction for second-last blob macCode
                if (kernel["AggressivePerfMode"] and not doOnce):
                    macIterCodeGrp.addInst("s_setprio ","1","Raise priority while processing macs")
                    doOnce = True
              ## add s_setprio 0 when AggressivePerfMode ==1 as last instruction
              if (kernel["AggressivePerfMode"]):
                macIterCodeGrp.addInst("s_setprio ","0","Reset priority after macs")
            #print("ReadWaitcnt(%u..%u)\n"%(iter,waitCntItems[iter]))
            #print("WriteCodeCount(%d..%u)\n",u,self.perIterLocalWriteCode[u].count())
            if (iter == 0):
              if self.enable["Wait"]:
                #calculate lgkmcnt value including read+write for first iteration
                waitCntVal = waitCntItems[iter] + 1 if (self.perIterLocalWriteCode[u].count()>0) else waitCntItems[iter]
                # read + write instructions lgkmcnt (1=> for write)
                # build waitCnt using new lgkmcnt
                waitCode = Code.WaitCnt(self.version, self.caps, waitCntVal,-1,"wait for prior local read")
              subIterCode = self.makeSubIterSchedule(kernel, localReads, \
                       u, pointerLWCode, pointerLRCode, waitCode, macIterCodeGrp)
            else:
                #last group only pointer + localWrite Code
              if self.enable["Wait"]:
                waitCode = Code.WaitCnt(self.version, self.caps, waitCntItems[iter],-1,"wait for prior local read & local writes")
              subIterCode.addCode(waitCode)
              subIterCode.addCode(macIterCodeGrp)
            kl.append(subIterCode) # add scheduled "other", local reads, local writes

    # close unrolled loop
    if expand:
      if not finalLoop:
        kl.append(self.comment3("Unrolled Loop - End %u/%u"%(lc+1, loopCopies)))
      else:
        kl.append(self.comment3("Unrolled Loop - End %u/%u (final)"%(lc+1, loopCopies)))

        # add wait for global read here canOptimizePreLoopLWVmcnt is true and DirectToVgpr is true
        # StoreCInUnroll does not require this wait because wait code is generated at the top of inner loop
        if kernel["PrefetchGlobalRead"] and self.canOptimizePreLoopLWVmcnt and (kernel["DirectToVgprA"] or kernel["DirectToVgprB"]) \
          and (not kernel["StoreCInUnroll"]):
          retStr = self.getWaitcntCodeForDirectToVgpr(kernel, localWriteEndIter, u=0, firstIter=False)
          kl.append(retStr)

    else:
      kl.append(self.comment3("Unrolled Loop - End"))

    oddLabel = lc == 0
    kl.append(self.closeLoop(kernel, self.unrollIdx, finalLoop, loopCopies, oddLabel=oddLabel))

  ##############################################################################
  # Kernel Body
  ##############################################################################
  def kernelBody( self, kernel, tensorParametersA, tensorParametersB ):
    expand = kernel["ExpandPointerSwap"]

    ####################################
    # Begin String
    kl = []

    ####################################
    # Function Prefix
    kl.append(self.comment3("Function Prefix"))
    kl.append(self.functionPrefix(kernel))

    ####################################
    # Function Signature
    ####################################
    kl.append(self.comment3("Begin Kernel"))
    kl.append(self.functionSignaturePrefix(kernel))

    beforeFunctionSignature = '\n'.join([str(x) for x in kl])
    kl = []

    kl.append(self.functionSignatureSuffix(kernel))
    kl.append(self.functionBegin(kernel))

    # init code optimization: generate local read address code before wait for kernel arg load (in allocateResources())
    klLR = []
    self.isLocalReadAddressCodeGenerated = False

    if self.enable["PreLoop"]:
      if self.isInitCodeOptLR:
        ####################################
        # Local Read Addresses
        ####################################
        klLR += self.generateLocalReadAddressCode(kernel, tensorParametersA, tensorParametersB)

    # init code optimization : allocate resource
    self.lwaInitOptAllocate()

    lraCode=None
    placeholderInitCodeOpt=None
    if self.isInitCodeOptLW:
      lraCode = ""
      placeholderInitCodeOpt = "__placeholderInitCodeOpt__" # placeholder for local write code (for future replacement)
    if self.isInitCodeOptLR:
      # string for local read code
      lraCode = '\n'.join([str(x) for x in klLR])
    # local write code is generated later. Here, just add placeholder to replace with local write code
    if self.isInitCodeOptLW:
      lraCode += '\n' + placeholderInitCodeOpt + '\n'

    kl.append(self.comment3("Allocate Resources"))
    kl.append(self.allocateResources(kernel, lraCode))

    if (not kernel["PreloadKernelArguments"]):
      # not PreloadKernelArguments case (local read code is delayed in PreloadKernelArguments case)
      # add local read address code to kl after allocateResources()
      # generate Local Read Addresses for not isInitCodeOptLR case
      kl += self.generateLocalReadAddressCode(kernel, tensorParametersA, tensorParametersB)

    # doShadowInit performs initialization in the 'shadow' of the global mem prefetch
    self.doShadowInit = 0
    if kernel["PrefetchGlobalRead"]:
      if self.actualSummationLoops == 1:
        self.doShadowInit = 2 # 2 is both store setup and initC
      else:
        # can't do shadow initC with multiple summation since this resets the ValuC counters
        # on each unroll iteration.
        self.doShadowInit = 1 # 1 is just store setup

    if self.prefetchAcrossPersistent:
      # SrdC/D init before persistent loop
      kl.append(self.globalWriteWorkGroupInitBeforePersistentLoop(kernel))

      # init code for StoreCInUnroll (only once before persistent kernel loop)
      # SrdC/D init has to be done beforehand
      if self.storeCInUnroll:
        kl.append(self.initStoreCInUnroll(kernel))

      # first prefetch is outside persistent loop, subsequent prefetch will
      # be integrated into no-load-loop
      kl_NT, kl_LW = self.setupNewTile(kernel, tensorParametersA, tensorParametersB, isPap=False, isOptNLL=False)
      kl += kl_NT
      kl.append(self.openPersistentLoop(kernel))
    else:
      # prefetch is inside persistent loop
      kl.append(self.openPersistentLoop(kernel))
      kl_NT, kl_LW = self.setupNewTile(kernel, tensorParametersA, tensorParametersB, isPap=False, isOptNLL=False)
      kl += kl_NT

    # init code optimization : release resource
    self.lwaInitOptRelease()

    pack = [ Code.Module() for i in range (self.numVgprBuffer+1) ]
    self.preLoopLocalWriteCode = None

    # add local read address code if it is not generated (PreloadKernelArguments case)
    kl += self.generateLocalReadAddressCode(kernel, tensorParametersA, tensorParametersB)

    if kernel["PrefetchGlobalRead"]:
      if self.doShadowInit:
        kl.append(self.openShadowInit(kernel))
        # init code for StoreCInUnroll per each persistent kernel loop iteration
        # before generate new srdC/D (in globalWriteWorkGroupInit())
        if self.storeCInUnroll:
          kl.append(self.initStoreCInUnrollPerPersistentLoop(kernel))
        kl.append(self.globalWriteWorkGroupInit(kernel))
        # after genarating new SrdC,D, swap with backup values so that previous srdC,D is used in unroll loop for StoreCInUnroll
        if self.storeCInUnroll:
          kl.append(self.swapSrdCDandBackup(kernel))
        if self.doShadowInit == 2:
          kl.append(self.initC(kernel)) # initC while waiting for global reads
        kl.append(self.closeShadowInit(kernel))

      if self.enable["Wait"] and not self.canOptimizePreLoopLWVmcnt:
        kl.append(self.getWaitcntCodeForPGR(kernel))
        # These cases loop back and run the prefetch loop again
        # we need an extra barrier to ensure that the ds_reads (either for SR or MFMA) from previous iteration
        # have finished before we generate the prefetch for the next summation index.
        if kernel["PersistentKernel"] or kernel["StreamK"] > 0 or self.actualSummationLoops>1:
          kl.append( self.indent + self.syncStr + "// for PersistentKernel / StreamK " + self.endLine )

      if self.enable["LocalWrite"]:
        # local write
        self.preLoopLocalWriteCode = self.preLoopLocalWriteDo(kernel, tensorParametersA, tensorParametersB)
        kl.append(self.preLoopLocalWriteCode)
        # swap local ptrs
        kl.append(self.comment("local write swap a"))
        kl.append(self.localWriteSwapOffsets(kernel, expand, tensorParametersA))
        kl.append(self.comment("local write swap b"))
        kl.append(self.localWriteSwapOffsets(kernel, expand, tensorParametersB))
        kl.append(self.localWriteInitPointers(kernel, tensorParametersA))
        kl.append(self.localWriteInitPointers(kernel, tensorParametersB))

      if kernel["PrefetchGlobalRead"] == 2:
        kl.append(self.openPrefetchGlobalRead2(kernel))
        if self.enable["GlobalRead"]:
          # if DirectToVgpr is enabled and swapGlobalRoad is true, swap the order of global read (B->A)
          tensorParameters1st = tensorParametersA
          tensorParameters2nd = tensorParametersB
          if self.isSwapGlobalReadOrderForDtvOrDtl(kernel):
            tensorParameters1st, tensorParameters2nd = tensorParameters2nd, tensorParameters1st
          kl.append(str(self.directToLdsM0Update(kernel, 1, tensorParameters1st)))
          kl.append(str(self.globalReadDo(kernel, 0, tensorParameters1st, 1)))
          kl.append(str(self.directToLdsM0Update(kernel, 1, tensorParameters2nd)))
          kl.append(str(self.globalReadDo(kernel, 0, tensorParameters2nd, 1)))

          # swap local ptrs again if DirectToLds is enabled
          if kernel["DirectToLdsA"]:
            kl.append(self.comment("local write swap a"))
            kl.append(self.localWriteSwapOffsets(kernel, expand, tensorParametersA))
            kl.append(self.localWriteInitPointers(kernel, tensorParametersA))
          if kernel["DirectToLdsB"]:
            kl.append(self.comment("local write swap b"))
            kl.append(self.localWriteSwapOffsets(kernel, expand, tensorParametersB))
            kl.append(self.localWriteInitPointers(kernel, tensorParametersB))

        kl.append(self.closePrefetchGlobalRead2(kernel))

      # prefetch-local
      if self.numItersPLR:
        # not generate wait for local write if LDS write code is not generated
        if self.enable["Wait"] and not kernel["NoLdsWriteCode"]:
          # TODO: need to check if we correctly checked-in the temp VGPR used for Int8 LocalWrite (uDu, PGR=2)
          kl.append(self.wait(kernel, tensorParametersA, tensorParametersB, -1, 0, -1, "0prefetch wait for local write"))
        if self.enable["Sync"]:
          kl.append(self.syncThreads(kernel))

        # in some cases need an extra copy of the LDS read with appropriate double buffer offsets
        if self.enable["LocalRead"]:
          for plrIdx in range(0, self.numItersPLR):
            pack[plrIdx] = Code.Module()
            # no matter EPS or PAP, only prefect local once per plrIdx
            # for espi in range(0, (self.prefetchAcrossPersistent and kernel["ExpandPointerSwap"])+1):
            for espi in range(0, 1):
              for iui in range(0,kernel["InnerUnroll"]):
                if iui*self.numReadsIterCoalescedA < kernel["InnerUnroll"]:
                  kl.append(self.comment("local read prefetch a"))
                  localReadCodeA, packCodeA = self.localReadDo(kernel, plrIdx*self.numIterPerCoalescedReadA, iui*self.numReadsIterCoalescedA, espi, tensorParametersA)
                  kl.append(localReadCodeA)
                  pack[plrIdx].addCode(packCodeA)
                if iui*self.numReadsIterCoalescedB < kernel["InnerUnroll"]:
                  kl.append(self.comment("local read prefetch b"))
                  localReadCodeB, packCodeB = self.localReadDo(kernel, plrIdx*self.numIterPerCoalescedReadB, iui*self.numReadsIterCoalescedB, espi, tensorParametersB)
                  kl.append(localReadCodeB)
                  pack[plrIdx].addCode(packCodeB)
                if iui*self.numReadsIterCoalescedA < kernel["InnerUnroll"]:
                  kl.append(self.comment("local read inc a"))
                  kl.append(self.localReadInc(kernel, iui, tensorParametersA))
                if iui*self.numReadsIterCoalescedB < kernel["InnerUnroll"]:
                  kl.append(self.comment("local read inc b"))
                  kl.append(self.localReadInc(kernel, iui, tensorParametersB))
      kl.append(self.closeSumAtLeastUnroll(kernel, prefetch=True, isOptNLL=False, isPap=False, isNGLL=False))

    loopCopies = 2 if expand else 1

    if self.useInitAccVgprOpt:
      # generate first iteration code for init accvgpr opt
      kl.append(self.comment3("First Unrolled Iter for InitAccVgprOpt - Begin"))
      # open loop without Label
      kl.append(self.openLoop(kernel, self.unrollIdx, noLabelGen=True))
      self.loopBody( kernel, tensorParametersA, tensorParametersB, kl, pack, 0, loopCopies, False, firstIter=True )

    # open unrolled summation loop
    kl.append(self.comment3("Unrolled Loop(s) - Begin"))
    # In StoreCInUnroll case, LoopCounter check code is already generated. We need only LoopBeginLabel
    beginLabelOnly = kernel["StoreCInUnroll"]
    kl.append(self.openLoop(kernel, self.unrollIdx, beginLabelOnly=beginLabelOnly))

    lcStart = 0
    if self.useInitAccVgprOpt:
      lcStart = 1 if loopCopies == 2 else 0
    for lc in range(0, loopCopies):
      loopIndex = lcStart + lc
      if loopIndex >= loopCopies:
        loopIndex -= loopCopies
      # loop body code generation
      finalLoop = lc == loopCopies - 1
      self.loopBody( kernel, tensorParametersA, tensorParametersB, kl, pack, loopIndex, loopCopies, finalLoop )

    kl.append(self.comment("Before NLL: Check VGPR.checkin for INT8 LW"))

    # swap local write, read again before noLoadLoop if PrefetchGlobalRead and DirectToLds is enabled
    # In DirectToLds enabled case, local write address is necessary for prefetch global read (for m0).
    # However, even exit with DirectToLds will not pass with this code (limitation).
    # So far, this code is to make odd exit case (i.e. k is multiple of 2*depthU) pass for DirectToVgpr
    if not self.useInitAccVgprOpt and kernel["PrefetchGlobalRead"] and self.enable["LocalWrite"] and kernel["ExpandPointerSwap"]:
      # local write for next iter, used to have local writes here
      if(kernel["DirectToLdsA"]):
        kl.append(self.comment("local write swap offsets a"))
        kl.append(self.localWriteSwapOffsets(kernel, expand, tensorParametersA))
      if(kernel["DirectToLdsB"]):
        kl.append(self.comment("local write swap offsets b"))
        kl.append(self.localWriteSwapOffsets(kernel, expand, tensorParametersB))
    # swap local read point for self.useInitAccVgprOpt
    if self.useInitAccVgprOpt and kernel["ExpandPointerSwap"]:
      if self.enable["LocalRead"]:
        kl.append(self.comment("local read swap offsets a"))
        kl.append(self.localReadSwapOffsets(kernel, expand, tensorParametersA))
        kl.append(self.comment("local read swap offsets b"))
        kl.append(self.localReadSwapOffsets(kernel, expand, tensorParametersB))

    if kernel["PrefetchGlobalRead"] == 2:
      # re-generate store code for StoreCInUnroll (odd=0,isLast=False))
      self.generateStoreCCodeInUnrollLoop(kernel, 0, isLast=False)
      isOptNLL=False
      isPap=False
      if self.prefetchAcrossPersistent:
        isOptNLL = True
        isPap = True
      kl += self.noLoadLoop(kernel, tensorParametersA, tensorParametersB, isOptNLL=isOptNLL, isPap=isPap, isNGLL=True, pack=pack)

    # re-generate store code for StoreCInUnroll (no increment code (isLast=True))
    # this should be after NGLL code for PGR=2
    odd = 1
    self.generateStoreCCodeInUnrollLoop(kernel, odd, isLast=True)

    # This "NoLoad" loop is a copy of the unroll loop but with global loads + LDS writes removed
    # doShadowInit is required since this pushes up the store SRD initialization before the NLL
    # OptNLL only allowed for single summation index  - for multiple summation we (currently)
    # execute the NLL inside each unroll iteration not just once at the end.
    if kernel["PrefetchGlobalRead"]:
      if not kernel["SuppressNoLoadLoop"]:

        firstNLLgenerated = False
        if kernel["KernelLanguage"] == "Assembly" and kernel["OptNoLoadLoop"] and \
           kernel["BufferLoad"] and kernel["BufferStore"] and self.doShadowInit and \
           kernel["LocalSplitU"]==1 and kernel["GlobalSplitU"] == 1 and \
           self.actualSummationLoops==1:

          firstNLLgenerated = True

          # two different noLoadLoops:
          # 1. OptNLL & PAP global-read interleaved (only for PAP=ON)
          # (2. OptNLL : No PAP global-read (For PAP=OFF, or PAP=ON but the last tile))
          #  -> this is unified with 1. global-read is invalidated at the last tile.
          # 3. OrdinaryNLL (Not Opt.)
          self.saveLocalPointers(kernel)
          # deepCopy packCode for OptNLL noLoadLoop
          deepCopyPack = copy.deepcopy(pack)
          # keep StoreCInUnroll related code for the next noLoadLoop
          if kernel["StoreCInUnroll"]:
            self.backupStoreCInUnrollRelatedCode()
          isPap = self.prefetchAcrossPersistent
          kl += self.noLoadLoop(kernel, tensorParametersA, tensorParametersB, isOptNLL=True, isPap=isPap, isNGLL=False, pack=deepCopyPack)
          self.restoreLocalPointers(kernel)
          # restore StoreCInUnroll related code
          if kernel["StoreCInUnroll"]:
            self.restoreStoreCInUnrollRelatedCode()

        # skip second NLL code if enableSingleNLLOpt
        if not (self.enableSingleNLLOpt and firstNLLgenerated):
          papMode = self.prefetchAcrossPersistent and kernel["PrefetchAcrossPersistentMode"] == 1
          kl += self.noLoadLoop(kernel, tensorParametersA, tensorParametersB, isOptNLL=False, isPap=papMode, isNGLL=False, pack=pack)

        else:
          # generate PrefetchGlobalLastIterEnd label
          kl.append(self.closeSumAtLeastUnroll(kernel, prefetch=False, isOptNLL=False, isPap=False, isNGLL=False))

        if kernel["StoreCInUnroll"]:
          # end process for StoreCInUnroll per PersistentLoop (NoOptNLL)
          kl.append(self.endProcessPersistentLoopforStoreCInUnrollNoOptNLL(kernel))

      # if PGR, last few iterations will have PLR,
      # and those PLR will not be used(register not checkIn) if without NoLoadLoop
      else:
        for i in range(self.numVgprBuffer):
          for item in list(pack[i].items()):
            if item.tempVgpr != None:
              self.vgprPool.checkIn(item.tempVgpr)
              item.tempVgpr = None

    if self.staggerU and self.actualSummationLoops>1:
      kl.append(self.comment("remove stagger offsets"))
      kl.append(self.removeStagger(kernel, tensorParametersA))
      kl.append(self.removeStagger(kernel, tensorParametersB))

    if not self.noTailLoop:
      ########################################
      # Tail Loop
      # PackSummationDims=1 requires that the tile slice does not cross DepthU
      # which means tail loop not needed.
      ########################################
      self.inTailLoop = True
      if kernel["LoopTail"] and not kernel["PackSummationDims"]:
        kl.append(self.comment3("Tail Loop"))

        # Update local write pointers in case the upcoming global reads are writing directly to LDS:
        if self.enable["LocalWrite"]:
          if kernel["PrefetchGlobalRead"]:
            kl.append(self.comment("local write reset offsets a"))
            kl.append(self.localWriteResetOffsets(kernel,  kernel["ExpandPointerSwap"], tensorParametersA))
            if kernel["ExpandPointerSwap"]:
              # reset local write offset in asm code as well
              kl.append(self.localWriteResetOffsets(kernel, False, tensorParametersA))
            kl.append(self.comment("local write reset offsets b"))
            kl.append(self.localWriteResetOffsets(kernel,  kernel["ExpandPointerSwap"], tensorParametersB))
            if kernel["ExpandPointerSwap"]:
              # reset local write offset in asm code as well
              kl.append(self.localWriteResetOffsets(kernel, False, tensorParametersB))

        if self.enable["GlobalRead"]:
          # tail: global read
          kl.append(self.calculateLoopNumIter(kernel, -1, False))
          if self.staggerU and self.actualSummationLoops==1:
            kl.append(self.comment("remove stagger offsets for tail loop"))
            kl.append(self.removeStagger(kernel, tensorParametersA))
            kl.append(self.removeStagger(kernel, tensorParametersB))

          # if DirectToVgpr is enabled and swapGlobalRoad is true, swap the order of global read (B->A)
          tensorParameters1st = tensorParametersA
          tensorParameters2nd = tensorParametersB
          tc1 = 'a'
          tc2 = 'b'
          if self.isSwapGlobalReadOrderForDtvOrDtl(kernel):
            tensorParameters1st, tensorParameters2nd = tensorParameters2nd, tensorParameters1st
            tc1, tc2 = tc2, tc1
          kl.append(self.comment("Update M0 for DTLDS"))
          tmpStr = str(self.directToLdsM0Update(kernel, 1, tensorParameters1st))
          tmpStr = tmpStr.replace("__placeholder__", str(0))
          kl.append(tmpStr)
          kl.append(self.comment("global read %s"%tc1))
          vregSetIdx = 0
          kl.append(str(self.globalReadDo(kernel, 2, tensorParameters1st, vregSetIdx)))
          kl.append(self.comment("Update M0 for DTLDS"))
          tmpStr = str(self.directToLdsM0Update(kernel, 1, tensorParameters2nd))
          tmpStr = tmpStr.replace("__placeholder__", str(0))
          kl.append(tmpStr)
          kl.append(self.comment("global read %s"%tc2))
          vregSetIdx = 0
          kl.append(str(self.globalReadDo(kernel, 2, tensorParameters2nd, vregSetIdx)))
        if self.enable["Wait"]:
          kl.append(self.wait(kernel, tensorParametersA, tensorParametersB, 0, -1, -1, "2wait for global read"))
        if self.enable["Sync"]:
          kl.append(self.syncThreads(kernel))

        kl.append(self.doneGlobalABReads(kernel))

        # the following read/write addresses could be modified in recalcLocal(Read|Write)Addresses due to policy change
        self.oriLraA = None # back up original local read address vgpr
        self.oriLraB = None
        self.oriLwaA = None # back up original local write address vgpr
        self.oriLwaB = None
        for uDu in range(0, kernel["DepthULdsDivisor"]):
          # change local write policy from interleave-K to fractional as tail loop
          # iterate LDS read address one unit of K at a time
          # skip recalcLocalWriteAddresses if DirectToVgpr is enabled
          if kernel.enabledSplitLDS and not (kernel["DirectToVgprA"]):
            kl.append(self.comment("Recalc local write offset A"))
            kl.append(self.recalcLocalWriteAddresses(kernel, tensorParametersA, uDu))
          if kernel.enabledSplitLDS and not (kernel["DirectToVgprB"]):
            kl.append(self.comment("Recalc local write offset B"))
            kl.append(self.recalcLocalWriteAddresses(kernel, tensorParametersB, uDu))
          if self.enable["Sync"]:
            if uDu > 0:
              kl.append(self.comment("sync before local write"))
              kl.append(self.syncThreads(kernel))
          if self.enable["LocalWrite"] and not kernel["NoLdsWriteCode"]:
            # tail: local write
            kl.append(self.localWriteInitPointers(kernel, tensorParametersA))
            kl.append(self.localWriteInitPointers(kernel, tensorParametersB))
            kl.append(self.comment("local write a"))
            tempLWCodeModA = self.localWriteDo(kernel, tensorParametersA, None)
            kl.append(tempLWCodeModA)
            kl.append(self.comment("local write b"))
            tempLWCodeModB = self.localWriteDo(kernel, tensorParametersB, None)
            kl.append(tempLWCodeModB)
          # change local read policy from wider local read to one unit of K at a time
          # DirectToVgpr case, use original wider local read instead of recalculating local read address
          if not (kernel["DirectToVgprA"] or kernel["DirectToVgprB"]):
            kl.append(self.comment("Recalc local read offsets"))
            kl.append(self.recalcLocalReadAddressesAB(kernel))
          if self.enable["Wait"]:
            # TODO: need to check if we correctly checked-in the temp VGPR used for Int8 LocalWrite (uDu, PGR=2)
            kl.append(self.wait(kernel, tensorParametersA, tensorParametersB, -1, 0, -1, "5wait for local write"))
          if self.enable["Sync"]:
            kl.append(self.syncThreads(kernel))
          #kl.append(self.dumpLds(kernel, 0, 8))

          # tail: re-init local read addresses
          if kernel["PrefetchGlobalRead"]:
            kl.append(self.comment("local read reset offsets a"))
            kl.append(self.localReadResetOffsets(kernel, tensorParametersA))
            kl.append(self.comment("local read reset offsets b"))
            kl.append(self.localReadResetOffsets(kernel, tensorParametersB))
            kl.append(self.comment("local read init pointers a"))
            kl.append(self.localReadInitPointers(kernel, tensorParametersA))
            kl.append(self.comment("local read init pointers b"))
            kl.append(self.localReadInitPointers(kernel, tensorParametersB))
          # tail: macs
          kl.append(self.comment("tail loop: macs"))
          kl.append(self.openLoop(kernel, -1, uDu if kernel.enabledSplitLDS else None))

          # Try to use InnerUnroll in the tail loop if allowed:
          KinInnerUnroll = kernel["InnerUnroll"]
          if kernel["EnableMatrixInstruction"]:
            KinInnerUnroll *= kernel["MatrixInstK"]

          tailLoopInnerUnroll = 1
          asem = kernel["AssertSummationElementMultiple"]
          gsu = kernel["GlobalSplitU"]
          if ((asem%gsu == 0) and (asem//gsu) % KinInnerUnroll == 0):
            tailLoopInnerUnroll = kernel["InnerUnroll"]
          elif (kernel["LocalDotLayout"] > 1) and (kernel["InnerUnroll"] == kernel["LocalDotLayout"]):
            tailLoopInnerUnroll = kernel["InnerUnroll"]
          # need to unroll tail loop for the following cases
          mEnd = 1
          if (kernel["DirectToVgprA"] or kernel["DirectToVgprB"] or kernel["DirectToLdsA"] or kernel["DirectToLdsB"]) \
             and kernel["EnableMatrixInstruction"]:
            mEnd = kernel["_DepthULds"]//(kernel["MatrixInstK"]*kernel["LocalSplitU"])
          elif kernel["EnableMatrixInstruction"] and \
            ((kernel["LdsPadA"] and kernel["LdsBlockSizePerPadA"]) or (kernel["LdsPadB"] and kernel["LdsBlockSizePerPadB"])):
            # LdsPad + LBSPP case, address increment is not distributed uniformly. So, we need to unroll tail loop
            mEnd = kernel["_DepthULds"]//(kernel["MatrixInstK"]*kernel["LocalSplitU"])

          for mValue in range(mEnd):
            if mEnd > 1:
              # print tail loop counter if mEnd>1 (means do tail loop unroll)
              kl.append(self.comment("tail loop unroll iter %u"%(mValue)))
            pack[0] = Code.Module()
            # always use vregSetIdx=0 for DirectToVgpr + tail loop
            vregSetIdxMFMA = 0
            for iui in range(0, tailLoopInnerUnroll):
              if self.enable["LocalRead"]:
                # local read buffer id. No prefetch in tail loop case.
                bufIdx = (mValue % (self.numVgprBuffer+1)) % kernel["LoopIters"]
                # DTVpack case, use different bufIdx for all loop iterations
                bufIdxDTV = mValue % kernel["LoopIters"]
                bufIdxA = bufIdxDTV if self.packDTVA else bufIdx
                bufIdxB = bufIdxDTV if self.packDTVB else bufIdx
                if mValue*self.numReadsIterCoalescedA < mEnd:
                  # Reading 16-bit data from LDS requires packing when ECC enabled
                  kl.append(self.comment("local read a"))
                  localReadCodeA, packCodeA = self.localReadDo(kernel, bufIdxA*self.numIterPerCoalescedReadA, iui*self.numIterPerCoalescedReadA, 0, tensorParametersA)
                  kl.append(localReadCodeA)
                  pack[0].addCode(packCodeA)
                if mValue*self.numReadsIterCoalescedB < mEnd:
                  kl.append(self.comment("local read b"))
                  localReadCodeB, packCodeB = self.localReadDo(kernel, bufIdxB*self.numIterPerCoalescedReadB, iui*self.numIterPerCoalescedReadB, 0, tensorParametersB)
                  kl.append(localReadCodeB)
                  pack[0].addCode(packCodeB)
                # adjustment for DirectToLds case
                iuiParam = iui + tailLoopInnerUnroll * mValue
                kl.append(self.comment("local read inc a"))
                kl.append(self.localReadInc(kernel, iuiParam, tensorParametersA))
                kl.append(self.comment("local read inc b"))
                kl.append(self.localReadInc(kernel, iuiParam, tensorParametersB))
            if self.enable["Wait"]:
              kl.append(self.wait(kernel, tensorParametersA, tensorParametersB, -1, -1, 0, "4wait for local read"))

            if kernel["EnableMatrixInstruction"]:
              kl.append(pack[0])
              # vgpr.checkin for all the checked-out vgpr in LocalRead
              for item in list(pack[0].items()):
                if item.tempVgpr != None:
                  self.vgprPool.checkIn(item.tempVgpr)
                  item.tempVgpr = None
              pack[0] = Code.Module()

            if self.enable["MAC"]:
              if kernel["EnableMatrixInstruction"]:
                # always use vregSetIdx=0 for DirectToVgpr + tail loop
                vregSetIdxMFMA = 0
                kl.append(self.mfmaIter(kernel, mValue, tailLoopInnerUnroll, vregSetIdxMFMA, False, True))
              else:
                kl.append(self.macIter(kernel, mValue, tailLoopInnerUnroll, True, True))

            finalLoop = mValue == mEnd - 1
            kl.append(self.closeLoop(kernel, -1, finalLoop, loopCopies, uDu if kernel.enabledSplitLDS else None, skipCondJumpCounter=mValue))
      # always emit the skip-tail-loop label
      kl.append(self.closeLoop(kernel, -1, None, loopCopies, emitEndLabelOnly=True))
      # tail: close
      self.inTailLoop = False

    # extra summation loops: global increment and close
    for i in reversed(range(self.otherSummationLoops)):
      kl.append(self.comment("global read inc AB"))
      kl.append(self.globalReadIncrementAB(kernel, i, 0))
      kl.append(self.closeLoop(kernel, i, True, loopCopies))

    if self.prefetchAcrossPersistent and kernel["PrefetchAcrossPersistentMode"] != 1:
      kl.append(str(self.openPrefetchAcrossPersistent(kernel, isOptNLL=False)))
      kl_NT, _ = self.setupNewTile(kernel, self.tPA, self.tPB, isPap=True, isOptNLL=False)
      kl += kl_NT
      kl.append(str(self.closePrefetchAcrossPersistent(kernel, isOptNLL=False)))

    kl.append(self.endSummation(kernel))
    if self.enable["PostLoop"]:
      if not self.doShadowInit:
        kl.append(self.globalWriteWorkGroupInit(kernel))

      ####################################
      # Shift Vector Components
      ####################################
      if kernel["EdgeType"] == "ShiftPtr":
        # GuaranteeNoPartial means each component in the vector loads is always valid.  In this case we
        # don't need the unshift code

        # shift vector components d0
        if not kernel["GuaranteeNoPartialA"] and self.readTileDimVectorA:
          kl.append(self.comment("shift vector components d0"))
          kl.append(self.shiftVectorComponents(kernel, tensorParametersA))

        # shift vector components d1, for MFMA version, B never entered this
        if not kernel["GuaranteeNoPartialB"] and self.readTileDimVectorB:
          kl.append(self.comment("shift vector components d1"))
          kl.append(self.shiftVectorComponents(kernel, tensorParametersB))

      # complex declare tmp registers
      kl.append(self.complexDeclareTmpRegisters(kernel))

      ####################################
      # LocalSplitU reduction
      ####################################
      #if kernel["NumThreads"]%kernel["MacroTile0"] == 0:
      if kernel["LocalSplitU"] > 1:
        kl.append(self.comment3("LocalSplitU Reduction"))
        if self.enable["Sync"]:
          # not generate sync code when both DirectToVgprA and B are enabled
          # in this case, LDS is not used and no need to sync to use LDS for LocalSplitU
          if not (kernel["DirectToVgprA"] and kernel["DirectToVgprB"]):
            kl.append(self.syncThreads(kernel))

        # LocalSplitU: local write
        kl.append(self.comment("LocalSplitU: local write"))
        kl.append(self.localSplitULocalWrite(kernel))

        # LocalSplitU: local read
        kl.append(self.comment("LocalSplitU: local read"))
        kl.append(self.localSplitULocalRead(kernel))

        # LocalSplitU: local read
        kl.append(self.comment("LocalSplitU: reduction"))
        kl.append(self.localSplitUReduction(kernel))

        # LocalSplitU: global write indices
        kl.append(self.comment("LocalSplitU: global write indices"))
        kl.append(self.localSplitUGlobalWriteIndices(kernel))

        # LocalSplitU: global write
        kl.append(self.comment("LocalSplitU: global write"))
        kl.append(self.localSplitUGlobalWrite(kernel))

      else:
        ####################################
        # NOT LocalSplitU
        ####################################

        # global write indices
        kl.append(self.comment("not-LocalSplitU: global write indices"))
        kl.append(self.notLocalSplitUGlobalWriteIndices(kernel))

        # global write
        kl.append(self.comment("not-LocalSplitU: global write"))
        kl.append(self.notLocalSplitUGlobalWrite(kernel))

    # After we know the #-of-globalwrite instructions, we can go back to replace the pre-loop LW vmcnt
    # Note that currently, this code-replacement occurs only when PrefetchAcrossPersistent=True,
    # otherwise, nothing is changed
    if self.preLoopLocalWriteCode != None:
      self.replacePreLoopLWVmcnt(kernel)

    # function suffix
    kl.append(self.functionEnd(kernel, True))
    kl.append(self.functionSuffix(kernel))

    kStr = '\n'.join([str(x) for x in kl])
    # init code opt
    if placeholderInitCodeOpt != None:
      # replace placeholder with localWriteCode
      kStrLW = '\n'.join([str(x) for x in kl_LW])
      kStr = kStr.replace(placeholderInitCodeOpt, kStrLW)
    afterFunctionSignature = kStr

    error = self.overflowedResources

    # function signature last since it needs to know how many gprs were actually used
    kStr = beforeFunctionSignature + self.functionSignature(kernel) + afterFunctionSignature
    return (error,kStr)

  ##############################################################################
  # Kernel Body
  ##############################################################################
  def generateLocalReadAddressCode( self, kernel, tensorParametersA, tensorParametersB ):
    kl = []
    # if code is already generated, just return
    if self.isLocalReadAddressCodeGenerated:
      return kl
    ####################################
    # Local Read Addresses
    ####################################
    kl.append(self.comment3("Local Read Addresses"))

    # tile assignments
    kl.append(self.comment("local read addresses: tile assignments a/b"))
    kl.append(self.lraTileAssignment(kernel, tensorParametersA, tensorParametersB))

    # final offsets
    kl.append(self.comment("local read addresses: final offsets a"))
    kl.append(self.lraFinalOffset(kernel, tensorParametersA))
    kl.append(self.comment("local read addresses: final offsets b"))
    kl.append(self.lraFinalOffset(kernel, tensorParametersB))

    # declare addresses
    kl.append(self.comment("local read addresses: declare addresses a"))
    kl.append(self.lraDeclareAddresses(kernel, tensorParametersA))
    kl.append(self.comment("local read addresses: declare addresses b"))
    kl.append(self.lraDeclareAddresses(kernel, tensorParametersB))

    # set flag
    self.isLocalReadAddressCodeGenerated = True

    return kl

  ##############################################################################
  #
  #   Functions to Write Kernel Segments
  #
  ##############################################################################

  def comment1(self, text):
    """
    single line comment
    """

    s = ""
    s += self.indent
    s += self.commentPrefix
    s += " %s " % text
    s += self.commentSuffix
    s += self.endLine
    return s

  def comment(self, text):
    """
    comment with prior newline
    """

    s = ""
    s += self.endLine
    s += self.comment1(text)
    return s

  def comment3(self, text):
    """
    3-line comment
    """

    s = ""
    s += self.endLine
    s += self.indent
    s += self.commentPrefix
    s += self.commentHR
    s += self.commentSuffix
    s += self.endLine

    for line in text.split("\n"):
      s += self.indent
      s += self.commentPrefix
      s += " %-38s " % line
      s += self.commentSuffix
      s += self.endLine

    s += self.indent
    s += self.commentPrefix
    s += self.commentHR
    s += self.commentSuffix
    s += self.endLine
    return s

  ##############################################################################
  # Init Kernel
  ##############################################################################
  @abc.abstractmethod
  def initKernel(self, kernel, tensorParametersA, tensorParametersB ):

    self.staggerU = kernel["StaggerU"]

    if self.staggerU:
      assert (kernel["KernelLanguage"]=="Source" or kernel["BufferLoad"])
    self.tPA = tensorParametersA
    self.tPB = tensorParametersB

    # Only assembly supports scheduling
    self.canSchedule = (kernel["KernelLanguage"] == "Assembly")

    if self.canSchedule:
      self.scheduleGlobalRead = kernel["ScheduleGlobalRead"] \
          and kernel["PrefetchGlobalRead"]
    else:
      self.scheduleGlobalRead = 0

    if self.canSchedule:
      self.scheduleLocalWrite = kernel["ScheduleLocalWrite"] \
          and kernel["PrefetchGlobalRead"]
    else:
      self.scheduleLocalWrite = 0

    if self.canSchedule:
      self.scheduleIterAlg = kernel["ScheduleIterAlg"]
    else:
      self.scheduleIterAlg = 0

    self.prefetchAcrossPersistent = kernel["PrefetchAcrossPersistent"]

    self.storeCInUnroll = kernel["StoreCInUnroll"]

    # NoTailLoop optimization
    # Case 1 (NoTailLoop = 1): just remove TailLoop
    #   -  ASEM%GSU=0 and ASEM/GSU is multiple of DepthU. TailLoop code will not be used in this case.
    # Case 2(NoTailLoop = 2): generate TailLoop code in NoLoadLoop (last loop code) and remove TailLoop
    #      all of the following conditions should be true
    #   - BufferLoad = True
    #   - SuppressNoLoadLoop = False
    #   - MatrixInstruction + MatrixInstK > 1
    #   - global read width for TailLoop decided by assert is multiple of GlobalLoadVectorWidthA/B
    #     (this is necessary to use prefetch global read fot tail loop without out of range access at the edge)
    #   - GlobalSplitU = 1
    #     GSU>1 case, remaining K is distributed unevenly and does not work with tailLoop in noLoadLoop
    #   - PersistentKernel = 0
    #   - StreamK = 0
    #   - DepthULdsDivisor = 1
    #   - StaggerU = 0
    #     StaggerU=0 case, we can exit NoLoadLoop earlier when whole K range is processed
    #   - InnerUnroll = 1
    #     K mask part does not work properly with InnerUnroll>1
    # Case 3 (NoTailLoop = 3): Case 2 + StaggerU != 0 + (NT + BufferLoad (except for DirectToLds)
    #   - StaggerU>0 and NT(+BufferLoad)
    #     if StaggerU>0, the partial K part can be in unroll and K mask cannot be handled in NoLoadLoop
    #     If NT and BufferLoad, global load for out of range K is always 0 because out of range K address
    #     (This is not true in DirectToLds case)
    #     is always out of array load (means load 0)
    #     If StaggerU is enabled, cannot exit unless whole code in NoLoadLoop is done
    #
    # Reject the following cases if noTailLoop is not enabled
    #  - PrefetchAcrossPersistent and PrefetchAcrossPersistentMode
    #    PrefetchAcrossPersistentMode does not support TailLoop (TLU is necessary for NoTailLoop)
    #  - DirectToLds + TLU + NumLoadsCoalesced > 1 (special local read offset conversion is not implemented in tail loop code)
    #  - DirectToLds + LRVW > 1

    # global load width for tail loop (based on AssertFree0, 1 or AssertSummationElementMultiple)
    asem = kernel["AssertSummationElementMultiple"]
    # need to adjust asem for GSU
    gsu = kernel["GlobalSplitU"]
    asemDivGSU = 1 if asem%gsu !=0 else asem//gsu
    # A
    tluA = kernel["ProblemType"]["TLUA"]
    glvwA = kernel["GlobalLoadVectorWidthA"]
    afem = kernel["AssertFree0ElementMultiple"]
    tailLoopLoadWidthA = afem if tluA else asem
    # B
    tluB = kernel["ProblemType"]["TLUB"]
    glvwB = kernel["GlobalLoadVectorWidthB"]
    afem = kernel["AssertFree1ElementMultiple"]
    tailLoopLoadWidthB = afem if tluB else asem
    # if glvw is not power of 2, use 1
    if glvwA <= 1 or (glvwA & (glvwA - 1)):
      tailLoopLoadWidthA = 1
    if glvwB <= 1 or (glvwB & (glvwB - 1)):
      tailLoopLoadWidthB = 1

    noTailLoop = 0
    if (asemDivGSU % kernel["DepthU"] == 0):
      noTailLoop = 1
    elif kernel["BufferLoad"] and (not kernel["SuppressNoLoadLoop"]) and \
         kernel["EnableMatrixInstruction"] and kernel["MatrixInstK"] > 1 and \
         (glvwA <= 1 or (tailLoopLoadWidthA % glvwA == 0)) and (glvwB <= 1 or (tailLoopLoadWidthB % glvwB == 0)) and \
         gsu == 1 and kernel["PersistentKernel"] == 0 and kernel["StreamK"] == 0 and kernel["DepthULdsDivisor"] == 1 and \
         kernel["InnerUnroll"] == 1:
      if kernel["StaggerU"] == 0:
        noTailLoop = 2
      elif (tluA and (not kernel["DirectToLdsA"]) and tluB and (not kernel["DirectToLdsB"])):
        noTailLoop = 3

    # no tail loop optimization setting
    # noTailLoop=1: remove TailLoop
    # noTailLoop=2: remove TailLoop and generate TailLoop in NoLoadLoop with early exit
    # noTailLoop=3: remove TailLoop and generate TailLoop in NoLoadLoop without early exit
    self.noTailLoop = noTailLoop > 0
    self.tailLoopInNLL = noTailLoop >= 2
    self.noEarlyExitForTailLoopInNLL = noTailLoop == 3

    # DTV odd check
    # need DTV odd code if (asem//GSU) is not multiple of DepthU*2
    self.generateDTVodd = False
    if ( kernel["DirectToVgprA"] or  kernel["DirectToVgprB"]) and (asemDivGSU % (kernel["DepthU"] * 2) != 0):
      self.generateDTVodd = True

    self.actualSummationLoops = 1 if kernel["PackSummationDims"] else kernel["ProblemType"]["NumIndicesSummation"]
    self.otherSummationLoops  = self.actualSummationLoops-1
    self.otherSummations      = kernel["ProblemType"]["NumIndicesSummation"]-1 # not loops but summations vars

    # If 0, unroll loop is decremented by 1 each iteration and scaled by DEPTHU when number of summation elements
    # is required.
    # if 1, unroll loop starts at 0 and increments by DEPTHU.  No scaling is required.  This mode is required
    # for pack summation dims, but can also be used independently and this is useful for isolation and testing.
    self.unrollIncIsDepthU = kernel["UnrollIncIsDepthU"] or kernel["PackSummationDims"] \
                             or bool(kernel["ProblemType"]["ZeroPadA"]) or bool(kernel["ProblemType"]["ZeroPadB"])

    # turn on parts of prefetchAcrossPersistent code for testing
    self.prefetchAcrossPersistent0 = 0 or self.prefetchAcrossPersistent
    self.canOptimizePreLoopLWVmcnt = kernel["OptPreLoopVmcnt"]

    self.enable = {}
    dkp = kernel["DisableKernelPieces"]
    # Can locally overrid these by changing True to False or
    # use the DisableKernelPieces for a quick search (see Common.py)
    self.enable["PreLoop"]        = True and not (dkp>0 and dkp >= 7) and not dkp == -7
    self.enable["GlobalRead"]     = True and not (dkp>0 and dkp >= 2) and not dkp == -2
    self.enable["GlobalReadInc"]  = True and not (dkp>0 and dkp >= 7) and not dkp == -7
    self.enable["LocalWrite"]     = True and not (dkp>0 and dkp >= 3) and not dkp == -3
    self.enable["LocalRead"]      = True and not (dkp>0 and dkp >= 4) and not dkp == -4
    self.enable["Wait"]           = True and not (dkp>0 and dkp >= 5) and not dkp == -5
    self.enable["Sync"]           = True and not (dkp>0 and dkp >= 5) and not dkp == -5
    self.enable["MAC"]            = True and not (dkp>0 and dkp >= 6) and not dkp == -6
    self.enable["PostLoop"]       = True and not (dkp>0 and dkp >= 1) and not dkp == -1
    self.enable["InvalidLocalReadA"] = dkp == -10 or dkp == -12
    self.enable["InvalidLocalReadB"] = dkp == -11 or dkp == -12
    self.enable["InvalidLocalWriteA"] = dkp == -13 or dkp == -15
    self.enable["InvalidLocalWriteB"] = dkp == -14 or dkp == -15
    self.enable["InvalidGlobalReadA"] = (dkp == -16 or dkp == -18) and kernel["BufferLoad"]
    self.enable["InvalidGlobalReadB"] = (dkp == -17 or dkp == -18) and kernel["BufferLoad"]

    #if dkp:
    #  print "\nKernelWriter enable:", self.enable

    if kernel["KernelLanguage"] == "Source":
      self.language = globalParameters["RuntimeLanguage"]
    else:
      self.language = "ASM"
    self.indexChars = list(Common.INDEX_CHARS)
    self.indexChars[kernel["ProblemType"]["Index0"]] \
        = "0" + self.indexChars[kernel["ProblemType"]["Index0"]]
    self.indexChars[kernel["ProblemType"]["Index1"]] \
        = "1" + self.indexChars[kernel["ProblemType"]["Index1"]]
    self.unrollIdx = kernel["ProblemType"]["NumIndicesSummation"]-1
    self.unrollChar = \
        self.indexChars[kernel["ProblemType"]["IndicesSummation"][\
        self.unrollIdx]]
    self.tileChar0 = self.indexChars[kernel["ProblemType"]["Index0"]]
    self.tileChar1 = self.indexChars[kernel["ProblemType"]["Index1"]]
    self.tileCharA = self.tileChar0 if (kernel["ProblemType"]["Tensor0"]==0) \
        else self.tileChar1
    self.tileCharB = self.tileChar0 if (kernel["ProblemType"]["Tensor0"]==1) \
        else self.tileChar1

    """
    if kernel["ProblemType"]["Tensor0"]==0:
      kernel["ThreadTileA"] = kernel["ThreadTile0"]
      kernel["ThreadTileB"] = kernel["ThreadTile1"]
      kernel["SubGroupA"] = kernel["SubGroup0"]
      kernel["SubGroupB"] = kernel["SubGroup1"]
      kernel["MacroTileA"] = kernel["MacroTile0"]
      kernel["MacroTileB"] = kernel["MacroTile1"]
    else:
      kernel["ThreadTileB"] = kernel["ThreadTile0"]
      kernel["ThreadTileA"] = kernel["ThreadTile1"]
      kernel["SubGroupB"] = kernel["SubGroup0"]
      kernel["SubGroupA"] = kernel["SubGroup1"]
      kernel["MacroTileB"] = kernel["MacroTile0"]
      kernel["MacroTileA"] = kernel["MacroTile1"]
    """

    ########################################
    # derrive global-read-coalesce-group from local in config
    """
    if kernel["ProblemType"]["TLUA"]:
      self.globalReadCoalesceGroupA = kernel["LocalWriteCoalesceGroupA"]
    else:
      self.globalReadCoalesceGroupA = not kernel["LocalWriteCoalesceGroupA"]
    if kernel["ProblemType"]["TLUB"]:
      self.globalReadCoalesceGroupB = kernel["LocalWriteCoalesceGroupB"]
    else:
      self.globalReadCoalesceGroupB = not kernel["LocalWriteCoalesceGroupB"]
    """
    self.globalReadCoalesceGroupA = kernel["GlobalReadCoalesceGroupA"]
    self.globalReadCoalesceGroupB = kernel["GlobalReadCoalesceGroupB"]
    """
    # original parameters
    NumLoadsCoalesced -> NumLoadsPerpendicular
    # new intermediate parameters
    numReadsTile # nrt
    numReadsUnroll # nru
    numReadsTileVecComp # nrvt
    numReadsUnrollVecComp # nrvu
    numWritesCoal # nwc
    numWritesPerp # nwp
    numWritesCoalVecComp # nwvc
    numWritesPerpVecComp # nwvp
    readTileComponents (based on grcv)
    readTileVector
    """

    # TODO load sub-vector
    vwa = kernel["GlobalLoadVectorWidthA"]
    vwb = kernel["GlobalLoadVectorWidthB"]

    # lrvwTileA,B
    # lrvwTileA,B > 1 is to use wider local read + v_perm
    # MIInputPerThread > 1 case, we need MIInputPerThread continuous K elements
    # lrvwTileA,B should not exceed MIInputPerThread
    # = 2 means, load 2 continuous M or N and do swap
    #     (M,K) = (0,0) (1,0)
    #             (0,1) (1,1)
    #      to
    #     (M,K) = (0,0) (0,1)
    #             (1,0) (1,1)
    # = 4 means, load 4 continuous M or N and do swap
    #     (M,K) = (0,0) (1,0) (2,0) (3,0)
    #             (0,1) (1,1) (2,1) (3,1)
    #             (0,2) (1,2) (2,2) (3,2)
    #             (0,3) (1,3) (2,3) (3,3)
    #      to
    #     (M,K) = (0,0) (0,1) (0,2) (0,3)
    #             (1,0) (1,1) (1,2) (1,3)
    #             (2,0) (2,1) (2,2) (2,3)
    #             (3,0) (3,1) (3,2) (3,3)
    # it requires
    #   EnableMatrixInstruction + MIInputPerThread > 1
    #   SourceSwap only (TODO: non SourceSwap)
    #   VgprForLocalReadPacking  (need dedicated vpgr for packing)
    #   ClusterLocalRead
    #   not UnrollMajorLDS
    #   VectorWidthA,B > 1
    self.lrvwTileA = 1
    self.lrvwTileB = 1
    self.useWiderLocalReadB = False
    if kernel["EnableMatrixInstruction"] and kernel["MIInputPerThread"] > 1 and \
       kernel["VgprForLocalReadPacking"] and kernel["ClusterLocalRead"]:
      if (not kernel["UnrollMajorLDSA"]):
        self.lrvwTileA = min(kernel["MIInputPerThread"], kernel["VectorWidthA"]) # should not exceed MIInputPerThread
      if (not kernel["UnrollMajorLDSB"]):
        self.lrvwTileB = min(kernel["MIInputPerThread"], kernel["VectorWidthB"]) # should not exceed MIInputPerThread
    # DirectToVgpr + pack (v_perm)
    self.packDTVA = kernel["DirectToVgprA"] and self.lrvwTileA > 1
    self.packDTVB = kernel["DirectToVgprB"] and self.lrvwTileB > 1

    self.numItersPLR = kernel["PrefetchLocalRead"]%kernel["LoopIters"]
    self.numVgprBuffer = kernel["LoopIters"] if kernel["PrefetchLocalRead"] > kernel["LoopIters"] else kernel["PrefetchLocalRead"]
    if kernel["UnrollMajorLDSA"]:
      self.lrvwA = kernel["LocalReadVectorWidth"]
    else:
      if kernel["EnableMatrixInstruction"]:
        # MI + UMLDS, we need minimum of MIInputPerThread for lrvw
        self.lrvwA = kernel["MIInputPerThread"]
        if kernel["DirectToVgprA"]:
          # DirectToVgprA case, ignore LocalReadVectorWidth and use GlobalLoadVectorWidth instead.
          self.lrvwA = vwa
      else:
        self.lrvwA = 1
    if kernel["UnrollMajorLDSB"]:
      self.lrvwB = kernel["LocalReadVectorWidth"]
    else:
      if kernel["EnableMatrixInstruction"]:
        # MI + UMLDS, we need minimum of MIInputPerThread for lrvw
        self.lrvwB = kernel["MIInputPerThread"]
        if kernel["DirectToVgprB"]:
          # DirectToVgprB case, ignore LocalReadVectorWidth and use GlobalLoadVectorWidth instead.
          self.lrvwB = vwb
        elif kernel["DirectToVgprA"] and kernel["ProblemType"]["TLUA"]:
          # MI + UMLDS, we need minimum of MIInputPerThread for lrvw
          # DirectToVgprA + TLUA + UnrollMajorLDSB=False case, allow wider LocalReadVectorWidth
          self.lrvwB = kernel["LocalReadVectorWidth"]
          self.useWiderLocalReadB = self.lrvwB > kernel["MIInputPerThread"]
      else:
        self.lrvwB = 1

    # Wider LocalRead
    if kernel["EnableMatrixInstruction"]:
      self.numReadsIterCoalescedA = ceil(self.lrvwA / kernel["MIInputPerThread"]) if kernel["UnrollMajorLDSA"] else 1
      self.numReadsIterCoalescedB = ceil(self.lrvwB / kernel["MIInputPerThread"]) if kernel["UnrollMajorLDSB"] else 1
    else:
      self.numReadsIterCoalescedA  = 1
      self.numReadsIterCoalescedB  = 1
    self.numIterPerCoalescedReadA = max(1,self.numReadsIterCoalescedA//kernel["InnerUnroll"])
    self.numIterPerCoalescedReadB = max(1,self.numReadsIterCoalescedB//kernel["InnerUnroll"])

    if kernel["ScheduleIterAlg"] == 3 or kernel["ScheduleIterAlg"] == 2:
      self.numMfmaPerIter = kernel["MIWaveTile"][0] * kernel["MIWaveTile"][1] * kernel["InnerUnroll"]
      if kernel["ProblemType"]["DataType"].isComplex(): self.numMfmaPerIter *= 4

    ########################################
    # read vectors or vector components
    ########################################
    if kernel["ProblemType"]["TLUA"]: # NT no transpose
      self.numReadsTileA = kernel["NumLoadsCoalescedA"]
      self.numReadsUnrollA = kernel["NumLoadsPerpendicularA"]
      if kernel["GlobalReadCoalesceVectorA"]: # read vectors
        self.readTileDimComponentsA = False # Vector
        self.readTileDimVectorA = True # Vector
        self.readUnrollDimComponentsA = False # Scalar
        self.readUnrollDimVectorA = False # Scalar
        self.numReadsTileVecCompA = vwa
        self.numReadsUnrollVecCompA = 1
      else: # read components, write components
        self.readTileDimComponentsA = False # Scalar
        self.readTileDimVectorA = False # Scalar
        self.readUnrollDimComponentsA = kernel["VectorWidthA"] > 1 # Components
        self.readUnrollDimVectorA = False # Components
        self.numReadsTileVecCompA = 1
        self.numReadsUnrollVecCompA = vwa
    else: # TN yes transpose
      self.numReadsTileA = kernel["NumLoadsPerpendicularA"]
      self.numReadsUnrollA = kernel["NumLoadsCoalescedA"]
      if kernel["GlobalReadCoalesceVectorA"]: # read vector
        self.readTileDimComponentsA = False # Scalar
        self.readTileDimVectorA = False # Scalar
        self.readUnrollDimComponentsA = False # Vector
        self.readUnrollDimVectorA = True # Vector
        self.numReadsUnrollVecCompA = vwa
        self.numReadsTileVecCompA = 1
      else: # read components, write vectors
        self.readTileDimComponentsA = kernel["VectorWidthA"] > 1 # Components
        self.readTileDimVectorA = False # Components
        self.readUnrollDimComponentsA = False # Scalar
        self.readUnrollDimVectorA = False # Scalar
        # NEW
        self.numReadsUnrollVecCompA = 1
        self.numReadsTileVecCompA = vwa

    ########################################
    # write vectors or vector components
    ########################################
    if kernel["ProblemType"]["TLUA"] != kernel["UnrollMajorLDSA"]: # NT no transpose
      self.numWritesCoalA = kernel["NumLoadsCoalescedA"]
      if kernel["GlobalReadCoalesceVectorA"]: # read vectors, write vectors
        self.writeUnrollDimComponentsA = False # Scalar
        if kernel["LocalDotLayout"]>1:
          self.writeTileDimComponentsA = kernel["GlobalLoadVectorWidthA"] > 1 # Components
          writeCoal = False
        else:
          self.writeTileDimComponentsA = False # Vector
          writeCoal = True
      else: # read components, write components
        self.writeTileDimComponentsA = False # Scalar
        self.writeUnrollDimComponentsA = kernel["GlobalLoadVectorWidthA"] > 1 # Components
        writeCoal = False
    else: # TN yes transpose
      self.numWritesCoalA = kernel["NumLoadsPerpendicularA"]
      if kernel["GlobalReadCoalesceVectorA"]: # read vector, write components
        self.writeUnrollDimComponentsA = False # Scalar
        if kernel["LocalDotLayout"]>1:
          self.writeTileDimComponentsA = kernel["GlobalLoadVectorWidthA"] > 1 # Components
          # LDS writes with LDL>1 will never be coalesced
          writeCoal = False
        else:
          self.writeTileDimComponentsA = kernel["GlobalLoadVectorWidthA"] > 1 # Components
          writeCoal = False
      else: # read components, write vectors
        self.writeTileDimComponentsA = False # Vector
        self.writeUnrollDimComponentsA = False # Scalar
        writeCoal = True

    # writeCoal indicates writes should be done in the coal dim
    # else in perp
    if writeCoal:
      self.numWritesCoalVecCompA = vwa / kernel["DepthULdsDivisor"] if vwa < 1 else vwa // kernel["DepthULdsDivisor"]
      self.numWritesPerpVecCompA = 1
    else:
      self.numWritesCoalVecCompA = 1
      self.numWritesPerpVecCompA = vwa
    del writeCoal

    self.numReadVectorComponentsA = kernel["GlobalLoadVectorWidthA"] \
        if (self.readTileDimComponentsA \
        or self.readUnrollDimComponentsA) else 1
    # self.numWriteVectorComponentsA = kernel["GlobalLoadVectorWidthA"] \
    #     if (self.writeTileDimComponentsA \
    #     or self.writeUnrollDimComponentsA) else 1
    # self.numReadTileVectorComponentsA = kernel["GlobalLoadVectorWidthA"] \
    #     if self.readTileDimComponentsA else 1 # for branches
    # convert tile/unroll to para/perp
    if kernel["ProblemType"]["TLUA"]:
      self.numReadsCoalVecCompA = self.numReadsTileVecCompA
      self.numReadsPerpVecCompA = self.numReadsUnrollVecCompA
      # for asm
      self.readCoalescedComponentsA  = self.readTileDimComponentsA
      # self.readCoalescedVectorA      = self.readTileDimVectorA  # Not Used
      self.readPerpendicularComponentsA  = self.readUnrollDimComponentsA
      # self.readPerpendicularVectorA      = self.readUnrollDimVectorA  # Not Used
    else:
      self.numReadsCoalVecCompA = self.numReadsUnrollVecCompA
      self.numReadsPerpVecCompA = self.numReadsTileVecCompA
      # for asm
      self.readCoalescedComponentsA  = self.readUnrollDimComponentsA
      # self.readCoalescedVectorA      = self.readUnrollDimVectorA  # Not Used
      self.readPerpendicularComponentsA  = self.readTileDimComponentsA
      # self.readPerpendicularVectorA      = self.readTileDimVectorA  # Not Used

    ####################################
    # read vectors or vector components b
    ####################################
    if kernel["ProblemType"]["TLUB"]: # NT no transpose
      self.numReadsTileB = kernel["NumLoadsCoalescedB"]
      self.numReadsUnrollB = kernel["NumLoadsPerpendicularB"]
      if kernel["GlobalReadCoalesceVectorB"]:
        self.readTileDimComponentsB = False # Vector
        self.readTileDimVectorB = True # Vector
        self.readUnrollDimComponentsB = False # Scalar
        self.readUnrollDimVectorB = False # Scalar
        self.numReadsTileVecCompB = vwb
        self.numReadsUnrollVecCompB = 1
      else:
        self.readTileDimComponentsB = False # Scalar
        self.readTileDimVectorB = False # Scalar
        self.readUnrollDimComponentsB = kernel["VectorWidthB"] > 1 # Components
        self.readUnrollDimVectorB = False # Components
        # NEW
        self.numReadsTileVecCompB = 1
        self.numReadsUnrollVecCompB = vwb
    else: # TN yes transpose
      self.numReadsTileB = kernel["NumLoadsPerpendicularB"]
      self.numReadsUnrollB = kernel["NumLoadsCoalescedB"]
      if kernel["GlobalReadCoalesceVectorB"]:
        self.readTileDimComponentsB = False # Scalar
        self.readTileDimVectorB = False # Scalar
        self.readUnrollDimComponentsB = False # Vector
        self.readUnrollDimVectorB = True # Vector
        self.numReadsUnrollVecCompB = vwb
        self.numReadsTileVecCompB = 1
      else:
        self.readTileDimComponentsB = kernel["VectorWidthB"] > 1 # Components
        self.readTileDimVectorB = False # Components
        self.readUnrollDimComponentsB = False # Scalar
        self.readUnrollDimVectorB = False # Scalar
        # NEW
        self.numReadsUnrollVecCompB = 1
        self.numReadsTileVecCompB = vwb

    ####################################
    # write vectors or vector components b
    ####################################
    if kernel["ProblemType"]["TLUB"] != kernel["UnrollMajorLDSB"]: # NT no transpose
      self.numWritesCoalB = kernel["NumLoadsCoalescedB"]
      if kernel["GlobalReadCoalesceVectorB"]:
        self.writeUnrollDimComponentsB = False # Vector
        if kernel["LocalDotLayout"]>1:
          self.writeTileDimComponentsB = kernel["GlobalLoadVectorWidthB"] > 1 # Components
          writeCoal = False
        else:
          self.writeTileDimComponentsB = False # Vector
          writeCoal = True
      else:
        self.writeTileDimComponentsB = False # Scalar
        self.writeUnrollDimComponentsB = kernel["GlobalLoadVectorWidthB"] > 1 # Components
        # NEW
        self.numWritesCoalVecCompB = 1
        self.numWritesPerpVecCompB = vwb
    else: # TN yes transpose
      self.numWritesCoalB = kernel["NumLoadsPerpendicularB"]
      if kernel["GlobalReadCoalesceVectorB"]:
        self.writeUnrollDimComponentsB = False
        if kernel["LocalDotLayout"]>1:
          self.writeTileDimComponentsB = kernel["GlobalLoadVectorWidthB"] > 1 # Components
          # LDS writes with LDL>1 will never be coalesced
          writeCoal = False
        else:
          self.writeTileDimComponentsB = kernel["GlobalLoadVectorWidthB"] > 1 # Components
          writeCoal = False
      else:
        self.writeTileDimComponentsB = False # Vector
        self.writeUnrollDimComponentsB = False # Scalar
        # NEW
        self.numWritesCoalVecCompB = vwb
        self.numWritesPerpVecCompB = 1

    # writeCoal indicates writes should be done in the coal dim
    # else in perp
    if writeCoal:
      self.numWritesCoalVecCompB = vwb / kernel["DepthULdsDivisor"] if vwb < 1 else vwb // kernel["DepthULdsDivisor"]
      self.numWritesPerpVecCompB = 1
    else:
      self.numWritesCoalVecCompB = 1
      self.numWritesPerpVecCompB = vwb
    del writeCoal

    # numReadVectorComponentsB is refers to global reads
    self.numReadVectorComponentsB = kernel["GlobalLoadVectorWidthB"] \
        if (self.readTileDimComponentsB \
        or self.readUnrollDimComponentsB) else 1
    # self.numWriteVectorComponentsB = kernel["GlobalLoadVectorWidthB"] \
    #     if (self.writeTileDimComponentsB \
    #     or self.writeUnrollDimComponentsB) else 1
    # self.numReadTileVectorComponentsB = kernel["GlobalLoadVectorWidthB"] \
    #     if self.readTileDimComponentsB else 1 # for branches
    # convert tile/unroll to para/perp
    if kernel["ProblemType"]["TLUB"]:
      self.numReadsCoalVecCompB = self.numReadsTileVecCompB
      self.numReadsPerpVecCompB = self.numReadsUnrollVecCompB
      # for asm
      self.readCoalescedComponentsB  = self.readTileDimComponentsB
      # self.readCoalescedVectorB      = self.readTileDimVectorB  # Not Used
      self.readPerpendicularComponentsB  = self.readUnrollDimComponentsB
      # self.readPerpendicularVectorB      = self.readUnrollDimVectorB  # Not Used
    else:
      self.numReadsCoalVecCompB = self.numReadsUnrollVecCompB
      self.numReadsPerpVecCompB = self.numReadsTileVecCompB
      # for asm
      self.readCoalescedComponentsB  = self.readUnrollDimComponentsB
      # self.readCoalescedVectorB      = self.readUnrollDimVectorB  # Not Used
      self.readPerpendicularComponentsB  = self.readTileDimComponentsB
      # self.readPerpendicularVectorB      = self.readTileDimVectorB  # Not Used

    ####################################
    # load sizes
    """
    if kernel["ProblemType"]["TLUA"]:
      kernel["LSCA"] = kernel["MacroTileA"] \
          / kernel["NumLoadsCoalescedA"]
      kernel["LSPA"] = kernel["DepthU"] / kernel["NumLoadsPerpendicularA"]
    else:
      kernel["LSCA"] = kernel["DepthU"] / kernel["NumLoadsCoalescedA"]
      kernel["LSPA"] = kernel["MacroTileA"] \
          / kernel["NumLoadsPerpendicularA"]
    if kernel["ProblemType"]["TLUB"]:
      kernel["LSCB"] = kernel["MacroTileB"] \
          / kernel["NumLoadsCoalescedB"]
      kernel["LSPB"] = kernel["DepthU"] / kernel["NumLoadsPerpendicularB"]
    else:
      kernel["LSCB"] = kernel["DepthU"] / kernel["NumLoadsCoalescedB"]
      kernel["LSPB"] = kernel["MacroTileB"] \
          / kernel["NumLoadsPerpendicularB"]
    kernel["LVCA"] = kernel["LSCA"] / kernel["GlobalLoadVectorWidthA"]
    kernel["LVCB"] = kernel["LSCB"] / kernel["GlobalLoadVectorWidthB"]
    kernel["LVPA"] = kernel["LSPA"] / kernel["GlobalLoadVectorWidthA"]
    kernel["LVPB"] = kernel["LSPB"] / kernel["GlobalLoadVectorWidthB"]
    """

    self.getTensorParameters(tensorParametersA, kernel, True)
    self.getTensorParameters(tensorParametersB, kernel, False)

    tensorParametersA["PackBatchDims"] = kernel["PackBatchDims"] if kernel["PackBatchDims"] & 0x1 else 0
    tensorParametersB["PackBatchDims"] = kernel["PackBatchDims"] if kernel["PackBatchDims"] & 0x2 else 0
    tensorParametersA["PackedIndices"] = kernel["PackedC%uIndicesX"%self.tPA["tile01Idx"]]
    tensorParametersB["PackedIndices"] = kernel["PackedC%uIndicesX"%self.tPB["tile01Idx"]]

    # condition(s) to enable init accvgpr opt (use const "0" as an operand instead of initializing whole accvgpr)
    self.useInitAccVgprOpt = False
    # enable for the following conditions
    if kernel["EnableMatrixInstruction"] and (kernel["PrefetchGlobalRead"] == 1 or kernel["PrefetchGlobalRead"] == 2) \
       and self.asmCaps["HasMFMA_constSrc"] \
       and kernel["StreamK"] == 0:
      self.useInitAccVgprOpt = True
    # force to disable for the following conditions
    if self.useInitAccVgprOpt:
      asgt3 = 0 if not (3 in kernel["AssertSizeGreaterThan"].keys()) else kernel["AssertSizeGreaterThan"][3]
      gsu = kernel["GlobalSplitU"]
      # PGR=1 case, K > DepthU * 1 is necessary ( if not noTailLoop, need > DepthU * 2)
      # (kernel["AssertSizeGreaterThan"][3] > DepthU * GSU * 1 (or 2)
      # PGR=2 case, K > DepthU * 2 is necessary ( if not noTailLoop, need > DepthU * 3)
      # (kernel["AssertSizeGreaterThan"][3] > DepthU * GSU * 2 (or 3)
      minDUnum = kernel["PrefetchGlobalRead"]
      if not self.noTailLoop:
        minDUnum += 1
      if not (asgt3 >= kernel["DepthU"] * gsu * minDUnum):
        tPrint(3, "InitAccVgprOpt is disabled because AssertSizeGreaterThan for K is not greater than DepthU * GSU * %u"%minDUnum)
        self.useInitAccVgprOpt = False

    # condition(s) to enable singleNLL opt
    self.enableSingleNLLOpt = False
    if self.noTailLoop and not (self.prefetchAcrossPersistent and kernel["PrefetchAcrossPersistentMode"] == 0):
      if kernel["StoreCInUnroll"]:
        self.enableSingleNLLOpt = True
      # so far, not enabled for DirectToVgpr
      # Performance is better with Tensile, but does not perform better with HPL
      #if kernel["DirectToVgprA"] or kernel["DirectToVgprB"]:
      #  self.enableSingleNLLOpt = True

    # condition(s) for swapMfmaInnerLoop
    # swap inner and outer loop for mfmaIter
    self.swapMfmaInnerLoop = False
    if kernel["EnableMatrixInstruction"]:
      if kernel["ProblemType"]["DataType"].isComplex() and tensorParametersB["tile01Idx"]:
        # complex case, swap inner loop and outer loop so that idxA comes outer
        # this is to re-use same tmp vgpr to nagate ai or ar
        self.swapMfmaInnerLoop = True
      if (not kernel["ProblemType"]["DataType"].isComplex()) and kernel["DirectToVgprA"] and kernel["PrefetchGlobalRead"] == 2:
        # not Complex and DTVA + PGR2 case, use B for inner loop to schedule more mfma between DTVA global read instructions
        # exception: both A and B pack code case
        needPackAB = kernel["EnableMatrixInstruction"] and kernel["MIInputPerThread"] > 1 and \
                   ((not kernel["UnrollMajorLDSA"]) and (not kernel["UnrollMajorLDSB"]))
        if not needPackAB:
          self.swapMfmaInnerLoop = True

    # init code optimization
    # generate local read/write address code and global read tile offset code before wait for kernel arg load (if applicable)
    # set False here for source kernel (enable only for Asm)
    self.isInitCodeOptLR = False
    self.isInitCodeOptLW = False

  @staticmethod
  def zpForSumIdx(sumIdx, zeroPad):
     """ Returns zero-pad for specified sumIdx if it matches or None if not """
     return next((zpi for zpi in zeroPad if zpi[1] == sumIdx), None)


  ##############################################################################
  # Function Prefix
  ##############################################################################
  @abc.abstractmethod
  def functionPrefix(self, kernel):
    return ""

  ##############################################################################
  # Function Signature Prefix
  ##############################################################################
  @abc.abstractmethod
  def functionSignaturePrefix(self, kernel):
    return ""

  ##############################################################################
  # Function Signature
  ##############################################################################
  @abc.abstractmethod
  def functionSignature(self, kernel ):
    return ""

  ##############################################################################
  # Function Signature Suffix
  ##############################################################################
  @abc.abstractmethod
  def functionSignatureSuffix(self, kernel):
    return ""

  ##############################################################################
  # Function Begin
  ##############################################################################
  @abc.abstractmethod
  def functionBegin(self, kernel):
    return ""

  ##############################################################################
  # Allocate Resources
  ##############################################################################
  @abc.abstractmethod
  def allocateResources(self, kernel, lraCode=None):
    return ""


  ##############################################################################
  # Open Persistent Loop
  # init iteration counter, define loop target
  ##############################################################################
  @abc.abstractmethod
  def openPersistentLoop(self, kernel):
    return ""


  ##############################################################################
  # Global Read Addresses: Work-Group
  ##############################################################################
  @abc.abstractmethod
  def graWorkGroup(self, kernel, isPap):
    return ""

  ##############################################################################
  # Get Params For Tensor A/B
  ##############################################################################
  def getTensorParameters(self, tP, kernel, tA):
    tP["mirror"] = bool(kernel["ProblemType"]["MirrorDims%s" % ("A" if tA else "B")])
    if tA: # A
      tP["isA"] = True                                      # is this tensor A
      tP["isB"] = False                                     # is this tensor B
      tP["bpe"] = int(4*kernel["ProblemType"]["DataType"].numRegisters())
      tP["tensorChar"] = "A"                                # tensor character A/B
      tP["tensorIdx"] = 0                                   # tensor index A=0, B=1
      tP["tileChar"] = self.tileCharA                       # tile char I0 or J1
      tP["tileIdx"] = kernel["ProblemType"]["Index01A"]     # is the tile dimension of A the 0th or 1th index, i.e. Aki, tileIdx=0
      tP["tile01Idx"] = 1 if tP["tileIdx"] else 0
      tP["lsc"] = "LSCA"                                    # load size coalesced A, number of elements that get loaded along coalesced dimension with each load
      tP["lsp"] = "LSPA"                                    # load size perpendicular A, number of elements that get loaded along non-coalesced dimension with each load
      tP["lvc"] = "LVCA"                                    # "load size" in terms of number of short-vectors and not elements
      tP["lvp"] = "LVPA"                                    # "load size" in terms of number of short-vectors and not elements
      tP["rtv"] = self.readTileDimVectorA                   # bool in the tile dimension, reads will read vectors
      tP["rtc"] = self.readTileDimComponentsA               # bool in the tile dimension, reads will read vector components
      #tP["ruv"] = self.readUnrollDimVectorA
      #tP["nlvc"] = self.numReadVectorComponentsA
      #tP["nwvc"] = self.numWriteVectorComponentsA
      tP["wg"] = "WorkGroup%u" % (tP["tile01Idx"])# these are storing the actual strong to lookup the number from kernel dictionary
      tP["prevWg"] = "PrevWorkGroup0"                       # used for prefetch-across-persistent #NHWC TO-do
      tP["sg"] = "SubGroup%u" % (tP["tile01Idx"])
      tP["tt"] = "ThreadTile%u" % (tP["tile01Idx"])
      tP["mt"] = "MacroTile%u" % (tP["tile01Idx"])
      tP["grcg"] = self.globalReadCoalesceGroupA            # global reads are coalesced along threads
      tP["grcv"] = kernel["GlobalReadCoalesceVectorA"]      # global reads are vector reads, and lds writes will be components if transposing
      tP["tlu"] = kernel["ProblemType"]["TLUA"]             # thread stride is less than unroll stride, i.e., not transposing matrix
      tP["ia"] = kernel["ProblemType"]["IndexAssignmentsA"] # array of index assignments
      #tP["nlc"] = kernel["NumLoadsCoalescedA"]
      #tP["nlp"] = kernel["NumLoadsPerpendicularA"]
      #tP["nlcv"] = self.numReadsCoalVecCompA
      tP["nlpv"] = self.numReadsPerpVecCompA                # num vector components perpendicular to coalesced; =1 or VW
      # NEW
      tP["nrt"] = self.numReadsTileA                        # number of reads along tile dimension
      tP["nrtv"] = self.numReadsTileVecCompA                # number of vector components along tile dimension; =1 or VW
      tP["nru"] = self.numReadsUnrollA                      # number of reads along unroll dimension
      tP["nruv"] = self.numReadsUnrollVecCompA              # number of vector components along unroll dimension; =1 or VW
      tP["nrc"] = kernel["NumLoadsCoalescedA"]              # number of reads along coalesced dimension
      tP["nrcv"] = self.numReadsCoalVecCompA                # number of vector components along coalesced dimension
      tP["nrp"] = kernel["NumLoadsPerpendicularA"]          # number of reads along perpendicular dimension
      tP["nrpv"] = self.numReadsPerpVecCompA                # number of vector components along perpendicular dimension
      tP["nwcv"] = self.numWritesCoalVecCompA               # number of vector component writes along coalesced dimension
      tP["nwpv"] = self.numWritesPerpVecCompA               # number of vector component writes along perpendicular dimension
      tP["glvw"] = kernel["GlobalLoadVectorWidthA"]
      # asm
      tP["rcc"] = self.readCoalescedComponentsA             # read vector components along coalesced dimensions
      # tP["rcv"] = self.readCoalescedVectorA                 # read vector along coalesced dimension
      tP["rpc"] = self.readPerpendicularComponentsA         # read vector components along perpendicular dimension
      # tP["rpv"] = self.readPerpendicularVectorA             # read vector along perpendicular dimension
      tP["ruc"] = self.readUnrollDimComponentsA             # read vector components along unroll dimension
      tP["wtc"] = self.writeTileDimComponentsA              # write vector components along tile dimension
      tP["wuc"] = self.writeUnrollDimComponentsA            # write vector components along unroll dimension
      tP["idx"] = kernel["ProblemType"]["Index0"]           # index 0 is tile dimension belonging to A. Note 'idx' may not be in tP['ia'].
      tP["rc"] = kernel["ProblemType"]["IndexAssignmentsA"][0] \
          in [kernel["ProblemType"]["Index01A"], \
          kernel["ProblemType"]["IndexUnroll"]]             # can read coalesced
      tP["NonTemporal"] = kernel["NonTemporalA"]            # non-temporal read type
    else: # B
      tP["isA"] = False
      tP["isB"] = True
      tP["bpe"] = int(4*kernel["ProblemType"]["DataType"].numRegisters())
      tP["tensorChar"] = "B"
      tP["tensorIdx"] = 1
      tP["tileChar"] = self.tileCharB
      tP["tileIdx"] = kernel["ProblemType"]["Index01B"]
      tP["tile01Idx"] = 1 if tP["tileIdx"] else 0
      tP["lsc"] = "LSCB"
      tP["lsp"] = "LSPB"
      tP["lvc"] = "LVCB"
      tP["lvp"] = "LVPB"
      tP["rtv"] = self.readTileDimVectorB
      tP["rtc"] = self.readTileDimComponentsB
      #tP["ruv"] = self.readUnrollDimVectorB
      #tP["nlvc"] = self.numReadVectorComponentsB
      #tP["nwvc"] = self.numWriteVectorComponentsB
      tP["wg"] = "WorkGroup%u" % (tP["tile01Idx"])
      tP["prevWg"] = "PrevWorkGroup1"
      tP["sg"] = "SubGroup%u" % (tP["tile01Idx"])
      tP["tt"] = "ThreadTile%u" % (tP["tile01Idx"])
      tP["mt"] = "MacroTile%u" % (tP["tile01Idx"])
      tP["grcg"] = self.globalReadCoalesceGroupB
      tP["grcv"] = kernel["GlobalReadCoalesceVectorB"]
      tP["tlu"] = kernel["ProblemType"]["TLUB"]
      tP["ia"] = kernel["ProblemType"]["IndexAssignmentsB"]
      # NEW
      tP["nrt"] = self.numReadsTileB
      tP["nrtv"] = self.numReadsTileVecCompB
      tP["nru"] = self.numReadsUnrollB
      tP["nruv"] = self.numReadsUnrollVecCompB
      tP["nrc"] = kernel["NumLoadsCoalescedB"]
      tP["nrcv"] = self.numReadsCoalVecCompB
      tP["nrp"] = kernel["NumLoadsPerpendicularB"]
      tP["nrpv"] = self.numReadsPerpVecCompB
      tP["nwcv"] = self.numWritesCoalVecCompB
      tP["nwpv"] = self.numWritesPerpVecCompB
      tP["glvw"] = kernel["GlobalLoadVectorWidthB"]
      # asm
      tP["rcc"] = self.readCoalescedComponentsB
      # tP["rcv"] = self.readCoalescedVectorB
      tP["rpc"] = self.readPerpendicularComponentsB
      # tP["rpv"] = self.readPerpendicularVectorB
      tP["ruc"] = self.readUnrollDimComponentsB
      tP["wtc"] = self.writeTileDimComponentsB
      tP["wuc"] = self.writeUnrollDimComponentsB
      tP["idx"] = kernel["ProblemType"]["Index1"]
      tP["rc"] = kernel["ProblemType"]["IndexAssignmentsB"][0] \
          in [kernel["ProblemType"]["Index01B"], \
          kernel["ProblemType"]["IndexUnroll"]] # can read coalesced
      tP["NonTemporal"] = kernel["NonTemporalB"]

  ##############################################################################
  # Global Read Addresses: Tile Assignment A/B
  ##############################################################################
  @abc.abstractmethod
  def graTileAssignment(self, kernel, tP):
    return ""

  ##############################################################################
  # Global Read Addresses: Unroll Assignment A/B
  ##############################################################################
  @abc.abstractmethod
  def graUnrollAssignment(self, kernel, tP):
    return ""

  ##############################################################################
  # Global Read Addresses: Other Free Assignments
  ##############################################################################
  @abc.abstractmethod
  def graOtherFreeAssignments(self, kernel):
    return ""

  ##############################################################################
  # Global Read Addresses: Other Summation Assignments
  ##############################################################################
  @abc.abstractmethod
  def graOtherSummationAssignments(self, kernel):
    return ""

  ##############################################################################
  # Global Read Addresses: Tile Offsets A/B
  ##############################################################################
  @abc.abstractmethod
  def graTileOffsets(self, kernel, tP):
    return ""

  ##############################################################################
  # Global Read Addresses: Unroll Offsets A/B
  ##############################################################################
  @abc.abstractmethod
  def graUnrollOffsets(self, kernel, tP):
    return ""

  ##############################################################################
  # Global Read Addresses: Branch A/B
  ##############################################################################
  @abc.abstractmethod
  def graBranch(self, kernel, tP):
    return ""

  ##############################################################################
  # Global Read Addresses: Shift A/B
  ##############################################################################
  @abc.abstractmethod
  def graShift(self, kernel, tP):
    return ""

  ##############################################################################
  # Global Read Addresses: Final Offsets A/B
  ##############################################################################
  @abc.abstractmethod
  def graFinalOffsets(self, kernel, tP, releaseResource=False):
    return ""

  ##############################################################################
  # Global Read Addresses: Addresses A/B
  ##############################################################################
  @abc.abstractmethod
  def graAddresses(self, kernel, tP, isPap=False):
    return ""

  ##############################################################################
  # Global Read Addresses: Increments A/B
  # This function declares the increments
  ##############################################################################
  @abc.abstractmethod
  def graIncrements(self, kernel, loopIdx, tP):
    return ""

  ##############################################################################
  # Local Write Addresses: Tile Assignment A/B
  ##############################################################################
  @abc.abstractmethod
  def lwaTileAssignment(self, kernel, tP):
    return ""

  ##############################################################################
  # Local Write Addresses: Unroll Assignment A/B
  ##############################################################################
  @abc.abstractmethod
  def lwaUnrollAssignment(self, kernel, tP):
    return ""

  ##############################################################################
  # Local Write Addresses: Release tile related vgpr
  ##############################################################################
  @abc.abstractmethod
  def lwaReleaseTileVgpr(self, kernel, tP):
    return ""

  ##############################################################################
  # Local Write Addresses: First Offset A/B
  ##############################################################################
  @abc.abstractmethod
  def lwaFirstOffset(self, kernel, tP, uDu=0):
    return ""

  ##############################################################################
  # Local Write Addresses: Final Offsets A/B
  ##############################################################################
  @abc.abstractmethod
  def lwaFinalOffsets(self, kernel, tP):
    return ""

  ##############################################################################
  # Local Write Addresses: Declare Addresses A/B
  ##############################################################################
  @abc.abstractmethod
  def lwaDeclareAddresses(self, kernel, tP):
    return ""

  ##############################################################################
  # Local Write Addresses: Allocate tmpSgpr for initOpt
  ##############################################################################
  @abc.abstractmethod
  def lwaInitOptAllocate(self):
    return ""

  ##############################################################################
  # Local Write Addresses: Release tmpSgpr for initOpt
  ##############################################################################
  @abc.abstractmethod
  def lwaInitOptRelease(self):
    return ""

  ##############################################################################
  # Local Read Addresses: Tile Assignment
  ##############################################################################
  @abc.abstractmethod
  def lraTileAssignment(self, kernel, tPA, tPB):
    return ""

  ##############################################################################
  # Local Read Addresses: Final Offset A/B
  ##############################################################################
  @abc.abstractmethod
  def lraFinalOffset(self, kernel, tP):
    return ""

  ##############################################################################
  # Local Read Addresses offset conversion for DTL + NLC > 1
  ##############################################################################
  @abc.abstractmethod
  def lraOffsetConversionForDTLandNLC(self, kernel, tP, offset_val, generateAsm=False, \
                                      finalVgpr=None, tmp1=None, tmp2=None):
    return ""

  ##############################################################################
  # Local Read Addresses: Declare Addresses A/B
  ##############################################################################
  @abc.abstractmethod
  def lraDeclareAddresses(self, kernel, tP):
    return ""

  ##############################################################################
  # Recalculate local read addresses A/B
  ##############################################################################
  @abc.abstractmethod
  def recalcLocalReadAddressesAB(self, kernel):
    return ""

  ##############################################################################
  # Recalculate local write addresses A/B
  ##############################################################################
  @abc.abstractmethod
  def recalcLocalWriteAddresses(self, kernel, tP, uDu):
    return ""

  ##############################################################################
  # Declare Loop Num Iterations
  ##############################################################################
  @abc.abstractmethod
  def declareLoopNumIter(self, kernel):
    return ""

  ##############################################################################
  # Define stagger parms that will be used in calculateStagger
  ##############################################################################
  @abc.abstractmethod
  def declareStaggerParms(self, kernel):
    return ""


  ##############################################################################
  # Calculate and apply stagger offsets and edge
  ##############################################################################
  @abc.abstractmethod
  def calculateStagger(self, kernel, loopIdx):
    return ""

  ##############################################################################
  # Remove stagger offset (before tail loop)
  ##############################################################################
  @abc.abstractmethod
  def removeStagger(self, kernel):
    return ""

  ##############################################################################
  # Calculate Loop Num Iter
  ##############################################################################
  @abc.abstractmethod
  def calculateLoopNumIter(self, kernel, loopIdx, isPap):
    return ""


  ##############################################################################
  # openShadowInit:
  # Top of shadow init code
  ##############################################################################
  @abc.abstractmethod
  def openShadowInit(self, kernel):
    return ""

  ##############################################################################
  # closeShadowInit:
  # Top of shadow init code
  ##############################################################################
  @abc.abstractmethod
  def closeShadowInit(self, kernel):
    return ""

  ##############################################################################
  # Initialize C
  ##############################################################################
  @abc.abstractmethod
  def initC(self, kernel):
    return ""

  ##############################################################################
  # Open Loop
  # loopIdx<0 : tail loop
  ##############################################################################
  @abc.abstractmethod
  def openLoop(self, kernel, loopIdx, uDu, noLabelGen, beginLabelOnly):
    return ""

  ##############################################################################
  # Close Loop
  ##############################################################################
  @abc.abstractmethod
  def closeLoop(self, kernel, loopIdx, finalLoop, loopCopies, uDu=None, emitEndLabelOnly=False, oddLabel=False, \
                skipCondJumpCounter=-1, isOptNLL=False, skipJump=False):
    return ""

  ##############################################################################
  # Open Loop Copy
  ##############################################################################
  @abc.abstractmethod
  def openLoopCopy(self, kernel, lc):
      return ""

  ##############################################################################
  # End Summation
  ##############################################################################
  @abc.abstractmethod
  def endSummation(self, kernel, label = None, isOptNLL = False):
    return ""
  
  ##############################################################################
  # MAC Iteration
  # useMacro : if true, call the MAC* macro. If False, inline the MACs
  ##############################################################################
  @abc.abstractmethod
  def macIter(self, kernel, bufferIdx, iuiCount, useMacro, isTail=False):
    return ""

  ##############################################################################
  # At Least 1 Unroll
  ##############################################################################
  @abc.abstractmethod
  def openSumAtLeastUnroll(self, kernel, prefetch, isOptNLL, isPap):
    return ""

  @abc.abstractmethod
  def closeSumAtLeastUnroll(self, kernel, prefetch, isOptNLL, isPap, isNGLL):
    return ""

  ##############################################################################
  # Global Read: Increment A/B
  ##############################################################################
  @abc.abstractmethod
  def globalReadIncrementAB(self, kernel, loopIdx, prefetchIndex, incs=1):
    return ""

  ##############################################################################
  # Global Read: Do It A/B
  # mode: 0=prefetch, 1=unroll loop, 2=guardK
  ##############################################################################
  @abc.abstractmethod
  def globalReadDo(self, kernel, mode, tP, vregSetIdx=0):
    return ""
  
  ##############################################################################
  # Global Read A/B completed
  ##############################################################################
  @abc.abstractmethod
  def doneGlobalABReads(self, kernel):
    return ""

  ##############################################################################
  # directToLds m0 update: Do It A/B
  # mode: 0=prefetch, 1=unroll loop, 2=guardK
  ##############################################################################
  @abc.abstractmethod
  def directToLdsM0Update(self, kernel, mode, tP, usePlaceHolder=False):
    return ""

  ##############################################################################
  # Local Write: Swap Offsets A/B
  ##############################################################################
  @abc.abstractmethod
  def localWriteSwapOffsets(self, kernel, internalPointerSwap, tP):
    return ""

  ##############################################################################
  # Local Write: Reset Offsets A/B
  ##############################################################################
  @abc.abstractmethod
  def localWriteResetOffsets(self, kernel, internalPointerSwap, tP):
    return ""

  ##############################################################################
  # Local Write: Init Pointers A/B
  ##############################################################################
  @abc.abstractmethod
  def localWriteInitPointers(self, kernel, tP):
    return ""

  ##############################################################################
  # Local Write in Prefetch Pass (PreLoop): Do It A/B
  ##############################################################################
  @abc.abstractmethod
  def preLoopLocalWriteDo(self, kernel, tPA, tPB):
    return ""

  ##############################################################################
  # Replace the determined vmcnt in PreLoop LocalWrite
  ##############################################################################
  @abc.abstractmethod
  def replacePreLoopLWVmcnt(self, kernel):
    return ""

  ##############################################################################
  # Local Write: Do It A/B
  ##############################################################################
  @abc.abstractmethod
  def localWriteDo(self, kernel, tP, uDu):
    return ""

  ##############################################################################
  # Local Read: Swap Offsets A/B
  ##############################################################################
  @abc.abstractmethod
  def localReadSwapOffsets(self, kernel, internalPointerSwap, tP):
    return ""

  ##############################################################################
  # Local Read: Reset Offsets A/B
  ##############################################################################
  @abc.abstractmethod
  def localReadResetOffsets(self, kernel, tP):
    return ""

  ##############################################################################
  # Local Read: Init Pointers A/B
  ##############################################################################
  @abc.abstractmethod
  def localReadInitPointers(self, kernel, tP):
    return ""

  ##############################################################################
  # Local Read: Increment A/B
  ##############################################################################
  @abc.abstractmethod
  def localReadInc(self, kernel, tP):
    return ""

  ##############################################################################
  # Local Read: Do It A/B
  ##############################################################################
  @abc.abstractmethod
  def localReadDo(self, kernel, bufferIdx, innerUnrollIndex, epsi, tP):
    return ""

  ##############################################################################
  # Shift Vector Components d0/1
  ##############################################################################
  @abc.abstractmethod
  def shiftVectorComponents(self, kernel, tP):
    return ""

  ##############################################################################
  # Complex Declare Tmp Registers
  ##############################################################################
  @abc.abstractmethod
  def complexDeclareTmpRegisters(self, kernel):
    return ""

  ##############################################################################
  # LocalSplitU: Local Write
  ##############################################################################
  @abc.abstractmethod
  def localSplitULocalWrite(self, kernel):
    return ""

  ##############################################################################
  # LocalSplitU: Local Read
  ##############################################################################
  @abc.abstractmethod
  def localSplitULocalRead(self, kernel):
    return ""

  ##############################################################################
  # LocalSplitU: Reduction
  ##############################################################################
  @abc.abstractmethod
  def localSplitUReduction(self, kernel):
    return ""

  ##############################################################################
  # globalWriteWorkGroupInitBeforePersistentLoop:
  ##############################################################################
  @abc.abstractmethod
  def globalWriteWorkGroupInitBeforePersistentLoop(self, kernel):
    return ""

  ##############################################################################
  # globalWriteWorkGroupInit:
  # Perform work-group granularity init
  ##############################################################################
  @abc.abstractmethod
  def globalWriteWorkGroupInit(self, kernel):
    return ""

  ##############################################################################
  # LocalSplitU: Global Write Indices
  ##############################################################################
  @abc.abstractmethod
  def localSplitUGlobalWriteIndices(self, kernel):
    return ""

  ##############################################################################
  # LocalSplitU: Global Write
  ##############################################################################
  @abc.abstractmethod
  def localSplitUGlobalWrite(self, kernel):
    return ""

  ##############################################################################
  # Not LocalSplitU: Global Write Indices
  ##############################################################################
  @abc.abstractmethod
  def notLocalSplitUGlobalWriteIndices(self, kernel):
    return ""

  ##############################################################################
  # Not LocalSplitU: Global Write
  ##############################################################################
  @abc.abstractmethod
  def notLocalSplitUGlobalWrite(self, kernel):
    return ""

  @abc.abstractmethod
  def openPrefetchAcrossPersistent(self, kernel, isOptNLL=False, useBufferOOB=False):
    return ""

  @abc.abstractmethod
  def closePrefetchAcrossPersistent(self, kernel, isOptNLL=False, useBufferOOB=False):
    return ""

  ##############################################################################
  # init for StoreCInUnroll
  ##############################################################################
  @abc.abstractmethod
  def initStoreCInUnroll(self, kernel):
    return ""

  ##############################################################################
  # init for StoreCInUnroll per Persistent Loop
  ##############################################################################
  @abc.abstractmethod
  def initStoreCInUnrollPerPersistentLoop(self, kernel):
    return ""

  ##############################################################################
  # init for StoreCInUnroll per Unroll Loop
  ##############################################################################
  @abc.abstractmethod
  def initStoreCInUnrollPerUnrollLoop(self, kernel, needInit):
    return ""

  ##############################################################################
  # swap SrdC and SrdCbackup, SrdD and SrdDbackup
  ##############################################################################
  @abc.abstractmethod
  def swapSrdCDandBackup(self, kernel):
    return ""

  ##############################################################################
  # C/D address increment value for StoreCInUnroll
  ##############################################################################
  @abc.abstractmethod
  def generateCorDaddrIncrementForStoreCInUnroll(self, kernel, CorD, odd, tmpSgprWork):
    return ""

  ##############################################################################
  # get address/gpr index increment frequency for StoreCInUnroll
  ##############################################################################
  @abc.abstractmethod
  def getAddrGprIdxIncrementFrequencyForStoreCInUnroll(self, kernel):
    return ""

  ##############################################################################
  # generate post process for StoreCInUnroll loop
  ##############################################################################
  @abc.abstractmethod
  def generatePostProcessForStoreCInUnrollLoop(self, kernel, needPost):
    return ""

  ##############################################################################
  # restore SrdCbackup and SrdDbackup
  ##############################################################################
  @abc.abstractmethod
  def restoreSrdCandDBackup(self, kernel):
    return ""

  ##############################################################################
  # reset storeC sync objects
  ##############################################################################
  @abc.abstractmethod
  def resetStoreCsyncObject(self, kernel):
    return ""

  ##############################################################################
  # set storeC sync objects
  ##############################################################################
  @abc.abstractmethod
  def setStoreCsyncObject(self, kernel):
    return ""

  ##############################################################################
  # end process for StoreCInUnroll per PersistentLoop (OptNLL)
  ##############################################################################
  @abc.abstractmethod
  def endProcessPersistentLoopforStoreCInUnrollOptNLL(self, kernel):
    return ""

  ##############################################################################
  # end process for StoreCInUnroll per PersistentLoop (NoOptNLL)
  ##############################################################################
  @abc.abstractmethod
  def endProcessPersistentLoopforStoreCInUnrollNoOptNLL(self, kernel):
    return ""

  ##############################################################################
  # number of storeC code in template for StoreCInUnroll
  ##############################################################################
  @abc.abstractmethod
  def getNumberOfStoreCInTemplate(self, kernel):
    return ""

  ##############################################################################
  # number of LoadC code in template for StoreCInUnroll
  ##############################################################################
  @abc.abstractmethod
  def getNumberOfLoadCInForLoadC(self, kernel):
    return ""

  ##############################################################################
  # generate storeCInUnroll post loop code
  ##############################################################################
  @abc.abstractmethod
  def generateStoreInUnrollPostLoop(self, kernel, isOptNLL, isDTVodd):
    return ""

  ##############################################################################
  # openOddNoLoadLoopForDTV
  # generate open code for DirectToVgpr + odd exit case in noLoadLoop code
  ##############################################################################
  @abc.abstractmethod
  def openOddNoLoadLoopForDTV(self, kernel, isNGLL, name):
    return ""

  ##############################################################################
  # closeOddNoLoadLoopForDTV
  # generate close code for DirectToVgpr + odd exit case in noLoadLoop code
  ##############################################################################
  @abc.abstractmethod
  def closeOddNoLoadLoopForDTV(self, kernel, isNGLL, name):
    return ""

  ##############################################################################
  # generateEvenEndLabeNoLoadLoopForDTV
  # generate even end label for DirectToVgpr
  ##############################################################################
  @abc.abstractmethod
  def generateEvenEndLabeNoLoadLoopForDTV(self, kernel, isNGLL, name):
    return ""

  ##############################################################################
  # generateOddEndVgprCopyForDTV
  # generate odd end vgpr copy for DirectToVgpr
  ##############################################################################
  @abc.abstractmethod
  def generateOddEndVgprCopyForDTV(self, kernel):
    return ""

  ##############################################################################
  # isSwapGlobalReadOrderForDtvOrDtl
  ##############################################################################
  @abc.abstractmethod
  def isSwapGlobalReadOrderForDtvOrDtl(self, kernel):
    return ""

  ##############################################################################
  # PrefetchGlobalRead2
  ##############################################################################
  @abc.abstractmethod
  def openPrefetchGlobalRead2(self, kernel):
    return ""

  @abc.abstractmethod
  def closePrefetchGlobalRead2(self, kernel):
    return ""

  ##############################################################################
  # Function End
  ##############################################################################
  @abc.abstractmethod
  def functionEnd(self, kernel, addLabel=True):
    return ""

  ##############################################################################
  # Function Suffix
  ##############################################################################
  @abc.abstractmethod
  def functionSuffix(self, kernel):
    return ""

  ##############################################################################
  # Kernel Body Prefix
  ##############################################################################
  @abc.abstractmethod
  def kernelBodyPrefix(self, kernel, tPA, tPB ):
    return ""


  ##############################################################################
  # Kernel Body Suffix
  ##############################################################################
  @abc.abstractmethod
  def kernelBodySuffix(self, kernel, tPA, tPB ):
    return ""

  ##############################################################################
  # WaitCnt
  ##############################################################################
  @abc.abstractmethod
  def wait(self, kernel, tPA, tPB, globalRead, localWrite, localRead, comment):
    return ""

  ##############################################################################
  # waitcnt code for DirectToVgpr
  ##############################################################################
  @abc.abstractmethod
  def getWaitcntCodeForDirectToVgpr(self, kernel, localWriteEndIter, u, firstIter, isPap=True, beforeBarrier=False, NLLlast=False, oddLast=False):
    return ""

  ##############################################################################
  # waitcnt code for PrefetchGlobalRead
  ##############################################################################
  @abc.abstractmethod
  def getWaitcntCodeForPGR(self, kernel):
    return ""

  ##############################################################################
  # SyncThreads
  ##############################################################################
  @abc.abstractmethod
  def syncThreads(self, kernel):
    return self.indent + self.syncStr + self.endLine

  ##############################################################################
  # MapAcctoArch
  ##############################################################################
  @abc.abstractmethod
  def MapAcctoArchRegs(self, kernel, option):
    return ""

  ##############################################################################
  # openmovaccVgpr
  ##############################################################################
  @abc.abstractmethod
  def openmovaccVgpr(self, kernel, backupSgpr):
    return ""

  ##############################################################################
  # getAccVgprCode
  ##############################################################################
  @abc.abstractmethod
  def getAccVgprCode(self,kernel,odd):
    return ""

  ##############################################################################
  # closemovaccVgpr
  ##############################################################################
  @abc.abstractmethod
  def closemovaccVgpr(self, kernel, backupSgpr):
    return ""


  ##############################################################################
  #
  #   Entry Functions
  #
  ##############################################################################


  ##############################################################################
  # get kernel name
  ##############################################################################
  def getKernelFileBase(self, kernel):
    if isCustomKernelConfig(kernel):
      fileBase = kernel["CustomKernelName"]
    elif globalParameters["ShortNames"]:
      fileBase = Solution.getNameSerial(kernel, self.kernelSerialNaming)
    else:
      fileBase = self.shortenFileBase(kernel)
    return fileBase

  def getKernelName(self, kernel):
    kernelName = Solution.getNameMin(kernel, self.kernelMinNaming)
    return kernelName

  def getKernelSource(self, kernel):
    """
    Returns the source of the kernel, either C++ or assembly.
    """


    fileString = ""
    self.tPA = tensorParametersA = {}
    self.tPB = tensorParametersB = {}
    self.initKernel(kernel, tensorParametersA, tensorParametersB )
    fileString += self.kernelBodyPrefix( kernel, tensorParametersA, \
        tensorParametersB )
    self.stringIdx = 0
    (error, kb) = self.kernelBody( kernel, tensorParametersA, tensorParametersB)

    fileString += kb
    fileString += self.kernelBodySuffix( kernel, tensorParametersA, \
        tensorParametersB )

    if error != 0:
      if globalParameters["ForceGenerateKernel"]:
        print ("warning: Generating kernel source resulted in error {}, but ForceGenerateKernel=1 so saving source".format(error))
      else:
        raise RuntimeError("Generating kernel source resulted in error {}".format(error))

    return fileString

  def getAssemblyDirectory(self):
      return self.assemblyDirectory
      #return Common.ensurePath(os.path.join(globalParameters["WorkingPath"], "assembly"))

  def byteArrayScriptSource(self):
    return """
#!/usr/bin/env python

fileString = ""
fileString += "/*******************************************************************************\\n"
fileString += "* Copyright (C) 2016 Advanced Micro Devices, Inc. All rights reserved.\\n"
fileString += "*\\n"
fileString += "* Permission is hereby granted, free of charge, to any person obtaining a copy\\n"
fileString += '* of this software and associated documentation files (the \"Software\"), to deal\\n'
fileString += "* in the Software without restriction, including without limitation the rights\\n"
fileString += "* to use, copy, modify, merge, publish, distribute, sublicense, and/or sell cop-\\n"
fileString += "* ies of the Software, and to permit persons to whom the Software is furnished\\n"
fileString += "* to do so, subject to the following conditions:\\n"
fileString += "*\\n"
fileString += "* The above copyright notice and this permission notice shall be included in all\\n"
fileString += "* copies or substantial portions of the Software.\\n"
fileString += "*\\n"
fileString += '* THE SOFTWARE IS PROVIDED \"AS IS\", WITHOUT WARRANTY OF ANY KIND, EXPRESS OR IM-\\n'
fileString += "* PLIED, INCLUDING BUT NOT LIMITED TO THE WARRANTIES OF MERCHANTABILITY, FITNESS\\n"
fileString += "* FOR A PARTICULAR PURPOSE AND NONINFRINGEMENT. IN NO EVENT SHALL THE AUTHORS OR\\n"
fileString += "* COPYRIGHT HOLDERS BE LIABLE FOR ANY CLAIM, DAMAGES OR OTHER LIABILITY, WHETHER\\n"
fileString += "* IN AN ACTION OF CONTRACT, TORT OR OTHERWISE, ARISING FROM, OUT OF OR IN CONNE-\\n"
fileString += "* CTION WITH THE SOFTWARE OR THE USE OR OTHER DEALINGS IN THE SOFTWARE.\\n"
fileString += "*******************************************************************************/\\n\\n"
fileString += "/**************************************************\\n"
fileString += "* This file was generated by Tensile:             *\\n"
fileString += "* https://github.com/ROCmSoftwarePlatform/Tensile *\\n"
fileString += "**************************************************/\\n\\n\\n"
import os.path
fileString += '#include "Kernels.h"\\n\\n'
fileString += "/* code object byte array */\\n\\n"
codeObjectFileNames = [f for f in os.listdir(".") if (os.path.isfile(f) and f.endswith(".co"))]
for codeObjectFileName in codeObjectFileNames:
  print codeObjectFileName
  print "\\n"
  kernelName=os.path.splitext(codeObjectFileName)[0]
  codeObjectFile = open(codeObjectFileName, "r")
  codeObjectByteArray = bytearray(codeObjectFile.read())
  codeObjectFile.close()
# write code object byte array for asm
  fileString += "const unsigned char %s_coba[%u] = {\\n" % (kernelName, len(codeObjectByteArray))
  for byteIdx in range(0, len(codeObjectByteArray)):
    byte = codeObjectByteArray[byteIdx]
    fileString += "0x%02x" % byte
    if byteIdx < len(codeObjectByteArray)-1:
      fileString += ","
    else:
      fileString += "};\\n"
    if byteIdx % 16 == 15:
      fileString += "\\n"
  text_file = open("Kernels.cpp", "w")
  text_file.write("%s" % fileString)
  text_file.close()
"""

  def writeByteArrayScript(self):
    asmPath = self.getAssemblyDirectory()

    bytearrayFileName = os.path.join(asmPath,"insert_byte_array.py")
    if not os.path.isfile(bytearrayFileName):
      with open(bytearrayFileName, 'w') as bytearrayFile:
        bytearrayFile.write(self.byteArrayScriptSource())
      os.chmod(bytearrayFileName, 0o777)
    return bytearrayFileName

  def getReplacementKernelPath(self, kernel):
    if not kernel["ReplacementKernel"] and not isCustomKernelConfig(kernel): #kernel["CustomKernelName"]:
      return None

    kernelName = self.getKernelName(kernel)

    if isCustomKernelConfig(kernel):
      return os.path.join(globalParameters["CustomKernelDirectory"], (kernelName + ".s"))
    else: # Replacement kernel
      return ReplacementKernels.Get(kernelName)

  def shortenFileBase(self, kernel):
    base = self.getKernelName(kernel)
    if len(base) <= globalParameters["MaxFileName"]:
      return base

    import hashlib
    import base64

    pivot = globalParameters["MaxFileName"] * 3 // 4
    firstPart = base[:pivot]
    secondPart = base[pivot:]

    secondHash = hashlib.sha256(secondPart.encode()).digest()
    secondPart = base64.b64encode(secondHash, b'_-').decode()

    return firstPart + secondPart

  def getKernelObjectAssemblyFile(self, kernel):
    asmPath = self.getAssemblyDirectory()
    kernelName = self.getKernelFileBase(kernel)
    fileBase = os.path.join(asmPath, kernelName )
    assemblyFileName = "%s.s" % fileBase
    kernelSource = self.getKernelSource(kernel)
<<<<<<< HEAD
    # if os.path.exists(assemblyFileName):
    #   print(assemblyFileName, " exists potential missed duplicate")
    #   return assemblyFileName    
=======
    if os.path.exists(assemblyFileName):
      print(assemblyFileName, " exists potential missed duplicate")
      #return assemblyFileName    
>>>>>>> 748e0c64
    tPrint(3, "write_assemblyFilename %s" % assemblyFileName)
    with open(assemblyFileName, 'w') as assemblyFile:
      assemblyFile.write(kernelSource)
    return assemblyFileName

  def buildAssemblyKernelObjectFiles(self, assemblyFileName):
    base, ext = os.path.splitext(assemblyFileName)
    objectFileName = base + '.o'
    args = self.getCompileArgs(assemblyFileName, objectFileName)
    tPrint(2, "Assemble command: " + " ".join(args) + " && ")

    # change to use  check_output to force windows cmd block util command finish
    try:
      out = subprocess.check_output(args, stderr=subprocess.STDOUT, cwd=self.getAssemblyDirectory())
      tPrint(3, out)
    except subprocess.CalledProcessError as err:
      print(err.output)
      raise
    if self.removeTemporaries:
        os.remove(assemblyFileName)

    return objectFileName

  def getAssembledKernelObjectFile(self, kernel):
    return self.buildAssemblyKernelObjectFiles(self.getKernelObjectAssemblyFile(kernel))

  def getSingleCodeObjectFile(self, kernel):
    objectFileName = self.getAssembledKernelObjectFile(kernel)

    base, ext = os.path.splitext(objectFileName)
    coFileName = base + '.co'

    args = self.getLinkCodeObjectArgs([objectFileName], coFileName)
    
    tPrint(2, 'Single Code Object File: ' + ' '.join(args))

    # change to use  check_output to force windows cmd block util command finish
    try:
      out = subprocess.check_output(args, stderr=subprocess.STDOUT, cwd=self.getAssemblyDirectory())
      tPrint(3, out)
    except subprocess.CalledProcessError as err:
      print(err.output)
      raise

    return coFileName

  def getByteArrayCobaDefinition(self, varName, byteArray):
    s = self.comment("code object byte array")
    s += "const unsigned char %s_coba[%u] = {\n" % (varName, len(byteArray))

    if len(byteArray) != 0:
      s += "0x%02x" % byteArray[0]
      for byteIdx, byte in enumerate(byteArray[1:]):
        if byteIdx % 16 == 15:
          s += ",\n0x%02x" % byte
        else:
          s += ",0x%02x" % byte

    s += '};\n'
    return s

  def getFileCobaDefinition(self, varName, fileName):
    with open(fileName, 'rb') as f:
      byteArray = bytearray(f.read())
    return self.getByteArrayCobaDefinition(varName, byteArray)

  ##############################################################################
  def getSourceFileString(self, kernel):
    """
    Returns a string suitable for placing in Kernels.cpp.  This means the actual kernel source in the case
    of a source kernel, or an assembled code object byte array definition in the case of an assembly kernel,
    or an empty string in the case that CodeFromFiles is true.

    In the case of an assembly kernel, this function has the side effect of creating the following files:
     * An assembly source file
     * An object file
     * A code object file
     * A Python script which can create byte array variable definitions.
    """

    try:
      if kernel["KernelLanguage"] == "Assembly":
        # asmPath = self.getAssemblyDirectory()
        # kernelName = self.getKernelName(kernel)

        # Skip if .o files will have already been built for this file
        # @TODO remove need for this with better code organization
        if kernel.duplicate:
          self.language = "ASM"
          return (0, "")
        if globalParameters["GenerateSourcesAndExit"]:
          # only create the assembly file.
          self.getKernelObjectAssemblyFile(kernel)
          return (0, "")
        else:
          self.writeByteArrayScript()
          self.getSingleCodeObjectFile(kernel)

          # I guess in this case we are making sure that the code object file exists by executing the code
          # above but we aren't placing it into the source.
          return (0, "")

          # Old client debug option
          # return (0, self.getFileCobaDefinition(kernelName, os.path.join(asmPath, coFile)))

      else:
        return (0, self.getKernelSource(kernel))

    except subprocess.CalledProcessError as exc:
      if isinstance(exc.cmd, Sequence):
        print("Command: ")
        print(' '.join(exc.cmd))
        print("returned non-zero exit status ", exc.returncode)
      else:
        print(exc)
      return (-1, "")
    except RuntimeError as exc:
      if globalParameters["PrintSolutionRejectionReason"]:
        print(exc)
      return (-2, "")

  ##############################################################################
  # header file string
  ##############################################################################
  def getHeaderFileString(self, kernel):
    kernelName = self.getKernelName(kernel)
    fileString = "" # CHeader
    if self.language == "HIP":
      if not globalParameters["MergeFiles"]:
        fileString += CHeader
        fileString += "#pragma once\n\n"
        fileString += "#include <hip/hip_runtime.h>\n"
        fileString += "#include <hip/hip_fp16.h>\n"
        fileString += "#include <KernelHeader.h>\n"
        fileString += "\n"
      fileString += self.functionSignature(kernel)
      fileString += ";\n"
    else:
      if not globalParameters["MergeFiles"] or globalParameters["NumMergedFiles"] > 1:
        fileString += "#pragma once\n\n"
      if not globalParameters["CodeFromFiles"]:
        fileString += "extern const unsigned char %s_coba[]; // code object byte array\n" % kernelName

    return fileString

  ##############################################################################
  # flip Vreg set for DirectToVgpr in global read
  ##############################################################################
  def flipVregSetForDirectToVgprInGlobalRead(self, kernel, itemStr):
    # need to swap VGPR register set for odd code
    baseName = "G2LA" if kernel["DirectToVgprA"] else "G2LB" # only one of them is enabled
    set0 = baseName + "0"
    set1 = baseName + "1"
    if set0 in itemStr:
      # replace set0 with set1
      itemStr = itemStr.replace(set0, set1)
    elif set1 in itemStr:
      # replace set1 with set0
      itemStr = itemStr.replace(set1, set0)
    return itemStr

  ##############################################################################
  # Backup StoreCInUnroll related code
  ##############################################################################
  def backupStoreCInUnrollRelatedCode(self):
    # keep StoreCInUnrollPreCode, StoreCUnrollPostCode for the next noLoadLoop
    self.StoreCUnrollPreCodeBackup = copy.deepcopy(self.StoreCUnrollPreCode)
    self.StoreCUnrollPostCodeBackup = copy.deepcopy(self.StoreCUnrollPostCode)

  ##############################################################################
  # Restore StoreCInUnroll related code
  ##############################################################################
  def restoreStoreCInUnrollRelatedCode(self):
    self.StoreCUnrollPreCode = self.StoreCUnrollPreCodeBackup
    self.StoreCUnrollPostCode = self.StoreCUnrollPostCodeBackup
    self.StoreCUnrollLoopCodeStarted = 0

  ##############################################################################
  # generate storeC code in UnrollLoop
  ##############################################################################
  def generateStoreCCodeInUnrollLoop(self, kernel, odd, isLast=False):
    self.LoadCUnrollCode = Code.Module()
    self.StoreCUnrollCode = Code.Module()
    self.StoreCUnrollPreCode = Code.Module()
    self.StoreCUnrollPostCode = Code.Module()
    self.numItemsBeforeStoreC = 0
    self.StoreCUnrollStartComment ="Start of StoreCInUnroll code"
    self.StoreCUnrollStoreStartComment ="Start of StoreCInUnroll Store code"
    self.StoreCUnrollLoopCodeStarted = 0  # 0:not StoreC code started, 1: started
    if kernel["StoreCInUnroll"]:
      needInit = not odd
      needPost = odd
      needInc  = (not isLast) or kernel["StoreCInUnrollPostLoop"]
      backupSgpr = self.getTmpSgpr(2).idx()  # allocate all tmp register here
      tmpSgprWork = backupSgpr + 1
      needAddrC = (not kernel["AssertCEqualsD"]) and kernel["ProblemType"]["UseBeta"]

      # init/inc code is necessary if inc frequency is 1
      needInit = needInit or (self.getAddrGprIdxIncrementFrequencyForStoreCInUnroll(kernel) == 1)
      needPost = needPost or (self.getAddrGprIdxIncrementFrequencyForStoreCInUnroll(kernel) == 1)

      # generate init code for StoreCInUnroll per Unroll Loop
      initPerUnrollCode = self.initStoreCInUnrollPerUnrollLoop(kernel, needInit)

      # loadC
      for x in self.LoadCTemplate.items():
        # Load C case, insert Init per unroll code before Load C (setup vgpr offset for loadC and StoreC)
        s = initPerUnrollCode + str(x)
        initPerUnrollCode = "" # reset initPerUnrollCode so that it is not inserted again
        self.LoadCUnrollCode.addText(s)
      # Addr C increment code (no increment for isLast (and not PostLoop))
      if needInc and needAddrC:
        oddParam = needPost
        kStr = self.generateCorDaddrIncrementForStoreCInUnroll(kernel, "C", oddParam, tmpSgprWork)
        self.LoadCUnrollCode.addText(kStr)

      if initPerUnrollCode != "":
        # If init code is not inserted (no Load C case), insert it to the top of StoreC list (setup vgpr offset for StoreC)
        self.StoreCUnrollPreCode.addText(initPerUnrollCode)
        initPerUnrollCode = "" # reset initPerUnrollCode so that it is not inserted again

      # these 3 items need to be in the same set
      #  open gpr indexing
      #  accVgpr (need gpr indexing)
      #  close gpr indexing
      kStr = self.openmovaccVgpr(kernel, backupSgpr)
      # odd case, use + (1 iteration) for gpr index, but not necessary if index frequency is 1
      oddGprIndex = odd and (self.getAddrGprIdxIncrementFrequencyForStoreCInUnroll(kernel) > 1)
      kStr += self.getAccVgprCode(kernel, oddGprIndex)
      first, second = self.closemovaccVgpr(kernel, backupSgpr)
      kStr += first
      self.StoreCUnrollPreCode.addText(kStr)
      # put second part of close gpr indexing separately (for better scheduling)
      self.StoreCUnrollPreCode.addText(second)
      # Alpha
      kStr = ""
      for x in self.AlphaOpTemplate.items():
        kStr += str(x)

      if kStr != "":
        self.StoreCUnrollPreCode.addText(kStr)

      # count the number of items before StoreC (before beta)
      self.numItemsBeforeStoreC = len(list(self.StoreCUnrollPreCode.items()))

      # StoreC

      # put marker comment to recognize start point of StoreC code
      # this must be the first item in self.StoreCUnrollCode.
      self.StoreCUnrollCode.addComment0(self.StoreCUnrollStartComment)
      # add necessary dummy based on number of mfma instructions between local write items
      # put enough interval (=3) for LocalWritePerMfma == -1 case
      numMfma = 3 if kernel["LocalWritePerMfma"] == -1 else roundUp(1/kernel["LocalWritePerMfma"])
      n = self.numItemsBeforeStoreC - numMfma # first numMfma items are inserted at the start comment and following mfmas
      while n >= numMfma:
        self.StoreCUnrollCode.addText("")
        n -= numMfma

      # insert items in postProcessList between StoreC/AtomicAdd (StoreVectorWidth=1 only)
      imod = Code.Module()
      imod.addComment0(self.StoreCUnrollStoreStartComment)
      StartComment = str(imod)

      # Beta
      kStrBeta = ""
      for x in self.BetaOpTemplate.items():
        kStrBeta += str(x)
      # double complex case or num of store == 1 case, put beta instruction separately
      if kStrBeta != "" and (kernel["ProblemType"]["DestDataType"].isDoubleComplex() or self.getNumberOfStoreCInTemplate(kernel) == 1):
        # combine beta code with first StoreC comment to avoid generating beta before alpha
        self.StoreCUnrollCode.addText(kStrBeta + StartComment)
        kStrBeta = ""
        StartComment = ""

      # number of instructions(items) of increment code between MFMAs
      putCount =  1
      postProcessListIndex = 0
      # generate post process for StoreCInUnroll loop
      # 1) increment gpr indexing (new value in tmp). Put this as separate item in StoreCUnrollCode
      # 2-1) increment StoreC address  (new value in tmp)
      # 2-2) check enable count and apply new values when necessary
      postProcessList = []
      finalAddrIncList = []
      if needInc:
        postProcessList, finalAddrIncList = self.generatePostProcessForStoreCInUnrollLoop(kernel, needPost)

      for x in self.StoreCTemplate.items():
        kStr = ""
        if x == self.StoreCTemplate.items()[0]:
          kStr += kStrBeta + StartComment # combine beta code with first StoreC. first item case, add marker comment
          StartComment = ""
        strX = str(x)
        kStr += strX
        if x != self.StoreCTemplate.items()[-1]:
          # not the last StoreC
          # add postprocess code or empty between StoreC
          self.StoreCUnrollCode.addCode(kStr)
          end = kernel["StoreCInUnrollInterval"] - 1
          for i in range(end):
            if postProcessListIndex < len(postProcessList):
              self.StoreCUnrollCode.addText(postProcessList[postProcessListIndex])
              postProcessListIndex += 1
            else:
              self.StoreCUnrollCode.addText("") # add empty str to add interval between Store codes
        else:
          # last StoreC
          if not (kernel["StoreCInUnrollPostLoop"] and isLast):
            # last element and not StoreCInUnrollPostLoop+isLast case
            self.StoreCUnrollCode.addCode(kStr)
            # add remaining postprocess, finalAddrInc code in StoreCUnrollPostCode
            count = 0
            kStr = ""
            for i in range(postProcessListIndex, len(postProcessList)):
              kStr += postProcessList[i]
              count+=1
              if count == putCount:
                self.StoreCUnrollPostCode.addText(kStr)
                count = 0
                kStr = ""
            for i in range(len(finalAddrIncList)):
              kStr += finalAddrIncList[i]
              count+=1
              if count == putCount:
                self.StoreCUnrollPostCode.addText(kStr)
                count = 0
                kStr = ""
            if count > 0:
              self.StoreCUnrollPostCode.addText(kStr)
          else:
            # not last element or StoreCInUnrollPostLoop+isLast
            # add all remaining items in postProcessList and finalAddrInc code after the last StoreC (in the same item)
            for item in (postProcessList[postProcessListIndex:] + finalAddrIncList):
              kStr += item
            self.StoreCUnrollCode.addCode(kStr)<|MERGE_RESOLUTION|>--- conflicted
+++ resolved
@@ -5375,15 +5375,9 @@
     fileBase = os.path.join(asmPath, kernelName )
     assemblyFileName = "%s.s" % fileBase
     kernelSource = self.getKernelSource(kernel)
-<<<<<<< HEAD
-    # if os.path.exists(assemblyFileName):
-    #   print(assemblyFileName, " exists potential missed duplicate")
-    #   return assemblyFileName    
-=======
     if os.path.exists(assemblyFileName):
       print(assemblyFileName, " exists potential missed duplicate")
       #return assemblyFileName    
->>>>>>> 748e0c64
     tPrint(3, "write_assemblyFilename %s" % assemblyFileName)
     with open(assemblyFileName, 'w') as assemblyFile:
       assemblyFile.write(kernelSource)
