--- conflicted
+++ resolved
@@ -277,19 +277,11 @@
     apiTimer.start();
     for (unsigned int enqIdx = 0; enqIdx < numEnqueuesPerSync; enqIdx++) {
 #if Tensile_RUNTIME_LANGUAGE_OCL
-<<<<<<< HEAD
-        generatedCallTo_tensile(userSizes, alpha, beta, 0, NULL,
-            &l_outputEvent[syncIdx][enqIdx]);
-#else
-        generatedCallTo_tensile(userSizes, alpha, beta, numEnqueuesPerSync,
-            &l_eventStart[syncIdx][enqIdx], &l_eventStop[syncIdx][enqIdx]);
-=======
       generatedCallTo_tensile(userSizes, alpha, beta, 0, NULL,
           &l_outputEvent[syncIdx][enqIdx]);
 #else
       generatedCallTo_tensile(userSizes, alpha, beta, numEnqueuesPerSync,
           &l_eventStart[syncIdx][enqIdx], &l_eventStop[syncIdx][enqIdx]);
->>>>>>> 8b845651
 #endif
     }
     double currentApiTimeUs = apiTimer.elapsed_us() / numEnqueuesPerSync;
@@ -300,12 +292,7 @@
     status = clFinish(stream);
 #else
     unsigned int numDeviceStatsQueries = 0;
-<<<<<<< HEAD
-    while (hipEventQuery(l_eventStop[syncIdx][numEnqueuesPerSync-1]) != hipSuccess) {
-      // device stats
-=======
     do { // device stats
->>>>>>> 8b845651
       int currentCoreClock = tensileGetDeviceCoreClock(0);
       int currentMemClock = tensileGetDeviceMemClock(0);
       float currentTemp = tensileGetDeviceTemp(0);
@@ -316,11 +303,7 @@
       syncTemp += currentTemp;
       syncFanSpeed += currentFanSpeed;
       numDeviceStatsQueries++;
-<<<<<<< HEAD
-    }
-=======
     } while (hipEventQuery(l_eventStop[syncIdx][numEnqueuesPerSync-1]) != hipSuccess);
->>>>>>> 8b845651
     syncCoreClock /= numDeviceStatsQueries;
     syncMemClock /= numDeviceStatsQueries;
     syncTemp /= numDeviceStatsQueries;
@@ -617,21 +600,12 @@
       unsigned long long syncFanSpeed = 0;
       for (unsigned int enqIdx = 0; enqIdx < numEnqueuesPerSync; enqIdx++) {
 #if Tensile_RUNTIME_LANGUAGE_OCL
-<<<<<<< HEAD
-          TensileStatus status = generatedCallToSolution( solutionIdx , sizes, alpha, beta,
-              0, NULL, &l_outputEvent[syncIdx][enqIdx] );
-#else
-          TensileStatus status = generatedCallToSolution( solutionIdx, sizes, alpha, beta,
-              numEnqueuesPerSync, &l_eventStart[syncIdx][enqIdx],
-              &l_eventStop[syncIdx][enqIdx] );
-=======
         TensileStatus status = generatedCallToSolution( solutionIdx , sizes, alpha, beta,
             0, NULL, &l_outputEvent[syncIdx][enqIdx] );
 #else
         TensileStatus status = generatedCallToSolution( solutionIdx, sizes, alpha, beta,
             numEnqueuesPerSync, &l_eventStart[syncIdx][enqIdx],
             &l_eventStop[syncIdx][enqIdx] );
->>>>>>> 8b845651
 #endif
         if (status == tensileStatusFailure) {
           solutionIsValid = false;
@@ -643,12 +617,7 @@
       status = clFinish(stream);
 #else
       unsigned int numDeviceStatsQueries = 0;
-<<<<<<< HEAD
-      while (hipEventQuery(l_eventStop[syncIdx][numEnqueuesPerSync-1]) != hipSuccess) {
-        // device stats
-=======
       do { // device stats
->>>>>>> 8b845651
         int currentCoreClock = tensileGetDeviceCoreClock(0);
         int currentMemClock = tensileGetDeviceMemClock(0);
         float currentTemp = tensileGetDeviceTemp(0);
@@ -659,11 +628,7 @@
         syncTemp += currentTemp;
         syncFanSpeed += currentFanSpeed;
         numDeviceStatsQueries++;
-<<<<<<< HEAD
-      }
-=======
       } while (hipEventQuery(l_eventStop[syncIdx][numEnqueuesPerSync-1]) != hipSuccess);
->>>>>>> 8b845651
       syncCoreClock /= numDeviceStatsQueries;
       syncMemClock /= numDeviceStatsQueries;
       syncTemp /= numDeviceStatsQueries;
