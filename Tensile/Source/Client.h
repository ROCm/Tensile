--- conflicted
+++ resolved
@@ -1094,11 +1094,7 @@
 #else
         if(callStatus == hipErrorFileNotFound)
         {
-<<<<<<< HEAD
-            printf("=-=-=-=-=-=-=-=-=-=-=-=-=-=-=-=-=-=-=-=-=-=-=-=-=");
-=======
             printf("Kernel file not found; exiting.\n");
->>>>>>> 85745b01
             exit(1);
         }
 #endif
@@ -1131,11 +1127,7 @@
 
         if(status == hipErrorFileNotFound)
         {
-<<<<<<< HEAD
-            printf("Kernel file not found; exiting.");
-=======
             printf("Kernel file not found; exiting.\n");
->>>>>>> 85745b01
             exit(1);
         }
 #endif
