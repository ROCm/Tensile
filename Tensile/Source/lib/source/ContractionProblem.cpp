--- conflicted
+++ resolved
@@ -782,12 +782,7 @@
         numWG.y *= sizeMapping.globalSplitU;
 
         size_t problemTiles = numWG.x * numWG.y;
-<<<<<<< HEAD
-        // if(sizeMapping.persistentKernelAlongBatch || sizeMapping.streamK != 0)
-        if(sizeMapping.persistentKernelAlongBatch)
-=======
         if(sizeMapping.persistentKernelAlongBatch || sizeMapping.streamK != 0)
->>>>>>> 33473369
             problemTiles *= numWG.z;
 
         return problemTiles;
