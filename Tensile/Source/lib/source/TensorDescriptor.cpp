/*******************************************************************************
 *
 * MIT License
 *
 * Copyright 2019-2020 Advanced Micro Devices, Inc.
 *
 * Permission is hereby granted, free of charge, to any person obtaining a copy
 * of this software and associated documentation files (the "Software"), to deal
 * in the Software without restriction, including without limitation the rights
 * to use, copy, modify, merge, publish, distribute, sublicense, and/or sell
 * copies of the Software, and to permit persons to whom the Software is
 * furnished to do so, subject to the following conditions:
 *
 * The above copyright notice and this permission notice shall be included in
 * all copies or substantial portions of the Software.
 *
 * THE SOFTWARE IS PROVIDED "AS IS", WITHOUT WARRANTY OF ANY KIND, EXPRESS OR
 * IMPLIED, INCLUDING BUT NOT LIMITED TO THE WARRANTIES OF MERCHANTABILITY,
 * FITNESS FOR A PARTICULAR PURPOSE AND NONINFRINGEMENT. IN NO EVENT SHALL THE
 * AUTHORS OR COPYRIGHT HOLDERS BE LIABLE FOR ANY CLAIM, DAMAGES OR OTHER
 * LIABILITY, WHETHER IN AN ACTION OF CONTRACT, TORT OR OTHERWISE, ARISING FROM,
 * OUT OF OR IN CONNECTION WITH THE SOFTWARE OR THE USE OR OTHER DEALINGS IN THE
 * SOFTWARE.
 *
 *******************************************************************************/

#include <algorithm>
#include <cstddef>
#include <numeric>
#include <sstream>
#include <string>

#include <Tensile/Comparison.hpp>
#include <Tensile/Debug.hpp>
#include <Tensile/TensorDescriptor.hpp>
#include <Tensile/Utils.hpp>

namespace Tensile
{
    const size_t TensorDescriptor::UseDefaultStride = static_cast<size_t>(-1);

<<<<<<< HEAD
=======
    TensorDescriptor::TensorDescriptor()
    {
        this->calculate();
    }

    void TensorDescriptor::calculate()
    {
        if(m_sizes.empty())
        {
            m_strides                = m_sizes;
            m_totalLogicalElements   = 0;
            m_totalAllocatedElements = 0;
            return;
        }

        for(int i = 0; i < m_sizes.size(); i++)
        {
            TENSILE_ASSERT_EXC(m_sizes[i] > 0);
        }

        m_strides.resize(m_sizes.size(), UseDefaultStride);
        if(m_strides[0] == UseDefaultStride)
        {
            m_strides[0] = 1;
        }
        m_totalLogicalElements = m_sizes[0];

        for(int i = 1; i < m_sizes.size(); i++)
        {
            m_totalLogicalElements *= m_sizes[i];

            if(m_strides[i] == UseDefaultStride)
            {
                m_strides[i] = m_strides[i - 1] * m_sizes[i - 1];
            }
        }

        m_totalAllocatedElements = 1;
        for(int i = 0; i < m_sizes.size(); i++)
            m_totalAllocatedElements += m_strides[i] * (m_sizes[i] - 1);

        if(Debug::Instance().printTensorInfo())
        {
            std::cout << "TensorDescriptor:calculate  " << *this
                      << "totalLogicalElements=" << m_totalLogicalElements
                      << " totalAllocatedElem=" << m_totalAllocatedElements << "\n";
        }
    }
>>>>>>> fc7d97af

    bool TensorDescriptor::operator==(const TensorDescriptor& rhs) const
    {
        return m_dataType == rhs.m_dataType && m_sizes == rhs.m_sizes && m_strides == rhs.m_strides;
    }

    bool TensorDescriptor::operator!=(const TensorDescriptor& rhs) const
    {
        return !(*this == rhs);
    }

    void TensorDescriptor::appendDim(size_t size)
    {
        appendDim(size, m_totalAllocatedElements);
    }

    void TensorDescriptor::appendDim(size_t size, size_t stride)
    {
        m_sizes.push_back(size);
        m_strides.push_back(stride);

        calculate();
    }

    int64_t TensorDescriptor::dimensionPadding(size_t dim) const
    {
        TENSILE_ASSERT_EXC(dim < dimensions());

        if(dim == 0)
            return m_strides[0] - 1;

        return m_strides[dim] - (m_strides[dim - 1] * m_sizes[dim - 1]);
    }

    void TensorDescriptor::collapseDims(size_t begin, size_t end)
    {
        TENSILE_ASSERT_EXC(end >= begin);
        TENSILE_ASSERT_EXC(begin < dimensions());
        TENSILE_ASSERT_EXC(end <= dimensions());

        if(end <= (begin + 1))
            return;

        for(size_t i = begin + 1; i < end; i++)
            TENSILE_ASSERT_EXC(dimensionPadding(i) == 0);

        size_t newDimensionSize = 1;
        for(size_t i = begin; i < end; i++)
            newDimensionSize *= m_sizes[i];

        m_sizes.erase(m_sizes.begin() + (begin + 1), m_sizes.begin() + end);
        m_sizes[begin] = newDimensionSize;

        m_strides.erase(m_strides.begin() + (begin + 1), m_strides.begin() + end);

        calculate();
    }

    std::string TensorDescriptor::ToString() const
    {
        std::ostringstream result;

        result << dimensions() << "-tensor<" << dataType() << ">"
               << "( sizes(";
        streamJoin(result, m_sizes, ", ");

        result << "), strides(";
        streamJoin(result, m_strides, ", ");

        result << ") )";

        return result.str();
    }

    std::ostream& operator<<(std::ostream& stream, const TensorDescriptor& t)
    {
        return stream << t.ToString();
    }

} // namespace Tensile<|MERGE_RESOLUTION|>--- conflicted
+++ resolved
@@ -38,58 +38,6 @@
 namespace Tensile
 {
     const size_t TensorDescriptor::UseDefaultStride = static_cast<size_t>(-1);
-
-<<<<<<< HEAD
-=======
-    TensorDescriptor::TensorDescriptor()
-    {
-        this->calculate();
-    }
-
-    void TensorDescriptor::calculate()
-    {
-        if(m_sizes.empty())
-        {
-            m_strides                = m_sizes;
-            m_totalLogicalElements   = 0;
-            m_totalAllocatedElements = 0;
-            return;
-        }
-
-        for(int i = 0; i < m_sizes.size(); i++)
-        {
-            TENSILE_ASSERT_EXC(m_sizes[i] > 0);
-        }
-
-        m_strides.resize(m_sizes.size(), UseDefaultStride);
-        if(m_strides[0] == UseDefaultStride)
-        {
-            m_strides[0] = 1;
-        }
-        m_totalLogicalElements = m_sizes[0];
-
-        for(int i = 1; i < m_sizes.size(); i++)
-        {
-            m_totalLogicalElements *= m_sizes[i];
-
-            if(m_strides[i] == UseDefaultStride)
-            {
-                m_strides[i] = m_strides[i - 1] * m_sizes[i - 1];
-            }
-        }
-
-        m_totalAllocatedElements = 1;
-        for(int i = 0; i < m_sizes.size(); i++)
-            m_totalAllocatedElements += m_strides[i] * (m_sizes[i] - 1);
-
-        if(Debug::Instance().printTensorInfo())
-        {
-            std::cout << "TensorDescriptor:calculate  " << *this
-                      << "totalLogicalElements=" << m_totalLogicalElements
-                      << " totalAllocatedElem=" << m_totalAllocatedElements << "\n";
-        }
-    }
->>>>>>> fc7d97af
 
     bool TensorDescriptor::operator==(const TensorDescriptor& rhs) const
     {
