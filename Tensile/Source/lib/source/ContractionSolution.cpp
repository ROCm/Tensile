--- conflicted
+++ resolved
@@ -35,12 +35,10 @@
 #include <cstdlib>
 #include <random>
 
-<<<<<<< HEAD
-#define TENSILE_STREAMK_GRID 1
-=======
 #include <iomanip>
 #include <regex>
->>>>>>> 4b2bc5d6
+
+#define TENSILE_STREAMK_GRID 1
 
 namespace Tensile
 {
