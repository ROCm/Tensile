--- conflicted
+++ resolved
@@ -243,20 +243,11 @@
         return packedIndices;
     }
 
-<<<<<<< HEAD
-
-
     template <typename TypedInputs, bool T_Debug>
-    KernelInvocation ContractionSolution::generateSingleCall(ContractionSolution::Problem const& problem,
-                                                             TypedInputs                  const& inputs,
-                                                             Hardware                     const& hardware) const
-=======
-    template <typename TypedInputs>
     KernelInvocation
         ContractionSolution::generateSingleCall(ContractionSolution::Problem const& problem,
                                                 TypedInputs const&                  inputs,
                                                 Hardware const&                     hardware) const
->>>>>>> fc7d97af
     {
         TENSILE_ASSERT_EXC(sizeMapping.workGroupMapping >= 0);
 
@@ -267,12 +258,7 @@
 
         KernelInvocation rv;
 
-<<<<<<< HEAD
         rv.args = KernelArguments(T_Debug);
-=======
-        bool debug = Debug::Instance().printKernelArguments();
-        rv.args    = KernelArguments(debug);
->>>>>>> fc7d97af
 
         rv.args.reserve(1024, 128);
 
@@ -340,19 +326,13 @@
 
         if(!isSourceKernel())
         {
-<<<<<<< HEAD
             uint64_t tensor2dSizeC = c.totalAllocatedElements();
-            uint64_t tensor2dSizeA = (sizeMapping.packBatchDims & 0x1) ? a.totalAllocatedElements() : problem.allocatedElementsNonBatchA() ;
-            uint64_t tensor2dSizeB = (sizeMapping.packBatchDims & 0x2) ? b.totalAllocatedElements() : problem.allocatedElementsNonBatchB() ;
-=======
-            uint64_t tensor2dSizeC = 0;
             uint64_t tensor2dSizeA = (sizeMapping.packBatchDims & 0x1)
                                          ? a.totalAllocatedElements()
                                          : problem.allocatedElementsNonBatchA();
             uint64_t tensor2dSizeB = (sizeMapping.packBatchDims & 0x2)
                                          ? b.totalAllocatedElements()
                                          : problem.allocatedElementsNonBatchB();
->>>>>>> fc7d97af
 
             rv.args.append<uint64_t>("tensor2dSizeC", tensor2dSizeC);
             rv.args.append<uint64_t>("tensor2dSizeA", tensor2dSizeA);
@@ -394,11 +374,7 @@
             int idx = 0;
             for(auto size : problem.problemSizes())
             {
-<<<<<<< HEAD
-                rv.args.append<uint32_t>(concatenate_if<T_Debug>("size_",idx), size);
-=======
-                rv.args.append<uint32_t>(concatenate("size_", idx), size);
->>>>>>> fc7d97af
+                rv.args.append<uint32_t>(concatenate_if<T_Debug>("size_", idx), size);
                 idx++;
             }
         }
@@ -416,36 +392,22 @@
                               * sizeMapping.depthU;
                 }
                 uint32_t magicShift;
-<<<<<<< HEAD
-                rv.args.append<uint32_t>(concatenate_if<T_Debug>("magicNumberNumIter_",si),
-                                          magicNumber(sizeMapping.magicDivAlg, numIter, &magicShift));
-                rv.args.append<uint32_t>(concatenate_if<T_Debug>("magicShiftNumIter_",si), magicShift);
-=======
                 rv.args.append<uint32_t>(
-                    concatenate("magicNumberNumIter_", si),
+                    concatenate_if<T_Debug>("magicNumberNumIter_", si),
                     magicNumber(sizeMapping.magicDivAlg, numIter, &magicShift));
-                rv.args.append<uint32_t>(concatenate("magicShiftNumIter_", si), magicShift);
->>>>>>> fc7d97af
+                rv.args.append<uint32_t>(concatenate_if<T_Debug>("magicShiftNumIter_", si),
+                                         magicShift);
 
                 if(isUnroll and sizeMapping.globalSplitU > 1)
                 {
                     // compute magic number for gsu remainder iterations:
-<<<<<<< HEAD
                     // Kernel will select whether to use above or remainder portion based on work-group assignment
-                    rv.args.append<uint32_t>(concatenate_if<T_Debug>("magicNumberNumIter_GsuRemainder"),
-                                              magicNumber(sizeMapping.magicDivAlg, 
-                                                numIter+sizeMapping.depthU, &magicShift));
-                    rv.args.append<uint32_t>(concatenate_if<T_Debug>("magicShiftNumIter_GsuRemainder"), magicShift);
-=======
-                    // Kernel will select whether to use above or remainder portion based on
-                    // work-group assignment
-                    rv.args.append<uint32_t>(concatenate("magicNumberNumIter_GsuRemainder"),
-                                             magicNumber(sizeMapping.magicDivAlg,
-                                                         numIter + sizeMapping.depthU,
-                                                         &magicShift));
-                    rv.args.append<uint32_t>(concatenate("magicShiftNumIter_GsuRemainder"),
-                                             magicShift);
->>>>>>> fc7d97af
+                    rv.args.append<uint32_t>(
+                        concatenate_if<T_Debug>("magicNumberNumIter_GsuRemainder"),
+                        magicNumber(
+                            sizeMapping.magicDivAlg, numIter + sizeMapping.depthU, &magicShift));
+                    rv.args.append<uint32_t>(
+                        concatenate_if<T_Debug>("magicShiftNumIter_GsuRemainder"), magicShift);
                 }
             }
 
@@ -461,15 +423,10 @@
                 auto     idx  = *pi;
                 auto     size = a.sizes()[idx];
                 uint32_t magicShift;
-<<<<<<< HEAD
-                rv.args.append<uint32_t>(concatenate_if<T_Debug>("magicNumberSizeA_",idx),
-                                          magicNumber(sizeMapping.magicDivAlg, size, &magicShift));
-                rv.args.append<uint32_t>(concatenate_if<T_Debug>("magicShiftSizeA_",idx), magicShift);
-=======
-                rv.args.append<uint32_t>(concatenate("magicNumberSizeA_", idx),
+                rv.args.append<uint32_t>(concatenate_if<T_Debug>("magicNumberSizeA_", idx),
                                          magicNumber(sizeMapping.magicDivAlg, size, &magicShift));
-                rv.args.append<uint32_t>(concatenate("magicShiftSizeA_", idx), magicShift);
->>>>>>> fc7d97af
+                rv.args.append<uint32_t>(concatenate_if<T_Debug>("magicShiftSizeA_", idx),
+                                         magicShift);
             }
         }
         if(problem.freeIndicesB().size() > 1 || sizeMapping.packBatchDims & 0x2)
@@ -484,15 +441,10 @@
                 auto     idx  = *pi;
                 auto     size = b.sizes()[idx];
                 uint32_t magicShift;
-<<<<<<< HEAD
-                rv.args.append<uint32_t>(concatenate_if<T_Debug>("magicNumberSizeB_",idx),
-                                          magicNumber(sizeMapping.magicDivAlg, size, &magicShift));
-                rv.args.append<uint32_t>(concatenate_if<T_Debug>("magicShiftSizeB_",idx), magicShift);
-=======
-                rv.args.append<uint32_t>(concatenate("magicNumberSizeB_", idx),
+                rv.args.append<uint32_t>(concatenate_if<T_Debug>("magicNumberSizeB_", idx),
                                          magicNumber(sizeMapping.magicDivAlg, size, &magicShift));
-                rv.args.append<uint32_t>(concatenate("magicShiftSizeB_", idx), magicShift);
->>>>>>> fc7d97af
+                rv.args.append<uint32_t>(concatenate_if<T_Debug>("magicShiftSizeB_", idx),
+                                         magicShift);
             }
         }
 
@@ -500,27 +452,17 @@
         {
             if(si.aZeroPad.valid())
             {
-<<<<<<< HEAD
-                rv.args.append<int32_t>(concatenate_if<T_Debug>("padStartA_",si.a),
-                            si.aZeroPad.padStart);
-                rv.args.append<int32_t>(concatenate_if<T_Debug>("padEndA_",si.a),
-                            si.aZeroPad.padEnd );
-=======
-                rv.args.append<int32_t>(concatenate("padStartA_", si.a), si.aZeroPad.padStart);
-                rv.args.append<int32_t>(concatenate("padEndA_", si.a), si.aZeroPad.padEnd);
->>>>>>> fc7d97af
+                rv.args.append<int32_t>(concatenate_if<T_Debug>("padStartA_", si.a),
+                                        si.aZeroPad.padStart);
+                rv.args.append<int32_t>(concatenate_if<T_Debug>("padEndA_", si.a),
+                                        si.aZeroPad.padEnd);
             }
             if(si.bZeroPad.valid())
             {
-<<<<<<< HEAD
-                rv.args.append<int32_t>(concatenate_if<T_Debug>("padStartB_",si.b),
-                            si.bZeroPad.padStart);
-                rv.args.append<int32_t>(concatenate_if<T_Debug>("padEndB_",si.b),
-                            si.bZeroPad.padEnd);
-=======
-                rv.args.append<int32_t>(concatenate("padStartB_", si.b), si.bZeroPad.padStart);
-                rv.args.append<int32_t>(concatenate("padEndB_", si.b), si.bZeroPad.padEnd);
->>>>>>> fc7d97af
+                rv.args.append<int32_t>(concatenate_if<T_Debug>("padStartB_", si.b),
+                                        si.bZeroPad.padStart);
+                rv.args.append<int32_t>(concatenate_if<T_Debug>("padEndB_", si.b),
+                                        si.bZeroPad.padEnd);
             }
         }
 
@@ -563,13 +505,8 @@
         return sizeMapping.sourceKernel;
     }
 
-<<<<<<< HEAD
     template <typename TypedInputs, bool T_Debug>
-    KernelInvocation ContractionSolution::generateBetaOnlyCall(Problem     const& problem,
-=======
-    template <typename TypedInputs>
     KernelInvocation ContractionSolution::generateBetaOnlyCall(Problem const&     problem,
->>>>>>> fc7d97af
                                                                TypedInputs const& inputs,
                                                                Hardware const&    hardware) const
     {
@@ -578,12 +515,7 @@
 
         KernelInvocation rv;
 
-<<<<<<< HEAD
         rv.args = KernelArguments(T_Debug);
-=======
-        bool debug = Debug::Instance().printKernelArguments();
-        rv.args    = KernelArguments(debug);
->>>>>>> fc7d97af
 
         rv.args.reserve(512, 64);
 
@@ -615,28 +547,17 @@
         rv.args.append<typename TypedInputs::CType const*>("C", inputs.c);
 
         for(size_t i = 1; i < d.dimensions(); i++)
-<<<<<<< HEAD
-            rv.args.append<uint32_t>(concatenate_if<T_Debug>("strideD", i), d.sizes()[i] == 1 ? 0 : d.strides()[i]);
+            rv.args.append<uint32_t>(concatenate_if<T_Debug>("strideD", i),
+                                     d.sizes()[i] == 1 ? 0 : d.strides()[i]);
 
         for(size_t i = 1; i < c.dimensions(); i++)
-            rv.args.append<uint32_t>(concatenate_if<T_Debug>("strideC", i), c.sizes()[i] == 1 ? 0 : c.strides()[i]);
-=======
-            rv.args.append<uint32_t>(concatenate("strideD", i),
-                                     d.sizes()[i] == 1 ? 0 : d.strides()[i]);
-
-        for(size_t i = 1; i < c.dimensions(); i++)
-            rv.args.append<uint32_t>(concatenate("strideC", i),
+            rv.args.append<uint32_t>(concatenate_if<T_Debug>("strideC", i),
                                      c.sizes()[i] == 1 ? 0 : c.strides()[i]);
->>>>>>> fc7d97af
 
         int idx = 0;
         for(auto size : problem.d().sizes())
         {
-<<<<<<< HEAD
-            rv.args.append<uint32_t>(concatenate_if<T_Debug>("size_",idx), size);
-=======
-            rv.args.append<uint32_t>(concatenate("size_", idx), size);
->>>>>>> fc7d97af
+            rv.args.append<uint32_t>(concatenate_if<T_Debug>("size_", idx), size);
             idx++;
         }
 
@@ -653,14 +574,8 @@
                                                         TypedInputs const& inputs,
                                                         Hardware const&    hardware) const
     {
-<<<<<<< HEAD
-        std::string name = concatenate("C", problem.cNames(),
-                                       "_",
-                                       TypeInfo<typename TypedInputs::DType>::Abbrev());
-=======
         std::string name = concatenate(
             "C", problem.cNames(), "_", TypeInfo<typename TypedInputs::DType>::Abbrev());
->>>>>>> fc7d97af
 
         if(inputs.beta != static_cast<typename TypedInputs::BetaType>(0))
         {
