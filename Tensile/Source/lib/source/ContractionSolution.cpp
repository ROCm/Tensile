--- conflicted
+++ resolved
@@ -442,10 +442,14 @@
         size_t wiX = 1;
         size_t wiY = 1;
         size_t wiZ = 1;
-        for(size_t i = 0; i < problem.freeIndicesA().size(); i++)
-          wiX *= problem.freeSizeA(i);
-        for(size_t i = 0; i < problem.freeIndicesB().size(); i++)
-          wiY *= problem.freeSizeB(i);
+        // free index order of a and b doesn't matter since we are multiplying them together
+        for(auto freeIdx : problem.freeIndices())
+        {
+          if (freeIdx.isA)
+            wiX *= problem.d().sizes()[freeIdx.d];
+          else
+            wiY *= problem.d().sizes()[freeIdx.d];
+        }
         for(size_t i = 0; i < problem.batchIndices().size(); i++)
           wiZ *= problem.batchSize(i);
 
@@ -486,16 +490,9 @@
                                                         TypedInputs const& inputs,
                                                         Hardware    const& hardware) const
     {
-<<<<<<< HEAD
         std::string name = concatenate("C", problem.cNames(),
-                                        "_A", problem.aNames(),
-                                        "_B", problem.bNames(),
                                         "_",
-                                        TypeInfo<typename TypedInputs::AType>::Abbrev());
-=======
-        std::string name = concatenate("C", problem.cNames(), "_",
-                                       TypeInfo<typename TypedInputs::AType>::Abbrev());
->>>>>>> 63d19e23
+                                        TypeInfo<typename TypedInputs::DType>::Abbrev());
 
         if(inputs.beta != static_cast<typename TypedInputs::BetaType>(0))
         {
