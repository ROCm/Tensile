/*******************************************************************************
 *
 * MIT License
 *
 * Copyright 2019-2020 Advanced Micro Devices, Inc.
 *
 * Permission is hereby granted, free of charge, to any person obtaining a copy
 * of this software and associated documentation files (the "Software"), to deal
 * in the Software without restriction, including without limitation the rights
 * to use, copy, modify, merge, publish, distribute, sublicense, and/or sell
 * copies of the Software, and to permit persons to whom the Software is
 * furnished to do so, subject to the following conditions:
 *
 * The above copyright notice and this permission notice shall be included in
 * all copies or substantial portions of the Software.
 *
 * THE SOFTWARE IS PROVIDED "AS IS", WITHOUT WARRANTY OF ANY KIND, EXPRESS OR
 * IMPLIED, INCLUDING BUT NOT LIMITED TO THE WARRANTIES OF MERCHANTABILITY,
 * FITNESS FOR A PARTICULAR PURPOSE AND NONINFRINGEMENT. IN NO EVENT SHALL THE
 * AUTHORS OR COPYRIGHT HOLDERS BE LIABLE FOR ANY CLAIM, DAMAGES OR OTHER
 * LIABILITY, WHETHER IN AN ACTION OF CONTRACT, TORT OR OTHERWISE, ARISING FROM,
 * OUT OF OR IN CONNECTION WITH THE SOFTWARE OR THE USE OR OTHER DEALINGS IN THE
 * SOFTWARE.
 *
 *******************************************************************************/

#include <Tensile/AMDGPU.hpp>

namespace Tensile
{
    TENSILE_API std::string AMDGPU::type() const
    {
        return Type();
    }

    TENSILE_API AMDGPU::AMDGPU() {}

    TENSILE_API AMDGPU::AMDGPU(AMDGPU::Processor p, int cus, std::string const& name)
        : processor(p)
        , computeUnitCount(cus)
        , deviceName(name)
    {
    }

    TENSILE_API AMDGPU::~AMDGPU() = default;

    TENSILE_API bool AMDGPU::runsKernelTargeting(AMDGPU::Processor other) const
    {
        if(other > this->processor)
            return false;
        if(other == this->processor)
            return true;

        if(other == Processor::gfx803)
            return false;

        if(other == Processor::gfx900)
            return true;

        return false;
    }

    std::ostream& operator<<(std::ostream& stream, AMDGPU::Processor p)
    {
<<<<<<< HEAD
        stream << AMDGPU::toString(p);

=======
        switch(p)
        {
        case AMDGPU::Processor::gfx803:
            return stream << "gfx803";
        case AMDGPU::Processor::gfx900:
            return stream << "gfx900";
        case AMDGPU::Processor::gfx906:
            return stream << "gfx906";
        case AMDGPU::Processor::gfx908:
            return stream << "gfx908";
        case AMDGPU::Processor::gfx90a:
            return stream << "gfx90a";
        case AMDGPU::Processor::gfx1010:
            return stream << "gfx1010";
        case AMDGPU::Processor::gfx1011:
            return stream << "gfx1011";
        case AMDGPU::Processor::gfx1012:
            return stream << "gfx1012";
        case AMDGPU::Processor::gfx1030:
            return stream << "gfx1030";
        case AMDGPU::Processor::gfx1100:
            return stream << "gfx1100";
        case AMDGPU::Processor::gfx1101:
            return stream << "gfx1101";
        case AMDGPU::Processor::gfx1102:
            return stream << "gfx1102";
        }
>>>>>>> d22bb8eb
        return stream;
    }

    TENSILE_API std::string AMDGPU::description() const
    {
        std::ostringstream rv;

        rv << deviceName << "(" << computeUnitCount << "-CU " << processor << ")";

        return rv.str();
    }

    TENSILE_API std::ostream& operator<<(std::ostream& stream, AMDGPU g)
    {
        return stream << g.description();
    }
} // namespace Tensile<|MERGE_RESOLUTION|>--- conflicted
+++ resolved
@@ -62,38 +62,7 @@
 
     std::ostream& operator<<(std::ostream& stream, AMDGPU::Processor p)
     {
-<<<<<<< HEAD
         stream << AMDGPU::toString(p);
-
-=======
-        switch(p)
-        {
-        case AMDGPU::Processor::gfx803:
-            return stream << "gfx803";
-        case AMDGPU::Processor::gfx900:
-            return stream << "gfx900";
-        case AMDGPU::Processor::gfx906:
-            return stream << "gfx906";
-        case AMDGPU::Processor::gfx908:
-            return stream << "gfx908";
-        case AMDGPU::Processor::gfx90a:
-            return stream << "gfx90a";
-        case AMDGPU::Processor::gfx1010:
-            return stream << "gfx1010";
-        case AMDGPU::Processor::gfx1011:
-            return stream << "gfx1011";
-        case AMDGPU::Processor::gfx1012:
-            return stream << "gfx1012";
-        case AMDGPU::Processor::gfx1030:
-            return stream << "gfx1030";
-        case AMDGPU::Processor::gfx1100:
-            return stream << "gfx1100";
-        case AMDGPU::Processor::gfx1101:
-            return stream << "gfx1101";
-        case AMDGPU::Processor::gfx1102:
-            return stream << "gfx1102";
-        }
->>>>>>> d22bb8eb
         return stream;
     }
 
