/**
 * MIT License
 *
 * Copyright 2019-2020 Advanced Micro Devices, Inc. All rights reserved.
 *
 * Permission is hereby granted, free of charge, to any person obtaining a copy
 * of this software and associated documentation files (the "Software"), to deal
 * in the Software without restriction, including without limitation the rights
 * to use, copy, modify, merge, publish, distribute, sublicense, and/or sell
 * copies of the Software, and to permit persons to whom the Software is
 * furnished to do so, subject to the following conditions:
 *
 * The above copyright notice and this permission notice shall be included in
 * all copies or substantial portions of the Software.
 *
 * THE SOFTWARE IS PROVIDED "AS IS", WITHOUT WARRANTY OF ANY KIND, EXPRESS OR
 * IMPLIED, INCLUDING BUT NOT LIMITED TO THE WARRANTIES OF MERCHANTABILITY,
 * FITNESS FOR A PARTICULAR PURPOSE AND NONINFRINGEMENT. IN NO EVENT SHALL THE
 * AUTHORS OR COPYRIGHT HOLDERS BE LIABLE FOR ANY CLAIM, DAMAGES OR OTHER
 * LIABILITY, WHETHER IN AN ACTION OF CONTRACT, TORT OR OTHERWISE, ARISING FROM,
 * OUT OF OR IN CONNECTION WITH THE SOFTWARE OR THE USE OR OTHER DEALINGS IN
 * THE SOFTWARE.
 */

#pragma once

#include <Tensile/Tensile.hpp>

#include <Tensile/ContractionProblem_fwd.hpp>
#include <Tensile/ContractionSolution_fwd.hpp>

#include <Tensile/TensorDescriptor.hpp>
#include <Tensile/TensorOps.hpp>
#include <Tensile/Utils.hpp>

namespace Tensile
{
    /**
 * \addtogroup Problem
 * @{
 */

    /**
 * Describes a tensor contraction in by using TensorDescriptor objects for
 * each input or output tensor as well as indices describing transposes,
 * summations, etc. This is decoupled from any particular pointers, which
 * are provided in ContractionInputs objects.
 */
    class TENSILE_API ContractionProblem : public Problem
    {
    public:
        using Solution = ContractionSolution;
        using Inputs   = ContractionInputs;

        ContractionProblem() = default;

        /**
   * Zero-padding description
   */
        struct ZeroPad
        {
            ZeroPad(int32_t ai = -1, int32_t bi = -1, int64_t ps = 0, int64_t pe = 0)
                : anchorIndex(ai)
                , anchorPos(-1)
                , boundIndex(bi)
                , padStart(ps)
                , padEnd(pe){};

            int32_t anchorIndex;
            int32_t anchorPos; //! position of anchorIndex in A or B tensor
            int32_t boundIndex;
            int32_t boundPos; //! position of anchroIndex in A or B tensor
            int64_t padStart;
            int64_t padEnd;

            bool valid() const
            {
                return anchorIndex != -1;
            };
            std::string description() const;
        };
        using ZeroPads = std::vector<ZeroPad>;

        /**
   * Represents a pair of free indices in a tensor contraction.
   */
        struct FreeIndex
        {
            bool   isA; //< True=index is in A; False=index is in B
            size_t i; //< Dimension in A or B (depending on isA)
            size_t c; //< Dimension of C which corresponds for this index
            size_t d; //< Dimension of D which corresponds for this index
        };
        using FreeIndices = std::vector<FreeIndex>;

        /**
   * Represents a batched index in a tensor contraction.
   */
        struct BatchIndex
        {
            size_t a, b, c, d;
        };
        using BatchIndices = std::vector<BatchIndex>;

        /**
   * Represents a bound (or summed) index in a tensor contraction.
   */
        struct BoundIndex
        {
<<<<<<< HEAD
            BoundIndex(size_t xa=0, size_t xb=0, bool aMirror=false, bool bMirror=false)
                : a(xa), b(xb), aMirror(aMirror), bMirror(bMirror) {};
            size_t a, b; //! positions in a or b tensor
=======
            BoundIndex(size_t xa = 0, size_t xb = 0)
                : a(xa)
                , b(xb){};
            size_t  a, b; //! positions in a or b tensor
>>>>>>> fc7d97af
            ZeroPad aZeroPad;
            ZeroPad bZeroPad;
            bool aMirror, bMirror;
        };
        using BoundIndices = std::vector<BoundIndex>;

        virtual std::string description() const;

        /**
   * Create a ContractionProblem representing a batched GEMM, specifying
   * strides between matrices.
   */
        static ContractionProblem GEMM_Strides(bool     transA,
                                               bool     transB,
                                               DataType aType,
                                               DataType bType,
                                               DataType cType,
                                               DataType dType,
                                               size_t   m,
                                               size_t   n,
                                               size_t   k,
                                               size_t   batchSize,
                                               size_t   lda,
                                               size_t   aStride,
                                               size_t   ldb,
                                               size_t   bStride,
                                               size_t   ldc,
                                               size_t   cStride,
                                               size_t   ldd,
                                               size_t   dStride,
                                               double   beta);

        /**
   * Create a ContractionProblem representing a batched SGEMM, with
   * leading dimensions, but no strides.
   */
        static ContractionProblem GEMM(bool   transA,
                                       bool   transB,
                                       size_t m,
                                       size_t n,
                                       size_t k,
                                       size_t lda,
                                       size_t ldb,
                                       size_t ldc,
                                       double beta,
                                       bool   unused,
                                       size_t batchCount);

        /**
   * Create a ContractionProblem representing a batched GEMM based on the
   * dimensions of each of the tensors.
   */
        static ContractionProblem GEMM(bool                    transA,
                                       bool                    transB,
                                       TensorDescriptor const& a,
                                       TensorOps const&        aOps,
                                       TensorDescriptor const& b,
                                       TensorOps const&        bOps,
                                       TensorDescriptor const& c,
                                       TensorOps const&        cOps,
                                       TensorDescriptor const& d,
                                       TensorOps const&        dOps,
                                       double                  beta);

        /**
   * Converts an identifier such as `Contraction_l_AlikC_Bjlk_Cijk_Dijk`
   * into a set of indices and operations.
   */
        static void IdentifierToIndices(std::string const& identifier,
                                        FreeIndices&       freeIndices,
                                        BatchIndices&      batchIndices,
                                        BoundIndices&      boundIndices,
                                        TensorOps&         aOps,
                                        TensorOps&         bOps,
                                        TensorOps&         cOps,
                                        TensorOps&         dOps);

        /**
   * Create a ContractionProblem from a definition of each index, the
   * size of each index, the strides of each tensor, and any operations.
   *
   * @param freeIndices  Free indices
   * @param batchIndices Batch indices
   * @param boundIndices Bound indices
   * @param indexSizes   Size of each index, in the order of appearance in
   *                     the D tensor.
   *
   * @param aType    Data type of A
   * @param aStrides Strides of A
   * @param aOps     Operations to apply to A as it is read
   *
   * @param bType    Data type of B
   * @param bStrides Strides of B
   * @param bOps     Operations to apply to B as it is read
   *
   * @param cType    Data type of C
   * @param cStrides Strides of C
   * @param cOps     Operations to apply to C as it is read
   *
   * @param dType    Data type of D
   * @param dStrides Strides of D
   * @param dOps     Operations to apply to D as it is read
   *
   * @param beta Representative value of beta. Is only used to possibly
   *             select a more efficient kernel if we know that
   *             `beta == 0` or `beta == 1`.
   */
        static ContractionProblem FromIndexSizes(FreeIndices const&         freeIndices,
                                                 BatchIndices const&        batchIndices,
                                                 BoundIndices const&        boundIndices,
                                                 std::vector<size_t> const& indexSizes,
                                                 DataType                   aType,
                                                 std::vector<size_t> const& aStrides,
                                                 TensorOps const&           aOps,
                                                 DataType                   bType,
                                                 std::vector<size_t> const& bStrides,
                                                 TensorOps const&           bOps,
                                                 DataType                   cType,
                                                 std::vector<size_t> const& cStrides,
                                                 TensorOps const&           cOps,
                                                 DataType                   dType,
                                                 std::vector<size_t> const& dStrides,
                                                 TensorOps const&           dOps,
                                                 double                     beta);

        /**
   * Create a ContractionProblem based on an operation identifier such as
   * `Contraction_l_AlikC_Bjlk_Cijk_Dijk` and individual index sizes.
   *
   * @param operationIdentifier String that represents this exact
   *                            operation in terms of transposes, data
   *                            types, and operations.
   * @param indexSizes   Size of each index, in the order of appearance in
   *                     the D tensor.
   *
   * @param aType    Data type of A
   * @param aStrides Strides of A
   *
   * @param bType    Data type of B
   * @param bStrides Strides of B
   *
   * @param cType    Data type of C
   * @param cStrides Strides of C
   *
   * @param dType    Data type of D
   * @param dStrides Strides of D
   *
   * @param beta Representative value of beta. Is only used to possibly
   *             select a more efficient kernel if we know that
   *             `beta == 0` or `beta == 1`.
   */
        static ContractionProblem FromIndexSizes(std::string const&         operationIdentifier,
                                                 std::vector<size_t> const& indexSizes,
                                                 DataType                   aType,
                                                 std::vector<size_t> const& aStrides,
                                                 DataType                   bType,
                                                 std::vector<size_t> const& bStrides,
                                                 DataType                   cType,
                                                 std::vector<size_t> const& cStrides,
                                                 DataType                   dType,
                                                 std::vector<size_t> const& dStrides,
                                                 double                     beta);

        ContractionProblem(TensorDescriptor const& a,
                           TensorOps const&        aOps,
                           TensorDescriptor const& b,
                           TensorOps const&        bOps,
                           TensorDescriptor const& c,
                           TensorOps const&        cOps,
                           TensorDescriptor const& d,
                           TensorOps const&        dOps,
                           FreeIndices const&      freeIndices,
                           BatchIndices const&     batchIndices,
                           BoundIndices const&     boundIndices,
                           double                  beta);

        //! Returns size given original index assignment (in range
        //! 0..NumIndicesC+boundSizes)
        size_t size(size_t idx) const;

        size_t freeSizeA(size_t idx) const;
        size_t freeSizeB(size_t idx) const;

        size_t batchSize(size_t idx) const;
        size_t boundSize(size_t idx) const;

        size_t toAPos(size_t idx) const;
        size_t toBPos(size_t idx) const;

        // Translate specified index into a position of that index in the d tensor.
        // Since d tensor order is always index order this is 1:1 translation if the
        // index is in-bounds:
        size_t toDPos(size_t idx) const
        {
            if(idx < d().dimensions())
                return idx;
            else
                throw std::runtime_error("requested index not in D");
        }

        size_t toBoundsPos(size_t idx) const
        {
            if(idx < d().dimensions())
                throw std::runtime_error("invalid bounds index (is free or batch)");
            else if(idx > d().dimensions() + boundIndices().size())
                throw std::runtime_error("invalid bounds index (out-of-bounds)");
            else
                return idx - d().dimensions();
        }

        std::vector<size_t> const& problemSizes() const
        {
            return m_problemSizes;
        }
        std::vector<size_t> const& problemStrides() const
        {
            return m_problemStrides;
        }

        void setHighPrecisionAccumulate(bool value)
        {
            m_highPrecisionAccumulate = value;
        }
        bool highPrecisionAccumulate() const
        {
            return m_highPrecisionAccumulate;
        }

        /// Largest of the free and bound indices.  Does not include batch size.
        size_t maxProblemSize() const
        {
            return m_maxProblemSize;
        }

        /// Allocated elements excluding batch dimensions
        /// Used in assembly kernels to determine buffer limits, if batch dimes not
        /// packed
        size_t allocatedElementsNonBatchA() const
        {
            return m_allocatedElementsNonBatchA;
        }
        size_t allocatedElementsNonBatchB() const
        {
            return m_allocatedElementsNonBatchB;
        }

        size_t flopsPerMac() const;
        size_t flopCount() const;

        TensorDescriptor const& a() const
        {
            return m_a;
        }
        TensorDescriptor const& b() const
        {
            return m_b;
        }
        TensorDescriptor const& c() const
        {
            return m_c;
        }
        TensorDescriptor const& d() const
        {
            return m_d;
        }

        TensorOps const& aOps() const
        {
            return m_aOps;
        }
        TensorOps const& bOps() const
        {
            return m_bOps;
        }
        TensorOps const& cOps() const
        {
            return m_cOps;
        }
        TensorOps const& dOps() const
        {
            return m_dOps;
        }

        FreeIndices const& freeIndicesA() const
        {
            return m_freeIndicesA;
        }
        FreeIndices const& freeIndicesB() const
        {
            return m_freeIndicesB;
        }
        FreeIndices const& freeIndices() const
        {
            return m_freeIndices;
        }
        BatchIndices const& batchIndices() const
        {
            return m_batchIndices;
        }
        BoundIndices const& boundIndices() const
        {
            return m_boundIndices;
        }

        ZeroPads const& aZeroPad() const
        {
            return m_aZeroPads;
        }
        ZeroPads const& bZeroPad() const
        {
            return m_bZeroPads;
        }

        void addAZeroPad(const ZeroPad& zp);
        void addBZeroPad(const ZeroPad& zp);

        bool transposeC01() const
        {
            return m_transposeC01;
        };

        double beta() const
        {
            return m_beta;
        }

        std::string const& aNames() const
        {
            return m_aNames;
        }
        std::string const& bNames() const
        {
            return m_bNames;
        }
        std::string const& cNames() const
        {
            return m_cNames;
        }
        std::string const& dNames() const
        {
            return m_dNames;
        }
        std::string const& sumNames() const
        {
            return m_sumNames;
        }

        bool transA() const
        {
            return m_transA;
        }
        bool transB() const
        {
            return m_transB;
        }

        std::string        operationName() const;
        std::string const& operationIdentifier() const
        {
            return m_operationIdentifier;
        }
        std::string operationDescription() const
        {
            return getOperationDescription();
        }

    private:
        TensorDescriptor m_a;
        TensorDescriptor m_b;
        TensorDescriptor m_c;
        TensorDescriptor m_d;
        TensorOps        m_aOps;
        TensorOps        m_bOps;
        TensorOps        m_cOps;
        TensorOps        m_dOps;

        std::string m_aNames;
        std::string m_bNames;
        std::string m_cNames;
        std::string m_dNames;
        std::string m_sumNames;
        std::string m_operationIdentifier;

        bool m_transA;
        bool m_transB;
        bool m_highPrecisionAccumulate = false;

        FreeIndices  m_freeIndicesA; //< in same order as IndexAssignmentsA
        FreeIndices  m_freeIndicesB; //< in same order as IndexAssignmentsB
        FreeIndices  m_freeIndices;
        BatchIndices m_batchIndices;
        BoundIndices m_boundIndices;

        ZeroPads m_aZeroPads;
        ZeroPads m_bZeroPads;

        std::vector<size_t> m_freeSizesA;
        std::vector<size_t> m_freeSizesB;
        std::vector<size_t> m_batchSizes;
        std::vector<size_t> m_boundSizes;

        std::vector<size_t> m_problemSizes;
        std::vector<size_t> m_problemStrides;

        bool   m_transposeC01;
        double m_beta;

        size_t m_maxProblemSize = 1;

        size_t m_allocatedElementsNonBatchA;
        size_t m_allocatedElementsNonBatchB;

        void normalize();
        void consistencyCheck() const;

        void getIndexNames(std::string& aNames,
                           std::string& bNames,
                           std::string& cNames,
                           std::string& dNames,
                           std::string& sumNames) const;

        std::string getOperationIdentifier() const;
        std::string getOperationDescription() const;
    };

    struct TENSILE_API ContractionInputs : public ProblemInputs
    {
        ContractionInputs();
        virtual ~ContractionInputs();
    };

    /**
 * Contains actual pointer and argument values for a particular set of
 * inputs.
 */
    template <typename A, typename B, typename C, typename D, typename Alpha, typename Beta>
    struct TENSILE_API TypedContractionInputs : public ContractionInputs
    {
        using AType     = A;
        using BType     = B;
        using CType     = C;
        using DType     = D;
        using AlphaType = Alpha;
        using BetaType  = Beta;

        TypedContractionInputs();
        TypedContractionInputs(
            A const* _a, B const* _b, C const* _c, D* _d, Alpha _alpha, Beta _beta);
        ~TypedContractionInputs();

        A const* a = nullptr;
        B const* b = nullptr;
        C const* c = nullptr;
        D*       d = nullptr;

        Alpha alpha = static_cast<Alpha>(0);
        Beta  beta  = static_cast<Beta>(0);
    };

    using BFloat16ContractionInputs
        = TypedContractionInputs<BFloat16, BFloat16, BFloat16, BFloat16, float, float>;

    TENSILE_API std::ostream& operator<<(std::ostream&             stream,
                                         ContractionProblem const& contraction);

    TENSILE_API std::ostream& operator<<(std::ostream&                        stream,
                                         ContractionProblem::FreeIndex const& free);
    TENSILE_API std::ostream& operator<<(std::ostream&                         stream,
                                         ContractionProblem::BatchIndex const& batch);
    TENSILE_API std::ostream& operator<<(std::ostream&                         stream,
                                         ContractionProblem::BoundIndex const& bound);

    TENSILE_API std::istream& operator>>(std::istream& stream, ContractionProblem::FreeIndex& free);
    TENSILE_API std::istream& operator>>(std::istream&                   stream,
                                         ContractionProblem::BatchIndex& batch);
    TENSILE_API std::istream& operator>>(std::istream&                   stream,
                                         ContractionProblem::BoundIndex& bound);

    /**
 * @}
 */
} // namespace Tensile<|MERGE_RESOLUTION|>--- conflicted
+++ resolved
@@ -107,19 +107,15 @@
    */
         struct BoundIndex
         {
-<<<<<<< HEAD
-            BoundIndex(size_t xa=0, size_t xb=0, bool aMirror=false, bool bMirror=false)
-                : a(xa), b(xb), aMirror(aMirror), bMirror(bMirror) {};
-            size_t a, b; //! positions in a or b tensor
-=======
-            BoundIndex(size_t xa = 0, size_t xb = 0)
+            BoundIndex(size_t xa = 0, size_t xb = 0, bool aMirror = false, bool bMirror = false)
                 : a(xa)
-                , b(xb){};
+                , b(xb)
+                , aMirror(aMirror)
+                , bMirror(bMirror){};
             size_t  a, b; //! positions in a or b tensor
->>>>>>> fc7d97af
             ZeroPad aZeroPad;
             ZeroPad bZeroPad;
-            bool aMirror, bMirror;
+            bool    aMirror, bMirror;
         };
         using BoundIndices = std::vector<BoundIndex>;
 
