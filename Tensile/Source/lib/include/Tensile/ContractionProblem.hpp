--- conflicted
+++ resolved
@@ -24,16 +24,12 @@
 
 #pragma once
 
-<<<<<<< HEAD
-=======
 #include <Tensile/ArithmeticUnitTypes.hpp>
+#include <Tensile/KernelLanguageTypes.hpp>
 #include <Tensile/Tensile.hpp>
 
->>>>>>> ad6edb28
 #include <Tensile/ContractionProblem_fwd.hpp>
 #include <Tensile/ContractionSolution_fwd.hpp>
-#include <Tensile/KernelLanguageTypes.hpp>
-#include <Tensile/Tensile.hpp>
 
 #include <Tensile/TensorDescriptor.hpp>
 #include <Tensile/TensorOps.hpp>
@@ -344,165 +340,171 @@
             return m_highPrecisionAccumulate;
         }
 
-<<<<<<< HEAD
+        void setArithmeticUnit(ArithmeticUnit value)
+        {
+            m_arithmeticUnit = value;
+        }
+        ArithmeticUnit arithmeticUnit() const
+        {
+            return m_arithmeticUnit;
+        }
+
         void setKernelLanguage(KernelLanguage value)
-=======
-        void setArithmeticUnit(ArithmeticUnit value)
-        {
-            m_arithmeticUnit = value;
-        }
-        ArithmeticUnit arithmeticUnit() const
-        {
-            return m_arithmeticUnit;
+        {
+            m_kernelLanguage = value;
+        }
+        KernelLanguage kernelLanguage() const
+        {
+            return m_kernelLanguage;
+        }
+
+        void setDeterministicMode(bool value)
+        {
+            m_deterministicMode = value;
+        }
+        bool deterministicMode() const
+        {
+            return m_deterministicMode;
         }
 
         /// Largest of the free and bound indices.  Does not include batch size.
         size_t maxProblemSize() const
->>>>>>> ad6edb28
-        {
-            m_kernelLanguage = value;
-        }
-        KernelLanguage kernelLanguage() const
-        {
-            return m_kernelLanguage;
-            void setDeterministicMode(bool value)
-            {
-                m_deterministicMode = value;
-            }
-            bool deterministicMode() const
-            {
-                return m_deterministicMode;
-            }
-
-            /// Largest of the free and bound indices.  Does not include batch size.
-            size_t maxProblemSize() const
-            {
-                return m_maxProblemSize;
-            }
-
-            /// Allocated elements excluding batch dimensions
-            /// Used in assembly kernels to determine buffer limits, if batch dimes not
-            /// packed
-            size_t allocatedElementsNonBatchA() const
-            {
-                return m_allocatedElementsNonBatchA;
-            }
-            size_t allocatedElementsNonBatchB() const
-            {
-                return m_allocatedElementsNonBatchB;
-            }
-
-            size_t flopsPerMac() const;
-            size_t flopCount() const;
-
-            TensorDescriptor const& a() const
-            {
-                return m_a;
-            }
-            TensorDescriptor const& b() const
-            {
-                return m_b;
-            }
-            TensorDescriptor const& c() const
-            {
-                return m_c;
-            }
-            TensorDescriptor const& d() const
-            {
-                return m_d;
-            }
-
-            TensorOps const& aOps() const
-            {
-                return m_aOps;
-            }
-            TensorOps const& bOps() const
-            {
-                return m_bOps;
-            }
-            TensorOps const& cOps() const
-            {
-                return m_cOps;
-            }
-            TensorOps const& dOps() const
-            {
-                return m_dOps;
-            }
-
-            FreeIndices const& freeIndicesA() const
-            {
-                return m_freeIndicesA;
-            }
-            FreeIndices const& freeIndicesB() const
-            {
-                return m_freeIndicesB;
-            }
-            FreeIndices const& freeIndices() const
-            {
-                return m_freeIndices;
-            }
-            BatchIndices const& batchIndices() const
-            {
-                return m_batchIndices;
-            }
-            BoundIndices const& boundIndices() const
-            {
-                return m_boundIndices;
-            }
-
-            ZeroPads const& aZeroPad() const
-            {
-                return m_aZeroPads;
-            }
-            ZeroPads const& bZeroPad() const
-            {
-                return m_bZeroPads;
-            }
-
-            void addAZeroPad(const ZeroPad& zp);
-            void addBZeroPad(const ZeroPad& zp);
-
-            bool transposeC01() const
-            {
-                return m_transposeC01;
-            };
-
-            double beta() const
-            {
-                return m_beta;
-            }
-
-            std::string const& aNames() const
-            {
-                return m_aNames;
-            }
-            std::string const& bNames() const
-            {
-                return m_bNames;
-            }
-            std::string const& cNames() const
-            {
-                return m_cNames;
-            }
-            std::string const& dNames() const
-            {
-                return m_dNames;
-            }
-            std::string const& sumNames() const
-            {
-                return m_sumNames;
-            }
-
-<<<<<<< HEAD
-            bool transA() const
-            {
-                return m_aNames == "lik";
-            }
-            bool transB() const
-            {
-                return m_bNames == "jlk";
-            }
-=======
+        {
+            return m_maxProblemSize;
+        }
+
+        /// Allocated elements excluding batch dimensions
+        /// Used in assembly kernels to determine buffer limits, if batch dimes not
+        /// packed
+        size_t allocatedElementsNonBatchA() const
+        {
+            return m_allocatedElementsNonBatchA;
+        }
+        size_t allocatedElementsNonBatchB() const
+        {
+            return m_allocatedElementsNonBatchB;
+        }
+
+        size_t flopsPerMac() const;
+        size_t flopCount() const;
+
+        TensorDescriptor const& a() const
+        {
+            return m_a;
+        }
+        TensorDescriptor const& b() const
+        {
+            return m_b;
+        }
+        TensorDescriptor const& c() const
+        {
+            return m_c;
+        }
+        TensorDescriptor const& d() const
+        {
+            return m_d;
+        }
+
+        TensorOps const& aOps() const
+        {
+            return m_aOps;
+        }
+        TensorOps const& bOps() const
+        {
+            return m_bOps;
+        }
+        TensorOps const& cOps() const
+        {
+            return m_cOps;
+        }
+        TensorOps const& dOps() const
+        {
+            return m_dOps;
+        }
+
+        FreeIndices const& freeIndicesA() const
+        {
+            return m_freeIndicesA;
+        }
+        FreeIndices const& freeIndicesB() const
+        {
+            return m_freeIndicesB;
+        }
+        FreeIndices const& freeIndices() const
+        {
+            return m_freeIndices;
+        }
+        BatchIndices const& batchIndices() const
+        {
+            return m_batchIndices;
+        }
+        BoundIndices const& boundIndices() const
+        {
+            return m_boundIndices;
+        }
+
+        ZeroPads const& aZeroPad() const
+        {
+            return m_aZeroPads;
+        }
+        ZeroPads const& bZeroPad() const
+        {
+            return m_bZeroPads;
+        }
+
+        void addAZeroPad(const ZeroPad& zp);
+        void addBZeroPad(const ZeroPad& zp);
+
+        bool transposeC01() const
+        {
+            return m_transposeC01;
+        };
+
+        double beta() const
+        {
+            return m_beta;
+        }
+
+        std::string const& aNames() const
+        {
+            return m_aNames;
+        }
+        std::string const& bNames() const
+        {
+            return m_bNames;
+        }
+        std::string const& cNames() const
+        {
+            return m_cNames;
+        }
+        std::string const& dNames() const
+        {
+            return m_dNames;
+        }
+        std::string const& sumNames() const
+        {
+            return m_sumNames;
+        }
+
+        bool transA() const
+        {
+            return m_aNames == "lik";
+        }
+        bool transB() const
+        {
+            return m_bNames == "jlk";
+        }
+
+        std::string        operationName() const;
+        std::string const& operationIdentifier() const
+        {
+            return m_operationIdentifier;
+        }
+        std::string operationDescription() const
+        {
+            return getOperationDescription();
+        }
+
     private:
         TensorDescriptor m_a;
         TensorDescriptor m_b;
@@ -523,7 +525,9 @@
         bool           m_transA;
         bool           m_transB;
         bool           m_highPrecisionAccumulate = false;
+        bool           m_deterministicMode       = false;
         ArithmeticUnit m_arithmeticUnit          = ArithmeticUnit::Any;
+        KernelLanguage m_kernelLanguage          = KernelLanguage::Any;
 
         FreeIndices  m_freeIndicesA; //< in same order as IndexAssignmentsA
         FreeIndices  m_freeIndicesB; //< in same order as IndexAssignmentsB
@@ -568,134 +572,55 @@
         ContractionInputs();
         virtual ~ContractionInputs();
     };
->>>>>>> ad6edb28
-
-            std::string        operationName() const;
-            std::string const& operationIdentifier() const
-            {
-                return m_operationIdentifier;
-            }
-            std::string operationDescription() const
-            {
-                return getOperationDescription();
-            }
-
-        private:
-            TensorDescriptor m_a;
-            TensorDescriptor m_b;
-            TensorDescriptor m_c;
-            TensorDescriptor m_d;
-            TensorOps        m_aOps;
-            TensorOps        m_bOps;
-            TensorOps        m_cOps;
-            TensorOps        m_dOps;
-
-            std::string m_aNames;
-            std::string m_bNames;
-            std::string m_cNames;
-            std::string m_dNames;
-            std::string m_sumNames;
-            std::string m_operationIdentifier;
-
-            bool           m_transA;
-            bool           m_transB;
-            bool           m_highPrecisionAccumulate = false;
-            bool           m_deterministicMode       = false;
-            KernelLanguage m_kernelLanguage          = KernelLanguage::Any;
-
-            FreeIndices  m_freeIndicesA; //< in same order as IndexAssignmentsA
-            FreeIndices  m_freeIndicesB; //< in same order as IndexAssignmentsB
-            FreeIndices  m_freeIndices;
-            BatchIndices m_batchIndices;
-            BoundIndices m_boundIndices;
-
-            ZeroPads m_aZeroPads;
-            ZeroPads m_bZeroPads;
-
-            std::vector<size_t> m_freeSizesA;
-            std::vector<size_t> m_freeSizesB;
-            std::vector<size_t> m_batchSizes;
-            std::vector<size_t> m_boundSizes;
-
-            std::vector<size_t> m_problemSizes;
-            std::vector<size_t> m_problemStrides;
-
-            bool   m_transposeC01;
-            double m_beta;
-
-            size_t m_maxProblemSize = 1;
-
-            size_t m_allocatedElementsNonBatchA;
-            size_t m_allocatedElementsNonBatchB;
-
-            void normalize();
-            void consistencyCheck() const;
-
-            void getIndexNames(std::string & aNames,
-                               std::string & bNames,
-                               std::string & cNames,
-                               std::string & dNames,
-                               std::string & sumNames) const;
-
-            std::string getOperationIdentifier() const;
-            std::string getOperationDescription() const;
-        };
-
-        struct TENSILE_API ContractionInputs : public ProblemInputs
-        {
-            ContractionInputs();
-            virtual ~ContractionInputs();
-        };
-
-        /**
+
+    /**
  * Contains actual pointer and argument values for a particular set of
  * inputs.
  */
-        template <typename A, typename B, typename C, typename D, typename Alpha, typename Beta>
-        struct TENSILE_API TypedContractionInputs : public ContractionInputs
-        {
-            using AType     = A;
-            using BType     = B;
-            using CType     = C;
-            using DType     = D;
-            using AlphaType = Alpha;
-            using BetaType  = Beta;
-
-            TypedContractionInputs();
-            TypedContractionInputs(
-                A const* _a, B const* _b, C const* _c, D* _d, Alpha _alpha, Beta _beta);
-            ~TypedContractionInputs();
-
-            A const* a = nullptr;
-            B const* b = nullptr;
-            C const* c = nullptr;
-            D*       d = nullptr;
-
-            Alpha alpha = static_cast<Alpha>(0);
-            Beta  beta  = static_cast<Beta>(0);
-        };
-
-        using BFloat16ContractionInputs
-            = TypedContractionInputs<BFloat16, BFloat16, BFloat16, BFloat16, float, float>;
-
-        TENSILE_API std::ostream& operator<<(std::ostream&             stream,
-                                             ContractionProblem const& contraction);
-
-        TENSILE_API std::ostream& operator<<(std::ostream&                        stream,
-                                             ContractionProblem::FreeIndex const& free);
-        TENSILE_API std::ostream& operator<<(std::ostream&                         stream,
-                                             ContractionProblem::BatchIndex const& batch);
-        TENSILE_API std::ostream& operator<<(std::ostream&                         stream,
-                                             ContractionProblem::BoundIndex const& bound);
-
-        TENSILE_API std::istream& operator>>(std::istream&                  stream,
-                                             ContractionProblem::FreeIndex& free);
-        TENSILE_API std::istream& operator>>(std::istream&                   stream,
-                                             ContractionProblem::BatchIndex& batch);
-        TENSILE_API std::istream& operator>>(std::istream&                   stream,
-                                             ContractionProblem::BoundIndex& bound);
-
-        /**
+    template <typename A, typename B, typename C, typename D, typename Alpha, typename Beta>
+    struct TENSILE_API TypedContractionInputs : public ContractionInputs
+    {
+        using AType     = A;
+        using BType     = B;
+        using CType     = C;
+        using DType     = D;
+        using AlphaType = Alpha;
+        using BetaType  = Beta;
+
+        TypedContractionInputs();
+        TypedContractionInputs(
+            A const* _a, B const* _b, C const* _c, D* _d, Alpha _alpha, Beta _beta);
+        ~TypedContractionInputs();
+
+        A const* a = nullptr;
+        B const* b = nullptr;
+        C const* c = nullptr;
+        D*       d = nullptr;
+
+        Alpha alpha = static_cast<Alpha>(0);
+        Beta  beta  = static_cast<Beta>(0);
+    };
+
+    using BFloat16ContractionInputs
+        = TypedContractionInputs<BFloat16, BFloat16, BFloat16, BFloat16, float, float>;
+
+    TENSILE_API std::ostream& operator<<(std::ostream&             stream,
+                                         ContractionProblem const& contraction);
+
+    TENSILE_API std::ostream& operator<<(std::ostream&                        stream,
+                                         ContractionProblem::FreeIndex const& free);
+    TENSILE_API std::ostream& operator<<(std::ostream&                         stream,
+                                         ContractionProblem::BatchIndex const& batch);
+    TENSILE_API std::ostream& operator<<(std::ostream&                         stream,
+                                         ContractionProblem::BoundIndex const& bound);
+
+    TENSILE_API std::istream& operator>>(std::istream& stream, ContractionProblem::FreeIndex& free);
+    TENSILE_API std::istream& operator>>(std::istream&                   stream,
+                                         ContractionProblem::BatchIndex& batch);
+    TENSILE_API std::istream& operator>>(std::istream&                   stream,
+                                         ContractionProblem::BoundIndex& bound);
+
+    /**
  * @}
  */
-    } // namespace Tensile+} // namespace Tensile