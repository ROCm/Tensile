/*******************************************************************************
 *
 * MIT License
 *
 * Copyright 2019-2022 Advanced Micro Devices, Inc.
 *
 * Permission is hereby granted, free of charge, to any person obtaining a copy
 * of this software and associated documentation files (the "Software"), to deal
 * in the Software without restriction, including without limitation the rights
 * to use, copy, modify, merge, publish, distribute, sublicense, and/or sell
 * copies of the Software, and to permit persons to whom the Software is
 * furnished to do so, subject to the following conditions:
 *
 * The above copyright notice and this permission notice shall be included in
 * all copies or substantial portions of the Software.
 *
 * THE SOFTWARE IS PROVIDED "AS IS", WITHOUT WARRANTY OF ANY KIND, EXPRESS OR
 * IMPLIED, INCLUDING BUT NOT LIMITED TO THE WARRANTIES OF MERCHANTABILITY,
 * FITNESS FOR A PARTICULAR PURPOSE AND NONINFRINGEMENT. IN NO EVENT SHALL THE
 * AUTHORS OR COPYRIGHT HOLDERS BE LIABLE FOR ANY CLAIM, DAMAGES OR OTHER
 * LIABILITY, WHETHER IN AN ACTION OF CONTRACT, TORT OR OTHERWISE, ARISING FROM,
 * OUT OF OR IN CONNECTION WITH THE SOFTWARE OR THE USE OR OTHER DEALINGS IN THE
 * SOFTWARE.
 *
 *******************************************************************************/

#pragma once

#ifdef TENSILE_USE_HIP
#include <hip/hip_runtime.h>
#endif

// comment out following macro to disable FP8/BF8 types
#define TENSILE_USE_FP8_BF8

#define HIP_HOST_DEVICE __host__ __device__
#define HIP_HOST __host__
#define HIP_DEVICE __device__

namespace tensile_hip_f8_impl
{

    template <int wm, int we, typename T, bool negative_zero_nan, bool clip>
    HIP_HOST_DEVICE uint8_t cast_to_f8(T _x, bool stoch = false, uint32_t rng = 0);

    template <int wm, int we, typename T, bool negative_zero_nan>
    HIP_HOST_DEVICE T cast_from_f8(uint8_t x);

} // namespace hip_f8_impl

#include "hip_f8_impl.h"

//  Naming convension of datatype in hip header file
//      float8: fp8
//      bfloat8: bf8
//      f8 is used to consider both float8 and bfloat8

namespace Tensile
{
    enum class hip_f8_type
    {
        bf8 = 0, // 1:5:2
        fp8 = 1 // 1:4:3
    };

    enum class hip_f8_rounding_mode
    {
        standard,
        stochastic
    };

    // bias mode bit implementation
    //
    // "bias mode optimial"
    //    => "bias mode bit" = 1
    //    => bias = 16 for 152, 8 for 143
    //    => NAN/INF are represented as negative_zero
    //
    // "bias mode ieee"
    //    => "bias mode bit" = 0
    //    => bias = 15 for 152, 7 for 143
    //    => NAN/INF are represented as per IEEE conventions

    // NOTE: made optimal bias mode default assuming that's the case on device
    static __device__ bool hip_f8_bias_mode_bit_device = true;
    static bool            hip_f8_bias_mode_bit_host   = true;

    static __global__ void set_hip_f8_bias_mode_bit(bool v)
    {
        hip_f8_bias_mode_bit_device = v;
    }

    static void set_hip_f8_bias_mode_ieee()
    {
        hipLaunchKernelGGL(set_hip_f8_bias_mode_bit, dim3(1), dim3(1), 0, 0, false);
        hip_f8_bias_mode_bit_host = false;
    }

    static void set_hip_f8_bias_mode_optimal()
    {
        hipLaunchKernelGGL(set_hip_f8_bias_mode_bit, dim3(1), dim3(1), 0, 0, true);
        hip_f8_bias_mode_bit_host = true;
    }

    static inline HIP_HOST_DEVICE bool get_hip_f8_bias_mode()
    {
#if defined(__HIP_DEVICE_COMPILE__)
        return hip_f8_bias_mode_bit_device;
#else
        return hip_f8_bias_mode_bit_host;
#endif
    }

    // data type
    template <hip_f8_type T>
    struct Float8_BFloat8
    {
        uint8_t data;

        // default constructor
        HIP_HOST_DEVICE Float8_BFloat8() = default;

        // constructor from bits, no casting to floating point
        //explicit HIP_HOST_DEVICE Float8_BFloat8<T>(uint8_t v)
        //{
        //    data = v;
        //}

        // constructor from float
<<<<<<< HEAD
#if defined(__gfx940__) || defined(__gfx941__) || defined(__gfx942__) || defined(__gfx950__)
=======
#if defined(__gfx942__)
>>>>>>> 8d23f363
        // constructor from float using s/w simulation
        // Device implementation using intrinsic code
        explicit HIP_DEVICE Float8_BFloat8(float                v,
                                           hip_f8_rounding_mode rm = hip_f8_rounding_mode::standard,
                                           uint32_t             rng = 0)
        {
            union
            {
                float    fval;
                uint32_t i32val;
                uint8_t  i8val[4]; // not endian independent
            } val;

            uint32_t ival = 0;
            val.fval      = v;

            if(T == hip_f8_type::bf8)
            {
                // add clipping code.. by default, always clipping for now
                if((val.i32val & 0x7F800000) != 0x7F800000) // all exp bits  are 1 --> NaN or INF
                    val.fval = __builtin_amdgcn_fmed3f(val.fval, 57344.0, -57344.0);

                // TODO: make it compile-time
                if(rm == hip_f8_rounding_mode::stochastic)
                {
                    ival       = __builtin_amdgcn_cvt_sr_bf8_f32(val.fval, rng, ival, 0); // 0 pos
                    val.i32val = ival;
                    data       = val.i8val[0]; // little endian
                }
                else // RNE CVT
                {
                    ival = __builtin_amdgcn_cvt_pk_bf8_f32(
                        val.fval, val.fval, ival, false); // false -> WORD0
                    val.i32val = ival;
                    data       = val.i8val[0];
                }
            }
            else // fp8
            {
                if((val.i32val & 0x7F800000) != 0x7F800000) // all exp bits  are 1 --> NaN or INF
                    val.fval = __builtin_amdgcn_fmed3f(val.fval, 240.0, -240.0);

                // TODO: make this if-statement compile-time
                if(rm == hip_f8_rounding_mode::stochastic)
                {
                    ival       = __builtin_amdgcn_cvt_sr_fp8_f32(val.fval, rng, ival, 0); // 0 pos
                    val.i32val = ival;
                    data       = val.i8val[0]; // little endian
                }
                else // RNE CVT
                {
                    ival = __builtin_amdgcn_cvt_pk_fp8_f32(
                        val.fval, val.fval, ival, false); // false -> WORD0
                    val.i32val = ival;
                    data       = val.i8val[0];
                }
            }
        }

        // only host code is simulated
        explicit HIP_HOST
<<<<<<< HEAD
#else // gfx940/gfx941/gfx942/gfx950
        explicit HIP_HOST_DEVICE
#endif // gfx940/gfx941/gfx942/gfx950
=======
#else // gfx942
        explicit HIP_HOST_DEVICE
#endif // gfx942
>>>>>>> 8d23f363
            Float8_BFloat8(float                v,
                           hip_f8_rounding_mode rm  = hip_f8_rounding_mode::standard,
                           uint32_t             rng = 0)
        {
            // NOTE: made clipping default again
            if(T == hip_f8_type::bf8)
            {
                if(get_hip_f8_bias_mode())
                {
                    data = tensile_hip_f8_impl::
                        cast_to_f8<2, 5, float, true /*negative_zero_nan*/, true /*clip*/>(
                            v, (rm == hip_f8_rounding_mode::stochastic), rng);
                }
                else
                {
                    data = tensile_hip_f8_impl::
                        cast_to_f8<2, 5, float, false /*negative_zero_nan*/, true /*clip*/>(
                            v, (rm == hip_f8_rounding_mode::stochastic), rng);
                }
            }
            else /* fp8*/
            {
                if(get_hip_f8_bias_mode())
                {
                    data = tensile_hip_f8_impl::
                        cast_to_f8<3, 4, float, true /*negative_zero_nan*/, true /*clip*/>(
                            v, (rm == hip_f8_rounding_mode::stochastic), rng);
                }
                else
                {
                    data = tensile_hip_f8_impl::
                        cast_to_f8<3, 4, float, false /*negative_zero_nan*/, true /*clip*/>(
                            v, (rm == hip_f8_rounding_mode::stochastic), rng);
                }
            }
        }

        // constructor from half
<<<<<<< HEAD
#if defined(__gfx940__) || defined(__gfx941__) || defined(__gfx942__) || defined(__gfx950__)
=======
#if defined(__gfx942__)
>>>>>>> 8d23f363
        // no h/w inst for cvt from f16, just convert f16 to f32 and call constructor
        explicit HIP_DEVICE Float8_BFloat8(_Float16             v,
                                           hip_f8_rounding_mode rm = hip_f8_rounding_mode::standard,
                                           uint32_t             rng = 0)
            : Float8_BFloat8((float)v, rm, rng)
        {
        }

        explicit HIP_HOST
<<<<<<< HEAD
#else // gfx940/gfx941/gfx942/gfx950
        explicit HIP_HOST_DEVICE
#endif // gfx940/gfx941/gfx942/gfx950
=======
#else // gfx942
        explicit HIP_HOST_DEVICE
#endif // gfx942
>>>>>>> 8d23f363
            Float8_BFloat8(_Float16             v,
                           hip_f8_rounding_mode rm  = hip_f8_rounding_mode::standard,
                           uint32_t             rng = 0)
        {
            // NOTE: made clipping default again
            if(T == hip_f8_type::bf8)
            {
                if(get_hip_f8_bias_mode())
                {
                    data = tensile_hip_f8_impl::
                        cast_to_f8<2, 5, _Float16, true /*negative_zero_nan*/, true /*clip*/>(
                            v, (rm == hip_f8_rounding_mode::stochastic), rng);
                }
                else
                {
                    data = tensile_hip_f8_impl::
                        cast_to_f8<2, 5, _Float16, false /*negative_zero_nan*/, true /*clip*/>(
                            v, (rm == hip_f8_rounding_mode::stochastic), rng);
                }
            }
            else /* fp8*/
            {
                if(get_hip_f8_bias_mode())
                {
                    data = tensile_hip_f8_impl::
                        cast_to_f8<3, 4, _Float16, true /*negative_zero_nan*/, true /*clip*/>(
                            v, (rm == hip_f8_rounding_mode::stochastic), rng);
                }
                else
                {
                    data = tensile_hip_f8_impl::
                        cast_to_f8<3, 4, _Float16, false /*negative_zero_nan*/, true /*clip*/>(
                            v, (rm == hip_f8_rounding_mode::stochastic), rng);
                }
            }
        }

        // NOTE: need constructor from int for tensile
        // constructor from int, converted into float first
        explicit HIP_HOST_DEVICE Float8_BFloat8(int                  v,
                                                hip_f8_rounding_mode rm
                                                = hip_f8_rounding_mode::standard,
                                                uint32_t rng = 0)
            : Float8_BFloat8((float)v, rm, rng)
        {
        }
        explicit HIP_HOST_DEVICE Float8_BFloat8(size_t               v,
                                                hip_f8_rounding_mode rm
                                                = hip_f8_rounding_mode::standard,
                                                uint32_t rng = 0)
            : Float8_BFloat8((float)v, rm, rng)
        {
        }

        // constructor from hip_bfloat16
        // explicit HIP_HOST_DEVICE Float8_BFloat8(hip_bfloat16 v, hip_f8_rounding_mode r=hip_f8_rounding_mode::standard, uint32_t rng=0);

        // convert to float
<<<<<<< HEAD
#if defined(__gfx940__) || defined(__gfx941__) || defined(__gfx942__) || defined(__gfx950__)
=======
#if defined(__gfx942__)
>>>>>>> 8d23f363
        // builtin conversion
        explicit inline HIP_DEVICE operator float() const
        {
            float    fval;
            uint32_t i32val = static_cast<uint32_t>(data);
            if(T == hip_f8_type::bf8)
                // workaround: use inline asm instead of builtin function
                // fval = __builtin_amdgcn_cvt_f32_bf8(i32val, 0);
                asm volatile("v_cvt_f32_bf8 %0, %1 src0_sel:BYTE_0" : "=v"(fval) : "v"(i32val));
            else
                // workaround: use inline asm instead of builtin function
                // fval = __builtin_amdgcn_cvt_f32_fp8(i32val, 0);
                asm volatile("v_cvt_f32_fp8 %0, %1 src0_sel:BYTE_0" : "=v"(fval) : "v"(i32val));
            return fval;
        }
        explicit inline HIP_HOST operator float() const

<<<<<<< HEAD
#else // non gfx940/gfx941/gfx942/gfx950

        explicit inline HIP_HOST_DEVICE operator float() const
#endif // gfx940/gfx941/gfx942/gfx950
=======
#else // non gfx942

        explicit inline HIP_HOST_DEVICE operator float() const
#endif // gfx942
>>>>>>> 8d23f363
        {
            if(T == hip_f8_type::bf8)
            {
                if(get_hip_f8_bias_mode())
                {
                    return tensile_hip_f8_impl::
                        cast_from_f8<2, 5, float, true /*negative_zero_nan*/>(data);
                }
                else
                {
                    return tensile_hip_f8_impl::
                        cast_from_f8<2, 5, float, false /*negative_zero_nan*/>(data);
                }
            }
            else /* fp8*/
            {
                if(get_hip_f8_bias_mode())
                {
                    return tensile_hip_f8_impl::
                        cast_from_f8<3, 4, float, true /*negative_zero_nan*/>(data);
                }
                else
                {
                    return tensile_hip_f8_impl::
                        cast_from_f8<3, 4, float, false /*negative_zero_nan*/>(data);
                }
            }
        }

        // convert to half
        // NOTE: no hardware instruction to convert from and to f8, may want to convert it f32 first
<<<<<<< HEAD
#if defined(__gfx940__) || defined(__gfx941__) || defined(__gfx942__) || defined(__gfx950__)
=======
#if defined(__gfx942__)
>>>>>>> 8d23f363
        explicit inline HIP_DEVICE operator _Float16() const
        {
            return _Float16(float(*this)); // convert to float, then convert to f16
        }

        explicit inline HIP_HOST operator _Float16() const
<<<<<<< HEAD
#else // gfx940/gfx941/gfx942/gfx950
        explicit inline HIP_HOST_DEVICE operator _Float16() const
#endif // gfx940/gfx941/gfx942/gfx950
=======
#else // gfx942
        explicit inline HIP_HOST_DEVICE operator _Float16() const
#endif // gfx942
>>>>>>> 8d23f363
        {
            if(T == hip_f8_type::bf8)
            {
                if(get_hip_f8_bias_mode())
                {
                    return tensile_hip_f8_impl::
                        cast_from_f8<2, 5, _Float16, true /*negative_zero_nan*/>(data);
                }
                else
                {
                    return tensile_hip_f8_impl::
                        cast_from_f8<2, 5, _Float16, false /*negative_zero_nan*/>(data);
                }
            }
            else /* fp8*/
            {
                if(get_hip_f8_bias_mode())
                {
                    return tensile_hip_f8_impl::
                        cast_from_f8<3, 4, _Float16, true /*negative_zero_nan*/>(data);
                }
                else
                {
                    return tensile_hip_f8_impl::
                        cast_from_f8<3, 4, _Float16, false /*negative_zero_nan*/>(data);
                }
            }
        }

        // convert to hip_bfloat16
        // NOTE: no hardware instruction to convert from and to f8, may want to convert it f32 first
        // explicit inline HIP_HOST_DEVICE operator hip_bfloat16() const;

        // check for zero
        inline HIP_HOST_DEVICE bool is_zero() const
        {
            if(get_hip_f8_bias_mode())
            {
                return data == 0x00;
            }
            else
            {
                return (data == 0x00) || (data == 0x80);
            }
        }

        // check for nan
        inline HIP_HOST_DEVICE bool is_nan() const
        {
            if(get_hip_f8_bias_mode())
            {
                return data == 0x80;
            }
            else
            {
                if(T == hip_f8_type::bf8)
                {
                    return (data == 0x7d) || (data == 0x7e) || (data == 0x7f) || (data == 0xfd)
                           || (data == 0xfe) || (data == 0xff);
                }
                else
                {
                    return (data == 0x79) || (data == 0x7a) || (data == 0x7b) || (data == 0x7c)
                           || (data == 0x7d) || (data == 0x7e) || (data == 0x7f) || (data == 0xf9)
                           || (data == 0xfa) || (data == 0xfb) || (data == 0xfc) || (data == 0xfd)
                           || (data == 0xfe) || (data == 0xff);
                }
            }
        }

        // check for inf
        inline HIP_HOST_DEVICE bool is_inf() const
        {
            if(get_hip_f8_bias_mode())
            {
                return data == 0x80;
            }
            else
            {
                if(T == hip_f8_type::bf8)
                {
                    return (data == 0x7c) || (data == 0xfc);
                }
                else
                {
                    return (data == 0x78) || (data == 0xf8);
                }
            }
        }
        //
        //  assignment operator overloading
        //
        // TODO: need to verify whether it produces extra copy, need to investigate the assembly?
        // use cast_to_f8 function otherwise
        inline HIP_HOST_DEVICE Float8_BFloat8<T>& operator=(const float& a)
        {
            data = Float8_BFloat8<T>(a).data;
            return *this;
        }

        inline HIP_HOST_DEVICE Float8_BFloat8<T>& operator=(const double& a)
        {
            data = Float8_BFloat8<T>((float)a).data;
            return *this;
        }

        inline __host__ __device__ Float8_BFloat8<T>& operator=(const Float8_BFloat8<T>& a)
        {
            data = a.data;
            return *this;
        }

        //inline __host__ __device__ Float8_BFloat8<T>& operator=(const rocblas_half& a)
        inline __host__ __device__ Float8_BFloat8<T>& operator=(const _Float16& a)
        {
            data = Float8_BFloat8<T>(a).data;
            return *this;
        }

        //  += operator
        inline __host__ __device__ Float8_BFloat8<T>& operator+=(const Float8_BFloat8<T>& a)
        {
            data = Float8_BFloat8<T>(float(this->data) + float(a.data)).data;
            return *this;
        }
    };

    // TODO: place it in appropriate header
    typedef Float8_BFloat8<hip_f8_type::fp8> Float8;
    typedef Float8_BFloat8<hip_f8_type::bf8> BFloat8;

    //  Other operator overloading
    inline std::ostream& operator<<(std::ostream& os, const Float8& f8)
    {
        os << static_cast<float>(f8);
        return os;
    }
    inline std::ostream& operator<<(std::ostream& os, const BFloat8& bf8)
    {
        os << static_cast<float>(bf8);
        return os;
    }
    inline Float8 operator+(Float8 a, Float8 b)
    {
        return static_cast<Float8>(static_cast<float>(a) + static_cast<float>(b));
    }
    inline BFloat8 operator+(BFloat8 a, BFloat8 b)
    {
        return static_cast<BFloat8>(static_cast<float>(a) + static_cast<float>(b));
    }
    inline Float8 operator-(Float8 a, Float8 b)
    {
        return static_cast<Float8>(static_cast<float>(a) - static_cast<float>(b));
    }
    inline BFloat8 operator-(BFloat8 a, BFloat8 b)
    {
        return static_cast<BFloat8>(static_cast<float>(a) - static_cast<float>(b));
    }
    //  NOTE: It is not used in reference solution directly, we want to return float otherwise
    inline Float8 operator*(Float8 a, Float8 b)
    {
        return static_cast<Float8>(static_cast<float>(a) * static_cast<float>(b));
    }
    inline BFloat8 operator*(BFloat8 a, BFloat8 b)
    {
        return static_cast<BFloat8>(static_cast<float>(a) * static_cast<float>(b));
    }

    inline Float8 operator/(Float8 a, Float8 b)
    {
        return static_cast<Float8>(static_cast<float>(a) / static_cast<float>(b));
    }
    inline BFloat8 operator/(BFloat8 a, BFloat8 b)
    {
        return static_cast<BFloat8>(static_cast<float>(a) / static_cast<float>(b));
    }
    inline bool operator<(Float8 a, Float8 b)
    {
        return static_cast<float>(a) < static_cast<float>(b);
    }
    inline bool operator<(BFloat8 a, BFloat8 b)
    {
        return static_cast<float>(a) < static_cast<float>(b);
    }
    inline bool operator<=(Float8 a, Float8 b)
    {
        return static_cast<float>(a) <= static_cast<float>(b);
    }
    inline bool operator<=(BFloat8 a, BFloat8 b)
    {
        return static_cast<float>(a) <= static_cast<float>(b);
    }
    inline bool operator==(Float8 a, Float8 b)
    {
        return static_cast<float>(a) == static_cast<float>(b);
    }
    inline bool operator==(BFloat8 a, BFloat8 b)
    {
        return static_cast<float>(a) == static_cast<float>(b);
    }
    inline bool operator!=(Float8 a, Float8 b)
    {
        return static_cast<float>(a) != static_cast<float>(b);
    }
    inline bool operator!=(BFloat8 a, BFloat8 b)
    {
        return static_cast<float>(a) != static_cast<float>(b);
    }
    inline bool operator>(Float8 a, Float8 b)
    {
        return static_cast<float>(a) > static_cast<float>(b);
    }
    inline bool operator>(BFloat8 a, BFloat8 b)
    {
        return static_cast<float>(a) > static_cast<float>(b);
    }
    inline bool operator>=(Float8 a, Float8 b)
    {
        return static_cast<float>(a) >= static_cast<float>(b);
    }
    inline bool operator>=(BFloat8 a, BFloat8 b)
    {
        return static_cast<float>(a) >= static_cast<float>(b);
    }

    // =========== Explicit downcasting to support Stochastic Rounding ===============
    // NOTE: s/w clipping is enabled by default (Fp32toFp8SWClip)

    // same types, no casting needed
    template <typename T, typename Ta = T>
    inline T explicit_downcast(Ta a, hip_f8_rounding_mode rm, uint32_t rng)
    {
        return a;
    }
    // float8 ........
    template <>
    inline Float8 explicit_downcast(float a, hip_f8_rounding_mode rm, uint32_t rng)
    {
        return Float8(a, rm, rng);
    }

    // bfloat8 ........
    template <>
    inline BFloat8 explicit_downcast(float a, hip_f8_rounding_mode rm, uint32_t rng)
    {
        return BFloat8(a, rm, rng);
    }
} // end of namespace Tensile

namespace std
{
    inline bool isinf(const Tensile::Float8& a)
    {
        return a.is_inf();
    }
    inline bool isinf(const Tensile::BFloat8& a)
    {
        return a.is_inf();
    }

    inline bool isnan(const Tensile::Float8& a)
    {
        return a.is_nan();
    }
    inline bool isnan(const Tensile::BFloat8& a)
    {
        return a.is_nan();
    }
    inline bool iszero(const Tensile::Float8& a)
    {
        return a.is_zero();
    }
    inline bool iszero(const Tensile::BFloat8& a)
    {
        return a.is_zero();
    }

    inline Tensile::Float8 abs(const Tensile::Float8& a)
    {
        return Tensile::Float8(std::abs(float(a)));
    }
    inline Tensile::BFloat8 abs(const Tensile::BFloat8& a)
    {
        return Tensile::BFloat8(std::abs(float(a)));
    }

    inline Tensile::Float8 sin(const Tensile::Float8& a)
    {
        return Tensile::Float8(std::sin(float(a)));
    }
    inline Tensile::BFloat8 sin(const Tensile::BFloat8& a)
    {
        return Tensile::BFloat8(std::sin(float(a)));
    }

    inline Tensile::Float8 cos(const Tensile::Float8& a)
    {
        return Tensile::Float8(std::cos(float(a)));
    }
    inline Tensile::BFloat8 cos(const Tensile::BFloat8& a)
    {
        return Tensile::BFloat8(std::cos(float(a)));
    }

} // namespace std<|MERGE_RESOLUTION|>--- conflicted
+++ resolved
@@ -127,11 +127,7 @@
         //}
 
         // constructor from float
-<<<<<<< HEAD
-#if defined(__gfx940__) || defined(__gfx941__) || defined(__gfx942__) || defined(__gfx950__)
-=======
-#if defined(__gfx942__)
->>>>>>> 8d23f363
+#if defined(__gfx942__) || defined(__gfx950__)
         // constructor from float using s/w simulation
         // Device implementation using intrinsic code
         explicit HIP_DEVICE Float8_BFloat8(float                v,
@@ -193,15 +189,9 @@
 
         // only host code is simulated
         explicit HIP_HOST
-<<<<<<< HEAD
-#else // gfx940/gfx941/gfx942/gfx950
+#else // gfx942/gfx950
         explicit HIP_HOST_DEVICE
-#endif // gfx940/gfx941/gfx942/gfx950
-=======
-#else // gfx942
-        explicit HIP_HOST_DEVICE
-#endif // gfx942
->>>>>>> 8d23f363
+#endif // gfx942/gfx950
             Float8_BFloat8(float                v,
                            hip_f8_rounding_mode rm  = hip_f8_rounding_mode::standard,
                            uint32_t             rng = 0)
@@ -240,11 +230,7 @@
         }
 
         // constructor from half
-<<<<<<< HEAD
-#if defined(__gfx940__) || defined(__gfx941__) || defined(__gfx942__) || defined(__gfx950__)
-=======
-#if defined(__gfx942__)
->>>>>>> 8d23f363
+#if defined(__gfx942__) || defined(__gfx950__)
         // no h/w inst for cvt from f16, just convert f16 to f32 and call constructor
         explicit HIP_DEVICE Float8_BFloat8(_Float16             v,
                                            hip_f8_rounding_mode rm = hip_f8_rounding_mode::standard,
@@ -254,15 +240,9 @@
         }
 
         explicit HIP_HOST
-<<<<<<< HEAD
-#else // gfx940/gfx941/gfx942/gfx950
+#else // gfx942/gfx950
         explicit HIP_HOST_DEVICE
-#endif // gfx940/gfx941/gfx942/gfx950
-=======
-#else // gfx942
-        explicit HIP_HOST_DEVICE
-#endif // gfx942
->>>>>>> 8d23f363
+#endif // gfx942/gfx950
             Float8_BFloat8(_Float16             v,
                            hip_f8_rounding_mode rm  = hip_f8_rounding_mode::standard,
                            uint32_t             rng = 0)
@@ -321,11 +301,7 @@
         // explicit HIP_HOST_DEVICE Float8_BFloat8(hip_bfloat16 v, hip_f8_rounding_mode r=hip_f8_rounding_mode::standard, uint32_t rng=0);
 
         // convert to float
-<<<<<<< HEAD
-#if defined(__gfx940__) || defined(__gfx941__) || defined(__gfx942__) || defined(__gfx950__)
-=======
-#if defined(__gfx942__)
->>>>>>> 8d23f363
+#if defined(__gfx942__) || defined(__gfx950__)
         // builtin conversion
         explicit inline HIP_DEVICE operator float() const
         {
@@ -343,17 +319,10 @@
         }
         explicit inline HIP_HOST operator float() const
 
-<<<<<<< HEAD
-#else // non gfx940/gfx941/gfx942/gfx950
+#else // non gfx942/gfx950
 
         explicit inline HIP_HOST_DEVICE operator float() const
-#endif // gfx940/gfx941/gfx942/gfx950
-=======
-#else // non gfx942
-
-        explicit inline HIP_HOST_DEVICE operator float() const
-#endif // gfx942
->>>>>>> 8d23f363
+#endif // gfx942/gfx950
         {
             if(T == hip_f8_type::bf8)
             {
@@ -385,26 +354,16 @@
 
         // convert to half
         // NOTE: no hardware instruction to convert from and to f8, may want to convert it f32 first
-<<<<<<< HEAD
-#if defined(__gfx940__) || defined(__gfx941__) || defined(__gfx942__) || defined(__gfx950__)
-=======
-#if defined(__gfx942__)
->>>>>>> 8d23f363
+#if defined(__gfx942__) || defined(__gfx950__)
         explicit inline HIP_DEVICE operator _Float16() const
         {
             return _Float16(float(*this)); // convert to float, then convert to f16
         }
 
         explicit inline HIP_HOST operator _Float16() const
-<<<<<<< HEAD
-#else // gfx940/gfx941/gfx942/gfx950
+#else // gfx942/gfx950
         explicit inline HIP_HOST_DEVICE operator _Float16() const
-#endif // gfx940/gfx941/gfx942/gfx950
-=======
-#else // gfx942
-        explicit inline HIP_HOST_DEVICE operator _Float16() const
-#endif // gfx942
->>>>>>> 8d23f363
+#endif // gfx942/gfx950
         {
             if(T == hip_f8_type::bf8)
             {
