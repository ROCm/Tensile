--- conflicted
+++ resolved
@@ -73,12 +73,9 @@
                     Base::template Pair<Predicates::Contraction::BetaZero>(),
                     Base::template Pair<Predicates::Contraction::BetaOne>(),
                     Base::template Pair<Predicates::Contraction::HighPrecisionAccumulateEqual>(),
-<<<<<<< HEAD
                     Base::template Pair<Predicates::Contraction::KernelLanguageEqual>(),
                     Base::template Pair<Predicates::Contraction::DeterministicModeEqual>(),
-=======
                     Base::template Pair<Predicates::Contraction::ArithmeticUnitEqual>(),
->>>>>>> ad6edb28
                     Base::template Pair<Predicates::Contraction::TypesEqual>(),
                     Base::template Pair<Predicates::Contraction::OperationIdentifierEqual>(),
                 });
@@ -202,16 +199,20 @@
         };
 
         template <typename IO>
-<<<<<<< HEAD
-        struct MappingTraits<Predicates::Contraction::KernelLanguageEqual, IO>
-            : public AutoMappingTraits<
-                  Predicates::Contraction::KernelLanguageEqual,
-                  IO> struct MappingTraits<Predicates::Contraction::DeterministicModeEqual, IO>
-            : public AutoMappingTraits<Predicates::Contraction::DeterministicModeEqual, IO>
-=======
         struct MappingTraits<Predicates::Contraction::ArithmeticUnitEqual, IO>
             : public AutoMappingTraits<Predicates::Contraction::ArithmeticUnitEqual, IO>
->>>>>>> ad6edb28
+        {
+        };
+
+        template <typename IO>
+        struct MappingTraits<Predicates::Contraction::KernelLanguageEqual, IO>
+            : public AutoMappingTraits<Predicates::Contraction::KernelLanguageEqual, IO>
+        {
+        };
+
+        template <typename IO>
+        struct MappingTraits<Predicates::Contraction::DeterministicModeEqual, IO>
+            : public AutoMappingTraits<Predicates::Contraction::DeterministicModeEqual, IO>
         {
         };
 
