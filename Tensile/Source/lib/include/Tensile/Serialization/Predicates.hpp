--- conflicted
+++ resolved
@@ -215,13 +215,10 @@
                 iot::enumCase(io, value, "gfx1011", AMDGPU::Processor::gfx1011);
                 iot::enumCase(io, value, "gfx1012", AMDGPU::Processor::gfx1012);
                 iot::enumCase(io, value, "gfx1030", AMDGPU::Processor::gfx1030);
-<<<<<<< HEAD
                 iot::enumCase(io, value, "gfx1031", AMDGPU::Processor::gfx1031);
-=======
                 iot::enumCase(io, value, "gfx1100", AMDGPU::Processor::gfx1100);
                 iot::enumCase(io, value, "gfx1101", AMDGPU::Processor::gfx1101);
                 iot::enumCase(io, value, "gfx1102", AMDGPU::Processor::gfx1102);
->>>>>>> 224c3e78
             }
         };
     } // namespace Serialization
