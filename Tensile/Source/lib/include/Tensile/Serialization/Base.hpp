--- conflicted
+++ resolved
@@ -366,7 +366,6 @@
         };
 
         template <typename IO>
-<<<<<<< HEAD
         struct EnumTraits<KernelLanguage, IO>
         {
             using iot = IOTraits<IO>;
@@ -377,7 +376,11 @@
                 {
                     auto const& info = KernelLanguageTypeInfo::Get(i);
                     iot::enumCase(io, value, info.name.c_str(), info.m_kernelLanguage);
-=======
+                }
+            }
+        };
+
+        template <typename IO>
         struct EnumTraits<ArithmeticUnit, IO>
         {
             using iot = IOTraits<IO>;
@@ -388,7 +391,6 @@
                 {
                     auto const& info = ArithmeticUnitTypeInfo::Get(i);
                     iot::enumCase(io, value, info.name.c_str(), info.m_arithmeticUnit);
->>>>>>> ad6edb28
                 }
             }
         };
