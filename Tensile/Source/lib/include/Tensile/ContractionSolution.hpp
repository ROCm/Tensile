--- conflicted
+++ resolved
@@ -204,16 +204,11 @@
         /**
         * Calculate required workspace size.
         */
-<<<<<<< HEAD
+
         size_t       requiredWorkspaceSize(Problem const& problem, Hardware const& hardware) const;
         int          predictNumFullTiles(Problem const& problem, Hardware const& hardware, size_t tiles, size_t skGrid) const;
-        size_t       getSKGrid(Hardware const& hardware, size_t tiles) const;
+        size_t       getSKGrid(Problem const& problem, Hardware const& hardware, size_t tiles) const;
         size_t       partialTileSize(size_t skGrid) const;
-=======
-        size_t requiredWorkspaceSize(Problem const& problem, Hardware const& hardware) const;
-        size_t getSKGrid(Problem const& problem, Hardware const& hardware, size_t tiles) const;
-        size_t partialTileSize(size_t skGrid) const;
->>>>>>> fddedf4a
         static float computeGranularity(float x);
 
         Granularities computeGranularities(
