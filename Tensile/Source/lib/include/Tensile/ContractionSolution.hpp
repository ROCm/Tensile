--- conflicted
+++ resolved
@@ -148,23 +148,13 @@
                                                  TypedInputs const& inputs,
                                                  Hardware const&    hardware) const;
 
-<<<<<<< HEAD
         template <typename TypedInputs, bool T_Debug>
-        KernelInvocation generateSingleCall(Problem     const& problem,
-=======
-        template <typename TypedInputs>
         KernelInvocation generateSingleCall(Problem const&     problem,
->>>>>>> fc7d97af
                                             TypedInputs const& inputs,
                                             Hardware const&    hardware) const;
 
-<<<<<<< HEAD
         template <typename TypedInputs, bool T_Debug>
-        KernelInvocation generateBetaOnlyCall(Problem     const& problem,
-=======
-        template <typename TypedInputs>
         KernelInvocation generateBetaOnlyCall(Problem const&     problem,
->>>>>>> fc7d97af
                                               TypedInputs const& inputs,
                                               Hardware const&    hardware) const;
 
