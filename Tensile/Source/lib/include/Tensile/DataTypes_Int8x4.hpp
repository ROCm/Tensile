/*******************************************************************************
 *
 * MIT License
 *
 * Copyright 2019-2020 Advanced Micro Devices, Inc.
 *
 * Permission is hereby granted, free of charge, to any person obtaining a copy
 * of this software and associated documentation files (the "Software"), to deal
 * in the Software without restriction, including without limitation the rights
 * to use, copy, modify, merge, publish, distribute, sublicense, and/or sell
 * copies of the Software, and to permit persons to whom the Software is
 * furnished to do so, subject to the following conditions:
 *
 * The above copyright notice and this permission notice shall be included in
 * all copies or substantial portions of the Software.
 *
 * THE SOFTWARE IS PROVIDED "AS IS", WITHOUT WARRANTY OF ANY KIND, EXPRESS OR
 * IMPLIED, INCLUDING BUT NOT LIMITED TO THE WARRANTIES OF MERCHANTABILITY,
 * FITNESS FOR A PARTICULAR PURPOSE AND NONINFRINGEMENT. IN NO EVENT SHALL THE
 * AUTHORS OR COPYRIGHT HOLDERS BE LIABLE FOR ANY CLAIM, DAMAGES OR OTHER
 * LIABILITY, WHETHER IN AN ACTION OF CONTRACT, TORT OR OTHERWISE, ARISING FROM,
 * OUT OF OR IN CONNECTION WITH THE SOFTWARE OR THE USE OR OTHER DEALINGS IN THE
 * SOFTWARE.
 *
 *******************************************************************************/

#pragma once

namespace Tensile
{
    /**
 * \ingroup DataTypes
 */
    struct Int8x4
    {
        Int8x4()
            : a(0)
            , b(0)
            , c(0)
            , d(0)
        {
        }

        Int8x4(int8_t xa, int8_t xb, int8_t xc, int8_t xd)
            : a(xa)
            , b(xb)
            , c(xc)
            , d(xd)
        {
        }

        Int8x4(uint32_t v)
            : a(v & 0xff)
            , b((v << 8) & 0xff)
            , c((v << 16) & 0xff)
            , d((v << 24) & 0xff)
        {
<<<<<<< HEAD
            a = (v)&0xff;
            b = (v << 8) & 0xff;
            c = (v << 16) & 0xff;
            d = (v << 24) & 0xff;
        }
=======
        }

>>>>>>> f90bad8a
        int8_t a, b, c, d;

        int32_t operator*(Int8x4 const& other) const
        {
            return static_cast<int32_t>(a) * static_cast<int32_t>(other.a)
                   + static_cast<int32_t>(b) * static_cast<int32_t>(other.b)
                   + static_cast<int32_t>(c) * static_cast<int32_t>(other.c)
                   + static_cast<int32_t>(d) * static_cast<int32_t>(other.d);
        }

        inline bool operator==(Int8x4 const& rhs) const
        {
            return a == rhs.a && b == rhs.b && c == rhs.c && d == rhs.d;
        }
    };

    static_assert(sizeof(Int8x4) == 4, "Int8x4 must be 4 bytes.");
} // namespace Tensile<|MERGE_RESOLUTION|>--- conflicted
+++ resolved
@@ -55,16 +55,8 @@
             , c((v << 16) & 0xff)
             , d((v << 24) & 0xff)
         {
-<<<<<<< HEAD
-            a = (v)&0xff;
-            b = (v << 8) & 0xff;
-            c = (v << 16) & 0xff;
-            d = (v << 24) & 0xff;
-        }
-=======
         }
 
->>>>>>> f90bad8a
         int8_t a, b, c, d;
 
         int32_t operator*(Int8x4 const& other) const
