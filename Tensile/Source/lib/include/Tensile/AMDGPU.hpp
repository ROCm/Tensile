--- conflicted
+++ resolved
@@ -37,17 +37,11 @@
 
         enum class Processor: int
         {
-<<<<<<< HEAD
             gfx803  =  803,
             gfx900  =  900,
             gfx906  =  906,
+            gfx908  =  908,
             gfx1010 = 1010
-=======
-            gfx803 = 803,
-            gfx900 = 900,
-            gfx906 = 906,
-            gfx908 = 908
->>>>>>> c518914d
         };
 
         AMDGPU();
