--- conflicted
+++ resolved
@@ -63,13 +63,10 @@
             gfx1011 = 1011,
             gfx1012 = 1012,
             gfx1030 = 1030,
-<<<<<<< HEAD
-            gfx1031 = 1031
-=======
+            gfx1031 = 1031,
             gfx1100 = 1100,
             gfx1101 = 1101,
             gfx1102 = 1102
->>>>>>> 224c3e78
         };
 
         static std::string toString(Processor p)
@@ -94,6 +91,8 @@
                 return "gfx1012";
             case AMDGPU::Processor::gfx1030:
                 return "gfx1030";
+            case AMDGPU::Processor::gfx1031:
+                return "gfx1031";
             case AMDGPU::Processor::gfx1100:
                 return "gfx1100";
             case AMDGPU::Processor::gfx1101:
