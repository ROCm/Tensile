--- conflicted
+++ resolved
@@ -1236,48 +1236,6 @@
                 }
             };
 
-<<<<<<< HEAD
-            struct WorkspaceCheck : public Predicate_CRTP<WorkspaceCheck, ContractionProblem>
-            {
-                enum
-                {
-                    HasIndex = true,
-                    HasValue = true
-                };
-                size_t index;
-                size_t value;
-
-                WorkspaceCheck() = default;
-                WorkspaceCheck(size_t index, size_t value)
-                    : index(index)
-                    , value(value)
-                {
-                }
-
-                static std::string Type()
-                {
-                    return "WorkspaceCheck";
-                }
-
-                virtual bool operator()(ContractionProblem const& problem) const override
-                {
-                    return problem.getRequiredWorkspaceSize() <= problem.workspaceSize();
-                }
-
-                virtual bool debugEval(ContractionProblem const& problem,
-                                       std::ostream&             stream) const override
-                {
-                    bool rv = (*this)(problem);
-
-                    stream << *this << ": (" << problem.getRequiredWorkspaceSize()
-                           << " <= " << problem.workspaceSize() << ") == " << rv;
-
-                    return rv;
-                }
-            };
-
-=======
->>>>>>> 33473369
             struct PersistentKernelCheck
                 : public Predicate_CRTP<PersistentKernelCheck, ContractionProblem>
             {
