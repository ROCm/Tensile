--- conflicted
+++ resolved
@@ -51,13 +51,9 @@
 endif()
 
 if(CMAKE_CXX_COMPILER STREQUAL "hipcc")
-<<<<<<< HEAD
-  set(TENSILE_GPU_ARCHS gfx803 gfx900 gfx906:xnack- gfx908:xnack- gfx90a:xnack- gfx1010 gfx1011 gfx1012 gfx1030 gfx1031 CACHE STRING "GPU architectures")
-=======
-  set(TENSILE_GPU_ARCHS gfx803 gfx900 gfx906:xnack- gfx908:xnack- gfx90a:xnack- gfx1010 gfx1011 gfx1012 gfx1030 gfx1100 gfx1101 gfx1102 CACHE STRING "GPU architectures")
->>>>>>> 224c3e78
+  set(TENSILE_GPU_ARCHS gfx803 gfx900 gfx906:xnack- gfx908:xnack- gfx90a:xnack- gfx1010 gfx1011 gfx1012 gfx1030 gfx1031 gfx1100 gfx1101 gfx1102 CACHE STRING "GPU architectures")
 else()
-  set(TENSILE_GPU_ARCHS gfx803 gfx900 gfx906 gfx908 gfx90a gfx1010 gfx1011 gfx1012 gfx1030 gfx1100 gfx1101 gfx1102 CACHE STRING "GPU architectures")
+  set(TENSILE_GPU_ARCHS gfx803 gfx900 gfx906 gfx908 gfx90a gfx1010 gfx1011 gfx1012 gfx1030 gfx1031 gfx1100 gfx1101 gfx1102 CACHE STRING "GPU architectures")
 endif()
 
 include(CMakeDependentOption)
@@ -88,4 +84,4 @@
     add_subdirectory(client)
 endif()
 
-export(TARGETS TensileHost NAMESPACE Tensile:: FILE TensileExports.cmake)
+export(TARGETS TensileHost NAMESPACE Tensile:: FILE TensileExports.cmake)