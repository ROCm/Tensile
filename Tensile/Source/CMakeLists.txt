################################################################################
# Copyright (C) 2016-2019 Advanced Micro Devices, Inc. All rights reserved.
#
# Permission is hereby granted, free of charge, to any person obtaining a copy
# of this software and associated documentation files (the "Software"), to deal
# in the Software without restriction, including without limitation the rights
# to use, copy, modify, merge, publish, distribute, sublicense, and/or sell cop-
# ies of the Software, and to permit persons to whom the Software is furnished
# to do so, subject to the following conditions:
#
# The above copyright notice and this permission notice shall be included in all
# copies or substantial portions of the Software.
#
# THE SOFTWARE IS PROVIDED "AS IS", WITHOUT WARRANTY OF ANY KIND, EXPRESS OR IM-
# PLIED, INCLUDING BUT NOT LIMITED TO THE WARRANTIES OF MERCHANTABILITY, FITNESS
# FOR A PARTICULAR PURPOSE AND NONINFRINGEMENT. IN NO EVENT SHALL THE AUTHORS OR
# COPYRIGHT HOLDERS BE LIABLE FOR ANY CLAIM, DAMAGES OR OTHER LIABILITY, WHETHER
# IN AN ACTION OF CONTRACT, TORT OR OTHERWISE, ARISING FROM, OUT OF OR IN CONNE-
# CTION WITH THE SOFTWARE OR THE USE OR OTHER DEALINGS IN THE SOFTWARE.
################################################################################

<<<<<<< HEAD
cmake_minimum_required(VERSION 3.5)
=======
cmake_minimum_required(VERSION 2.8.12)

set_property(GLOBAL PROPERTY FIND_LIBRARY_USE_LIB64_PATHS TRUE )
project(TensileClient)
set( CMAKE_MODULE_PATH ${CMAKE_MODULE_PATH} ${CMAKE_SOURCE_DIR} )

###############################################################################
# Common Options
option( Tensile_ENABLE_HALF "Enable half precision data types" OFF)
option( Tensile_CLIENT_BENCHMARK "ON=BenchmarkClient; OFF=LibraryClient" ON)
option( Tensile_RESUME_BENCHMARK "When benchmark interrupted ON=Resume the benchmark process; OFF=Restart the benchmark process" OFF)
option( Tensile_MERGE_FILES "Merge kernels and solutions files" OFF)
set(Tensile_RUNTIME_LANGUAGE HIP CACHE STRING "Which runtime language to use")
set_property( CACHE Tensile_RUNTIME_LANGUAGE PROPERTY STRINGS HIP OCL )
set(Tensile_CODE_OBJECT_VERSION V2 CACHE STRING "Which code object version to use")
set_property( CACHE Tensile_CODE_OBJECT_VERSION PROPERTY STRINGS V2 V3)
set(Tensile_COMPILER hcc CACHE STRING "Which compiler to use")
set_property( CACHE Tensile_COMPILER PROPERTY STRINGS hcc hipcc)

message( STATUS "Tensile_CODE_OBJECT_VERSION from Tensile/Source/CMakeLists.txt: ${Tensile_CODE_OBJECT_VERSION}")
message( STATUS "Tensile_COMPILER            from Tensile/Source/CMakeLists.txt: ${Tensile_COMPILER}")

###############################################################################
# Benchmark Client
set(ClientName "client")
if(Tensile_CLIENT_BENCHMARK)
  message(STATUS "Making BenchmarkClient")
  include(${CMAKE_SOURCE_DIR}/Generated.cmake)
  add_executable( ${ClientName}
    ${TensileClient_SOURCE}
    ${TensileClient_SOLUTIONS}
    ${TensileClient_KERNELS} )
  target_compile_definitions( ${ClientName} PUBLIC 
    -DTensile_CLIENT_BENCHMARK=1
    -DTensile_CLIENT_LIBRARY=0 )
  foreach( target ${Tensile_ISA} )
    target_link_libraries( ${ClientName} PRIVATE --amdgpu-target=${target} )
  endforeach()
>>>>>>> b0a7d5ef

option(TENSILE_NEW_CLIENT "Build the new client" ON)

if(TENSILE_NEW_CLIENT)

    project(Tensile)

    option(TENSILE_USE_HIP       "Use the Hip runtime." ON)
    option(TENSILE_USE_LLVM      "Use LLVM for parsing config files." ON)
    option(TENSILE_USE_OPENMP    "Use LLVM for parsing config files." ON)
    option(TENSILE_STATIC_ONLY   "Disable exposing Tensile symbols in a shared library." ON)

    include(CMakeDependentOption)
    CMAKE_DEPENDENT_OPTION(TENSILE_BUILD_CLIENT "Build the benchmarking client" ON
                           "TENSILE_USE_HIP;TENSILE_USE_LLVM" OFF)

    if(TENSILE_USE_HIP)
        find_package(HIP REQUIRED CONFIG PATHS /opt/rocm)
    endif()

    if(TENSILE_USE_OPENMP)
        find_package(OpenMP)
        if (OPENMP_FOUND)
            set (CMAKE_C_FLAGS "${CMAKE_C_FLAGS} ${OpenMP_C_FLAGS}")
            set (CMAKE_CXX_FLAGS "${CMAKE_CXX_FLAGS} ${OpenMP_CXX_FLAGS}")
            set (CMAKE_EXE_LINKER_FLAGS "${CMAKE_EXE_LINKER_FLAGS} ${OpenMP_EXE_LINKER_FLAGS}")
        endif()
    endif()

    #set(TENSILE_CXX_COMPILER "${CMAKE_CXX_COMPILER}")
    #if(TENSILE_USE_HIP)
    #    string(FIND "${CMAKE_CXX_COMPILER}" "hcc"   cxx_hcc)
    #    string(FIND "${CMAKE_CXX_COMPILER}" "hipcc" cxx_hipcc)

    #    if(cxx_hcc EQUAL "-1" AND cxx_hipcc EQUAL "-1")
    #        set(TENSILE_CXX_COMPILER "${HIP_BIN_INSTALL_DIR}/hcc")
    #    endif()
    #endif()

    add_subdirectory(lib)
    add_subdirectory(client)

    export(TARGETS TensileHost NAMESPACE Tensile:: FILE TensileExports.cmake)

else()

    set_property(GLOBAL PROPERTY FIND_LIBRARY_USE_LIB64_PATHS TRUE )
    project(TensileClient)
    set( CMAKE_MODULE_PATH ${CMAKE_MODULE_PATH} ${CMAKE_SOURCE_DIR} )

<<<<<<< HEAD
    ###############################################################################
    # Common Options
    option( Tensile_ENABLE_HALF "Enable half precision data types" OFF)
    option( Tensile_CLIENT_BENCHMARK "ON=BenchmarkClient; OFF=LibraryClient" ON)
    option( Tensile_RESUME_BENCHMARK "When benchmark interrupted ON=Resume the benchmark process; OFF=Restart the benchmark process" OFF)
    option( Tensile_MERGE_FILES "Merge kernels and solutions files" OFF)
    set(Tensile_RUNTIME_LANGUAGE HIP CACHE STRING "Which runtime language to use")
    set_property( CACHE Tensile_RUNTIME_LANGUAGE PROPERTY STRINGS HIP OCL )
    set(Tensile_CODE_OBJECT_VERSION V2 CACHE STRING "Which code object version to use")
    set_property( CACHE Tensile_CODE_OBJECT_VERSION PROPERTY STRINGS V2 V3)

    message( STATUS "Tensile_CODE_OBJECT_VERSION from Tensile/Source/CMakeLists.txt: ${Tensile_CODE_OBJECT_VERSION}")

    ###############################################################################
    # Benchmark Client
    set(ClientName "client")
    if(Tensile_CLIENT_BENCHMARK)
      message(STATUS "Making BenchmarkClient")
      include(${CMAKE_SOURCE_DIR}/Generated.cmake)
      add_executable( ${ClientName}
        ${TensileClient_SOURCE}
        ${TensileClient_SOLUTIONS}
        ${TensileClient_KERNELS} )
      target_compile_definitions( ${ClientName} PUBLIC 
        -DTensile_CLIENT_BENCHMARK=1
        -DTensile_CLIENT_LIBRARY=0 )
      foreach( target ${Tensile_ISA} )
        target_link_libraries( ${ClientName} PRIVATE --amdgpu-target=${target} )
      endforeach()

    else()
    ###############################################################################
    # Library Client
      message(STATUS "Making LibraryClient")
      option( Tensile_SHORT_FILE_NAMES "Use short file names (for MSVC)" OFF)
      option( Tensile_LIBRARY_PRINT_DEBUG "TensileLib to print debug info" OFF)
      add_executable( ${ClientName}
        Client.cpp
        MathTemplates.cpp
        DeviceStats.h
        )
      target_compile_definitions( ${ClientName} PUBLIC 
        -DTensile_CLIENT_BENCHMARK=0
        -DTensile_CLIENT_LIBRARY=1 )
    endif()

    if(Tensile_RESUME_BENCHMARK)
        target_compile_definitions( ${ClientName} PUBLIC
          -DTensile_RESUME_BENCHMARK )
    endif()
    ###############################################################################
    # Visual Studio or HIPCC
    if(MSVC)
      set( CMAKE_CXX_FLAGS "${CMAKE_CXX_FLAGS} /MP" ) # parallel build
    endif()
=======
###############################################################################
# Create Tensile Library
if(NOT Tensile_CLIENT_BENCHMARK)
  include(${CMAKE_SOURCE_DIR}/TensileConfig.cmake)
  TensileCreateLibraryCmake(
    ${Tensile_LOGIC_PATH}           # path
    ${Tensile_RUNTIME_LANGUAGE}     # OCL or HIP
    ${Tensile_CODE_OBJECT_VERSION}  # V2 or V3
    ${Tensile_COMPILER}             # hcc or hipcc
    ${Tensile_MERGE_FILES}          # ON or OFF
    ${Tensile_SHORT_FILE_NAMES}     # ON or OFF
    ${Tensile_LIBRARY_PRINT_DEBUG}  # ON or OFF
    Tensile_ROOT ${Tensile_ROOT}
    )
  target_link_libraries( ${ClientName} PUBLIC Tensile )
endif()
>>>>>>> b0a7d5ef

    if (UNIX)
      # the Tensile library doesn't require c++11, but client/ReferenceCPU does
      # with addition of bfloat16 library requires c++14
      #set(CMAKE_CXX_FLAGS "${CMAKE_CXX_FLAGS} -std=c++14"  )
      set(CMAKE_CXX_FLAGS "${CMAKE_CXX_FLAGS} -std=c++14 -Wno-deprecated-declarations" )
    endif()

    if(Tensile_MERGE_FILES)
      #include_directories(.)
    else()
      include_directories( Kernels Solutions )
      include_directories(.)
    endif()

    ###############################################################################
    # find and use device libraries
    if( Tensile_RUNTIME_LANGUAGE MATCHES "OCL")
      find_package(OpenCL "1.2" REQUIRED)
      target_link_libraries( ${ClientName} PUBLIC ${OPENCL_LIBRARIES} )
      target_compile_definitions( ${ClientName} PUBLIC 
        -DTensile_RUNTIME_LANGUAGE_OCL=1
        -DTensile_RUNTIME_LANGUAGE_HIP=0 )
      target_include_directories( ${ClientName} SYSTEM
        PUBLIC  ${OPENCL_INCLUDE_DIRS} ) 
    elseif( Tensile_RUNTIME_LANGUAGE MATCHES "HIP")
      find_package( HIP REQUIRED )
      set (CMAKE_CXX_COMPILER ${HIPCC})
      target_include_directories( ${ClientName} SYSTEM
        PUBLIC  ${HIP_INCLUDE_DIRS} ${HCC_INCLUDE_DIRS} )
      target_link_libraries( ${ClientName} PUBLIC ${HSA_LIBRARIES} )
      target_compile_definitions( ${ClientName} PUBLIC 
        -DTensile_RUNTIME_LANGUAGE_OCL=0
        -DTensile_RUNTIME_LANGUAGE_HIP=1
        )
      if( Tensile_ENABLE_HALF )
        target_compile_definitions( ${ClientName} PUBLIC  -DTensile_ENABLE_HALF )
      endif()
    endif()


    ###############################################################################
    # Create Tensile Library
    if(NOT Tensile_CLIENT_BENCHMARK)
      include(${CMAKE_SOURCE_DIR}/TensileCreateLibrary.cmake)
      TensileCreateLibraryCmake(
        ${Tensile_LOGIC_PATH}           # path
        ${Tensile_RUNTIME_LANGUAGE}     # OCL or HIP
        ${Tensile_CODE_OBJECT_VERSION}  # V2 or V3
        ${Tensile_MERGE_FILES}          # ON or OFF
        ${Tensile_SHORT_FILE_NAMES}     # ON or OFF
        ${Tensile_LIBRARY_PRINT_DEBUG}  # ON or OFF
        Tensile_ROOT ${Tensile_ROOT}
        )
      target_link_libraries( ${ClientName} PUBLIC Tensile )
    endif()

endif()
<|MERGE_RESOLUTION|>--- conflicted
+++ resolved
@@ -19,48 +19,7 @@
 # CTION WITH THE SOFTWARE OR THE USE OR OTHER DEALINGS IN THE SOFTWARE.
 ################################################################################
 
-<<<<<<< HEAD
 cmake_minimum_required(VERSION 3.5)
-=======
-cmake_minimum_required(VERSION 2.8.12)
-
-set_property(GLOBAL PROPERTY FIND_LIBRARY_USE_LIB64_PATHS TRUE )
-project(TensileClient)
-set( CMAKE_MODULE_PATH ${CMAKE_MODULE_PATH} ${CMAKE_SOURCE_DIR} )
-
-###############################################################################
-# Common Options
-option( Tensile_ENABLE_HALF "Enable half precision data types" OFF)
-option( Tensile_CLIENT_BENCHMARK "ON=BenchmarkClient; OFF=LibraryClient" ON)
-option( Tensile_RESUME_BENCHMARK "When benchmark interrupted ON=Resume the benchmark process; OFF=Restart the benchmark process" OFF)
-option( Tensile_MERGE_FILES "Merge kernels and solutions files" OFF)
-set(Tensile_RUNTIME_LANGUAGE HIP CACHE STRING "Which runtime language to use")
-set_property( CACHE Tensile_RUNTIME_LANGUAGE PROPERTY STRINGS HIP OCL )
-set(Tensile_CODE_OBJECT_VERSION V2 CACHE STRING "Which code object version to use")
-set_property( CACHE Tensile_CODE_OBJECT_VERSION PROPERTY STRINGS V2 V3)
-set(Tensile_COMPILER hcc CACHE STRING "Which compiler to use")
-set_property( CACHE Tensile_COMPILER PROPERTY STRINGS hcc hipcc)
-
-message( STATUS "Tensile_CODE_OBJECT_VERSION from Tensile/Source/CMakeLists.txt: ${Tensile_CODE_OBJECT_VERSION}")
-message( STATUS "Tensile_COMPILER            from Tensile/Source/CMakeLists.txt: ${Tensile_COMPILER}")
-
-###############################################################################
-# Benchmark Client
-set(ClientName "client")
-if(Tensile_CLIENT_BENCHMARK)
-  message(STATUS "Making BenchmarkClient")
-  include(${CMAKE_SOURCE_DIR}/Generated.cmake)
-  add_executable( ${ClientName}
-    ${TensileClient_SOURCE}
-    ${TensileClient_SOLUTIONS}
-    ${TensileClient_KERNELS} )
-  target_compile_definitions( ${ClientName} PUBLIC 
-    -DTensile_CLIENT_BENCHMARK=1
-    -DTensile_CLIENT_LIBRARY=0 )
-  foreach( target ${Tensile_ISA} )
-    target_link_libraries( ${ClientName} PRIVATE --amdgpu-target=${target} )
-  endforeach()
->>>>>>> b0a7d5ef
 
 option(TENSILE_NEW_CLIENT "Build the new client" ON)
 
@@ -111,7 +70,6 @@
     project(TensileClient)
     set( CMAKE_MODULE_PATH ${CMAKE_MODULE_PATH} ${CMAKE_SOURCE_DIR} )
 
-<<<<<<< HEAD
     ###############################################################################
     # Common Options
     option( Tensile_ENABLE_HALF "Enable half precision data types" OFF)
@@ -122,8 +80,10 @@
     set_property( CACHE Tensile_RUNTIME_LANGUAGE PROPERTY STRINGS HIP OCL )
     set(Tensile_CODE_OBJECT_VERSION V2 CACHE STRING "Which code object version to use")
     set_property( CACHE Tensile_CODE_OBJECT_VERSION PROPERTY STRINGS V2 V3)
+    set_property( CACHE Tensile_COMPILER PROPERTY STRINGS hcc hipcc)
 
     message( STATUS "Tensile_CODE_OBJECT_VERSION from Tensile/Source/CMakeLists.txt: ${Tensile_CODE_OBJECT_VERSION}")
+    message( STATUS "Tensile_COMPILER            from Tensile/Source/CMakeLists.txt: ${Tensile_COMPILER}")
 
     ###############################################################################
     # Benchmark Client
@@ -167,24 +127,6 @@
     if(MSVC)
       set( CMAKE_CXX_FLAGS "${CMAKE_CXX_FLAGS} /MP" ) # parallel build
     endif()
-=======
-###############################################################################
-# Create Tensile Library
-if(NOT Tensile_CLIENT_BENCHMARK)
-  include(${CMAKE_SOURCE_DIR}/TensileConfig.cmake)
-  TensileCreateLibraryCmake(
-    ${Tensile_LOGIC_PATH}           # path
-    ${Tensile_RUNTIME_LANGUAGE}     # OCL or HIP
-    ${Tensile_CODE_OBJECT_VERSION}  # V2 or V3
-    ${Tensile_COMPILER}             # hcc or hipcc
-    ${Tensile_MERGE_FILES}          # ON or OFF
-    ${Tensile_SHORT_FILE_NAMES}     # ON or OFF
-    ${Tensile_LIBRARY_PRINT_DEBUG}  # ON or OFF
-    Tensile_ROOT ${Tensile_ROOT}
-    )
-  target_link_libraries( ${ClientName} PUBLIC Tensile )
-endif()
->>>>>>> b0a7d5ef
 
     if (UNIX)
       # the Tensile library doesn't require c++11, but client/ReferenceCPU does
@@ -234,6 +176,7 @@
         ${Tensile_LOGIC_PATH}           # path
         ${Tensile_RUNTIME_LANGUAGE}     # OCL or HIP
         ${Tensile_CODE_OBJECT_VERSION}  # V2 or V3
+        ${Tensile_COMPILER}             # hcc or hipcc
         ${Tensile_MERGE_FILES}          # ON or OFF
         ${Tensile_SHORT_FILE_NAMES}     # ON or OFF
         ${Tensile_LIBRARY_PRINT_DEBUG}  # ON or OFF
