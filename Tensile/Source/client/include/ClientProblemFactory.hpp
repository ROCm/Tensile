--- conflicted
+++ resolved
@@ -70,18 +70,6 @@
             ContractionProblem::BatchIndices m_batchIndices;
             ContractionProblem::BoundIndices m_boundIndices;
 
-<<<<<<< HEAD
-            DataType m_aType;
-            DataType m_bType;
-            DataType m_cType;
-            DataType m_dType;
-            DataType m_alphaType;
-            DataType m_betaType;
-            bool     m_highPrecisionAccumulate;
-            bool     m_deterministicMode;
-
-            KernelLanguage m_kernelLanguage;
-=======
             DataType       m_aType;
             DataType       m_bType;
             DataType       m_cType;
@@ -89,8 +77,9 @@
             DataType       m_alphaType;
             DataType       m_betaType;
             bool           m_highPrecisionAccumulate;
+            bool           m_deterministicMode;
             ArithmeticUnit m_arithmeticUnit;
->>>>>>> ad6edb28
+            KernelLanguage m_kernelLanguage;
 
             std::vector<std::vector<size_t>> m_problemSizes;
             std::vector<std::vector<size_t>> m_aStrides;
