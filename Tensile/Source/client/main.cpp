--- conflicted
+++ resolved
@@ -26,8 +26,10 @@
 
 #include <Tensile/Contractions.hpp>
 #include <Tensile/EmbeddedLibrary.hpp>
+#include <Tensile/KernelLanguageTypes.hpp>
 #include <Tensile/MasterSolutionLibrary.hpp>
 #include <Tensile/Tensile.hpp>
+
 #include <Tensile/hip/HipHardware.hpp>
 #include <Tensile/hip/HipSolutionAdapter.hpp>
 #include <Tensile/hip/HipUtils.hpp>
@@ -83,577 +85,6 @@
         {
             po::options_description options("Tensile client options");
 
-<<<<<<< HEAD
-            options.add_options()("help,h", "Show help message.")
-
-                ("config-file", vector_default_empty<std::string>(), "INI config file(s) to read.")
-
-                    ("library-file,l",
-                     po::value<std::string>(),
-                     "Load a (YAML) solution library.  If not specified, we will use "
-                     "the embedded library, if available.")(
-                        "code-object,c",
-                        vector_default_empty<std::string>(),
-                        "Code object file with kernel(s).  If none are "
-                        "specified, we will use the embedded code "
-                        "object(s) if available.")
-
-                        ("problem-identifier",
-                         po::value<std::string>(),
-                         "Problem identifer (Einstein notation). Either "
-                         "this or free/batch/bound must be specified.")(
-                            "free",
-                            value_default<ContractionProblem::FreeIndices>("[]"),
-                            "Free index. Order: a,b,ca,cb,da,db")(
-                            "batch",
-                            value_default<ContractionProblem::BatchIndices>("[]"),
-                            "Batch index. Order: a,b,c,d")(
-                            "bound",
-                            value_default<ContractionProblem::BoundIndices>("[]"),
-                            "Bound/summation index. Order: a,b")
-
-                            ("type",
-                             po::value<DataType>()->default_value(DataType::Count),
-                             "Data type")("a-type",
-                                          po::value<DataType>()->default_value(DataType::Count),
-                                          "A data type")(
-                                "b-type",
-                                po::value<DataType>()->default_value(DataType::Count),
-                                "B data type")(
-                                "c-type",
-                                po::value<DataType>()->default_value(DataType::Count),
-                                "C data type")(
-                                "d-type",
-                                po::value<DataType>()->default_value(DataType::Count),
-                                "D data type")(
-                                "alpha-type",
-                                po::value<DataType>()->default_value(DataType::Count),
-                                "alpha data type")(
-                                "beta-type",
-                                po::value<DataType>()->default_value(DataType::Count),
-                                "beta data type")("high-precision-accumulate",
-                                                  po::value<bool>()->default_value(false),
-                                                  "Use high-precision accumulate.")(
-                                "asm-kernels-only",
-                                po::value<bool>()->default_value(false),
-                                "Select assembly kernels only.")(
-                                "source-kernels-only",
-                                po::value<bool>()->default_value(false),
-                                "Select source kernels only.")(
-                                "init-a",
-                                po::value<InitMode>()->default_value(InitMode::Random),
-                                "Initialization for A")(
-                                "init-b",
-                                po::value<InitMode>()->default_value(InitMode::Random),
-                                "Initialization for B")(
-                                "init-c",
-                                po::value<InitMode>()->default_value(InitMode::Random),
-                                "Initialization for C")(
-                                "init-d",
-                                po::value<InitMode>()->default_value(InitMode::Zero),
-                                "Initialization for D")(
-                                "init-alpha",
-                                po::value<InitMode>()->default_value(InitMode::Two),
-                                "Initialization for alpha")(
-                                "init-beta",
-                                po::value<InitMode>()->default_value(InitMode::Two),
-                                "Initialization for beta")(
-                                "pristine-on-gpu",
-                                po::value<bool>()->default_value(false),
-                                "Keep a pristine copy of inputs on GPU for "
-                                "performance")(
-                                "c-equal-d", po::value<bool>()->default_value(false), "C equals D")
-
-                                ("print-valids",
-                                 po::value<bool>()->default_value(false),
-                                 "Print values that pass validation")(
-                                    "print-max",
-                                    po::value<int>()->default_value(-1),
-                                    "Max number of values to print")(
-                                    "num-elements-to-validate",
-                                    po::value<int>()->default_value(0),
-                                    "Number of elements to validate")(
-                                    "bounds-check",
-                                    po::value<bool>()->default_value(false),
-                                    "Use sentinel values to check memory boundaries.")
-
-                                    ("print-tensor-a",
-                                     po::value<bool>()->default_value(false),
-                                     "Print tensor A.")("print-tensor-b",
-                                                        po::value<bool>()->default_value(false),
-                                                        "Print tensor B.")(
-                                        "print-tensor-c",
-                                        po::value<bool>()->default_value(false),
-                                        "Print tensor C.")("print-tensor-d",
-                                                           po::value<bool>()->default_value(false),
-                                                           "Print tensor D.")(
-                                        "print-tensor-ref",
-                                        po::value<bool>()->default_value(false),
-                                        "Print reference tensor D.")
-
-                                        ("dump-tensors",
-                                         po::value<bool>()->default_value(false),
-                                         "Binary dump tensors instead of printing.")
-
-                                            ("convolution-identifier",
-                                             po::value<std::string>(),
-                                             "Convolution problem identifer:  "
-                                             "ConvolutionType_ActFormat_FilterFormat_"
-                                             "Filter_Stride_Dilation_Groups.  "
-                                             "Example: "
-                                             "ConvolutionBackwardWeights_NCHW_filter:"
-                                             "3x3_stride:1x1_dilation:1x1_groups:1.  "
-                                             "Batch count, spacial dimensions "
-                                             "(H,W,D), Cin and Cout filters are "
-                                             "determined by the problem dimensions.")(
-                                                "convolution-vs-contraction",
-                                                po::value<bool>()->default_value(false),
-                                                "Compare reference convolution "
-                                                "against contraction.")
-
-                                                ("device-idx",
-                                                 po::value<int>()->default_value(0),
-                                                 "Device index")(
-                                                    "use-default-stream",
-                                                    po::value<bool>()->default_value(false),
-                                                    "Use default Hip stream to run "
-                                                    "kernels.")("platform-idx",
-                                                                po::value<int>()->default_value(0),
-                                                                "OpenCL Platform Index")
-
-                                                    ("num-warmups",
-                                                     po::value<int>()->default_value(0),
-                                                     "Number of warmups to run")(
-                                                        "num-benchmarks",
-                                                        po::value<int>()->default_value(1),
-                                                        "Number of benchmarks to "
-                                                        "run")("num-enqueues-per-sync",
-                                                               po::value<int>()->default_value(1),
-                                                               "Enqueues per sync")(
-                                                        "num-syncs-per-benchmark",
-                                                        po::value<int>()->default_value(1),
-                                                        "Syncs per benchmark")(
-                                                        "use-gpu-timer",
-                                                        po::value<bool>()->default_value(true),
-                                                        "Use GPU timer")(
-                                                        "sleep-percent",
-                                                        po::value<int>()->default_value(0),
-                                                        "Sleep percentage")
-
-                                                        ("perf-l2-read-hits",
-                                                         po::value<double>()->default_value(0.0),
-                                                         "L2 read hits")(
-                                                            "perf-l2-write-hits",
-                                                            po::value<double>()->default_value(0.5),
-                                                            "L2 write hits")(
-                                                            "perf-l2-read-bw-mul",
-                                                            po::value<double>()->default_value(2.0),
-                                                            "L2 read bandwidth "
-                                                            "multiplier")(
-                                                            "perf-read-efficiency",
-                                                            po::value<double>()->default_value(
-                                                                0.85),
-                                                            "Read efficiency")(
-                                                            "perf-ops-per-cycle",
-                                                            po::value<int>()->default_value(64),
-                                                            "Ops per cycle")
-
-                                                            ("problem-size,p",
-                                                             vector_default_empty<std::string>(),
-                                                             "Specify a problem "
-                                                             "size.  Comma-separated "
-                                                             "list of "
-                                                             "sizes, in the order of "
-                                                             "the Einstein notation.")
-
-                                                                ("a-strides",
-                                                                 vector_default_empty<
-                                                                     std::string>(),
-                                                                 "Unspecified means "
-                                                                 "default stride "
-                                                                 "(prev_dim_stride*"
-                                                                 "prev_dim_size)"
-                                                                 "specifying once "
-                                                                 "applies to all "
-                                                                 "problem sizes, "
-                                                                 "otherwise specify "
-                                                                 "once per problem "
-                                                                 "size.")
-
-                                                                    ("b-strides",
-                                                                     vector_default_empty<
-                                                                         std::string>(),
-                                                                     "Unspecified "
-                                                                     "means default "
-                                                                     "stride "
-                                                                     "(prev_dim_"
-                                                                     "stride*prev_"
-                                                                     "dim_size)"
-                                                                     "specifying "
-                                                                     "once applies "
-                                                                     "to all problem "
-                                                                     "sizes, "
-                                                                     "otherwise "
-                                                                     "specify once "
-                                                                     "per problem "
-                                                                     "size.")
-
-                                                                        ("c-strides",
-                                                                         vector_default_empty<
-                                                                             std::string>(),
-                                                                         "Unspecified"
-                                                                         " means "
-                                                                         "default "
-                                                                         "stride "
-                                                                         "(prev_dim_"
-                                                                         "stride*"
-                                                                         "prev_dim_"
-                                                                         "size)"
-                                                                         "specifying "
-                                                                         "once "
-                                                                         "applies to "
-                                                                         "all "
-                                                                         "problem "
-                                                                         "sizes, "
-                                                                         "otherwise "
-                                                                         "specify "
-                                                                         "once per "
-                                                                         "problem "
-                                                                         "size.")
-
-                                                                            ("d-"
-                                                                             "stride"
-                                                                             "s",
-                                                                             vector_default_empty<
-                                                                                 std::string>(),
-                                                                             "Unspeci"
-                                                                             "fied "
-                                                                             "means "
-                                                                             "default"
-                                                                             " stride"
-                                                                             " "
-                                                                             "(prev_"
-                                                                             "dim_"
-                                                                             "stride*"
-                                                                             "prev_"
-                                                                             "dim_"
-                                                                             "size)"
-                                                                             "specify"
-                                                                             "ing "
-                                                                             "once "
-                                                                             "applies"
-                                                                             " to "
-                                                                             "all "
-                                                                             "problem"
-                                                                             " sizes,"
-                                                                             " "
-                                                                             "otherwi"
-                                                                             "se "
-                                                                             "specify"
-                                                                             " once "
-                                                                             "per "
-                                                                             "problem"
-                                                                             " size.")
-
-                                                                                ("a-"
-                                                                                 "zer"
-                                                                                 "o-"
-                                                                                 "pad"
-                                                                                 "s",
-                                                                                 vector_default_empty<
-                                                                                     std::string>(),
-                                                                                 "Com"
-                                                                                 "ma-"
-                                                                                 "sep"
-                                                                                 "ara"
-                                                                                 "ted"
-                                                                                 " tu"
-                                                                                 "ple"
-                                                                                 "(s)"
-                                                                                 " of"
-                                                                                 " an"
-                                                                                 "cho"
-                                                                                 "r "
-                                                                                 "dim"
-                                                                                 ","
-                                                                                 "sum"
-                                                                                 "mat"
-                                                                                 "ion"
-                                                                                 " di"
-                                                                                 "m, "
-                                                                                 "lea"
-                                                                                 "din"
-                                                                                 "g "
-                                                                                 "pad"
-                                                                                 ", "
-                                                                                 "tra"
-                                                                                 "ili"
-                                                                                 "ng "
-                                                                                 "pad"
-                                                                                 "."
-                                                                                 "Eac"
-                                                                                 "h "
-                                                                                 "tup"
-                                                                                 "le "
-                                                                                 "mus"
-                                                                                 "t "
-                                                                                 "be "
-                                                                                 "sep"
-                                                                                 "ara"
-                                                                                 "ted"
-                                                                                 " wi"
-                                                                                 "th "
-                                                                                 "a "
-                                                                                 "sem"
-                                                                                 "i-"
-                                                                                 "col"
-                                                                                 "on"
-                                                                                 ".")
-
-                                                                                    ("b-zero-"
-                                                                                     "pads",
-                                                                                     vector_default_empty<
-                                                                                         std::
-                                                                                             string>(),
-                                                                                     "Comma-"
-                                                                                     "separated"
-                                                                                     " tuple(s)"
-                                                                                     " of "
-                                                                                     "anchor "
-                                                                                     "dim,"
-                                                                                     "summation"
-                                                                                     " dim, "
-                                                                                     "leading "
-                                                                                     "pad, "
-                                                                                     "trailing "
-                                                                                     "pad."
-                                                                                     "Each "
-                                                                                     "tuple "
-                                                                                     "must be "
-                                                                                     "separated"
-                                                                                     " with a "
-                                                                                     "semi-"
-                                                                                     "colon.")
-
-                                                                                        ("a-"
-                                                                                         "ops",
-                                                                                         vector_default_empty<
-                                                                                             TensorOp>(),
-                                                                                         "Opera"
-                                                                                         "tions"
-                                                                                         " appl"
-                                                                                         "ied "
-                                                                                         "to "
-                                                                                         "A.")(
-                                                                                            "b-"
-                                                                                            "op"
-                                                                                            "s",
-                                                                                            vector_default_empty<
-                                                                                                TensorOp>(),
-                                                                                            "Op"
-                                                                                            "er"
-                                                                                            "at"
-                                                                                            "io"
-                                                                                            "ns"
-                                                                                            " a"
-                                                                                            "pp"
-                                                                                            "li"
-                                                                                            "ed"
-                                                                                            " t"
-                                                                                            "o "
-                                                                                            "B"
-                                                                                            ".")(
-                                                                                            "c-"
-                                                                                            "op"
-                                                                                            "s",
-                                                                                            vector_default_empty<
-                                                                                                TensorOp>(),
-                                                                                            "Op"
-                                                                                            "er"
-                                                                                            "at"
-                                                                                            "io"
-                                                                                            "ns"
-                                                                                            " a"
-                                                                                            "pp"
-                                                                                            "li"
-                                                                                            "ed"
-                                                                                            " t"
-                                                                                            "o "
-                                                                                            "C"
-                                                                                            ".")(
-                                                                                            "d-"
-                                                                                            "op"
-                                                                                            "s",
-                                                                                            vector_default_empty<
-                                                                                                TensorOp>(),
-                                                                                            "Op"
-                                                                                            "er"
-                                                                                            "at"
-                                                                                            "io"
-                                                                                            "ns"
-                                                                                            " a"
-                                                                                            "pp"
-                                                                                            "li"
-                                                                                            "ed"
-                                                                                            " t"
-                                                                                            "o "
-                                                                                            "D"
-                                                                                            ".")
-
-                                                                                            ("p"
-                                                                                             "r"
-                                                                                             "o"
-                                                                                             "b"
-                                                                                             "l"
-                                                                                             "e"
-                                                                                             "m"
-                                                                                             "-"
-                                                                                             "s"
-                                                                                             "t"
-                                                                                             "a"
-                                                                                             "r"
-                                                                                             "t"
-                                                                                             "-"
-                                                                                             "i"
-                                                                                             "d"
-                                                                                             "x",
-                                                                                             po::value<
-                                                                                                 int>()
-                                                                                                 ->default_value(
-                                                                                                     0),
-                                                                                             "F"
-                                                                                             "i"
-                                                                                             "r"
-                                                                                             "s"
-                                                                                             "t"
-                                                                                             " "
-                                                                                             "p"
-                                                                                             "r"
-                                                                                             "o"
-                                                                                             "b"
-                                                                                             "l"
-                                                                                             "e"
-                                                                                             "m"
-                                                                                             " "
-                                                                                             "t"
-                                                                                             "o"
-                                                                                             " "
-                                                                                             "r"
-                                                                                             "u"
-                                                                                             "n")(
-                                                                                                "nu"
-                                                                                                "m-"
-                                                                                                "pr"
-                                                                                                "ob"
-                                                                                                "le"
-                                                                                                "m"
-                                                                                                "s",
-                                                                                                po::value<
-                                                                                                    int>()
-                                                                                                    ->default_value(
-                                                                                                        -1),
-                                                                                                "Nu"
-                                                                                                "mb"
-                                                                                                "er"
-                                                                                                " o"
-                                                                                                "f "
-                                                                                                "pr"
-                                                                                                "ob"
-                                                                                                "le"
-                                                                                                "ms"
-                                                                                                " t"
-                                                                                                "o "
-                                                                                                "ru"
-                                                                                                "n")
-
-                                                                                                ("s"
-                                                                                                 "o"
-                                                                                                 "l"
-                                                                                                 "u"
-                                                                                                 "t"
-                                                                                                 "i"
-                                                                                                 "o"
-                                                                                                 "n"
-                                                                                                 "-"
-                                                                                                 "s"
-                                                                                                 "t"
-                                                                                                 "a"
-                                                                                                 "r"
-                                                                                                 "t"
-                                                                                                 "-"
-                                                                                                 "i"
-                                                                                                 "d"
-                                                                                                 "x",
-                                                                                                 po::value<
-                                                                                                     int>()
-                                                                                                     ->default_value(
-                                                                                                         -1),
-                                                                                                 "F"
-                                                                                                 "i"
-                                                                                                 "r"
-                                                                                                 "s"
-                                                                                                 "t"
-                                                                                                 " "
-                                                                                                 "s"
-                                                                                                 "o"
-                                                                                                 "l"
-                                                                                                 "u"
-                                                                                                 "t"
-                                                                                                 "i"
-                                                                                                 "o"
-                                                                                                 "n"
-                                                                                                 " "
-                                                                                                 "t"
-                                                                                                 "o"
-                                                                                                 " "
-                                                                                                 "r"
-                                                                                                 "u"
-                                                                                                 "n")(
-                                                                                                    "num-solutions",
-                                                                                                    po::value<
-                                                                                                        int>()
-                                                                                                        ->default_value(
-                                                                                                            -1),
-                                                                                                    "Number of solutions to run")(
-                                                                                                    "best-solution",
-                                                                                                    po::value<
-                                                                                                        bool>()
-                                                                                                        ->default_value(
-                                                                                                            false),
-                                                                                                    "Best solution benchmark mode")
-
-                                                                                                    ("results-file",
-                                                                                                     po::value<
-                                                                                                         std::
-                                                                                                             string>()
-                                                                                                         ->default_value(
-                                                                                                             "results.csv"),
-                                                                                                     "File name to write results.")(
-                                                                                                        "log-file",
-                                                                                                        po::value<
-                                                                                                            std::
-                                                                                                                string>(),
-                                                                                                        "File name for output log.")(
-                                                                                                        "log-file-append",
-                                                                                                        po::value<
-                                                                                                            bool>()
-                                                                                                            ->default_value(
-                                                                                                                false),
-                                                                                                        "Append to log file.")(
-                                                                                                        "log-level",
-                                                                                                        po::value<
-                                                                                                            LogLevel>()
-                                                                                                            ->default_value(
-                                                                                                                LogLevel::
-                                                                                                                    Debug),
-                                                                                                        "Log level")(
-                                                                                                        "exit-on-failure",
-                                                                                                        po::value<
-                                                                                                            bool>()
-                                                                                                            ->default_value(
-                                                                                                                false),
-                                                                                                        "Exit run early on failed kernels.");
-=======
             // clang-format off
             options.add_options()
                 ("help,h", "Show help message.")
@@ -775,7 +206,6 @@
                 ("exit-on-failure",          po::value<bool>()->default_value(false), "Exit run early on failed kernels.")
                 ;
             // clang-format on
->>>>>>> 5ff7396a
 
             return options;
         }
@@ -882,6 +312,13 @@
                 args.at("d-type").value()     = boost::any(type);
                 args.at("alpha-type").value() = boost::any(type);
                 args.at("beta-type").value()  = boost::any(type);
+            }
+
+            auto kernelType = args["kernelType"].as<KernelLanguageType>();
+            if(kernelType == KernelLanguageType::Any || kernelType == KernelLanguageType::Assembly
+               || kernelType == KernelLanguageType::Source)
+            {
+                args.at("kernel-language").value() = boost::any(kernelType);
             }
         }
 
