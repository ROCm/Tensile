/*******************************************************************************
 *
 * MIT License
 *
 * Copyright 2019-2020 Advanced Micro Devices, Inc.
 *
 * Permission is hereby granted, free of charge, to any person obtaining a copy
 * of this software and associated documentation files (the "Software"), to deal
 * in the Software without restriction, including without limitation the rights
 * to use, copy, modify, merge, publish, distribute, sublicense, and/or sell
 * copies of the Software, and to permit persons to whom the Software is
 * furnished to do so, subject to the following conditions:
 *
 * The above copyright notice and this permission notice shall be included in
 * all copies or substantial portions of the Software.
 *
 * THE SOFTWARE IS PROVIDED "AS IS", WITHOUT WARRANTY OF ANY KIND, EXPRESS OR
 * IMPLIED, INCLUDING BUT NOT LIMITED TO THE WARRANTIES OF MERCHANTABILITY,
 * FITNESS FOR A PARTICULAR PURPOSE AND NONINFRINGEMENT. IN NO EVENT SHALL THE
 * AUTHORS OR COPYRIGHT HOLDERS BE LIABLE FOR ANY CLAIM, DAMAGES OR OTHER
 * LIABILITY, WHETHER IN AN ACTION OF CONTRACT, TORT OR OTHERWISE, ARISING FROM,
 * OUT OF OR IN CONNECTION WITH THE SOFTWARE OR THE USE OR OTHER DEALINGS IN THE
 * SOFTWARE.
 *
 *******************************************************************************/

#include <Tensile/ArithmeticUnitTypes.hpp>
#include <Tensile/Contractions.hpp>
#include <Tensile/EmbeddedLibrary.hpp>
#include <Tensile/MasterSolutionLibrary.hpp>
#include <Tensile/Tensile.hpp>
#include <Tensile/hip/HipHardware.hpp>
#include <Tensile/hip/HipSolutionAdapter.hpp>
#include <Tensile/hip/HipUtils.hpp>

#include "BenchmarkTimer.hpp"
#include "ClientProblemFactory.hpp"
#include "DataInitialization.hpp"
#include "HardwareMonitorListener.hpp"
#include "MetaRunListener.hpp"
#include "ProgressListener.hpp"
#include "ReferenceValidator.hpp"
#include "SolutionIterator.hpp"
#include "TimingEvents.hpp"

#include "LogReporter.hpp"
#include "MetaResultReporter.hpp"
#include "PerformanceReporter.hpp"
#include "ResultFileReporter.hpp"
#include "ResultReporter.hpp"

#include <boost/algorithm/string/classification.hpp>
#include <boost/algorithm/string/split.hpp>
#include <boost/program_options.hpp>

#include <cstddef>

namespace po = boost::program_options;

namespace Tensile
{
    namespace Client
    {

        template <typename T>
        po::typed_value<T>* value_default(std::string const& desc)
        {
            return po::value<T>()->default_value(T(), desc);
        }

        template <typename T>
        po::typed_value<T>* value_default()
        {
            return po::value<T>()->default_value(T());
        }

        template <typename T>
        po::typed_value<std::vector<T>>* vector_default_empty()
        {
            return value_default<std::vector<T>>("[]");
        }

        po::options_description all_options()
        {
            po::options_description options("Tensile client options");

            // clang-format off
            options.add_options()
                ("help,h", "Show help message.")

                ("config-file",              vector_default_empty<std::string>(), "INI config file(s) to read.")

                ("library-file,l",           po::value<std::string>(), "Load a (YAML) solution library.  If not specified, we will use "
                                                                       "the embedded library, if available.")
                ("code-object,c",            vector_default_empty<std::string>(), "Code object file with kernel(s).  If none are "
                                                                                  "specified, we will use the embedded code "
                                                                                  "object(s) if available.")

                ("problem-identifier",       po::value<std::string>(), "Problem identifer (Einstein notation). Either "
                                                                       "this or free/batch/bound must be specified.")
                ("free",                     value_default<ContractionProblem::FreeIndices>("[]"),  "Free index. Order: a,b,ca,cb,da,db")
                ("batch",                    value_default<ContractionProblem::BatchIndices>("[]"), "Batch index. Order: a,b,c,d")
                ("bound",                    value_default<ContractionProblem::BoundIndices>("[]"), "Bound/summation index. Order: a,b")

                ("type",                     po::value<DataType>()->default_value(DataType::Count), "Data type")
                ("a-type",                   po::value<DataType>()->default_value(DataType::Count), "A data type")
                ("b-type",                   po::value<DataType>()->default_value(DataType::Count), "B data type")
                ("c-type",                   po::value<DataType>()->default_value(DataType::Count), "C data type")
                ("d-type",                   po::value<DataType>()->default_value(DataType::Count), "D data type")
                ("alpha-type",               po::value<DataType>()->default_value(DataType::Count), "alpha data type")
                ("beta-type",                po::value<DataType>()->default_value(DataType::Count), "beta data type")
                ("high-precision-accumulate", po::value<bool>()->default_value(false), "Use high-precision accumulate.")
<<<<<<< HEAD
                ("kernel-language",          po::value<KernelLanguage>()->default_value(KernelLanguage::Any), "Select kernel language.")
                ("deterministic-mode",       po::value<bool>()->default_value(false), "Enforce deterministic summation patterns"
                                                                                      "by not splitting U among workgroups")
=======
                ("arithmetic-unit",          po::value<ArithmeticUnit>()->default_value(ArithmeticUnit::Any), "Select arithmetic unit.")
>>>>>>> ad6edb28

                ("init-a",                   po::value<InitMode>()->default_value(InitMode::Random), "Initialization for A")
                ("init-b",                   po::value<InitMode>()->default_value(InitMode::Random), "Initialization for B")
                ("init-c",                   po::value<InitMode>()->default_value(InitMode::Random), "Initialization for C")
                ("init-d",                   po::value<InitMode>()->default_value(InitMode::Zero), "Initialization for D")
                ("init-alpha",               po::value<InitMode>()->default_value(InitMode::Two), "Initialization for alpha")
                ("init-beta",                po::value<InitMode>()->default_value(InitMode::Two), "Initialization for beta")
                ("pristine-on-gpu",          po::value<bool>()->default_value(false), "Keep a pristine copy of inputs on GPU for performance")
                ("c-equal-d",                po::value<bool>()->default_value(false), "C equals D")

                ("print-valids",             po::value<bool>()->default_value(false), "Print values that pass validation")
                ("print-max",                po::value<int>()->default_value(-1), "Max number of values to print")
                ("num-elements-to-validate", po::value<int>()->default_value(0), "Number of elements to validate")
                ("bounds-check", po::value<bool>()->default_value(false),
                "Use sentinel values to check memory boundaries.")

                ("print-tensor-a",           po::value<bool>()->default_value(false), "Print tensor A.")
                ("print-tensor-b",           po::value<bool>()->default_value(false), "Print tensor B.")
                ("print-tensor-c",           po::value<bool>()->default_value(false), "Print tensor C.")
                ("print-tensor-d",           po::value<bool>()->default_value(false), "Print tensor D.")
                ("print-tensor-ref",         po::value<bool>()->default_value(false), "Print reference tensor D.")

                ("dump-tensors",           po::value<bool>()->default_value(false),  "Binary dump tensors instead of printing.")

                ("convolution-identifier",   po::value<std::string>(), "Convolution problem identifer:  ConvolutionType_ActFormat_FilterFormat_Filter_Stride_Dilation_Groups.  Example: ConvolutionBackwardWeights_NCHW_filter:3x3_stride:1x1_dilation:1x1_groups:1.  Batch count, spacial dimensions (H,W,D), Cin and Cout filters are determined by the problem dimensions.")
                ("convolution-vs-contraction",  po::value<bool>()->default_value(false), "Compare reference convolution against contraction.")

                ("device-idx",               po::value<int>()->default_value(0), "Device index")
                ("use-default-stream",       po::value<bool>()->default_value(false), "Use default Hip stream to run kernels.")
                ("platform-idx",             po::value<int>()->default_value(0), "OpenCL Platform Index")

                ("num-warmups",              po::value<int>()->default_value(0), "Number of warmups to run")
                ("num-benchmarks",           po::value<int>()->default_value(1), "Number of benchmarks to run")
                ("num-enqueues-per-sync",    po::value<int>()->default_value(1), "Enqueues per sync")
                ("num-syncs-per-benchmark",  po::value<int>()->default_value(1), "Syncs per benchmark")
                ("use-gpu-timer",            po::value<bool>()->default_value(true), "Use GPU timer")
                ("sleep-percent",            po::value<int>()->default_value(0), "Sleep percentage")
                ("hardware-monitor",         po::value<bool>()->default_value(true), "Use hardware monitor.")

                ("perf-l2-read-hits",        po::value<double>()->default_value(0.0), "L2 read hits")
                ("perf-l2-write-hits",       po::value<double>()->default_value(0.5), "L2 write hits")
                ("perf-l2-read-bw-mul",      po::value<double>()->default_value(2.0), "L2 read bandwidth multiplier")
                ("perf-read-efficiency",     po::value<double>()->default_value(0.85), "Read efficiency")
                ("perf-ops-per-cycle",       po::value<int>()->default_value(64), "Ops per cycle")

                ("problem-size,p",           vector_default_empty<std::string>(), "Specify a problem size.  Comma-separated list of "
                                                                                  "sizes, in the order of the Einstein notation.")

                ("a-strides",                vector_default_empty<std::string>(), "Unspecified means default stride "
                                                                                  "(prev_dim_stride*prev_dim_size)"
                                                                                  "specifying once applies to all problem sizes, "
                                                                                  "otherwise specify once per problem size.")

                ("b-strides",                vector_default_empty<std::string>(), "Unspecified means default stride "
                                                                                  "(prev_dim_stride*prev_dim_size)"
                                                                                  "specifying once applies to all problem sizes, "
                                                                                  "otherwise specify once per problem size.")

                ("c-strides",                vector_default_empty<std::string>(), "Unspecified means default stride "
                                                                                  "(prev_dim_stride*prev_dim_size)"
                                                                                  "specifying once applies to all problem sizes, "
                                                                                  "otherwise specify once per problem size.")

                ("d-strides",                vector_default_empty<std::string>(), "Unspecified means default stride "
                                                                                  "(prev_dim_stride*prev_dim_size)"
                                                                                  "specifying once applies to all problem sizes, "
                                                                                  "otherwise specify once per problem size.")

                ("a-zero-pads",                vector_default_empty<std::string>(), "Comma-separated tuple(s) of anchor dim,"
                                                                                  "summation dim, leading pad, trailing pad."
                                                                                  "Each tuple must be separated with a semi-colon.")

                ("b-zero-pads",                vector_default_empty<std::string>(), "Comma-separated tuple(s) of anchor dim,"
                                                                                  "summation dim, leading pad, trailing pad."
                                                                                  "Each tuple must be separated with a semi-colon.")

                ("a-ops",                    vector_default_empty<TensorOp>(), "Operations applied to A.")
                ("b-ops",                    vector_default_empty<TensorOp>(), "Operations applied to B.")
                ("c-ops",                    vector_default_empty<TensorOp>(), "Operations applied to C.")
                ("d-ops",                    vector_default_empty<TensorOp>(), "Operations applied to D.")

                ("problem-start-idx",        po::value<int>()->default_value(0),  "First problem to run")
                ("num-problems",             po::value<int>()->default_value(-1), "Number of problems to run")

                ("solution-start-idx",       po::value<int>()->default_value(-1),  "First solution to run")
                ("num-solutions",            po::value<int>()->default_value(-1), "Number of solutions to run")
                ("best-solution",            po::value<bool>()->default_value(false), "Best solution benchmark mode")

                ("results-file",             po::value<std::string>()->default_value("results.csv"), "File name to write results.")
                ("log-file",                 po::value<std::string>(),                               "File name for output log.")
                ("log-file-append",          po::value<bool>()->default_value(false),                "Append to log file.")
                ("log-level",                po::value<LogLevel>()->default_value(LogLevel::Debug),                "Log level")
                ("exit-on-failure",          po::value<bool>()->default_value(false), "Exit run early on failed kernels.")
                ;
            // clang-format on

            return options;
        }

        std::shared_ptr<Hardware> GetHardware(po::variables_map const& args)
        {
            HIP_CHECK_EXC(hipSetDevice(args["device-idx"].as<int>()));

            return hip::GetCurrentDevice();
        }

        hipStream_t GetStream(po::variables_map const& args)
        {
            if(args["use-default-stream"].as<bool>())
                return 0;

            hipStream_t stream;
            HIP_CHECK_EXC(hipStreamCreate(&stream));
            return stream;
        }

        std::shared_ptr<MasterSolutionLibrary<ContractionProblem>>
            LoadSolutionLibrary(po::variables_map const& args)
        {
            auto filename = args["library-file"];
            if(!filename.empty())
            {
                return std::dynamic_pointer_cast<MasterSolutionLibrary<ContractionProblem>>(
                    LoadLibraryFile<ContractionProblem>(filename.as<std::string>()));
            }

            auto embeddedLibrary
                = std::dynamic_pointer_cast<MasterSolutionLibrary<ContractionProblem>>(
                    EmbeddedLibrary<ContractionProblem>::Get());

            if(embeddedLibrary != nullptr)
                return embeddedLibrary;

            throw std::runtime_error("Client must be linked with an embedded library or "
                                     "a library must be specified at runtime.");
        }

        void LoadCodeObjects(po::variables_map const& args, hip::SolutionAdapter& adapter)
        {
            auto const& filenames = args["code-object"].as<std::vector<std::string>>();
            auto        logLevel  = args["log-level"].as<LogLevel>();

            if(filenames.empty())
            {
                adapter.loadEmbeddedCodeObjects();
            }
            else
            {
                for(auto const& filename : filenames)
                {
                    if(logLevel >= LogLevel::Verbose)
                        std::cout << "Loading " << filename << std::endl;
                    adapter.loadCodeObjectFile(filename);
                }
            }
        }

        std::vector<size_t> split_ints(std::string const& value)
        {
            std::vector<std::string> parts;
            boost::split(parts, value, boost::algorithm::is_any_of(",;"));

            std::vector<size_t> rv;
            rv.reserve(parts.size());

            for(auto const& part : parts)
                if(part != "")
                    rv.push_back(boost::lexical_cast<size_t>(part));

            return rv;
        }

        void parse_arg_ints(po::variables_map& args, std::string const& name)
        {
            auto inValue = args[name].as<std::vector<std::string>>();

            std::vector<std::vector<size_t>> outValue;
            outValue.reserve(inValue.size());
            for(auto const& str : inValue)
                outValue.push_back(split_ints(str));

            boost::any v(outValue);

            args.at(name).value() = v;
        }

        void fix_data_types(po::variables_map& args)
        {
            auto type = args["type"].as<DataType>();

            // These types use the same data type for all inputs/outputs, so we allow
            // using the overarching 'type' parameter.
            if(type == DataType::Float || type == DataType::Double || type == DataType::ComplexFloat
               || type == DataType::ComplexDouble || type == DataType::Int32)
            {
                args.at("a-type").value()     = boost::any(type);
                args.at("b-type").value()     = boost::any(type);
                args.at("c-type").value()     = boost::any(type);
                args.at("d-type").value()     = boost::any(type);
                args.at("alpha-type").value() = boost::any(type);
                args.at("beta-type").value()  = boost::any(type);
            }
        }

        po::variables_map parse_args(int argc, const char* argv[])
        {
            auto options = all_options();

            po::variables_map args;
            po::store(po::parse_command_line(argc, argv, options), args);
            po::notify(args);

            if(args.count("help"))
            {
                std::cout << options << std::endl;
                exit(1);
            }

            if(args.count("config-file"))
            {
                auto configFiles = args["config-file"].as<std::vector<std::string>>();
                for(auto filename : configFiles)
                {
                    std::ifstream file(filename.c_str());
                    po::store(po::parse_config_file(file, options), args);
                }
            }

            fix_data_types(args);

            parse_arg_ints(args, "problem-size");
            parse_arg_ints(args, "a-strides");
            parse_arg_ints(args, "b-strides");
            parse_arg_ints(args, "c-strides");
            parse_arg_ints(args, "d-strides");
            parse_arg_ints(args, "a-zero-pads");
            parse_arg_ints(args, "b-zero-pads");

            return args;
        }

    } // namespace Client
} // namespace Tensile

int main(int argc, const char* argv[])
{
    using namespace Tensile;
    using namespace Tensile::Client;

    auto args = parse_args(argc, argv);

    ClientProblemFactory problemFactory(args);

    auto        hardware = GetHardware(args);
    hipStream_t stream   = GetStream(args);

    auto                          library = LoadSolutionLibrary(args);
    Tensile::hip::SolutionAdapter adapter;
    LoadCodeObjects(args, adapter);

    auto dataInit = DataInitialization::Get(args, problemFactory);

    auto problems        = problemFactory.problems();
    int  firstProblemIdx = args["problem-start-idx"].as<int>();
    int  numProblems     = args["num-problems"].as<int>();
    if(numProblems < 0)
        numProblems = problems.size();
    int lastProblemIdx = firstProblemIdx + numProblems - 1;

    int firstSolutionIdx = args["solution-start-idx"].as<int>();
    int numSolutions     = args["num-solutions"].as<int>();

    if(firstSolutionIdx < 0)
        firstSolutionIdx = library->solutions.begin()->first;

    int lastSolutionIdx;
    if(numSolutions < 0)
    {
        auto iter = library->solutions.end();
        iter--;
        lastSolutionIdx = iter->first;
    }
    else
    {
        lastSolutionIdx = firstSolutionIdx + numSolutions - 1;
    }

    auto solutionIterator = SolutionIterator::Default(library, hardware, args);

    MetaRunListener listeners;

    listeners.addListener(solutionIterator);
    listeners.addListener(std::make_shared<ReferenceValidator>(args, dataInit));
    listeners.addListener(std::make_shared<ProgressListener>());

    listeners.addListener(std::make_shared<BenchmarkTimer>(args, *hardware));
    listeners.addListener(std::make_shared<HardwareMonitorListener>(args));

    auto reporters = std::make_shared<MetaResultReporter>();
    reporters->addReporter(PerformanceReporter::Default(args));

    // PerformanceReporter needs to be called before these two, or else values
    // will be missing
    reporters->addReporter(LogReporter::Default(args));
    reporters->addReporter(ResultFileReporter::Default(args));

    if(args.count("log-file"))
    {
        std::string filename = args["log-file"].as<std::string>();
        auto        logFile  = std::make_shared<std::ofstream>(
            filename.c_str(), args["log-file-append"].as<bool>() ? std::ios::app : std::ios::out);

        reporters->addReporter(LogReporter::Default(args, logFile));
    }

    listeners.setReporter(reporters);

    // ReferenceValidator validator(args, dataInit);
    // BenchmarkTimer timer(args);

    reporters->report(ResultKey::ProblemCount, problemFactory.problems().size());

    while(listeners.needMoreBenchmarkRuns())
    {
        listeners.preBenchmarkRun();

        for(int problemIdx = firstProblemIdx; problemIdx <= lastProblemIdx; problemIdx++)
        {
            auto const& problem = problems[problemIdx];

            reporters->report(ResultKey::ProblemIndex, problemIdx);
            reporters->report(ResultKey::ProblemProgress,
                              concatenate(problemIdx, "/", problemFactory.problems().size()));

            // std::cout << "Problem: " << problem.operationDescription() <<
            // std::endl; std::cout << "a: " << problem.a() << std::endl; std::cout <<
            // "b: " << problem.b() << std::endl; std::cout << "c: " << problem.c() <<
            // std::endl; std::cout << "d: " << problem.d() << std::endl;

            listeners.preProblem(problem);

            while(solutionIterator->moreSolutionsInProblem())
            {
                auto solution = solutionIterator->getSolution();

                listeners.preSolution(*solution);

                if(solutionIterator->runCurrentSolution())
                {
                    try
                    {
                        while(listeners.needMoreRunsInSolution())
                        {
                            auto inputs = dataInit->prepareGPUInputs(problem);

                            auto kernels = solution->solve(problem, *inputs, *hardware);

                            size_t       warmupInvocations = listeners.numWarmupRuns();
                            TimingEvents warmupStartEvents(warmupInvocations, kernels.size());
                            TimingEvents warmupStopEvents(warmupInvocations, kernels.size());

                            for(int i = 0; i < warmupInvocations; i++)
                            {
                                listeners.preWarmup();
                                adapter.launchKernels(
                                    kernels, stream, warmupStartEvents[i], warmupStopEvents[i]);
                                listeners.postWarmup();
                            }

                            listeners.validateWarmups(inputs, warmupStartEvents, warmupStopEvents);

                            size_t syncs = listeners.numSyncs();
                            size_t enq   = listeners.numEnqueuesPerSync();

                            for(int i = 0; i < syncs; i++)
                            {
                                listeners.preSyncs();

                                TimingEvents startEvents(enq, kernels.size());
                                TimingEvents stopEvents(enq, kernels.size());

                                listeners.preEnqueues();

                                for(int j = 0; j < enq; j++)
                                {
                                    adapter.launchKernels(
                                        kernels, stream, startEvents[j], stopEvents[j]);
                                }

                                listeners.postEnqueues(startEvents, stopEvents);
                                listeners.validateEnqueues(inputs, startEvents, stopEvents);

                                listeners.postSyncs();
                            }
                        }
                    }
                    catch(std::runtime_error const& err)
                    {
                        reporters->report(ResultKey::Validation, "INVALID");
                        reporters->log(LogLevel::Error,
                                       concatenate("Exception occurred: ", err.what(), "\n"));
                    }
                }

                listeners.postSolution();
            }

            listeners.postProblem();
        }

        listeners.postBenchmarkRun();
    }

    listeners.finalizeReport();

    return listeners.error();
}<|MERGE_RESOLUTION|>--- conflicted
+++ resolved
@@ -110,13 +110,10 @@
                 ("alpha-type",               po::value<DataType>()->default_value(DataType::Count), "alpha data type")
                 ("beta-type",                po::value<DataType>()->default_value(DataType::Count), "beta data type")
                 ("high-precision-accumulate", po::value<bool>()->default_value(false), "Use high-precision accumulate.")
-<<<<<<< HEAD
                 ("kernel-language",          po::value<KernelLanguage>()->default_value(KernelLanguage::Any), "Select kernel language.")
                 ("deterministic-mode",       po::value<bool>()->default_value(false), "Enforce deterministic summation patterns"
                                                                                       "by not splitting U among workgroups")
-=======
                 ("arithmetic-unit",          po::value<ArithmeticUnit>()->default_value(ArithmeticUnit::Any), "Select arithmetic unit.")
->>>>>>> ad6edb28
 
                 ("init-a",                   po::value<InitMode>()->default_value(InitMode::Random), "Initialization for A")
                 ("init-b",                   po::value<InitMode>()->default_value(InitMode::Random), "Initialization for B")
