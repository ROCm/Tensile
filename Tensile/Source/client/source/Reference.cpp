--- conflicted
+++ resolved
@@ -208,38 +208,33 @@
                         aCoord[boundIndices[i].a] = bound[i];
                         bCoord[boundIndices[i].b] = bound[i];
 
-<<<<<<< HEAD
-                        if (problem.boundIndices()[i].aMirror)
-                            aCoord[boundIndices[i].a] = boundSize[i] - aCoord[boundIndices[i].a] - 1;
-                        if (problem.boundIndices()[i].bMirror)
-                            bCoord[boundIndices[i].b] = boundSize[i] - bCoord[boundIndices[i].b] - 1;
-
-                        if (zpA.valid()) {
-                            auto sumCoordA = problem.boundIndices()[i].aMirror ? (boundSize[i] - bound.at(problem.toBoundsPos(zpA.boundIndex)) - 1) : bound.at(problem.toBoundsPos(zpA.boundIndex));
-                            if (inZeroPad(problem, zpA, a, aCoord, sumCoordA))
+                        if(problem.boundIndices()[i].aMirror)
+                            aCoord[boundIndices[i].a]
+                                = boundSize[i] - aCoord[boundIndices[i].a] - 1;
+                        if(problem.boundIndices()[i].bMirror)
+                            bCoord[boundIndices[i].b]
+                                = boundSize[i] - bCoord[boundIndices[i].b] - 1;
+
+                        if(zpA.valid())
+                        {
+                            auto sumCoordA
+                                = problem.boundIndices()[i].aMirror
+                                      ? (boundSize[i]
+                                         - bound.at(problem.toBoundsPos(zpA.boundIndex)) - 1)
+                                      : bound.at(problem.toBoundsPos(zpA.boundIndex));
+                            if(inZeroPad(problem, zpA, a, aCoord, sumCoordA))
                                 aInZeroPad = true;
                         }
-                        if (zpB.valid()) {
-                            auto sumCoordB = problem.boundIndices()[i].bMirror ? (boundSize[i] - bound.at(problem.toBoundsPos(zpB.boundIndex)) - 1) : bound.at(problem.toBoundsPos(zpB.boundIndex));
-                            if (inZeroPad(problem, zpB, b, bCoord, sumCoordB))
+                        if(zpB.valid())
+                        {
+                            auto sumCoordB
+                                = problem.boundIndices()[i].bMirror
+                                      ? (boundSize[i]
+                                         - bound.at(problem.toBoundsPos(zpB.boundIndex)) - 1)
+                                      : bound.at(problem.toBoundsPos(zpB.boundIndex));
+                            if(inZeroPad(problem, zpB, b, bCoord, sumCoordB))
                                 bInZeroPad = true;
                         }
-=======
-                        if(zpA.valid()
-                           && inZeroPad(problem,
-                                        zpA,
-                                        a,
-                                        aCoord,
-                                        bound.at(problem.toBoundsPos(zpA.boundIndex))))
-                            aInZeroPad = true;
-                        if(zpB.valid()
-                           && inZeroPad(problem,
-                                        zpB,
-                                        b,
-                                        bCoord,
-                                        bound.at(problem.toBoundsPos(zpB.boundIndex))))
-                            bInZeroPad = true;
->>>>>>> fc7d97af
                     }
 
                     size_t aIndex = a.index(aCoord);
@@ -264,35 +259,16 @@
 
                         typename Inputs::AType aVal(0);
                         typename Inputs::BType bVal(0);
-<<<<<<< HEAD
 
                         size_t aI = problem.boundIndices()[0].aMirror ? (boundSize[0] - i - 1) : i;
                         size_t bI = problem.boundIndices()[0].bMirror ? (boundSize[0] - i - 1) : i;
 
-                        if (!aInZeroPad && !inZeroPad(problem, zpA, a, aCoord, aI))
+                        if(!aInZeroPad && !inZeroPad(problem, zpA, a, aCoord, aI))
                             aVal = Transform<typename Inputs::AType>::Input(
-                                    inputs.a[aIndex + (aI * aStride) - zpA.padStart], aConjugate);
-                        if (!bInZeroPad && !inZeroPad(problem, zpB, b, bCoord, bI))
+                                inputs.a[aIndex + (aI * aStride) - zpA.padStart], aConjugate);
+                        if(!bInZeroPad && !inZeroPad(problem, zpB, b, bCoord, bI))
                             bVal = Transform<typename Inputs::BType>::Input(
-                                    inputs.b[bIndex + (bI * bStride) - zpB.padStart], bConjugate);
-
-                        value += static_cast<Accumulator>(aVal * bVal);
-
-                        if (0) {
-                            std::cout
-                                    << " bound=" << bound[0] << "," << bound[1]
-                                    << " dNum=" << dNum << " value=" << value << " aInZeroPad=" << aInZeroPad
-                                    << " aindex=" << aIndex << " +offset="
-                                    << (int64_t)(aI * aStride) - zpA.padStart
-                                    //<< " aVal=" << aVal // disable int8
-                                    << "\n";
-=======
-                        if(!aInZeroPad && !inZeroPad(problem, zpA, a, aCoord, i))
-                            aVal = Transform<typename Inputs::AType>::Input(
-                                inputs.a[aIndex + (i * aStride) - zpA.padStart], aConjugate);
-                        if(!bInZeroPad && !inZeroPad(problem, zpB, b, bCoord, i))
-                            bVal = Transform<typename Inputs::BType>::Input(
-                                inputs.b[bIndex + (i * bStride) - zpB.padStart], bConjugate);
+                                inputs.b[bIndex + (bI * bStride) - zpB.padStart], bConjugate);
 
                         value += static_cast<Accumulator>(aVal * bVal);
 
@@ -302,10 +278,9 @@
                                       << " dNum=" << dNum << " value=" << value
                                       << " aInZeroPad=" << aInZeroPad << " aindex=" << aIndex
                                       << " +offset="
-                                      << (int64_t)(i * aStride) - zpA.padStart
+                                      << (int64_t)(aI * aStride) - zpA.padStart
                                       //<< " aVal=" << aVal // disable int8
                                       << "\n";
->>>>>>> fc7d97af
                         }
                     }
                 }
