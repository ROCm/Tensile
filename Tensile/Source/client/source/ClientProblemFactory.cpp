--- conflicted
+++ resolved
@@ -174,12 +174,8 @@
                                                          static_cast<int64_t>(zp[zi + 3])}));
                     }
                 }
-<<<<<<< HEAD
-
-=======
                 rv.back().setAlphaType(m_alphaType);
                 rv.back().setBetaType(m_betaType);
->>>>>>> 8405aab6
                 rv.back().setHighPrecisionAccumulate(m_highPrecisionAccumulate);
                 rv.back().setKernelLanguage(m_kernelLanguage);
                 rv.back().setDeterministicMode(m_deterministicMode);
