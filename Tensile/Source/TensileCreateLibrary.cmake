--- conflicted
+++ resolved
@@ -33,10 +33,7 @@
     Tensile_MERGE_FILES
     Tensile_SHORT_FILE_NAMES
     Tensile_LIBRARY_PRINT_DEBUG )
-<<<<<<< HEAD
 
-  message(STATUS "Tensile_RUNTIME_LANGUAGE    from TensileCreateLibraryCmake : ${Tensile_RUNTIME_LANGUAGE}")
-=======
 # make Tensile_PACKAGE_LIBRARY and optional parameter 
 # to avoid breaking applications which us this
   if (ARGN)
@@ -44,7 +41,8 @@
   else()
     set(Tensile_PACKAGE_LIBRARY OFF)
   endif()
->>>>>>> a6e6322c
+  
+  message(STATUS "Tensile_RUNTIME_LANGUAGE    from TensileCreateLibraryCmake : ${Tensile_RUNTIME_LANGUAGE}")
   message(STATUS "Tensile_CODE_OBJECT_VERSION from TensileCreateLibraryCmake : ${Tensile_CODE_OBJECT_VERSION}")
   message(STATUS "Tensile_COMPILER            from TensileCreateLibraryCmake : ${Tensile_COMPILER}")
   message(STATUS "Tensile_ARCHITECTURE        from TensileCreateLibraryCmake : ${Tensile_ARCHITECTURE}")
