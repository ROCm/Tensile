################################################################################
# Copyright (C) 2016-2019 Advanced Micro Devices, Inc. All rights reserved.
#
# Permission is hereby granted, free of charge, to any person obtaining a copy
# of this software and associated documentation files (the "Software"), to deal
# in the Software without restriction, including without limitation the rights
# to use, copy, modify, merge, publish, distribute, sublicense, and/or sell cop-
# ies of the Software, and to permit persons to whom the Software is furnished
# to do so, subject to the following conditions:
#
# The above copyright notice and this permission notice shall be included in all
# copies or substantial portions of the Software.
#
# THE SOFTWARE IS PROVIDED "AS IS", WITHOUT WARRANTY OF ANY KIND, EXPRESS OR IM-
# PLIED, INCLUDING BUT NOT LIMITED TO THE WARRANTIES OF MERCHANTABILITY, FITNESS
# FOR A PARTICULAR PURPOSE AND NONINFRINGEMENT. IN NO EVENT SHALL THE AUTHORS OR
# COPYRIGHT HOLDERS BE LIABLE FOR ANY CLAIM, DAMAGES OR OTHER LIABILITY, WHETHER
# IN AN ACTION OF CONTRACT, TORT OR OTHERWISE, ARISING FROM, OUT OF OR IN CONNE-
# CTION WITH THE SOFTWARE OR THE USE OR OTHER DEALINGS IN THE SOFTWARE.
################################################################################
# This script only gets called by CMake

if __name__ == "__main__":
    print("This file can no longer be run as a script.  Run 'Tensile/bin/TensileCreateLibrary' instead.")
    exit(1)

from . import Common
from . import EmbeddedData
from . import Utils
from . import YAMLIO
from .Common import globalParameters, HR, print1, print2, printExit, ensurePath, \
                   CHeader, CMakeHeader, assignGlobalParameters, ProgressBar, \
                   listToInitializer
from .KernelWriterAssembly import KernelWriterAssembly
from .KernelWriterSource import KernelWriterSource
from .SolutionStructs import Solution
from .SolutionWriter import SolutionWriter

import argparse
import collections
import itertools
import os
import shutil
import subprocess
import sys
import time
from copy import deepcopy

################################################################################
def processKernelSource(kernel, kernelWriterSource, kernelWriterAssembly):
    """
    Generate source for a single kernel.
    Returns (error, source, header, kernelName).
    """
    try:
        kernelWriter = kernelWriterSource if kernel["KernelLanguage"] == "Source" else kernelWriterAssembly
        # get kernel name
        kernelName = kernelWriter.getKernelName(kernel)
        #sys.stderr.write("kernel:%s\n"% kernelName)
        (err, src) = kernelWriter.getSourceFileString(kernel)
        header = kernelWriter.getHeaderFileString(kernel)
    except RuntimeError:
        return (1, "", "", kernelName)

    return (err, src, header, kernelName)

def getAssemblyCodeObjectFiles(kernels, kernelWriterAssembly, outputPath):
    destDir = ensurePath(os.path.join(outputPath, 'library'))
    asmDir = kernelWriterAssembly.getAssemblyDirectory()
    assemblyKernels = list([k for k in kernels if k['KernelLanguage'] == 'Assembly'])
    if len(assemblyKernels) == 0:
        return []

    archs = collections.defaultdict(list)
    for k in assemblyKernels:
      archs[tuple(k['ISA'])].append(k)
    coFiles = []
    for arch, archKernels in archs.items():
      archName = 'gfx'+''.join(map(str,arch))
      objectFiles = list([kernelWriterAssembly.getKernelName(k) + '.o' \
                          for k in archKernels \
                          if k['KernelLanguage'] == 'Assembly'])
      if len(objectFiles) == 0:
        continue
      if globalParameters["MergeFiles"]:
      #  archName = 'gfx'+''.join(map(str,arch))
        coFile = os.path.join(destDir, 'TensileLibrary_{}.co'.format(archName))
        if "PackageLibrary" in globalParameters and globalParameters["PackageLibrary"]:
          coFile = os.path.join(destDir, archName, 'TensileLibrary_{}.co'.format(archName))
        args = kernelWriterAssembly.getLinkCodeObjectArgs(objectFiles, coFile)
        subprocess.check_call(args, cwd=asmDir)
        coFiles.append(coFile)
      else:
        assemblyKernelNames = [kernelWriterAssembly.getKernelName(k) for k in archKernels]
        origCOFiles = [os.path.join(asmDir,  k + '.co') for k in assemblyKernelNames]
        newCOFiles  = []
        if globalParameters["PackageLibrary"]:
          newCOFiles = [os.path.join(destDir, archName, k + '.co') for k in assemblyKernelNames]
        else:
          newCOFiles = [os.path.join(destDir, k + '.co') for k in assemblyKernelNames]
        for src, dst in Utils.tqdm(zip(origCOFiles, newCOFiles), "Copying code objects"):
          shutil.copyfile(src, dst)
        coFiles += newCOFiles
    
    return coFiles

def which(p):
    exes = [p+x for x in ['', '.exe', '.bat']]
    system_path = os.environ['PATH'].split(os.pathsep)
    for dirname in system_path+['/opt/rocm/bin']:
        for exe in exes:
            candidate = os.path.join(os.path.expanduser(dirname), exe)
            if os.path.isfile(candidate):
                return candidate
    return None


def buildSourceCodeObjectFile(CxxCompiler, outputPath, kernelFile):
    buildPath = ensurePath(os.path.join(globalParameters['WorkingPath'], 'code_object_tmp'))
    destDir = ensurePath(os.path.join(outputPath, 'library'))
    (_, filename) = os.path.split(kernelFile)
    (base, _) = os.path.splitext(filename)

    objectFilename = base + '.o'
    objectFilepath = os.path.join(buildPath, objectFilename)

    soFilename = base + '.so'
    soFilepath = os.path.join(buildPath, soFilename)

    archs = ['gfx'+''.join(map(str,arch)) for arch in globalParameters['SupportedISA'] \
             if globalParameters["AsmCaps"][arch]["SupportedISA"]]

    archFlags = ['--amdgpu-target=' + arch for arch in archs]

    if (CxxCompiler == 'hcc'):

      hipFlags = subprocess.check_output([which('hcc-config'), '--cxxflags']).decode().split(' ')
      # when HCC_HOME is defined -I/opt/rocm/include is *not* part of
      # hcc-config --cxxflags; so we need hipconfig -C to be safe
      hipFlags += subprocess.check_output([which('hipconfig'), '-C']).decode().split(' ')
      hipLinkFlags = subprocess.check_output([which('hcc-config'), '--ldflags', '--shared']).decode().split(' ')

      hipFlags += ['-I', outputPath, '-fPIC']

      compileArgs = [which('hcc')] + hipFlags + [kernelFile, '-c', '-o', objectFilepath]

      linkArgs = [globalParameters['AssemblerPath']] + hipLinkFlags + archFlags + [objectFilepath, '-shared', '-o', soFilepath]
      extractArgs = [globalParameters['ExtractKernelPath'], '-i', soFilename]

      subprocess.check_call(compileArgs)

      subprocess.check_call(linkArgs)

      subprocess.check_call(extractArgs, cwd=buildPath)

      coFilenames = ["{0}-000-{1}.hsaco".format(soFilename, arch) for arch in archs]
    elif (CxxCompiler == "hipcc"):

      hipFlags = ["--genco", "-D__HIP_HCC_COMPAT_MODE__=1"]

      hipFlags += ['-I', outputPath]

      compileArgs = [which('hipcc')] + hipFlags + archFlags + [kernelFile, '-c', '-o', soFilepath]

      subprocess.check_call(compileArgs)

      coFilenames = [soFilename]
    else:
      raise RuntimeError("Unknown compiler {}".format(CxxCompiler))

    destCosList = []
    if "PackageLibrary" in globalParameters and globalParameters["PackageLibrary"]:
      for arch in archs:
        ensurePath(os.path.join(destDir, arch))
        archCoFilenames = [name for name in coFilenames if arch in name]
        extractedCOs = [os.path.join(buildPath, name) for name in archCoFilenames]
        destCOs = [os.path.join(destDir, arch, name) for name in archCoFilenames]
        destCosList += destCOs
        for (src, dst) in zip(extractedCOs, destCOs):
          shutil.copyfile(src, dst)
    else:
      coFilenames = [name for name in coFilenames]
      extractedCOs = [os.path.join(buildPath, name) for name in coFilenames]
      destCOs = [os.path.join(destDir, name) for name in coFilenames]
      destCosList += destCOs
      for (src, dst) in zip(extractedCOs, destCOs):
        shutil.copyfile(src, dst)

    return destCosList

def buildSourceCodeObjectFiles(CxxCompiler, kernelFiles, outputPath):
    args = zip(itertools.repeat(CxxCompiler), itertools.repeat(outputPath), kernelFiles)

    coFiles = Common.ParallelMap(buildSourceCodeObjectFile, args, "Compiling source kernels",
                                 method=lambda x: x.starmap)

    return itertools.chain.from_iterable(coFiles)

################################################################################
def prepAsm():
  """
  Create and prepare the assembly directory  - called ONCE per output dir:
  """
  asmPath = ensurePath(os.path.join(globalParameters["WorkingPath"], "assembly") )
  assemblerFileName = os.path.join(asmPath, \
      "asm.%s"%("bat" if os.name=="nt" else "sh"))
  assemblerFile = open(assemblerFileName, "w")
  if os.name == "nt":
    assemblerFile.write("echo Windows: Copying instead of Assembling\n")
    assemblerFile.write("copy %1.s %1.o\n")
    assemblerFile.write("copy %1.o %1.co\n")
  else:
    assemblerFile.write("#!/bin/sh %s\n" % ("-x" if globalParameters["PrintLevel"] >=2  else ""))
    assemblerFile.write("# usage: asm.sh kernelName ASM_ARGS\n")
    assemblerFile.write("# example: asm.sh kernelName -mcpu=gfx900\n")
    assemblerFile.write("f=$1\n")
    assemblerFile.write("shift\n")
    assemblerFile.write("ASM=%s\n"%globalParameters["AssemblerPath"])
    # cannot use globalParameters["CurrentISA"] because it might be (0,0,0)
    defaultIsa = (9,0,0)
    assemblerFile.write( \
      "${ASM} -x assembler -target amdgcn-amd-amdhsa %s $@ -c -o $f.o $f.s\n" % \
      ("-mno-code-object-v3" if \
      globalParameters["AsmCaps"][defaultIsa]["HasCodeObjectV3"] and \
      globalParameters["CodeObjectVersion"] == "V2" else "-mcode-object-v3"))
    assemblerFile.write("${ASM} -target amdgcn-amd-amdhsa $f.o -o $f.co\n")
  assemblerFile.close()
  os.chmod(assemblerFileName, 0o777)

################################################################################
def buildKernelSourceAndHeaderFiles(results, outputPath, kernelsWithBuildErrs, \
      kernelSourceFile, kernelHeaderFile):
  """
  Logs errors and writes appropriate info to kernelSourceFile and kernelHeaderFile.

  Arguments:
    results:              list of (err, src, header, kernelName)
    outputPath:           path to source directory
    kernelsWithBuildErrs: Dictionary to be updated with kernels that have errors
    kernelSourceFile:     File to write source data to
    kernelHeaderFile:     File to write header data to
  """

  sourceFilenames = []

  for (err,src,header,kernelName) in results:
    if err:
      kernelsWithBuildErrs[kernelName] = err
      #print "*** warning: invalid kernel#%s"%kernelName

    # write kernel.cpp
    if not globalParameters["MergeFiles"]:
      filename = os.path.join(outputPath, "Kernels", kernelName+".cpp")
      sourceFilenames.append(filename)
      kernelSourceFile = open(filename, "w")
      kernelSourceFile.write(CHeader)

    kernelSourceFile.write(src)

    if not globalParameters["MergeFiles"]:
      kernelSourceFile.close()
      # write kernel.h
      kernelHeaderFile = open(os.path.join(outputPath, "Kernels", kernelName+".h"), "w")
      kernelHeaderFile.write(CHeader)

    kernelHeaderFile.write(header)

    if not globalParameters["MergeFiles"]:
      kernelHeaderFile.close()

  return sourceFilenames

################################################################################
# Write Solutions and Kernels for BenchmarkClient or LibraryClient
################################################################################
def writeSolutionsAndKernels(outputPath, CxxCompiler, problemTypes, solutions, kernels, kernelsBetaOnly, \
    solutionWriter, kernelWriterSource, kernelWriterAssembly, errorTolerant=False):
  start = time.time()

  codeObjectFiles = []

  print1("# Writing Kernels...")
  if not globalParameters["MergeFiles"]:
    ensurePath(os.path.join(outputPath, "Solutions"))
    ensurePath(os.path.join(outputPath, "Kernels"))

  ##############################################################################
  # Write Kernels
  ##############################################################################
  kernelFiles = []
  if globalParameters["MergeFiles"]:
    kernelSourceFilename = os.path.join(outputPath, "Kernels.cpp")
    kernelHeaderFilename = os.path.join(outputPath, "Kernels.h")

    kernelFiles.append(kernelSourceFilename)
    kernelSourceFile = open(kernelSourceFilename, "w")
    kernelHeaderFile = open(kernelHeaderFilename, "w")
    kernelSourceFile.write(CHeader)
    kernelHeaderFile.write(CHeader)
    kernelSourceFile.write("#include \"Kernels.h\"\n")
    kernelHeaderFile.write("#pragma once\n")
    if globalParameters["RuntimeLanguage"] == "HIP":
      kernelHeaderFile.write("#include <hip/hip_runtime.h>\n")
      kernelHeaderFile.write("#include <hip/hip_hcc.h>\n\n")
    kernelHeaderFile.write("#include \"KernelHeader.h\"\n\n")
  else:
    kernelSourceFile = None
    kernelHeaderFile = None

  kernelsWithBuildErrs = {}

  prepAsm()

  kIter = zip(kernels, itertools.repeat(kernelWriterSource), itertools.repeat(kernelWriterAssembly))
  results = Common.ParallelMap(processKernelSource, kIter, "Generating kernels", method=lambda x: x.starmap)
  #do we need this?
  #print(len(results))

  removeKernels = []
  removeSolutions = []
  removeResults = []
  for kernIdx in range(0, len(results)):
    (err,src,header,kernelName) = results[kernIdx]
    if(err == -2):
      removeKernels.append(kernels[kernIdx])
      removeSolutions.append(solutions[kernIdx])
      removeResults.append(results[kernIdx])
  for kern in removeKernels:
      kernels.remove(kern)
  for solut in removeSolutions:
      solutions.remove(solut)
  for rel in removeResults:
      results.remove(rel)

  kernelFiles += buildKernelSourceAndHeaderFiles(results, outputPath, kernelsWithBuildErrs, kernelSourceFile, kernelHeaderFile)

  kernelsToBuild = list(kernels)
  if errorTolerant:
      def success(kernel):
          writer = kernelWriterAssembly if kernel['KernelLanguage'] == 'Assembly' else kernelWriterSource
          kernelName = writer.getKernelName(kernel)
          return kernelName not in kernelsWithBuildErrs
      kernelsToBuild = list(filter(success, kernelsToBuild))

  if False:#len(kernelsWithBuildErrs) > 0:
    print("\nKernel compilation failed in one or more subprocesses. May want to set CpuThreads=0 and re-run to make debug easier")
    printExit("** kernel compilation failure **")


  # beta-only kernels
  for kernel in kernelsBetaOnly:
    kernelWriter = kernelWriterSource
    kernelName = kernelWriter.getKernelNameBetaOnly(kernel)

    # write kernel.cpp
    if not globalParameters["MergeFiles"]:
      kernelSourceFilename = os.path.join(outputPath, "Kernels", kernelName+".cpp")
      kernelSourceFile = open(kernelSourceFilename, "w")
      kernelSourceFile.write(CHeader)
      kernelFiles.append(kernelSourceFilename)

    (err, src) = kernelWriter.getSourceFileStringBetaOnly(kernel)
    kernelSourceFile.write(src)
    if err:
      print("*** warning: invalid kernel#%u"%kernelName)
    if not globalParameters["MergeFiles"]:
      kernelSourceFile.close()
    # write kernel.h
    if not globalParameters["MergeFiles"]:
      kernelHeaderFile = open(os.path.join(outputPath, "Kernels", kernelName + ".h"), "w")
      kernelHeaderFile.write(CHeader)
    kernelHeaderFile.write( kernelWriter.getHeaderFileStringBetaOnly(kernel))
    if not globalParameters["MergeFiles"]:
      kernelHeaderFile.close()

  # close merged
  if globalParameters["MergeFiles"]:
    kernelSourceFile.close()
    kernelHeaderFile.close()

  kernelsToBuild += kernelsBetaOnly

  codeObjectFiles += buildSourceCodeObjectFiles(CxxCompiler, kernelFiles, outputPath)
  codeObjectFiles += getAssemblyCodeObjectFiles(kernelsToBuild, kernelWriterAssembly, outputPath)

  stop = time.time()
  print("# Kernel Building elapsed time = %.1f secs" % (stop-start))

  print1("# Writing Solutions")
  if globalParameters["ShowProgressBar"]:
    progressBar = ProgressBar(len(solutions))
  ##############################################################################
  # Write Solutions
  ##############################################################################

  solutionSourceFilename = os.path.join(outputPath, "Solutions.cpp")
  solutionHeaderFilename = os.path.join(outputPath, "Solutions.h")

  solutionSourceFile = open(solutionSourceFilename, "w")
  solutionHeaderFile = open(solutionHeaderFilename, "w")
  solutionSourceFile.write(CHeader)
  solutionHeaderFile.write(CHeader)

  solutionSourceFile.write("#include \"Solutions.h\"\n")
  solutionSourceFile.write("#include <algorithm>\n")

  solutionHeaderFile.write("#include \"TensileTypes.h\"\n")
  solutionHeaderFile.write("#include \"SolutionHelper.h\"\n")
  solutionHeaderFile.write("#include \"Tools.h\"\n")
  if globalParameters["CodeFromFiles"]:
    solutionHeaderFile.write("#include <unistd.h>\n")
  if globalParameters["MergeFiles"]:
    solutionHeaderFile.write("#include \"Kernels.h\"\n")


  # Write a solution pointer typedef for each problemType:
  h = ""
  for problemType in problemTypes:
    #print "p=", problemType
    argListAll = solutionWriter.getArgList(problemType, True, True, True, True)
    # declare TensileSolutionPointer_ProblemType
    h += "\n// solution pointer\n"
    h += "typedef TensileStatus (*TensileSolutionPointer_%s)(\n" % problemType
    for i in range(0, len(argListAll)):
      h += "    %s %s%s" % (argListAll[i][0], argListAll[i][1], ",\n" \
          if i < len(argListAll)-1 else ");\n\n")
    h += "\n"

  solutionHeaderFile.write(h)

  for solution in solutions:
    # get solution name
    if not globalParameters["MergeFiles"]:
      solutionFileName = solutionWriter.getSolutionName(solution)

    # write solution.cpp
    if not globalParameters["MergeFiles"]:
      solutionSourceFile = open(os.path.join(outputPath, \
          "Solutions", solutionFileName+".cpp"), "w")
      solutionSourceFile.write(CHeader)
    solutionSourceFile.write( \
        solutionWriter.getProblemSourceString(solution["ProblemType"], solution, kernelsWithBuildErrs))
    if not globalParameters["MergeFiles"]:
      solutionSourceFile.close()

    # write solution.h
    if not globalParameters["MergeFiles"]:
      solutionHeaderFile = open(os.path.join(outputPath, \
          "Solutions", solutionFileName+".h"), "w")
      solutionHeaderFile.write(CHeader)
    solutionHeaderFile.write( \
        solutionWriter.getHeaderFileString(solution))
    if not globalParameters["MergeFiles"]:
      solutionHeaderFile.close()
    if globalParameters["ShowProgressBar"]:
      progressBar.increment()
  # close merged
  if not globalParameters["MergeFiles"]:
    solutionHeaderFile.close()

  if globalParameters["ExitAfterKernelGen"]:
    printExit("** Exiting after kernel generation due to ExitAfterKernelGen=1")

  return codeObjectFiles

################################################################################
# Write Logic
################################################################################
def writeLogic(outputPath, logicData, solutionWriter ):
  print1("# Writing Library Logic")

  if not globalParameters["MergeFiles"]:
    ensurePath(os.path.join(outputPath, "Logic"))

  # Tensile.h
  h = ""
  h += "#pragma once\n"
  h += "#include \"TensileTypes.h\"\n"
  h += "#include \"SolutionHelper.h\"\n"
  h += "#include \"SolutionMapper.h\"\n"

  # TensileInternal.h
  ih = ""
  ih += "#include \"Tensile.h\"\n"

  # Tensile.cpp

  sourceIncludes = ""
  sourceIncludes += "#include \"Solutions.h\"\n"
  sourceIncludes += "#include \"Tensile.h\"\n"
  sourceIncludes += "#include \"TensileInternal.h\"\n"
  sourceIncludes += "#include \"SolutionMapper.h\"\n"

  s = sourceIncludes

  ########################################
  # problemType
  for problemType in logicData:

    # function argument list
    argListSizes = solutionWriter.getArgList(problemType, False, False, False, False)
    argListData  = solutionWriter.getArgList(problemType, False, True, True, True)
    argListAll  = solutionWriter.getArgList(problemType, True, True, True, True)
    
    # tensile initializer
    h += "\nvoid tensileInitialize();\n\n"

    # declare tensile_ProblemType
    h += "\n// enqueue solution\n"
    h += "TensileStatus tensile_%s(\n" % problemType
    for i in range(0, len(argListData)):
      h += "    %s %s%s" \
          % (argListData[i][0], argListData[i][1], \
          ",\n" if i < len(argListData)-1 else ");\n\n")


<<<<<<< HEAD
    numSizes = problemType["TotalIndices"]
    firstStride = 0 if problemType["UseInitialStrides"] else 1
=======
    numSizes = problemType["TotalIndices"];
    assert(not problemType["UseInitialStridesCD"])
    firstStride = 0 if problemType["UseInitialStridesAB"] else 1
>>>>>>> f579bafc
    lastStrideA = len(problemType["IndexAssignmentsA"])
    lastStrideB = len(problemType["IndexAssignmentsB"])
    lastStrideC = problemType["NumIndicesC"]
    lastStrideD = problemType["NumIndicesC"]
    h += "typedef ProblemKey<%u> ProblemKey_%s;\n" % (numSizes,problemType)
    h += "typedef ProblemDims<%u,%u,%u,%u,%u,%u> ProblemDims_%s;\n" \
        % (firstStride, lastStrideD, lastStrideC, lastStrideA, lastStrideB, numSizes, problemType)
    h += "typedef SolutionMapper<ProblemDims_%s, ProblemKey_%s> SolutionMapper_%s;\n" \
            % (problemType, problemType, problemType)

    # declare tensileGetSolutionPointer_ProblemType
    h += "\n// get solution pointer\n"
    h += "SolutionMapper_%s::SolutionRuntime *\n" % (problemType)
    h += "tensileGetSolutionPointer_%s(\n" % (problemType)
    for i in range(0, len(argListSizes)):
      h += "    %s %s%s" \
          % (argListSizes[i][0], argListSizes[i][1], \
          ",\n" if i < len(argListSizes)-1 else ");\n\n")

    # declare tensileName_
    h += "// get solution name\n"
    h += "const char * tensileGetSolutionName_%s(\n" \
        % (problemType)
    for i in range(0, len(argListSizes)):
      h += "    %s %s%s" \
          % (argListSizes[i][0], argListSizes[i][1], \
          ",\n" if i < len(argListSizes)-1 else ");\n\n")


    # get solution naming for problem type
    solutionsForProblemType = []
    for scheduleTuple in logicData[problemType]:
      solutionsForSchedule = scheduleTuple[2]
      for solution in solutionsForSchedule:
        if solution not in solutionsForProblemType:
          solutionsForProblemType.append(solution)

    # solution names for problem type
    solutionNamesForProblemType = []
    for solution in solutionsForProblemType:
      solutionName = solutionWriter.getSolutionName(solution)
      solutionNamesForProblemType.append(solutionName)

    # reset problemType source
    if not globalParameters["MergeFiles"]:
      filePrefix = "Tensile_%s" % (problemType)
      s = sourceIncludes

      for solutionName in solutionNamesForProblemType:
        s += "#include \"%s.h\"\n" % solutionName

    ########################################
    # Per-problem constants here:
    # These are common for all schedules and thus do not include schedule name (vega,hip,etc)
    s += "\n"
    s += "/*******************************************************************************\n"
    s += "* Per-Problem Functions for %s\n" % problemType
    s += "*******************************************************************************/\n"

    s += "// Problem type include the index assignments for free, summation, batch:\n"
    s += "static const ProblemType problemType_%s( " % problemType
    s += listToInitializer(problemType["IndicesFree"]) + ", "
    s += listToInitializer(problemType["IndicesSummation"]) + ", "
    s += listToInitializer(problemType["IndicesBatch"]) + ", "
    s += listToInitializer(problemType["IndexAssignmentsA"]) + ", "
    s += listToInitializer(problemType["IndexAssignmentsB"])
    s += ");\n"

    s += "\n"
    s += "// Master solution mapper is the entry point for problem->solution mapping\n"
    s += "// There is one master solution mapper per problem type\n"
    s += "// The master solution mapper contains pointers to the solution mappers for each device\n"
    s += "static MasterSolutionMapper<ProblemDims_%s> masterSolutionMapper_%s;\n " % (problemType,problemType)


    ########################################
    # implement per-Schedule functions in source
    s += "\n"
    s += "/*******************************************************************************\n * Per-Schedule Functions\n *******************************************************************************/"
    for scheduleTuple in logicData[problemType]:

      # get logic parameters for problem type
      scheduleName  = scheduleTuple[0]
      deviceNames   = scheduleTuple[1]
      solutionsForSchedule = scheduleTuple[2]
      indexOrder    = scheduleTuple[3]
      exactLogic    = scheduleTuple[4]
      rangeLogic    = scheduleTuple[5]

      # solution names for schedule
      solutionNamesForSchedule = []
      for solution in solutionsForSchedule:
        solutionName = solutionWriter.getSolutionName(solution)
        solutionNamesForSchedule.append(solutionName)

      s += "\n\n"
      schedProbName = "%s_%s" % (scheduleName, problemType)
      s += writeSolutionAndExactTable(scheduleName, deviceNames, schedProbName, problemType, \
              solutionsForSchedule, solutionNamesForSchedule, exactLogic)


    # Per-problem function here:
    # function tensileGetSolutionPointer_ProblemType
    del schedProbName
    del scheduleName
    s += "\n// problem dims -> solution logic\n"
    s += "SolutionMapper_%s::SolutionRuntime *\n" % (problemType)
    s += "tensileGetSolutionPointer_%s(\n" % (problemType)
    for i in range(0, len(argListSizes)):
      s += "    %s %s%s" \
          % (argListSizes[i][0], argListSizes[i][1], \
          ",\n" if i < len(argListSizes)-1 else ") {\n\n")

    exactLogicStr = writeExactLogic(problemType, indexOrder, \
                                    solutionsForSchedule, exactLogic, \
                                    solutionNamesForSchedule, True)
    if rangeLogic != None:
      print("** warning: ignored ranges in logic file, these should have been expanded with ExpandRanges=1 during Tensile phase 3")
    s += "  /* exact mappings */\n"
    s += exactLogicStr
    s += "\n  return nullptr;\n"
    s += "\n}\n"

    # function tensileGetSolutionName_Schedule_ProblemType
    s += "\n// get solution name for problem dims\n"
    s += "const char * tensileGetSolutionName_%s(\n" \
        % (problemType)
    for i in range(0, len(argListSizes)):
      s += "    %s %s%s" \
          % (argListSizes[i][0], argListSizes[i][1], \
          ",\n" if i < len(argListSizes)-1 else ") {\n\n")

    exactLogicStr = writeExactLogic(problemType, indexOrder, \
                                    solutionsForSchedule, exactLogic, \
                                    solutionNamesForSchedule, False)
    s += "  /* exact mappings */\n"
    s += exactLogicStr
    #s += "  return NULL; // none\n"
    s += "\n}\n"

    ########################################
    # implement problem-type functions in source
    s += "/*******************************************************************************\n * Per-ProblemType Functions\n *******************************************************************************/"


    # declare tensile_ProblemType
    s += "\n// main call to solution; enqueues a kernel\n"
    s += "TensileStatus tensile_%s(\n" % problemType
    for i in range(0, len(argListData)):
      s += "    %s %s%s" \
          % (argListData[i][0], argListData[i][1], \
          ",\n" if i < len(argListData)-1 else ") {\n")
    s += "    auto solution = tensileGetSolutionPointer_%s(\n" % (problemType)
    for i in range(0, len(argListSizes)):
      s += "        %s%s" \
          % (argListSizes[i][1], ", " if i < len(argListSizes)-1 else ");")
      s += "\n"
    s += "    if (solution) {\n"
    s += "      TensileSolutionPointer_%s f = reinterpret_cast<TensileSolutionPointer_%s> (solution->_info->_functionPtr);\n" \
      % (problemType, problemType)
    s += "      auto solutionLock = &solution->_lock;\n"
    s += "      return f("
    for i in range(0, len(argListAll)):
      s += "%s%s" \
          % (argListAll[i][1], ", " if i < len(argListAll)-1 else ");\n")
    s += "    } else {\n"
    #s += "      printf(\"solution not valid, returning fail\\n\");"
    s += "      return tensileStatusFailure; // no solution found\n"
    s += "    }\n"
    s += "}\n"

    # open and close problemType files
    if not globalParameters["MergeFiles"]:
      logicSourceFile = open(os.path.join(outputPath, "Logic", \
          "%s.cpp" % filePrefix), "w")
      logicSourceFile.write(s)
      logicSourceFile.close()

  s += "\n"
  s += writeTensileInitialize(logicData)

  # close merged files
  if globalParameters["MergeFiles"]:
    logicSourceFile = open(os.path.join(outputPath, \
        "Tensile.cpp"), "w")
    logicSourceFile.write(s)
    logicSourceFile.close()

  logicHeaderFile = open(os.path.join(outputPath, \
      "Tensile.h"), "w")
  logicHeaderFile.write(h)
  logicHeaderFile.close()

  internalHeaderFile = open(os.path.join(outputPath, \
      "TensileInternal.h"), "w")
  internalHeaderFile.write(ih)
  internalHeaderFile.close()


def writeTensileInitialize(logicData):

  s = "/*******************************************************************************\n"
  s += "* Tensilze initializer\n"
  s += "*******************************************************************************/\n"
  s += "void tensileInitialize() {\n"

  for problemType in logicData:
    s += "  masterSolutionMapper_%s.initialize();\n" % problemType
    
    for scheduleTuple in logicData[problemType]:
      scheduleName  = scheduleTuple[0]
      deviceNames   = scheduleTuple[1]


      schedProbName = "%s_%s" % (scheduleName, problemType)
      s += "  solutionMapper_%s.initializeMappers(" % (schedProbName)
      s += "{%s}," % (', '.join('"{0}"'.format(w) for w in deviceNames))
      s += "&masterSolutionMapper_%s);\n" % (problemType)
      
  s += "}"

  return s

def writeSolutionAndExactTable(scheduleName, deviceNames, schedProbName, problemType, \
                               solutionsForSchedule, solutionNames, exactLogic):
  s = ""
  s += "namespace { // Start schedule '%s'\n" % scheduleName

  s += "// solution table - function, name, assertion requirements\n"
  s += "static const SolutionInfo solutionTable_%s[] = {\n" % (schedProbName)
  for i in range(0, len(solutionsForSchedule)):
    solution = solutionsForSchedule[i]
    solutionName = solutionNames[i]
    s += "  {(void*)%s, \"%s\", {%d, %d, %d, %d, %d, %d, %d} }%s // %d" % \
      (solutionName, solutionName, \
        solution["AssertSummationElementMultiple"], \
        solution["AssertFree0ElementMultiple"], \
        solution["AssertFree1ElementMultiple"], \
        solution["AssertMinApproxSize"], \
        solution["LdcEqualsLdd"], \
        solution["PackBatchDims"]==2, \
        solution["PackBatchDims"]==1, \
        "," if i < len(solutionsForSchedule)-1 else "", \
        i)
    s += "\n"

  s += "};\n\n"

  # Write the exact problems here
  s += "// table of exact problem dims and selected solutionIdx\n"
  s += "static const std::pair<const ProblemKey_%s, int> embeddedExactTable_%s[] = {\n" % (problemType,schedProbName)
  numSizes = problemType["TotalIndices"]
  for ruleIdx in range(0, len(exactLogic)):
    rule = exactLogic[ruleIdx]
    problemSize = rule[0][:numSizes]
    solutionIdx = rule[1][0]
    solutionGFlops = rule[1][1]
    s += " { {"
    for i in range(0, len(problemSize)):
      if i == 0:
        s += "%u" % problemSize[i]
      else:
        s += ", %u" % problemSize[i]
    s += "}, %u}" % (solutionIdx)
    s += "," if ruleIdx != len(exactLogic)-1 else " "
    s += " // %.0f GFlop/s" % (solutionGFlops)
    s += "\n"
  s += "};\n\n"

  # Create a solution mapper and init with the table above:
  s += "// The solution master constructor here adds device to the master solution mapper\n"
  s += "// The entrypoint to find a solution for this problem is through the master solution master\n"
  s += "static SolutionMapper_%s solutionMapper_%s(\n" % (problemType, schedProbName)
  s += "  \"%s\", // schedule+problem name\n" % (schedProbName) 
  s += "  solutionTable_%s, %u,\n" % (schedProbName, len(solutionsForSchedule))
  s += "  embeddedExactTable_%s, %u,\n" % (schedProbName, len(exactLogic))
  s += "  &problemType_%s);\n" % (problemType)

  s += "} // end anonymous namespace\n" 
  return s


################################################################################
# Write Range Logic Recursive
# ptr :
#   True : write logic to return the function pointer
#   False : write logic to return the function name
################################################################################
def writeExactLogic(problemType, indexOrder,
                    solutionsForSchedule, exactLogic, \
                    solutionNames, ptr):
  s = ""
  s += "  ProblemDims_%s pdims(" % problemType
  indexChars = globalParameters["IndexChars"]
  firstStrideAB = 0 if problemType["UseInitialStridesAB"] else 1
  firstStrideCD = 0 if problemType["UseInitialStridesCD"] else 1
  lastStrideD = problemType["NumIndicesC"]
  lastStrideC = problemType["NumIndicesC"]
  lastStrideA = len(problemType["IndexAssignmentsA"])
  lastStrideB = len(problemType["IndexAssignmentsB"])
  for i in range(firstStrideCD,lastStrideD):
    if i != firstStrideCD: s += ", "
    s += "strideD%u%s" % (i, indexChars[i])
  for i in range(firstStrideCD,lastStrideC):
    s += ", strideC%u%s" % (i, indexChars[i])
  for i in range(firstStrideAB,lastStrideA):
    s += ", strideA%u%s" % (i, \
        indexChars[problemType["IndexAssignmentsA"][i]])
  for i in range(firstStrideAB,lastStrideB):
    s += ", strideB%u%s" % (i, \
        indexChars[problemType["IndexAssignmentsB"][i]])
  for i in range(0,len(indexOrder)):
    s += ", size%s" % indexChars[i]
  s += ");\n"

  s += "  auto solutionMapper = reinterpret_cast<SolutionMapper_%s *> (masterSolutionMapper_%s.mapper());\n"  \
      % (problemType, problemType)
  if ptr:
    s += "  return solutionMapper->getSolutionWithFallback(pdims,&masterSolutionMapper_%s);\n" % problemType
  else:
    s += "  return solutionMapper->getSolutionWithFallback(pdims,&masterSolutionMapper_%s)->_info->_name;\n" % problemType

  return s


################################################################################
# Write Solution Call
################################################################################
def writeSolutionCall(solutionName, problemType):
  indexChars = globalParameters["IndexChars"]
  s = ""
  s += "%s(" % solutionName
  # solution parameters
  s += " dataD, dataC, dataA, dataB, alpha"
  if problemType["UseBeta"]:
    s += ", beta"
  s += ", offsetC, offsetA, offsetB"
  firstStrideAB = firstStrideCD = 1
  if problemType["UseInitialStridesAB"]:
    firstStrideAB = 0
  if problemType["UseInitialStridesCD"]:
    firstStrideCD = 0
  lastStrideD = problemType["NumIndicesC"]
  lastStrideC = problemType["NumIndicesC"]
  lastStrideA = len(problemType["IndexAssignmentsA"])
  lastStrideB = len(problemType["IndexAssignmentsB"])
  for i in range(firstStrideCD,lastStrideD):
    s += ", strideD%u%s" % (i, indexChars[i])
  for i in range(firstStrideCD,lastStrideC):
    s += ", strideC%u%s" % (i, indexChars[i])
  for i in range(firstStrideAB,lastStrideA):
    s += ", strideA%u%s" % (i, \
        indexChars[problemType["IndexAssignmentsA"][i]])
  for i in range(firstStrideAB,lastStrideB):
    s += ", strideB%u%s" % (i, \
        indexChars[problemType["IndexAssignmentsB"][i]])
  for i in range(0, problemType["TotalIndices"]):
    s += ", size%s" % indexChars[i]
  s += ", stream, numInputEvents, inputEvents, outputEvent )"
  return s




################################################################################
# Write CMake
################################################################################
def writeCMake(outputPath, solutions, kernels, libraryStaticFiles, clientName ):
  print1("# Writing Custom CMake")
  ##############################################################################
  # Min Naming
  ##############################################################################
  if globalParameters["ShortNames"] and not globalParameters["MergeFiles"] :
    solutionSerialNaming = Solution.getSerialNaming(solutions)
    kernelSerialNaming = Solution.getSerialNaming(kernels)
  else:
    solutionSerialNaming = None
    kernelSerialNaming = None
  solutionMinNaming = Solution.getMinNaming(solutions)
  kernelMinNaming = Solution.getMinNaming(kernels)
  solutionWriter = SolutionWriter( \
      solutionMinNaming, solutionSerialNaming, \
      kernelMinNaming, kernelSerialNaming)
  kernelWriterSource = KernelWriterSource( \
      kernelMinNaming, kernelSerialNaming)
  kernelWriterAssembly = KernelWriterAssembly( \
      kernelMinNaming, kernelSerialNaming)

  generatedFile = open(os.path.join(outputPath, "Generated.cmake"), "w")
  generatedFile.write(CMakeHeader)
  generatedFile.write("set( TensileClient_SOLUTIONS\n")

  # write solution names
  if globalParameters["MergeFiles"]:
    generatedFile.write("  ${CMAKE_SOURCE_DIR}/Solutions.h\n")
    generatedFile.write("  ${CMAKE_SOURCE_DIR}/Solutions.cpp\n")
  else:
    for solution in solutions:
      solutionName = solutionWriter.getSolutionName(solution)
      generatedFile.write("  ${CMAKE_SOURCE_DIR}/Solutions/%s.h\n" \
          % (solutionName) )
      generatedFile.write("  ${CMAKE_SOURCE_DIR}/Solutions/%s.cpp\n" \
          % (solutionName) )
  generatedFile.write("  )\n")

  # write kernel names
  generatedFile.write("set( TensileClient_KERNELS\n")
  if globalParameters["MergeFiles"]:
    generatedFile.write("  ${CMAKE_SOURCE_DIR}/Kernels.h\n")
    generatedFile.write("  ${CMAKE_SOURCE_DIR}/Kernels.cpp\n")
  else:
    for kernel in kernels:
      kernelName = kernelWriterSource.getKernelName(kernel) if kernel["KernelLanguage"] == "Source" else kernelWriterAssembly.getKernelName(kernel) 
      generatedFile.write("  ${CMAKE_SOURCE_DIR}/Kernels/%s.h\n" % (kernelName))
      generatedFile.write("  ${CMAKE_SOURCE_DIR}/Kernels/%s.cpp\n" % kernelName)
  generatedFile.write("  )\n")


  generatedFile.write("set( TensileClient_SOURCE\n")
  for fileName in libraryStaticFiles:
    # copy file
    shutil.copy( os.path.join(globalParameters["SourcePath"], fileName), \
        outputPath )
    # add file to cmake
    generatedFile.write("  ${CMAKE_SOURCE_DIR}/%s\n" % fileName)
  generatedFile.write("  )\n\n")

  # close generated cmake
  generatedFile.close()



################################################################################
# Tensile Create Library
################################################################################
def TensileCreateLibrary():
  print1("")
  print1(HR)
  print1("# Tensile Create Library")
  print2(HR)
  print2("")

  ##############################################################################
  # Parse Command Line Arguments
  ##############################################################################
  print2("Arguments: %s" % sys.argv)
  argParser = argparse.ArgumentParser()
  argParser.add_argument("LogicPath",       help="Path to LibraryLogic.yaml files.")
  argParser.add_argument("OutputPath",      help="Where to write library files?")
  argParser.add_argument("RuntimeLanguage", help="Which runtime language?", choices=["OCL", "HIP", "HSA"])
  argParser.add_argument("--cxx-compiler",           dest="CxxCompiler",       choices=["hcc", "hipcc"],       action="store", default="hcc")
  argParser.add_argument("--code-object-version",    dest="CodeObjectVersion", choices=["V2", "V3"], action="store", default="V2")
  argParser.add_argument("--merge-files",            dest="MergeFiles",        action="store_true")
  argParser.add_argument("--no-merge-files",         dest="MergeFiles",        action="store_false")
  argParser.add_argument("--short-file-names",       dest="ShortNames",        action="store_true")
  argParser.add_argument("--no-short-file-names",    dest="ShortNames",        action="store_false")
  argParser.add_argument("--library-print-debug",    dest="LibraryPrintDebug", action="store_true")
  argParser.add_argument("--no-library-print-debug", dest="LibraryPrintDebug", action="store_false")
  argParser.add_argument("--package-library",        dest="PackageLibrary",    action="store_true", default=False)
  argParser.add_argument("--embed-library",          dest="EmbedLibrary",
                         help="Embed (new) library files into static variables.  Specify the name of the library.")

  argParser.add_argument("--embed-library-key",      dest="EmbedLibraryKey", default=None,
                         help="Access key for embedding library files.")
  args = argParser.parse_args()

  logicPath = args.LogicPath
  outputPath = args.OutputPath
  CxxCompiler = args.CxxCompiler
  print2("OutputPath: %s" % outputPath)
  ensurePath(outputPath)
  arguments = {}
  arguments["RuntimeLanguage"] = args.RuntimeLanguage
  arguments["CodeObjectVersion"] = args.CodeObjectVersion
  arguments["CxxCompiler"] = args.CxxCompiler
  arguments["MergeFiles"] = args.MergeFiles
  arguments["ShortNames"] = args.ShortNames
  arguments["LibraryPrintDebug"] = args.LibraryPrintDebug
  arguments["CodeFromFiles"] = False
  arguments["EmbedLibrary"] = args.EmbedLibrary
  arguments["PackageLibrary"] = args.PackageLibrary
  assignGlobalParameters(arguments)

  print1("# CodeObjectVersion from TensileCreateLibrary: %s" % arguments["CodeObjectVersion"])
  print1("# CxxCompiler       from TensileCreateLibrary: %s" % CxxCompiler)

  if not os.path.exists(logicPath):
    printExit("LogicPath %s doesn't exist" % logicPath)

  logicFiles = [os.path.join(logicPath, f) for f in os.listdir(logicPath) \
      if (os.path.isfile(os.path.join(logicPath, f)) \
      and os.path.splitext(f)[1]==".yaml")]

  print1("# LibraryLogicFiles:" % logicFiles)
  for logicFile in logicFiles:
    print1("#   %s" % logicFile)

  ##############################################################################
  # Parse config files
  ##############################################################################
  solutions = []
  logicData = {} # keys are problemTypes, values are schedules

  libraries = Common.ParallelMap(YAMLIO.readLibraryLogicForSchedule, logicFiles, "Reading logic files")

  masterLibraries = {}
  fullMasterLibrary = None
  for logic in Utils.tqdm(libraries, "Processing logic data"):
    (scheduleName, deviceNames, problemType, solutionsForSchedule, \
       indexOrder, exactLogic, rangeLogic, newLibrary, architectureName) = logic

    if not globalParameters["PackageLibrary"]:
      if fullMasterLibrary is None:
        fullMasterLibrary = deepcopy(newLibrary)
      else:
        fullMasterLibrary.merge(deepcopy(newLibrary))

    if problemType not in logicData:
      logicData[problemType] = []
    logicData[problemType].append((scheduleName, deviceNames, \
        solutionsForSchedule, indexOrder, exactLogic, rangeLogic ))
    for solution in solutionsForSchedule:
      if solution not in solutions:
        solutions.append(solution)

    if globalParameters["PackageLibrary"]:
      if architectureName in masterLibraries:
        masterLibraries[architectureName].merge(deepcopy(newLibrary))
      else:
        masterLibraries[architectureName] = deepcopy(newLibrary)

  # create solution writer and kernel writer
  kernels = []
  kernelsBetaOnly = []
  for solution in solutions:
    solutionKernels = solution.getKernels()
    for kernel in solutionKernels:
      if kernel not in kernels:
        kernels.append(kernel)
    solutionKernelsBetaOnly = solution.getKernelsBetaOnly()
    for kernel in solutionKernelsBetaOnly:
      if kernel not in kernelsBetaOnly:
        kernelsBetaOnly.append(kernel)

  # if any kernels are assembly, append every ISA supported

  if globalParameters["ShortNames"] and not globalParameters["MergeFiles"]:
    solutionSerialNaming = Solution.getSerialNaming(solutions)
    kernelSerialNaming = Solution.getSerialNaming(kernels)
  else:
    solutionSerialNaming = None
    kernelSerialNaming = None
  solutionMinNaming = Solution.getMinNaming(solutions)
  kernelMinNaming = Solution.getMinNaming(kernels)
  solutionWriter = SolutionWriter( \
      solutionMinNaming, solutionSerialNaming, \
      kernelMinNaming, kernelSerialNaming)
  kernelWriterSource = KernelWriterSource( \
      kernelMinNaming, kernelSerialNaming)
  kernelWriterAssembly = KernelWriterAssembly( \
      kernelMinNaming, kernelSerialNaming)

  libraryStaticFiles = [
      "SolutionMapper.h",
      "TensileTypes.h",
      "tensile_bfloat16.h",
      "KernelHeader.h",
      "SolutionHelper.cpp",
      "SolutionHelper.h",
      "Tools.cpp",
      "Tools.h" ]

  # write cmake
  clientName = "LibraryClient"
  writeCMake(outputPath, solutions, kernels, libraryStaticFiles, clientName )

  # write solutions and kernels
  problemTypes = list(logicData.keys())
  codeObjectFiles = writeSolutionsAndKernels(outputPath, CxxCompiler, problemTypes, solutions,
                                             kernels, kernelsBetaOnly,
                                             solutionWriter,
                                             kernelWriterSource, kernelWriterAssembly)

  # write logic
  writeLogic(outputPath, logicData, solutionWriter)

  archs = ['gfx'+''.join(map(str,arch)) for arch in globalParameters['SupportedISA'] \
             if globalParameters["AsmCaps"][arch]["SupportedISA"]]
  newLibraryDir = ensurePath(os.path.join(outputPath, 'library'))
 
  if globalParameters["PackageLibrary"]: 
    for archName, newMasterLibrary in masterLibraries.items():
      if (archName in archs):
        archPath = ensurePath(os.path.join(newLibraryDir, archName))
        masterFile = os.path.join(archPath, "TensileLibrary.yaml")
      newMasterLibrary.applyNaming(kernelMinNaming)
      YAMLIO.write(masterFile, Utils.state(newMasterLibrary))
  else:
    masterFile = os.path.join(newLibraryDir, "TensileLibrary.yaml")   
    fullMasterLibrary.applyNaming(kernelMinNaming)
    YAMLIO.write(masterFile, Utils.state(fullMasterLibrary))

  theMasterLibrary = fullMasterLibrary
  if globalParameters["PackageLibrary"]:
    theMasterLibrary = list(masterLibraries.values())[0]
  if args.EmbedLibrary is not None:
      embedFileName = os.path.join(outputPath, "library/{}.cpp".format(args.EmbedLibrary))
      with EmbeddedData.EmbeddedDataFile(embedFileName) as embedFile:
          embedFile.embed_file(theMasterLibrary.cpp_base_class, masterFile, nullTerminated=True,
                               key=args.EmbedLibraryKey)

          for co in Utils.tqdm(codeObjectFiles):
              embedFile.embed_file("SolutionAdapter", co, nullTerminated=False,
                                   key=args.EmbedLibraryKey)

  print1("# Tensile Library Writer DONE")
  print1(HR)
  print1("")
<|MERGE_RESOLUTION|>--- conflicted
+++ resolved
@@ -514,14 +514,9 @@
           ",\n" if i < len(argListData)-1 else ");\n\n")
 
 
-<<<<<<< HEAD
-    numSizes = problemType["TotalIndices"]
-    firstStride = 0 if problemType["UseInitialStrides"] else 1
-=======
     numSizes = problemType["TotalIndices"];
     assert(not problemType["UseInitialStridesCD"])
     firstStride = 0 if problemType["UseInitialStridesAB"] else 1
->>>>>>> f579bafc
     lastStrideA = len(problemType["IndexAssignmentsA"])
     lastStrideB = len(problemType["IndexAssignmentsB"])
     lastStrideC = problemType["NumIndicesC"]
