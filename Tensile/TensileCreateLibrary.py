--- conflicted
+++ resolved
@@ -186,11 +186,6 @@
 
             for src, dst in (
                 zip(origCOFiles, newCOFiles)
-<<<<<<< HEAD
-                if globalParameters["PrintLevel"] == 0
-                else zip(origCOFiles, newCOFiles)
-=======
->>>>>>> c1cf7e12
             ):
                 shutil.copyfile(src, dst)
             coFiles += newCOFiles
@@ -652,11 +647,6 @@
     removeResults = []
     for kernIdx, res in (
         enumerate(results)
-<<<<<<< HEAD
-        if globalParameters["PrintLevel"] == 0
-        else enumerate(results)
-=======
->>>>>>> c1cf7e12
     ):
         (err, src, header, kernelName, filename) = res
         if err == -2:
