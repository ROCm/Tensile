--- conflicted
+++ resolved
@@ -524,7 +524,7 @@
 
 
 def generateKernelSourceAndHeaderFiles(
-    filesToWrite: ProcessedKernelLookup,
+    srcCodeMap: ProcessedKernelLookup,
 ) -> List[str]:
     """Generates kernel source and header files.
 
@@ -551,18 +551,17 @@
 
     # Write kernel data to files
     filenames = set()
-    for f in filesToWrite:
-        for filename, kernelList in f.items():
-            filenames.add(filename)
-            # fmt: off
-            with open(f"{filename}.h", "w", encoding="utf-8") as hdrFile, \
-                 open(f"{filename}.cpp", "w", encoding="utf-8") as srcFile:
-            # fmt: on
-                writeHeaderPreface(hdrFile)
-                writeSourcePreface(srcFile, filename)
-                for _, src, header, _ in kernelList:
-                    srcFile.write(src)
-                    hdrFile.write(header)
+    for filename, kernelList in srcCodeMap.items():
+        filenames.add(filename)
+        # fmt: off
+        with open(f"{filename}.h", "w", encoding="utf-8") as hdrFile, \
+                open(f"{filename}.cpp", "w", encoding="utf-8") as srcFile:
+        # fmt: on
+            writeHeaderPreface(hdrFile)
+            writeSourcePreface(srcFile, filename)
+            for _, src, header, _ in kernelList:
+                srcFile.write(src)
+                hdrFile.write(header)
 
     return [filePrefix + ".cpp" for filePrefix in filenames]
 
@@ -746,16 +745,6 @@
     outPath = Path(outputPath)
     results = [processKernelSource(k, kernelWriterSource) for k in kernels]
     filesToWrite = collectFilesToWrite(results, outPath, params["LazyLibraryLoading"], numMergedFiles=1)
-<<<<<<< HEAD
-    kernelFiles = generateKernelSourceAndHeaderFiles(filesToWrite)
-    with KernelFileContextManager(params["LazyLibraryLoading"], True, 1, outPath, kernelFiles) as (srcFile, hdrFile):
-        for ko in kernelHelperObjs:
-            writeKernelHelpers(ko, srcFile, hdrFile, outPath, kernelFiles)
-
-    tPrint(0, f"building {len(kernelFiles)} source code object files")
-    baseNames = [buildSourceKernelObjectFile(cxxCompiler, outputPath, f, caps, rocmPaths, archInfo) for f in kernelFiles]
-=======
->>>>>>> 6bdf97dd
     stop = time.time()
     total = stop - start
     numKernels = len(filesToWrite)    
@@ -978,10 +967,6 @@
     """
     libraryLogics = []
     for f in logicFiles:
-<<<<<<< HEAD
-        # tPrint(0, f)
-=======
->>>>>>> 6bdf97dd
         yamlDict = LibraryIO.readYAML(f)
         logic = LibraryIO.parseLibraryLogicData(yamlDict, caps)
         libraryLogics.append(logic)
@@ -1058,24 +1043,11 @@
     )
 
     srcKernels = [k for k in kernels if k["KernelLanguage"] == "Source"]
-<<<<<<< HEAD
-    baseNames = writeSourceKernels(
-     outputPath,
-     cxxCompiler,
-     args,
-     srcKernels,
-     kernelHelperObjs,
-     kernelWriterSource,
-     capabilities, 
-     rocmPaths, 
-     archInfo,
-=======
     filesToWrite = writeSourceKernels(
       outputPath,
       args,
       srcKernels,
       kernelWriterSource,
->>>>>>> 6bdf97dd
     )
 
     asmKernels = [k for k in kernels if k["KernelLanguage"] == "Assembly"]
@@ -1085,13 +1057,9 @@
         kernelWriterAssembly,
     )
 
-<<<<<<< HEAD
-    return libraryLogics, asmKernels, baseNames, procnum
-=======
-    coFileMap = gatherCOFilesForLinking(asmKernels, kernelMinNaming)
-
-    return coFileMap, filesToWrite, kernelHelperObjs
->>>>>>> 6bdf97dd
+    coFileMap = gatherCOFilesForLinking(asmKernels, getRequiredParametersMin())
+
+    return libraryLogics, coFileMap, filesToWrite, kernelHelperObjs
 
 # weights are assumed reverse sorted
 def multifit(weights, num_bins):
@@ -1157,66 +1125,79 @@
     # converts logicArchs from gfx to common name, e.g., aldebaran, aquavanjaram
     logicArchs: Set[str] = {name for name in (getArchitectureName(gfxName) for gfxName in archInfo.Archs) if name}
 
-    # logicFiles = sorted(
-    #     [(os.path.getsize(f), f) for f in findLogicFiles(Path(logicPath), logicArchs)], reverse=True
-    # )
-
-<<<<<<< HEAD
-    # batchedLogicFiles = multifit(logicFiles, numPasses * cpuThreads)
-=======
-    kernelMinNaming = LibraryIO.readYAML(file2)        
+    logicFiles = sorted(
+        [(os.path.getsize(f), f) for f in findLogicFiles(Path(logicPath), logicArchs)], reverse=True
+    )
+    batchedLogicFiles = multifit(logicFiles, numPasses * cpuThreads)
+
+    kernelMinNaming = getRequiredParametersMin()
 
     parallelFunc = functools.partial(run, removeTemporaries, outputPath, args, capabilities, rocmPaths, archInfo, kernelMinNaming)
->>>>>>> 6bdf97dd
-
-    def chunk(lst, n):
-        """Yield successive n-sized chunks from lst."""
-        for i in range(0, len(lst), n):
-            yield lst[i : i + n]
-    batchedLogicFiles = chunk(findLogicFiles(Path(logicPath), logicArchs), 1)
+
     tPrint(0, f"BATCHED LOGIC FILES: {batchedLogicFiles}")
 
-    parallelFunc = functools.partial(run, removeTemporaries, outputPath, cxxCompiler, args, capabilities, rocmPaths, archInfo)
-
-<<<<<<< HEAD
-    masterLibraries = {}
-    nextSolutionIdx = {}
-    kernels = []
-    baseNames = []
-    for result in Common.ParallelMap(parallelFunc, batchedLogicFiles, cpuThreads, "Running TCL...", multiArg=False):
-        libraryLogic, asmKernels, baseName, proc = result
-        kernels.extend(asmKernels)
-        baseNames.extend(baseName)
-        for _, gfxName, _, _, _, lib in libraryLogic:
-            tPrint(0, f"finalizing processing {gfxName} on: {proc}")
-            updateMasterLibrary(gfxName, lib, masterLibraries, nextSolutionIdx)
-=======
+    parallelFunc = functools.partial(run, removeTemporaries, outputPath, args, capabilities, rocmPaths, archInfo)
+
+    # for result in Common.ParallelMap(parallelFunc, batchedLogicFiles, cpuThreads, "Running TCL...", multiArg=False):
+    #     libraryLogic, asmKernels, baseName, proc = result
+    #     kernels.extend(asmKernels)
+    #     baseNames.extend(baseName)
+    #     for _, gfxName, _, _, _, lib in libraryLogic:
+    #         tPrint(0, f"finalizing processing {gfxName} on: {proc}")
+    #         updateMasterLibrary(gfxName, lib, masterLibraries, nextSolutionIdx)
+
+    rvs = Common.ParallelMap(parallelFunc, batchedLogicFiles, cpuThreads, "Running TCL...", multiArg=False)
+
     def combine_dict(d1, d2):
         for k, v in d2.items():
             d1[k].extend(v)
 
-    filesToWrite = []
+    srcCodeMap= {}
     coFileMap = collections.defaultdict(list)
     kernelHelperObjs = []
-    for coFileMap_, files, kho in rvs:
+    masterLibraries = {}
+    nextSolutionIdx = {}
+    baseNames = []
+    for libraryLogic, coFileMap_, srcCodeMap_, kho in rvs:
         combine_dict(coFileMap, coFileMap_)
-        filesToWrite.extend(files)
+        combine_dict(srcCodeMap, srcCodeMap_)
         kernelHelperObjs.extend(kho)
->>>>>>> 6bdf97dd
+        for _, gfxName, _, _, _, lib in libraryLogic:
+            tPrint(0, f"finalizing processing {gfxName}")
+            updateMasterLibrary(gfxName, lib, masterLibraries, nextSolutionIdx)
 
     tPrint(0, f"built {len(baseNames)} source code object files")
 
-    if "fallback" in masterLibraries:
-        addFallbacksToMasterLibraries(masterLibraries, capabilities, archInfo)
-
-    # buildSourceKernelCodeObjectFiles(cxxCompiler, baseNames, outputPath, capabilities, rocmPaths, archInfo, removeTemporaries)
+
+    ###########
+    # Compiling stuff
+    ###########
     getAssemblyCodeObjectFiles(
-<<<<<<< HEAD
-        kernels,
+        coFileMap,
         outputPath,
-        getRequiredParametersMin(),
     )
 
+    tPrint(0, f"srcCodeMap: {srcCodeMap}")
+    kernelFiles = generateKernelSourceAndHeaderFiles(srcCodeMap)
+
+    with KernelFileContextManager(True, True, 1, outputPath, kernelFiles) as (srcFile, hdrFile):
+        for ko in kernelHelperObjs:
+            writeKernelHelpers(ko, srcFile, hdrFile, outputPath, kernelFiles)
+
+    parallelFunc = functools.partial(buildSourceKernelObjectFile, cxxCompiler, outputPath, capabilities, rocmPaths, archInfo)
+    rvs = Common.ParallelMap(parallelFunc, batchedLogicFiles, cpuThreads, "Building Source Kernel Code objects", multiArg=False)
+    basenames = list(chain.from_iterable(rvs))
+    results = buildSourceKernelCodeObjectFiles(cxxCompiler, basenames, outputPath, capabilities, rocmPaths, archInfo, removeTemporaries)
+
+    coFilenames = []
+    for result in results:
+        coFilenames.extend(result)
+
+    relocateSourceKernelCodeObjectFiles(coFilenames, outputPath, removeTemporaries)
+
+    ###########
+    # MSL Stuff
+    ###########
     newLibraryDir = Path(outputPath) / "library"
     newLibraryDir.mkdir(exist_ok=True)
     baseName = "TensileLibrary_"
@@ -1225,52 +1206,8 @@
             tPrint(1, f"Writing MSLibrary: {name}")
             lib.applyNaming(getRequiredParametersMin())  # <-- This should be able to be replaced directly with `name`?
             LibraryIO.write(str(newLibraryDir / name), Utils.state(lib), args["LibraryFormat"])
-
-=======
-        coFileMap,
-        outputPath,
-    )
-    
-    kernelFiles = generateKernelSourceAndHeaderFiles(filesToWrite)
-
-    with KernelFileContextManager(True, True, 1, outputPath, kernelFiles) as (srcFile, hdrFile):
-        for ko in kernelHelperObjs:
-            writeKernelHelpers(ko, srcFile, hdrFile, outputPath, kernelFiles)
-
-    parallelFunc = functools.partial(buildSourceKernelObjectFile, cxxCompiler, outputPath, capabilities, rocmPaths, archInfo)
-    rvs = Common.ParallelMap(parallelFunc, batchedLogicFiles, cpuThreads, "Building Source Kernel Code objects", multiArg=False)
-    basenames = list(chain.from_iterable(rvs))
-    results = buildSourceKernelCodeObjectFiles(cxxCompiler, basenames, outputPath, capabilities, rocmPaths, archInfo, removeTemporaries)
-
-    coFilenames = []
-    for result in results:
-        coFilenames.extend(result)
-
-    relocateSourceKernelCodeObjectFiles(coFilenames, outputPath, removeTemporaries)
-
-    # archs = [
-    #     gfxName(arch)
-    #     for arch in archInfo.SupportedIsas 
-    #     if capabilities.Asm[arch]["SupportedISA"]
-    # ]
-
-    # masterLibraries = makeMasterLibrariesWithFallbacks(libraryLogics, capabilities, archInfo, args["SeparateArchitectures"])
-    # masterFileList = generateMasterFileList(masterLibraries, archs, args["LazyLibraryLoading"])
-
-    # newLibraryDir = Path(outputPath) / "library"
-    # newLibraryDir.mkdir(exist_ok=True)
-
-    # kernelMinNamingSolo = Solution.getMinNaming(kernels)
-
-    # tPrint(1, f"kernelMinNamings: {kernelMinNamingSolo}")
-    # for name, lib in masterFileList:
-    #     lib.applyNaming(kernelMinNamingSolo)
-    #     tPrint(1, f"Writing MSLibrary: {name}")
-    #     LibraryIO.write(str(newLibraryDir / name), Utils.state(lib), args["LibraryFormat"])
-        
-    # newLibraryDir = Path(outputPath) / "library"
-    # newLibraryDir.mkdir(exist_ok=True)
->>>>>>> 6bdf97dd
+    if "fallback" in masterLibraries:
+        addFallbacksToMasterLibraries(masterLibraries, capabilities, archInfo)
 
     if removeTemporaries:
         buildTmp = Path(outputPath).parent / "build_tmp"
