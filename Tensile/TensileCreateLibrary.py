################################################################################
# Copyright (C) 2016-2019 Advanced Micro Devices, Inc. All rights reserved.
#
# Permission is hereby granted, free of charge, to any person obtaining a copy
# of this software and associated documentation files (the "Software"), to deal
# in the Software without restriction, including without limitation the rights
# to use, copy, modify, merge, publish, distribute, sublicense, and/or sell cop-
# ies of the Software, and to permit persons to whom the Software is furnished
# to do so, subject to the following conditions:
#
# The above copyright notice and this permission notice shall be included in all
# copies or substantial portions of the Software.
#
# THE SOFTWARE IS PROVIDED "AS IS", WITHOUT WARRANTY OF ANY KIND, EXPRESS OR IM-
# PLIED, INCLUDING BUT NOT LIMITED TO THE WARRANTIES OF MERCHANTABILITY, FITNESS
# FOR A PARTICULAR PURPOSE AND NONINFRINGEMENT. IN NO EVENT SHALL THE AUTHORS OR
# COPYRIGHT HOLDERS BE LIABLE FOR ANY CLAIM, DAMAGES OR OTHER LIABILITY, WHETHER
# IN AN ACTION OF CONTRACT, TORT OR OTHERWISE, ARISING FROM, OUT OF OR IN CONNE-
# CTION WITH THE SOFTWARE OR THE USE OR OTHER DEALINGS IN THE SOFTWARE.
################################################################################
# This script only gets called by CMake

from . import Common
from . import EmbeddedData
from . import Utils
from . import YAMLIO
from .Common import globalParameters, HR, print1, print2, printExit, ensurePath, \
                   CHeader, CMakeHeader, assignGlobalParameters, ProgressBar, \
                   listToInitializer
from .KernelWriterAssembly import KernelWriterAssembly
from .KernelWriterSource import KernelWriterSource
from .SolutionStructs import Solution
from .SolutionWriter import SolutionWriter

import argparse
import collections
import itertools
import os
import shutil
import subprocess
import sys
import time

################################################################################
def processKernelSource(kernel, kernelWriterSource, kernelWriterAssembly):
    """
    Generate source for a single kernel.
    Returns (error, source, header, kernelName).
    """
    try:
        kernelWriter = kernelWriterSource if kernel["KernelLanguage"] == "Source" else kernelWriterAssembly
        # get kernel name
        kernelName = kernelWriter.getKernelName(kernel)
        #sys.stderr.write("kernel:%s\n"% kernelName)
        (err, src) = kernelWriter.getSourceFileString(kernel)
        header = kernelWriter.getHeaderFileString(kernel)
    except RuntimeError:
        return (1, "", "", kernelName)

    return (err, src, header, kernelName)

def getAssemblyCodeObjectFiles(kernels, kernelsBetaOnly, kernelWriterSource, kernelWriterAssembly, outputPath):
    destDir = ensurePath(os.path.join(outputPath, 'library'))
    asmDir = kernelWriterAssembly.getAssemblyDirectory()

    if globalParameters["MergeFiles"]:
        archs = collections.defaultdict(list)
        for k in kernels:
            archs[k['ISA']].append(k)

        coFiles = []
        for arch, archKernels in archs.items():
            objectFiles = list([os.path.join(asmDir, kernelWriterAssembly.getKernelName(k) + '.o') \
                                for k in archKernels \
                                if k['KernelLanguage'] == 'Assembly'])
            if len(objectFiles) == 0:
                continue

            archName = 'gfx'+''.join(map(str,arch))
            coFile = os.path.join(destDir, 'TensileLibrary_{}.co'.format(archName))
            args = kernelWriterAssembly.getLinkCodeObjectArgs(objectFiles, coFile)
            subprocess.check_call(args)
            coFiles.append(coFile)

        return coFiles

    else:
        assemblyKernels = list([kernelWriterAssembly.getKernelName(k) for k in kernels if k['KernelLanguage'] == 'Assembly'])
        if len(assemblyKernels) == 0:
            return []
        origCOFiles = [os.path.join(asmDir,  k + '.co') for k in assemblyKernels]
        newCOFiles  = [os.path.join(destDir, k + '.co') for k in assemblyKernels]
        for src, dst in Utils.tqdm(zip(origCOFiles, newCOFiles), "Copying code objects"):
            shutil.copyfile(src, dst)

        return newCOFiles


def buildSourceCodeObjectFile(outputPath, kernelFile):
    buildPath = ensurePath(os.path.join(globalParameters['WorkingPath'], 'code_object_tmp'))
    destDir = ensurePath(os.path.join(outputPath, 'library'))
    (_, filename) = os.path.split(kernelFile)
    (base, _) = os.path.splitext(filename)

    objectFilename = base + '.o'
    objectFilepath = os.path.join(buildPath, objectFilename)

    soFilename = base + '.so'
    soFilepath = os.path.join(buildPath, soFilename)

    archs = ['gfx'+''.join(map(str,arch)) for arch in globalParameters['SupportedISA']]

    archFlags = ['-amdgpu-target=' + arch for arch in archs]

    hipFlags = subprocess.check_output(['/opt/rocm/bin/hcc-config', '--cxxflags']).decode().split(' ')
    hipLinkFlags = subprocess.check_output(['/opt/rocm/bin/hcc-config', '--ldflags', '--shared']).decode().split(' ')

    hipFlags += ['-fPIC', '-I', outputPath]

    compileArgs = ['/opt/rocm/bin/hcc'] + hipFlags + [kernelFile, '-c', '-o', objectFilepath]
<<<<<<< HEAD
    linkArgs = [globalParameters['AssemblerPath']] + hipLinkFlags + archFlags + [objectFilepath, '-shared', '-o', soFilepath]
=======
    linkArgs = [globalParameters['AssemblerPath']] + archFlags + hipLinkFlags + [objectFilepath, '-shared', '-o', soFilepath]
>>>>>>> ddc2769c
    extractArgs = [globalParameters['ExtractKernelPath'], '-i', soFilename]

    #print(' '.join(compileArgs))
    subprocess.check_call(compileArgs)

    #print(' '.join(linkArgs))
    subprocess.check_call(linkArgs)

    #print(' '.join(extractArgs))
    subprocess.check_call(extractArgs, cwd=buildPath)

<<<<<<< HEAD
    return ["{0}-000-gfx{1}.hsaco".format(soFilepath,''.join(map(str,arch))) for arch in globalParameters["SupportedISA"]]
=======
    coFilenames = ["{0}-000-{1}.hsaco".format(soFilename, arch) for arch in archs]
    extractedCOs = [os.path.join(buildPath, name) for name in coFilenames]
    destCOs = [os.path.join(destDir, name) for name in coFilenames]

    for (src, dst) in zip(extractedCOs, destCOs):
        shutil.copyfile(src, dst)

    return destCOs
>>>>>>> ddc2769c

def buildSourceCodeObjectFiles(kernelFiles, kernels, outputPath):
    sourceKernelFiles = [f for (f,k) in zip(kernelFiles, kernels) if 'KernelLanguage' not in k or k["KernelLanguage"] == "Source"]

    sourceKernelFiles = zip(itertools.repeat(outputPath), sourceKernelFiles)

    coFiles = Common.ParallelMap(buildSourceCodeObjectFile, sourceKernelFiles, "Compiling source kernels",
                                 method=lambda x: x.starmap)

    return itertools.chain.from_iterable(coFiles)

################################################################################
def prepAsm():
  """
  Create and prepare the assembly directory  - called ONCE per output dir:
  """
  asmPath = ensurePath(os.path.join(globalParameters["WorkingPath"], "assembly") )
  assemblerFileName = os.path.join(asmPath, \
      "asm.%s"%("bat" if os.name=="nt" else "sh"))
  assemblerFile = open(assemblerFileName, "w")
  if os.name == "nt":
    assemblerFile.write("echo Windows: Copying instead of Assembling\n")
    assemblerFile.write("copy %1.s %1.o\n")
    assemblerFile.write("copy %1.o %1.co\n")
  else:
    assemblerFile.write("#!/bin/sh %s\n" % ("-x" if globalParameters["PrintLevel"] >=2  else ""))
    assemblerFile.write("# usage: asm.sh kernelName ASM_ARGS\n")
    assemblerFile.write("# example: asm.sh kernelName -mcpu=gfx900\n")
    assemblerFile.write("f=$1\n")
    assemblerFile.write("shift\n")
    assemblerFile.write("ASM=%s\n"%globalParameters["AssemblerPath"])
    # cannot use globalParameters["CurrentISA"] because it might be (0,0,0)
    defaultIsa = (9,0,0)
    assemblerFile.write( \
      "${ASM} -x assembler -target amdgcn--amdhsa %s $@ -c -o $f.o $f.s\n" % \
      ("-mno-code-object-v3" if \
      globalParameters["AsmCaps"][defaultIsa]["HasCodeObjectV3"] and \
      globalParameters["CodeObjectVersion"] == "V2" else ""))
    assemblerFile.write("${ASM} -target amdgcn--amdhsa $f.o -o $f.co\n")
  assemblerFile.close()
  os.chmod(assemblerFileName, 0o777)

################################################################################
def buildKernelSourceAndHeaderFiles(results, outputPath, kernelsWithBuildErrs, \
      kernelSourceFile, kernelHeaderFile):
  """
  Logs errors and writes appropriate info to kernelSourceFile and kernelHeaderFile.

  Arguments:
    results:              list of (err, src, header, kernelName)
    outputPath:           path to source directory
    kernelsWithBuildErrs: Dictionary to be updated with kernels that have errors
    kernelSourceFile:     File to write source data to
    kernelHeaderFile:     File to write header data to
  """

  sourceFilenames = []

  for (err,src,header,kernelName) in results:
    if err:
      kernelsWithBuildErrs[kernelName] = err
      #print "*** warning: invalid kernel#%s"%kernelName

    # write kernel.cpp
    if not globalParameters["MergeFiles"]:
      filename = os.path.join(outputPath, "Kernels", kernelName+".cpp")
      sourceFilenames.append(filename)
      kernelSourceFile = open(filename, "w")
      kernelSourceFile.write(CHeader)

    kernelSourceFile.write(src)

    if not globalParameters["MergeFiles"]:
      kernelSourceFile.close()
      # write kernel.h
      kernelHeaderFile = open(os.path.join(outputPath, "Kernels", kernelName+".h"), "w")
      kernelHeaderFile.write(CHeader)

    kernelHeaderFile.write(header)

    if not globalParameters["MergeFiles"]:
      kernelHeaderFile.close()

  return sourceFilenames

################################################################################
# Write Solutions and Kernels for BenchmarkClient or LibraryClient
################################################################################
def writeSolutionsAndKernels(outputPath, problemTypes, solutions, kernels, kernelsBetaOnly, \
    solutionWriter, kernelWriterSource, kernelWriterAssembly):
  start = time.time()

  codeObjectFiles = []

  print1("# Writing Kernels...")
  if not globalParameters["MergeFiles"]:
    ensurePath(os.path.join(outputPath, "Solutions"))
    ensurePath(os.path.join(outputPath, "Kernels"))

  ##############################################################################
  # Write Kernels
  ##############################################################################
  kernelFiles = []
  if globalParameters["MergeFiles"]:
    kernelSourceFilename = os.path.join(outputPath, "Kernels.cpp")
    kernelHeaderFilename = os.path.join(outputPath, "Kernels.h")

    kernelFiles.append(kernelSourceFilename)
    kernelSourceFile = open(kernelSourceFilename, "w")
    kernelHeaderFile = open(kernelHeaderFilename, "w")
    kernelSourceFile.write(CHeader)
    kernelHeaderFile.write(CHeader)
    kernelSourceFile.write("#include \"Kernels.h\"\n")
    kernelHeaderFile.write("#pragma once\n")
    if globalParameters["RuntimeLanguage"] == "HIP":
      kernelHeaderFile.write("#include <hip/hip_runtime.h>\n\n")
    kernelHeaderFile.write("#include \"KernelHeader.h\"\n\n")
  else:
    kernelSourceFile = None
    kernelHeaderFile = None

  kernelsWithBuildErrs = {}

  prepAsm()

  kIter = zip(kernels, itertools.repeat(kernelWriterSource), itertools.repeat(kernelWriterAssembly))
  results = Common.ParallelMap(processKernelSource, kIter, "Generating kernels", method=lambda x: x.starmap)
  print(len(results))

  kernelFiles += buildKernelSourceAndHeaderFiles(results, outputPath, kernelsWithBuildErrs, kernelSourceFile, kernelHeaderFile)

  if False:#len(kernelsWithBuildErrs) > 0:
    print("\nKernel compilation failed in one or more subprocesses. May want to set CpuThreads=0 and re-run to make debug easier")
    printExit("** kernel compilation failure **")


  # beta-only kernels
  for kernel in kernelsBetaOnly:
    kernelWriter = kernelWriterSource
    kernelName = kernelWriter.getKernelNameBetaOnly(kernel)

    # write kernel.cpp
    if not globalParameters["MergeFiles"]:
      kernelSourceFilename = os.path.join(outputPath, "Kernels", kernelName+".cpp")
      kernelSourceFile = open(kernelSourceFilename, "w")
      kernelSourceFile.write(CHeader)
      kernelFiles.append(kernelSourceFilename)

    (err, src) = kernelWriter.getSourceFileStringBetaOnly(kernel)
    kernelSourceFile.write(src)
    if err:
      print("*** warning: invalid kernel#%u"%kernelName)
    if not globalParameters["MergeFiles"]:
      kernelSourceFile.close()
    # write kernel.h
    if not globalParameters["MergeFiles"]:
      kernelHeaderFile = open(os.path.join(outputPath, "Kernels", kernelName + ".h"), "w")
      kernelHeaderFile.write(CHeader)
    kernelHeaderFile.write( kernelWriter.getHeaderFileStringBetaOnly(kernel))
    if not globalParameters["MergeFiles"]:
      kernelHeaderFile.close()

  # close merged
  if globalParameters["MergeFiles"]:
    kernelSourceFile.close()
    kernelHeaderFile.close()

  if globalParameters["BuildCodeObjects"]:
    codeObjectFiles += buildSourceCodeObjectFiles(kernelFiles, kernels + kernelsBetaOnly, outputPath)
    codeObjectFiles += getAssemblyCodeObjectFiles(kernels, kernelsBetaOnly, kernelWriterSource, kernelWriterAssembly, outputPath)

  stop = time.time()
  print("# Kernel Building elapsed time = %.1f secs" % (stop-start))

  print1("# Writing Solutions")
  if globalParameters["ShowProgressBar"]:
    progressBar = ProgressBar(len(solutions))
  ##############################################################################
  # Write Solutions
  ##############################################################################

  solutionSourceFilename = os.path.join(outputPath, "Solutions.cpp")
  solutionHeaderFilename = os.path.join(outputPath, "Solutions.h")

  solutionSourceFile = open(solutionSourceFilename, "w")
  solutionHeaderFile = open(solutionHeaderFilename, "w")
  solutionSourceFile.write(CHeader)
  solutionHeaderFile.write(CHeader)

  solutionSourceFile.write("#include \"Solutions.h\"\n")
  solutionSourceFile.write("#include <algorithm>\n")

  solutionHeaderFile.write("#include \"TensileTypes.h\"\n")
  solutionHeaderFile.write("#include \"SolutionHelper.h\"\n")
  solutionHeaderFile.write("#include \"Tools.h\"\n")
  if globalParameters["CodeFromFiles"]:
    solutionHeaderFile.write("#include <unistd.h>\n")
  if globalParameters["MergeFiles"]:
    solutionHeaderFile.write("#include \"Kernels.h\"\n")


  # Write a solution pointer typedef for each problemType:
  h = ""
  for problemType in problemTypes:
    #print "p=", problemType
    argListAll = solutionWriter.getArgList(problemType, True, True, True, True)
    # declare TensileSolutionPointer_ProblemType
    h += "\n// solution pointer\n"
    h += "typedef TensileStatus (*TensileSolutionPointer_%s)(\n" % problemType
    for i in range(0, len(argListAll)):
      h += "    %s %s%s" % (argListAll[i][0], argListAll[i][1], ",\n" \
          if i < len(argListAll)-1 else ");\n\n")
    h += "\n"

  solutionHeaderFile.write(h)
#
  for solution in solutions:
    # get solution name
    if not globalParameters["MergeFiles"]:
      solutionFileName = solutionWriter.getSolutionName(solution)

    # write solution.cpp
    if not globalParameters["MergeFiles"]:
      solutionSourceFile = open(os.path.join(outputPath, \
          "Solutions", solutionFileName+".cpp"), "w")
      solutionSourceFile.write(CHeader)
    solutionSourceFile.write( \
        solutionWriter.getProblemSourceString(solution["ProblemType"], solution, kernelsWithBuildErrs))
    if not globalParameters["MergeFiles"]:
      solutionSourceFile.close()

    # write solution.h
    if not globalParameters["MergeFiles"]:
      solutionHeaderFile = open(os.path.join(outputPath, \
          "Solutions", solutionFileName+".h"), "w")
      solutionHeaderFile.write(CHeader)
    solutionHeaderFile.write( \
        solutionWriter.getHeaderFileString(solution))
    if not globalParameters["MergeFiles"]:
      solutionHeaderFile.close()
    if globalParameters["ShowProgressBar"]:
      progressBar.increment()
  # close merged
  if not globalParameters["MergeFiles"]:
    solutionHeaderFile.close()

  if globalParameters["ExitAfterKernelGen"]:
    printExit("** Exiting after kernel generation due to ExitAfterKernelGen=1")

  return codeObjectFiles

################################################################################
# Write Logic
################################################################################
def writeLogic(outputPath, logicData, solutionWriter ):
  print1("# Writing Library Logic")

  if not globalParameters["MergeFiles"]:
    ensurePath(os.path.join(outputPath, "Logic"))

  # Tensile.h
  h = ""
  h += "#pragma once\n"
  h += "#include \"TensileTypes.h\"\n"
  h += "#include \"SolutionHelper.h\"\n"
  h += "#include \"SolutionMapper.h\"\n"

  # TensileInternal.h
  ih = ""
  ih += "#include \"Tensile.h\"\n"

  # Tensile.cpp

  sourceIncludes = ""
  sourceIncludes += "#include \"Solutions.h\"\n"
  sourceIncludes += "#include \"Tensile.h\"\n"
  sourceIncludes += "#include \"TensileInternal.h\"\n"
  sourceIncludes += "#include \"SolutionMapper.h\"\n"

  s = sourceIncludes

  ########################################
  # problemType
  for problemType in logicData:

    # function argument list
    argListSizes = solutionWriter.getArgList(problemType, False, False, False, False)
    argListData  = solutionWriter.getArgList(problemType, False, True, True, True)
    argListAll  = solutionWriter.getArgList(problemType, True, True, True, True)
    
    # tensile initializer
    h += "\nvoid tensileInitialize();\n\n"

    # declare tensile_ProblemType
    h += "\n// enqueue solution\n"
    h += "TensileStatus tensile_%s(\n" % problemType
    for i in range(0, len(argListData)):
      h += "    %s %s%s" \
          % (argListData[i][0], argListData[i][1], \
          ",\n" if i < len(argListData)-1 else ");\n\n")


    numSizes = problemType["TotalIndices"];
    firstStride = 0 if problemType["UseInitialStrides"] else 1
    lastStrideA = len(problemType["IndexAssignmentsA"])
    lastStrideB = len(problemType["IndexAssignmentsB"])
    lastStrideC = problemType["NumIndicesC"]
    lastStrideD = problemType["NumIndicesC"]
    h += "typedef ProblemKey<%u> ProblemKey_%s;\n" % (numSizes,problemType)
    h += "typedef ProblemDims<%u,%u,%u,%u,%u,%u> ProblemDims_%s;\n" \
        % (firstStride, lastStrideD, lastStrideC, lastStrideA, lastStrideB, numSizes, problemType)
    h += "typedef SolutionMapper<ProblemDims_%s, ProblemKey_%s> SolutionMapper_%s;\n" \
            % (problemType, problemType, problemType)

    # declare tensileGetSolutionPointer_ProblemType
    h += "\n// get solution pointer\n"
    h += "SolutionMapper_%s::SolutionRuntime *\n" % (problemType)
    h += "tensileGetSolutionPointer_%s(\n" % (problemType)
    for i in range(0, len(argListSizes)):
      h += "    %s %s%s" \
          % (argListSizes[i][0], argListSizes[i][1], \
          ",\n" if i < len(argListSizes)-1 else ");\n\n")

    # declare tensileName_
    h += "// get solution name\n"
    h += "const char * tensileGetSolutionName_%s(\n" \
        % (problemType)
    for i in range(0, len(argListSizes)):
      h += "    %s %s%s" \
          % (argListSizes[i][0], argListSizes[i][1], \
          ",\n" if i < len(argListSizes)-1 else ");\n\n")


    # get solution naming for problem type
    solutionsForProblemType = []
    for scheduleTuple in logicData[problemType]:
      solutionsForSchedule = scheduleTuple[2]
      for solution in solutionsForSchedule:
        if solution not in solutionsForProblemType:
          solutionsForProblemType.append(solution)

    # solution names for problem type
    solutionNamesForProblemType = []
    for solution in solutionsForProblemType:
      solutionName = solutionWriter.getSolutionName(solution)
      solutionNamesForProblemType.append(solutionName)

    # reset problemType source
    if not globalParameters["MergeFiles"]:
      filePrefix = "Tensile_%s" % (problemType)
      s = sourceIncludes

      for solutionName in solutionNamesForProblemType:
        s += "#include \"%s.h\"\n" % solutionName

    ########################################
    # Per-problem constants here:
    # These are common for all schedules and thus do not include schedule name (vega,hip,etc)
    s += "\n"
    s += "/*******************************************************************************\n"
    s += "* Per-Problem Functions for %s\n" % problemType
    s += "*******************************************************************************/\n"

    s += "// Problem type include the index assignments for free, summation, batch:\n"
    s += "static const ProblemType problemType_%s( " % problemType
    s += listToInitializer(problemType["IndicesFree"]) + ", "
    s += listToInitializer(problemType["IndicesSummation"]) + ", "
    s += listToInitializer(problemType["IndicesBatch"])
    s += ");\n"

    s += "\n"
    s += "// Master solution mapper is the entry point for problem->solution mapping\n"
    s += "// There is one master solution mapper per problem type\n"
    s += "// The master solution mapper contains pointers to the solution mappers for each device\n"
    s += "static MasterSolutionMapper<ProblemDims_%s> masterSolutionMapper_%s;\n " % (problemType,problemType)


    ########################################
    # implement per-Schedule functions in source
    s += "\n"
    s += "/*******************************************************************************\n * Per-Schedule Functions\n *******************************************************************************/"
    for scheduleTuple in logicData[problemType]:

      # get logic parameters for problem type
      scheduleName  = scheduleTuple[0]
      deviceNames   = scheduleTuple[1]
      solutionsForSchedule = scheduleTuple[2]
      indexOrder    = scheduleTuple[3]
      exactLogic    = scheduleTuple[4]
      rangeLogic    = scheduleTuple[5]

      # solution names for schedule
      solutionNamesForSchedule = []
      for solution in solutionsForSchedule:
        solutionName = solutionWriter.getSolutionName(solution)
        solutionNamesForSchedule.append(solutionName)

      s += "\n\n"
      schedProbName = "%s_%s" % (scheduleName, problemType)
      s += writeSolutionAndExactTable(scheduleName, deviceNames, schedProbName, problemType, \
              solutionsForSchedule, solutionNamesForSchedule, exactLogic)


    # Per-problem function here:
    # function tensileGetSolutionPointer_ProblemType
    del schedProbName
    del scheduleName
    s += "\n// problem dims -> solution logic\n"
    s += "SolutionMapper_%s::SolutionRuntime *\n" % (problemType)
    s += "tensileGetSolutionPointer_%s(\n" % (problemType)
    for i in range(0, len(argListSizes)):
      s += "    %s %s%s" \
          % (argListSizes[i][0], argListSizes[i][1], \
          ",\n" if i < len(argListSizes)-1 else ") {\n\n")

    exactLogicStr = writeExactLogic(problemType, indexOrder, \
                                    solutionsForSchedule, exactLogic, \
                                    solutionNamesForSchedule, True)
    if rangeLogic != None:
      print("** warning: ignored ranges in logic file, these should have been expanded with ExpandRanges=1 during Tensile phase 3")
    s += "  /* exact mappings */\n"
    s += exactLogicStr
    s += "\n  return nullptr;\n"
    s += "\n}\n"

    # function tensileGetSolutionName_Schedule_ProblemType
    s += "\n// get solution name for problem dims\n"
    s += "const char * tensileGetSolutionName_%s(\n" \
        % (problemType)
    for i in range(0, len(argListSizes)):
      s += "    %s %s%s" \
          % (argListSizes[i][0], argListSizes[i][1], \
          ",\n" if i < len(argListSizes)-1 else ") {\n\n")

    exactLogicStr = writeExactLogic(problemType, indexOrder, \
                                    solutionsForSchedule, exactLogic, \
                                    solutionNamesForSchedule, False)
    s += "  /* exact mappings */\n"
    s += exactLogicStr
    #s += "  return NULL; // none\n"
    s += "\n}\n"

    ########################################
    # implement problem-type functions in source
    s += "/*******************************************************************************\n * Per-ProblemType Functions\n *******************************************************************************/"


    # declare tensile_ProblemType
    s += "\n// main call to solution; enqueues a kernel\n"
    s += "TensileStatus tensile_%s(\n" % problemType
    for i in range(0, len(argListData)):
      s += "    %s %s%s" \
          % (argListData[i][0], argListData[i][1], \
          ",\n" if i < len(argListData)-1 else ") {\n")
    s += "    auto solution = tensileGetSolutionPointer_%s(\n" % (problemType)
    for i in range(0, len(argListSizes)):
      s += "        %s%s" \
          % (argListSizes[i][1], ", " if i < len(argListSizes)-1 else ");")
      s += "\n"
    s += "    if (solution) {\n"
    s += "      TensileSolutionPointer_%s f = reinterpret_cast<TensileSolutionPointer_%s> (solution->_info->_functionPtr);\n" \
      % (problemType, problemType)
    s += "      auto solutionLock = &solution->_lock;\n"
    s += "      return f("
    for i in range(0, len(argListAll)):
      s += "%s%s" \
          % (argListAll[i][1], ", " if i < len(argListAll)-1 else ");\n")
    s += "    } else {\n"
    #s += "      printf(\"solution not valid, returning fail\\n\");"
    s += "      return tensileStatusFailure; // no solution found\n"
    s += "    }\n"
    s += "}\n"

    # open and close problemType files
    if not globalParameters["MergeFiles"]:
      logicSourceFile = open(os.path.join(outputPath, "Logic", \
          "%s.cpp" % filePrefix), "w")
      logicSourceFile.write(s)
      logicSourceFile.close()

  s += "\n"
  s += writeTensileInitialize(logicData)

  # close merged files
  if globalParameters["MergeFiles"]:
    logicSourceFile = open(os.path.join(outputPath, \
        "Tensile.cpp"), "w")
    logicSourceFile.write(s)
    logicSourceFile.close()

  logicHeaderFile = open(os.path.join(outputPath, \
      "Tensile.h"), "w")
  logicHeaderFile.write(h)
  logicHeaderFile.close()

  internalHeaderFile = open(os.path.join(outputPath, \
      "TensileInternal.h"), "w")
  internalHeaderFile.write(ih)
  internalHeaderFile.close()


def writeTensileInitialize(logicData):

  s = "/*******************************************************************************\n"
  s += "* Tensilze initializer\n"
  s += "*******************************************************************************/\n"
  s += "void tensileInitialize() {\n"

  for problemType in logicData:
    s += "  masterSolutionMapper_%s.initialize();\n" % problemType
    
    for scheduleTuple in logicData[problemType]:
      scheduleName  = scheduleTuple[0]
      deviceNames   = scheduleTuple[1]


      schedProbName = "%s_%s" % (scheduleName, problemType)
      s += "  solutionMapper_%s.initializeMappers(" % (schedProbName)
      s += "{%s}," % (', '.join('"{0}"'.format(w) for w in deviceNames))
      s += "&masterSolutionMapper_%s);\n" % (problemType)
      
  s += "}"

  return s

def writeSolutionAndExactTable(scheduleName, deviceNames, schedProbName, problemType, \
                               solutionsForSchedule, solutionNames, exactLogic):
  s = ""
  s += "namespace { // Start schedule '%s'\n" % scheduleName

  s += "// solution table - function, name, assertion requirements\n"
  s += "static const SolutionInfo solutionTable_%s[] = {\n" % (schedProbName)
  for i in range(0, len(solutionsForSchedule)):
    solution = solutionsForSchedule[i]
    solutionName = solutionNames[i]
    s += "  {(void*)%s, \"%s\", {%d, %d, %d, %d, %d} }%s // %d" % \
      (solutionName, solutionName, \
        solution["AssertSummationElementMultiple"], \
        solution["AssertFree0ElementMultiple"], \
        solution["AssertFree1ElementMultiple"], \
        solution["AssertMinApproxSize"], \
        solution["LdcEqualsLdd"], \
        "," if i < len(solutionsForSchedule)-1 else "", \
        i)
    s += "\n"

  s += "};\n\n"

  # Write the exact problems here
  s += "// table of exact problem dims and selected solutionIdx\n"
  s += "static const std::pair<const ProblemKey_%s, int> embeddedExactTable_%s[] = {\n" % (problemType,schedProbName)
  numSizes = problemType["TotalIndices"]
  for ruleIdx in range(0, len(exactLogic)):
    rule = exactLogic[ruleIdx]
    problemSize = rule[0][:numSizes]
    solutionIdx = rule[1][0]
    solutionGFlops = rule[1][1]
    s += " { {"
    for i in range(0, len(problemSize)):
      if i == 0:
        s += "%u" % problemSize[i];
      else:
        s += ", %u" % problemSize[i];
    s += "}, %u}" % (solutionIdx)
    s += "," if ruleIdx != len(exactLogic)-1 else " "
    s += " // %.0f GFlop/s" % (solutionGFlops)
    s += "\n";
  s += "};\n\n"

  # Create a solution mapper and init with the table above:
  s += "// The solution master constructor here adds device to the master solution mapper\n"
  s += "// The entrypoint to find a solution for this problem is through the master solution master\n"
  s += "static SolutionMapper_%s solutionMapper_%s(\n" % (problemType, schedProbName)
  s += "  \"%s\", // schedule+problem name\n" % (schedProbName) 
  s += "  solutionTable_%s, %u,\n" % (schedProbName, len(solutionsForSchedule))
  s += "  embeddedExactTable_%s, %u,\n" % (schedProbName, len(exactLogic))
  s += "  &problemType_%s);\n" % (problemType)

  s += "} // end anonymous namespace\n" 
  return s


################################################################################
# Write Range Logic Recursive
# ptr :
#   True : write logic to return the function pointer
#   False : write logic to return the function name
################################################################################
def writeExactLogic(problemType, indexOrder,
                    solutionsForSchedule, exactLogic, \
                    solutionNames, ptr):
  s = ""
  s += "  ProblemDims_%s pdims(" % problemType
  indexChars = globalParameters["IndexChars"]
  firstStride = 0 if problemType["UseInitialStrides"] else 1
  lastStrideD = problemType["NumIndicesC"]
  lastStrideC = problemType["NumIndicesC"]
  lastStrideA = len(problemType["IndexAssignmentsA"])
  lastStrideB = len(problemType["IndexAssignmentsB"])
  for i in range(firstStride,lastStrideD):
    if i != firstStride: s += ", "
    s += "strideD%u%s" % (i, indexChars[i])
  for i in range(firstStride,lastStrideC):
    s += ", strideC%u%s" % (i, indexChars[i])
  for i in range(firstStride,lastStrideA):
    s += ", strideA%u%s" % (i, \
        indexChars[problemType["IndexAssignmentsA"][i]])
  for i in range(firstStride,lastStrideB):
    s += ", strideB%u%s" % (i, \
        indexChars[problemType["IndexAssignmentsB"][i]])
  for i in range(0,len(indexOrder)):
    s += ", size%s" % indexChars[i]
  s += ");\n"

  s += "  auto solutionMapper = reinterpret_cast<SolutionMapper_%s *> (masterSolutionMapper_%s.mapper());\n"  \
      % (problemType, problemType)
  if ptr:
    s += "  return solutionMapper->getSolutionWithFallback(pdims,&masterSolutionMapper_%s);\n" % problemType
  else:
    s += "  return solutionMapper->getSolutionWithFallback(pdims,&masterSolutionMapper_%s)->_info->_name;\n" % problemType

  return s


################################################################################
# Write Solution Call
################################################################################
def writeSolutionCall(solutionName, problemType):
  indexChars = globalParameters["IndexChars"]
  s = ""
  s += "%s(" % solutionName
  # solution parameters
  s += " dataD, dataC, dataA, dataB, alpha"
  if problemType["UseBeta"]:
    s += ", beta"
  s += ", offsetC, offsetA, offsetB"
  firstStride = 1
  if problemType["UseInitialStrides"]:
    firstStride = 0
  lastStrideD = problemType["NumIndicesC"]
  lastStrideC = problemType["NumIndicesC"]
  lastStrideA = len(problemType["IndexAssignmentsA"])
  lastStrideB = len(problemType["IndexAssignmentsB"])
  for i in range(firstStride,lastStrideD):
    s += ", strideD%u%s" % (i, indexChars[i])
  for i in range(firstStride,lastStrideC):
    s += ", strideC%u%s" % (i, indexChars[i])
  for i in range(firstStride,lastStrideA):
    s += ", strideA%u%s" % (i, \
        indexChars[problemType["IndexAssignmentsA"][i]])
  for i in range(firstStride,lastStrideB):
    s += ", strideB%u%s" % (i, \
        indexChars[problemType["IndexAssignmentsB"][i]])
  for i in range(0, problemType["TotalIndices"]):
    s += ", size%s" % indexChars[i]
  s += ", stream, numInputEvents, inputEvents, outputEvent )"
  return s




################################################################################
# Write CMake
################################################################################
def writeCMake(outputPath, solutions, kernels, libraryStaticFiles, clientName ):
  print1("# Writing Custom CMake")
  ##############################################################################
  # Min Naming
  ##############################################################################
  if globalParameters["ShortNames"] and not globalParameters["MergeFiles"] :
    solutionSerialNaming = Solution.getSerialNaming(solutions)
    kernelSerialNaming = Solution.getSerialNaming(kernels)
  else:
    solutionSerialNaming = None
    kernelSerialNaming = None
  solutionMinNaming = Solution.getMinNaming(solutions)
  kernelMinNaming = Solution.getMinNaming(kernels)
  solutionWriter = SolutionWriter( \
      solutionMinNaming, solutionSerialNaming, \
      kernelMinNaming, kernelSerialNaming)
  kernelWriterSource = KernelWriterSource( \
      kernelMinNaming, kernelSerialNaming)
  kernelWriterAssembly = KernelWriterAssembly( \
      kernelMinNaming, kernelSerialNaming)

  generatedFile = open(os.path.join(outputPath, "Generated.cmake"), "w")
  generatedFile.write(CMakeHeader)
  generatedFile.write("set( TensileClient_SOLUTIONS\n")

  # write solution names
  if globalParameters["MergeFiles"]:
    generatedFile.write("  ${CMAKE_SOURCE_DIR}/Solutions.h\n")
    generatedFile.write("  ${CMAKE_SOURCE_DIR}/Solutions.cpp\n")
  else:
    for solution in solutions:
      solutionName = solutionWriter.getSolutionName(solution)
      generatedFile.write("  ${CMAKE_SOURCE_DIR}/Solutions/%s.h\n" \
          % (solutionName) )
      generatedFile.write("  ${CMAKE_SOURCE_DIR}/Solutions/%s.cpp\n" \
          % (solutionName) )
  generatedFile.write("  )\n")

  # write kernel names
  generatedFile.write("set( TensileClient_KERNELS\n")
  if globalParameters["MergeFiles"]:
    generatedFile.write("  ${CMAKE_SOURCE_DIR}/Kernels.h\n")
    generatedFile.write("  ${CMAKE_SOURCE_DIR}/Kernels.cpp\n")
  else:
    for kernel in kernels:
      kernelName = kernelWriterSource.getKernelName(kernel) if kernel["KernelLanguage"] == "Source" else kernelWriterAssembly.getKernelName(kernel) 
      generatedFile.write("  ${CMAKE_SOURCE_DIR}/Kernels/%s.h\n" % (kernelName))
      generatedFile.write("  ${CMAKE_SOURCE_DIR}/Kernels/%s.cpp\n" % kernelName)
  generatedFile.write("  )\n")


  generatedFile.write("set( TensileClient_SOURCE\n")
  for fileName in libraryStaticFiles:
    # copy file
    shutil.copy( os.path.join(globalParameters["SourcePath"], fileName), \
        outputPath )
    # add file to cmake
    generatedFile.write("  ${CMAKE_SOURCE_DIR}/%s\n" % fileName)
  generatedFile.write("  )\n\n")

  # close generated cmake
  generatedFile.close()



################################################################################
# Tensile Create Library
################################################################################
def TensileCreateLibrary():
  print1("")
  print1(HR)
  print1("# Tensile Create Library")
  print2(HR)
  print2("")

  ##############################################################################
  # Parse Command Line Arguments
  ##############################################################################
  print2("Arguments: %s" % sys.argv)
  argParser = argparse.ArgumentParser()
  argParser.add_argument("LogicPath",       help="Path to LibraryLogic.yaml files.")
  argParser.add_argument("OutputPath",      help="Where to write library files?")
  argParser.add_argument("RuntimeLanguage", help="Which runtime language?", choices=["OCL", "HIP", "HSA"])
  argParser.add_argument("--merge-files",            dest="MergeFiles",        action="store_true")
  argParser.add_argument("--no-merge-files",         dest="MergeFiles",        action="store_false")
  argParser.add_argument("--short-file-names",       dest="ShortNames",        action="store_true")
  argParser.add_argument("--no-short-file-names",    dest="ShortNames",        action="store_false")
  argParser.add_argument("--library-print-debug",    dest="LibraryPrintDebug", action="store_true")
  argParser.add_argument("--no-library-print-debug", dest="LibraryPrintDebug", action="store_false")
  argParser.add_argument("--embed-library",          dest="EmbedLibrary",
                         help="Embed (new) library files into static variables.  Specify the name of the library.")

  argParser.add_argument("--embed-library-key",      dest="EmbedLibraryKey", default=None,
                         help="Access key for embedding library files.")
  args = argParser.parse_args()

  logicPath = args.LogicPath
  outputPath = args.OutputPath
  print2("OutputPath: %s" % outputPath)
  ensurePath(outputPath)
  arguments = {}
  arguments["RuntimeLanguage"] = args.RuntimeLanguage
  arguments["MergeFiles"] = args.MergeFiles
  arguments["ShortNames"] = args.ShortNames
  arguments["LibraryPrintDebug"] = args.LibraryPrintDebug
  arguments["CodeFromFiles"] = False
  arguments["EmbedLibrary"] = args.EmbedLibrary
  assignGlobalParameters(arguments)

  globalParameters["BuildCodeObjects"] = True

  if not os.path.exists(logicPath):
    printExit("LogicPath %s doesn't exist" % logicPath)

  logicFiles = [os.path.join(logicPath, f) for f in os.listdir(logicPath) \
      if (os.path.isfile(os.path.join(logicPath, f)) \
      and os.path.splitext(f)[1]==".yaml")]

  print1("# LibraryLogicFiles:" % logicFiles)
  for logicFile in logicFiles:
    print1("#   %s" % logicFile)

  ##############################################################################
  # Parse config files
  ##############################################################################
  solutions = []
  logicData = {} # keys are problemTypes, values are schedules
  newMasterLibrary = None

  libraries = Common.ParallelMap(YAMLIO.readLibraryLogicForSchedule, logicFiles, "Reading logic files")

  for logic in Utils.tqdm(libraries, "Processing logic data"):
    (scheduleName, deviceNames, problemType, solutionsForSchedule, \
       indexOrder, exactLogic, rangeLogic, newLibrary) = logic

    if problemType not in logicData:
      logicData[problemType] = []
    logicData[problemType].append((scheduleName, deviceNames, \
        solutionsForSchedule, indexOrder, exactLogic, rangeLogic ))
    for solution in solutionsForSchedule:
      if solution not in solutions:
        solutions.append(solution)

    if newMasterLibrary is None:
        newMasterLibrary = newLibrary
    else:
        newMasterLibrary.merge(newLibrary)

  # create solution writer and kernel writer
  kernels = []
  kernelsBetaOnly = []
  for solution in solutions:
    solutionKernels = solution.getKernels()
    for kernel in solutionKernels:
      if kernel not in kernels:
        kernels.append(kernel)
    solutionKernelsBetaOnly = solution.getKernelsBetaOnly()
    for kernel in solutionKernelsBetaOnly:
      if kernel not in kernelsBetaOnly:
        kernelsBetaOnly.append(kernel)

  # if any kernels are assembly, append every ISA supported

  if globalParameters["ShortNames"] and not globalParameters["MergeFiles"]:
    solutionSerialNaming = Solution.getSerialNaming(solutions)
    kernelSerialNaming = Solution.getSerialNaming(kernels)
  else:
    solutionSerialNaming = None
    kernelSerialNaming = None
  solutionMinNaming = Solution.getMinNaming(solutions)
  kernelMinNaming = Solution.getMinNaming(kernels)
  solutionWriter = SolutionWriter( \
      solutionMinNaming, solutionSerialNaming, \
      kernelMinNaming, kernelSerialNaming)
  kernelWriterSource = KernelWriterSource( \
      kernelMinNaming, kernelSerialNaming)
  kernelWriterAssembly = KernelWriterAssembly( \
      kernelMinNaming, kernelSerialNaming)

  libraryStaticFiles = [
      "SolutionMapper.h",
      "TensileTypes.h",
      "tensile_bfloat16.h",
      "KernelHeader.h",
      "SolutionHelper.cpp",
      "SolutionHelper.h",
      "Tools.cpp",
      "Tools.h" ]

  # write cmake
  clientName = "LibraryClient"
  writeCMake(outputPath, solutions, kernels, libraryStaticFiles, clientName )

  # write solutions and kernels
  problemTypes = list(logicData.keys())
  codeObjectFiles = writeSolutionsAndKernels(outputPath, problemTypes, solutions,
                                             kernels, kernelsBetaOnly,
                                             solutionWriter,
                                             kernelWriterSource, kernelWriterAssembly)

  # write logic
  writeLogic(outputPath, logicData, solutionWriter)

  newLibraryDir = ensurePath(os.path.join(outputPath, 'library'))
  
  masterFile = os.path.join(newLibraryDir, "TensileLibrary.yaml")
  newMasterLibrary.applyNaming(kernelMinNaming)
  YAMLIO.write(masterFile, Utils.state(newMasterLibrary))

  if args.EmbedLibrary is not None:
      embedFileName = os.path.join(outputPath, "library/{}.cpp".format(args.EmbedLibrary))
      with EmbeddedData.EmbeddedDataFile(embedFileName) as embedFile:
          embedFile.embed_file(newMasterLibrary.cpp_base_class, masterFile, nullTerminated=True,
                               key=args.EmbedLibraryKey)

          for co in codeObjectFiles:
              embedFile.embed_file("SolutionAdapter", co, nullTerminated=False,
                                   key=args.EmbedLibraryKey)

  print1("# Tensile Library Writer DONE")
  print1(HR)
  print1("")

################################################################################
# Main
################################################################################
if __name__ == "__main__":
    print("This file can no longer be run as a script.  Run 'Tensile/bin/TensileCreateLibrary' instead.")
    exit(1)
<|MERGE_RESOLUTION|>--- conflicted
+++ resolved
@@ -118,11 +118,7 @@
     hipFlags += ['-fPIC', '-I', outputPath]
 
     compileArgs = ['/opt/rocm/bin/hcc'] + hipFlags + [kernelFile, '-c', '-o', objectFilepath]
-<<<<<<< HEAD
     linkArgs = [globalParameters['AssemblerPath']] + hipLinkFlags + archFlags + [objectFilepath, '-shared', '-o', soFilepath]
-=======
-    linkArgs = [globalParameters['AssemblerPath']] + archFlags + hipLinkFlags + [objectFilepath, '-shared', '-o', soFilepath]
->>>>>>> ddc2769c
     extractArgs = [globalParameters['ExtractKernelPath'], '-i', soFilename]
 
     #print(' '.join(compileArgs))
@@ -134,9 +130,6 @@
     #print(' '.join(extractArgs))
     subprocess.check_call(extractArgs, cwd=buildPath)
 
-<<<<<<< HEAD
-    return ["{0}-000-gfx{1}.hsaco".format(soFilepath,''.join(map(str,arch))) for arch in globalParameters["SupportedISA"]]
-=======
     coFilenames = ["{0}-000-{1}.hsaco".format(soFilename, arch) for arch in archs]
     extractedCOs = [os.path.join(buildPath, name) for name in coFilenames]
     destCOs = [os.path.join(destDir, name) for name in coFilenames]
@@ -145,7 +138,6 @@
         shutil.copyfile(src, dst)
 
     return destCOs
->>>>>>> ddc2769c
 
 def buildSourceCodeObjectFiles(kernelFiles, kernels, outputPath):
     sourceKernelFiles = [f for (f,k) in zip(kernelFiles, kernels) if 'KernelLanguage' not in k or k["KernelLanguage"] == "Source"]
