################################################################################
# Copyright 2016-2022 Advanced Micro Devices, Inc. All rights reserved.
#
# Permission is hereby granted, free of charge, to any person obtaining a copy
# of this software and associated documentation files (the "Software"), to deal
# in the Software without restriction, including without limitation the rights
# to use, copy, modify, merge, publish, distribute, sublicense, and/or sell cop-
# ies of the Software, and to permit persons to whom the Software is furnished
# to do so, subject to the following conditions:
#
# The above copyright notice and this permission notice shall be included in all
# copies or substantial portions of the Software.
#
# THE SOFTWARE IS PROVIDED "AS IS", WITHOUT WARRANTY OF ANY KIND, EXPRESS OR IM-
# PLIED, INCLUDING BUT NOT LIMITED TO THE WARRANTIES OF MERCHANTABILITY, FITNESS
# FOR A PARTICULAR PURPOSE AND NONINFRINGEMENT. IN NO EVENT SHALL THE AUTHORS OR
# COPYRIGHT HOLDERS BE LIABLE FOR ANY CLAIM, DAMAGES OR OTHER LIABILITY, WHETHER
# IN AN ACTION OF CONTRACT, TORT OR OTHERWISE, ARISING FROM, OUT OF OR IN CONNE-
# CTION WITH THE SOFTWARE OR THE USE OR OTHER DEALINGS IN THE SOFTWARE.
################################################################################
# This script only gets called by CMake

if __name__ == "__main__":
    print("This file can no longer be run as a script.  Run 'Tensile/bin/TensileCreateLibrary' instead.")
    exit(1)

from . import Common
from . import ClientExecutable
from . import EmbeddedData
from . import LibraryIO
from . import Utils
from .Common import globalParameters, HR, print1, print2, printExit, ensurePath, \
                    CHeader, CMakeHeader, assignGlobalParameters, \
                    listToInitializer, gfxName, architectureMap
from .KernelWriterAssembly import KernelWriterAssembly
from .KernelWriterSource import KernelWriterSource
from .SolutionLibrary import MasterSolutionLibrary
from .SolutionStructs import Solution
from .SolutionWriter import SolutionWriter

import argparse
import collections
import itertools
import os
import re
import shlex
import shutil
import subprocess
import sys
import time
from copy import deepcopy

################################################################################
def processKernelSource(kernel, kernelWriterSource, kernelWriterAssembly):
    """
    Generate source for a single kernel.
    Returns (error, source, header, kernelName).
    """
    try:
        kernelWriter = kernelWriterSource if kernel["KernelLanguage"] == "Source" else kernelWriterAssembly
        # get kernel name
        kernelName = kernelWriter.getKernelFileBase(kernel)
        (err, src) = kernelWriter.getSourceFileString(kernel)
        header = kernelWriter.getHeaderFileString(kernel)
        # will be put in Kernels.h/cpp if None
        filename = kernel._state.get("codeObjectFile", None)

    except RuntimeError:
        return (1, "", "", kernelName, None)

    return (err, src, header, kernelName, filename)

def getAssemblyCodeObjectFiles(kernels, kernelWriterAssembly, outputPath):
    destDir = ensurePath(os.path.join(outputPath, 'library'))
    asmDir = kernelWriterAssembly.getAssemblyDirectory()
    assemblyKernels = list([k for k in kernels if k['KernelLanguage'] == 'Assembly'])
    if len(assemblyKernels) == 0:
        return []

    archs = collections.defaultdict(list)
    for k in assemblyKernels:
      archs[tuple(k['ISA'])].append(k)
    coFiles = []
    for arch, archKernels in archs.items():
      archName = gfxName(arch)
      objectFiles = list([kernelWriterAssembly.getKernelFileBase(k) + '.o' \
                          for k in archKernels if 'codeObjectFile' not in k])

      numObjectFiles = len([1 for k in archKernels if k['KernelLanguage'] == 'Assembly'])

      if numObjectFiles == 0:
        continue
      if globalParameters["MergeFiles"] or globalParameters["NumMergedFiles"] > 1 or globalParameters["LazyLibraryLoading"]:

        #Group kernels from placeholder libraries
        coFileMap = collections.defaultdict(list)

        if len(objectFiles):
          coFileMap[os.path.join(destDir, "TensileLibrary_"+archName+".co")] = objectFiles

        for kernel in archKernels:
          coName = kernel.get("codeObjectFile", None)
          if coName:
            coFileMap[os.path.join(destDir, coName+".co")] += [kernelWriterAssembly.getKernelFileBase(kernel) + '.o']

        for coFile, objectFiles in coFileMap.items():
          if os.name == "nt":
            # On Windows, the objectFiles list command line (including spaces)
            # exceeds the limit of 8191 characters, so using response file

            responseArgs = objectFiles
            responseFile = os.path.join(asmDir, 'clangArgs.txt')
            with open(responseFile, 'wt') as file:
              file.write( " ".join(responseArgs) )
              file.flush()

            args = [globalParameters['AssemblerPath'], '-target', 'amdgcn-amd-amdhsa', '-o', coFile, '@clangArgs.txt']
            subprocess.check_call(args, cwd=asmDir)
          else:
            args = kernelWriterAssembly.getLinkCodeObjectArgs(objectFiles, coFile)
            subprocess.check_call(args, cwd=asmDir)

          coFiles.append(coFile)
      else:
        # no mergefiles

        assemblyKernelNames = [kernelWriterAssembly.getKernelFileBase(k) for k in archKernels]
        origCOFiles = [os.path.join(asmDir,  k + '.co') for k in assemblyKernelNames]
        newCOFiles  = []
        if globalParameters["PackageLibrary"]:
          newCOFiles = [os.path.join(destDir, archName, k + '.co') for k in assemblyKernelNames]
        else:
          newCOFiles = [os.path.join(destDir, k + '_' + archName + '.co') for k in assemblyKernelNames]

        for src, dst in Utils.tqdm(zip(origCOFiles, newCOFiles), "Copying code objects"):
          shutil.copyfile(src, dst)
        coFiles += newCOFiles

    return coFiles

def which(p):
    exes = [p+x for x in ['.bat', '', '.exe']]  # bat may be front end for file with no extension
    system_path = os.environ['PATH'].split(os.pathsep)
    if p == 'hipcc' and 'CMAKE_CXX_COMPILER' in os.environ and os.path.isfile(os.environ['CMAKE_CXX_COMPILER']):
        return os.environ['CMAKE_CXX_COMPILER']
    for dirname in system_path+[globalParameters["ROCmBinPath"]]:
        for exe in exes:
            candidate = os.path.join(os.path.expanduser(dirname), exe)
            if os.path.isfile(candidate):
                return candidate
    return None

def splitArchs():
  # Helper for architecture
  def isSupported(arch):
    return globalParameters["AsmCaps"][arch]["SupportedISA"] and \
           globalParameters["AsmCaps"][arch]["SupportedSource"]

  if ";" in globalParameters["Architecture"]:
    wantedArchs = globalParameters["Architecture"].split(";")
  else:
    wantedArchs = globalParameters["Architecture"].split("_")
  archs = []
  cmdlineArchs = []
  if "all" in wantedArchs:
    for arch in globalParameters['SupportedISA']:
      if isSupported(arch):
        if (arch == (9,0,6) or arch == (9,0,8) or arch == (9,0,10)):
          if (arch == (9,0,10)):
            archs += [gfxName(arch) + '-xnack+']
            cmdlineArchs += [gfxName(arch) + ':xnack+']
          archs += [gfxName(arch) + '-xnack-']
          cmdlineArchs += [gfxName(arch) + ':xnack-']
        else:
          archs += [gfxName(arch)]
          cmdlineArchs += [gfxName(arch)]
  else:
    for arch in wantedArchs:
      archs += [re.sub(":", "-", arch)]
      cmdlineArchs += [arch]
  return archs, cmdlineArchs

def buildSourceCodeObjectFile(CxxCompiler, outputPath, kernelFile):
    buildPath = ensurePath(os.path.join(globalParameters['WorkingPath'], 'code_object_tmp'))
    destDir = ensurePath(os.path.join(outputPath, 'library'))
    (_, filename) = os.path.split(kernelFile)
    (base, _) = os.path.splitext(filename)

    if "CmakeCxxCompiler" in globalParameters and globalParameters["CmakeCxxCompiler"] is not None:
      os.environ["CMAKE_CXX_COMPILER"] = globalParameters["CmakeCxxCompiler"]

    objectFilename = base + '.o'
    soFilename = base + '.so'

    coFilenames = []

    if (CxxCompiler == "hipcc"):
      archs, cmdlineArchs = splitArchs()

      archFlags = ['--offload-arch=' + arch for arch in cmdlineArchs]

      hipFlags = ["--genco", "-D__HIP_HCC_COMPAT_MODE__=1"] #needs to be fixed when Maneesh's change is made available

      hipFlags += ['-I', outputPath]

      launcher = shlex.split(os.environ.get('Tensile_CXX_COMPILER_LAUNCHER', ''))

      if os.name == "nt":
        hipFlags += ['-std=c++14', '-fms-extensions', '-fms-compatibility', '-fPIC', '-Wno-deprecated-declarations']
        compileArgs = launcher + [which('hipcc')] + hipFlags + archFlags + [kernelFile, '-c', '-o', os.path.join(buildPath, objectFilename)]
      else:
        compileArgs = launcher + [which('hipcc')] + hipFlags + archFlags + [kernelFile, '-c', '-o', os.path.join(buildPath, objectFilename)]

      if globalParameters["PrintCodeCommands"]:
        print('hipcc:', ' '.join(compileArgs))
      subprocess.check_call(compileArgs)

      # get hipcc version due to compatiblity reasons
      hipccver = globalParameters['HipClangVersion'].split(".")
      hipccMaj = int(hipccver[0])
      hipccMin = int(hipccver[1])
      # for hipclang 5.2 and above, clang offload bundler changes the way input/output files are specified
      inflag = "-inputs"
      outflag = "-outputs"
      if (hipccMaj == 5 and hipccMin >= 2) or hipccMaj >= 6:
        inflag = "-input"
        outflag = "-output"

      infile = os.path.join(buildPath, objectFilename)
      try:
        bundlerArgs = [globalParameters["ClangOffloadBundlerPath"], "-type=o", "%s=%s" % (inflag, infile), "-list"]
        listing = subprocess.check_output(bundlerArgs, stderr=subprocess.STDOUT).decode().split("\n")
        for target in listing:
          matched = re.search("gfx.*$", target)
          if matched:
            arch = re.sub(":", "-", matched.group())
<<<<<<< HEAD
            if "TensileLibrary" in base and "fallback" in base:
              outfile = os.path.join(buildPath, "{0}_{1}.hsaco".format(base, arch))
            elif "TensileLibrary" in base:
              variant = [t for t in ["", "xnack-", "xnack+"] if t in target][-1]
              baseVariant = base+"-"+variant if variant else base
              if arch in baseVariant:
                outfile = os.path.join(buildPath, baseVariant+".hsaco")
              else:
                outfile = None
            else:
              outfile = os.path.join(buildPath, "{0}-000-{1}.hsaco".format(soFilename, arch))

            #Compilation
            if outfile:
              coFilenames.append(os.path.split(outfile)[1])
              bundlerArgs = [globalParameters["ClangOffloadBundlerPath"], "-type=o", "-targets=%s" % target, "-inputs=%s" % infile, "-outputs=%s" % outfile, "-unbundle"]
              if globalParameters["PrintCodeCommands"]:
                print(' '.join(bundlerArgs))
              subprocess.check_call(bundlerArgs)
=======
            outfile = os.path.join(buildPath, "{0}-000-{1}.hsaco".format(soFilename, arch))
            bundlerArgs = [globalParameters["ClangOffloadBundlerPath"], "-type=o", "-targets=%s" % target,
                           "%s=%s" % (inflag, infile), "%s=%s" % (outflag, outfile), "-unbundle"]
            if globalParameters["PrintCodeCommands"]:
              print(' '.join(bundlerArgs))
            subprocess.check_call(bundlerArgs)
>>>>>>> d22bb8eb

      except subprocess.CalledProcessError:
        for i in range(len(archs)):
          outfile = os.path.join(buildPath, "{0}-000-{1}.hsaco".format(soFilename, archs[i]))
<<<<<<< HEAD
          coFilenames.append(os.path.split(outfile)[1])
          bundlerArgs = [globalParameters["ClangOffloadBundlerPath"], "-type=o", "-targets=hip-amdgcn-amd-amdhsa--%s" % cmdlineArchs[i], "-inputs=%s" % infile, "-outputs=%s" % outfile, "-unbundle"]
=======
          bundlerArgs = [globalParameters["ClangOffloadBundlerPath"], "-type=o", "-targets=hip-amdgcn-amd-amdhsa--%s" % cmdlineArchs[i],
                         "%s=%s" % (inflag, infile), "%s=%s" % (outflag, outfile), "-unbundle"]
>>>>>>> d22bb8eb
          if globalParameters["PrintCodeCommands"]:
            print(' '.join(bundlerArgs))
          subprocess.check_call(bundlerArgs)
    else:
      raise RuntimeError("Unknown compiler {}".format(CxxCompiler))

    destCosList = []
    if "PackageLibrary" in globalParameters and globalParameters["PackageLibrary"]:
      for arch in archs:
        ensurePath(os.path.join(destDir, arch))
        archCoFilenames = [name for name in coFilenames if arch in name]
        extractedCOs = [os.path.join(buildPath, name) for name in archCoFilenames]
        destCOs = [os.path.join(destDir, arch, name) for name in archCoFilenames]
        destCosList += destCOs
        if globalParameters["PrintCodeCommands"]:
          print ("# copy source code objects    : ", extractedCOs)
          print ("# to dest source code objects : ", destCOs)
        for (src, dst) in zip(extractedCOs, destCOs):
          shutil.copyfile(src, dst)
    else:
      coFilenames = [name for name in coFilenames]
      extractedCOs = [os.path.join(buildPath, name) for name in coFilenames]
      destCOs = [os.path.join(destDir, name) for name in coFilenames]
      destCosList += destCOs
      for (src, dst) in zip(extractedCOs, destCOs):
        shutil.copyfile(src, dst)

    return destCosList

def buildSourceCodeObjectFiles(CxxCompiler, kernelFiles, outputPath):
    args = zip(itertools.repeat(CxxCompiler), itertools.repeat(outputPath), kernelFiles)

    coFiles = Common.ParallelMap(buildSourceCodeObjectFile, args, "Compiling source kernels",
                                 method=lambda x: x.starmap)

    return itertools.chain.from_iterable(coFiles)

################################################################################
def prepAsm(kernelWriterAssembly):
  """
  Create and prepare the assembly directory  - called ONCE per output dir:
  """
  asmPath = ensurePath(os.path.join(globalParameters["WorkingPath"], "assembly") )
  assemblerFileName = os.path.join(asmPath, \
      "asm-new.%s"%("bat" if os.name=="nt" else "sh"))
  assemblerFile = open(assemblerFileName, "w")
  if os.name == "nt":
    assemblerFile.write("echo Windows: Copying instead of Assembling\n")
    assemblerFile.write("copy %1.s %1.o\n")
    assemblerFile.write("copy %1.o %1.co\n")
  else:
    assemblerFile.write("#!/bin/sh {log}\n".format(log = "-x" if globalParameters["PrintLevel"] >=2  else ""))
    assemblerFile.write("# usage: asm-new.sh kernelName(no extension) [--wave32]\n")

    assemblerFile.write("f=$1\n")
    assemblerFile.write("shift\n")
    assemblerFile.write('if [ ! -z "$1" ] && [ "$1" = "--wave32" ]; then\n')
    assemblerFile.write("    wave=32\n")
    assemblerFile.write("    shift\n")
    assemblerFile.write("else\n")
    assemblerFile.write("    wave=64\n")
    assemblerFile.write("fi\n")


    isa = globalParameters["CurrentISA"]
    assemblerFile.write("h={gfxName}\n".format(gfxName = Common.gfxName(isa)))

    cArgs32 = kernelWriterAssembly.getCompileArgs("$f.s", "$f.o", isa=isa, wavefrontSize=32)
    cArgs64 = kernelWriterAssembly.getCompileArgs("$f.s", "$f.o", isa=isa, wavefrontSize=64)
    lArgs = kernelWriterAssembly.getLinkCodeObjectArgs(["$f.o"], "$f.co")

    assemblerFile.write("if [ $wave -eq 32 ]; then\n")
    assemblerFile.write(" ".join(cArgs32) + "\n")
    assemblerFile.write("else\n")
    assemblerFile.write(" ".join(cArgs64) + "\n")
    assemblerFile.write("fi\n")


    assemblerFile.write(" ".join(lArgs) + "\n")

    assemblerFile.write("cp $f.co ../../../library/${f}_$h.co\n")
    assemblerFile.write("mkdir -p ../../../asm_backup && ")
    assemblerFile.write("cp $f.s ../../../asm_backup/$f.s\n")

  assemblerFile.close()
  os.chmod(assemblerFileName, 0o777)

################################################################################
def buildKernelSourceAndHeaderFiles(results, outputPath, kernelsWithBuildErrs):
  """
  Logs errors and writes appropriate info to kernelSourceFile and kernelHeaderFile.

  Arguments:
    results:              list of (err, src, header, kernelName, filename)
    outputPath:           path to source directory
    kernelsWithBuildErrs: Dictionary to be updated with kernels that have errors
    kernelSourceFile:     File to write source data to
    kernelHeaderFile:     File to write header data to

  Returns:
    sourceFilenames:      Array containing source kernel filenames
  """

  # Find kernels to write
  kernelsToWrite = []
  filesToWrite = collections.defaultdict(list)
  validKernelCount = 0
  for (err,src,header,kernelName, filename) in results:

    # Keep track of kernels with errors
    if err:
      kernelsWithBuildErrs[kernelName] = err

    # Don't create a file for empty kernels
    if len(src.strip()) == 0:
      continue

    kernelsToWrite.append((err, src, header, kernelName))

    # Create list of files
    if filename:
      filesToWrite[os.path.join(os.path.normcase(outputPath),filename)].append((err, src, header, kernelName))
    elif globalParameters["MergeFiles"]:
      kernelSuffix = ""
      if globalParameters["NumMergedFiles"] > 1:
        kernelSuffix = validKernelCount % globalParameters["NumMergedFiles"]

      filesToWrite[os.path.join(os.path.normcase(outputPath), "Kernels"+kernelSuffix)]\
        .append((err, src, header, kernelName))
    else:
      filesToWrite[os.path.join(os.path.normcase(outputPath),kernelName)].append((err, src, header, kernelName))

    validKernelCount += 1

  # Write kernel data to files
  #Parse list of files and write kernels
  for filename, kernelList in filesToWrite.items():
    with open(filename+".h", "w", encoding="utf-8") as kernelHeaderFile, \
          open(filename+".cpp", "w", encoding="utf-8") as kernelSourceFile:

      kernelSourceFile.write(CHeader)
      kernelHeaderFile.write(CHeader)
      kernelSourceFile.write("#include \"{}.h\"\n".format(filename))
      kernelHeaderFile.write("#pragma once\n")
      if globalParameters["RuntimeLanguage"] == "HIP":
        kernelHeaderFile.write("#include <hip/hip_runtime.h>\n")
        kernelHeaderFile.write("#include <hip/hip_ext.h>\n\n")
      kernelHeaderFile.write("#include \"KernelHeader.h\"\n\n")

      for err,src,header,kernelName in kernelList:
        kernelSourceFile.write(src)
        kernelHeaderFile.write(header)

  sourceFilenames = [filePrefix+".cpp" for filePrefix in filesToWrite]
  if globalParameters["LazyLibraryLoading"]:
    sourceFilenames += [os.path.join(os.path.normcase(outputPath), "Kernels.cpp")]

  return sourceFilenames

################################################################################
# Write Solutions and Kernels for BenchmarkClient or LibraryClient
################################################################################
def writeSolutionsAndKernels(outputPath, CxxCompiler, problemTypes, solutions, kernels, kernelHelperObjs, \
    solutionWriter, kernelWriterSource, kernelWriterAssembly, errorTolerant=False):
  start = time.time()

  codeObjectFiles = []

  # Push working path into build_tmp folder because there may be more than
  # one process running this script. This is to avoid build directory clashing.
  # NOTE: file paths must not contain the lower case word 'kernel' or the
  # /opt/rocm/bin/extractkernel will fail.
  # See buildSourceCodeObjectFile:167 for the call to this binary.
  Common.pushWorkingPath('build_tmp')
  Common.pushWorkingPath(os.path.basename(outputPath).upper())

  print1("# Writing Kernels...")
  kernelFiles = []
  kernelSourceFile = None
  kernelHeaderFile = None

  if not globalParameters["MergeFiles"] or globalParameters["NumMergedFiles"] > 1 or globalParameters["LazyLibraryLoading"]:
    ensurePath(os.path.join(outputPath, "Kernels"))

  ##############################################################################
  # Write Kernels
  ##############################################################################
  if globalParameters["LazyLibraryLoading"] or not globalParameters["MergeFiles"]: #globalParameters["MergeFiles"] and globalParameters["NumMergedFiles"] == 1:
    kernelSourceFilename = os.path.join(os.path.normcase(outputPath), "Kernels.cpp")
    kernelHeaderFilename = os.path.join(os.path.normcase(outputPath), "Kernels.h")

    kernelSourceFile = open(kernelSourceFilename, "w")
    kernelHeaderFile = open(kernelHeaderFilename, "w")
    kernelSourceFile.write(CHeader)
    kernelHeaderFile.write(CHeader)
    kernelSourceFile.write("#include \"Kernels.h\"\n")
    kernelHeaderFile.write("#pragma once\n")
    if globalParameters["RuntimeLanguage"] == "HIP":
      kernelHeaderFile.write("#include <hip/hip_runtime.h>\n")
      kernelHeaderFile.write("#include <hip/hip_ext.h>\n\n")
    kernelHeaderFile.write("#include \"KernelHeader.h\"\n\n")

  kernelsWithBuildErrs = {}

  prepAsm(kernelWriterAssembly)

  kIter = zip(kernels, itertools.repeat(kernelWriterSource), itertools.repeat(kernelWriterAssembly))
  results = Common.ParallelMap(processKernelSource, kIter, "Generating kernels", method=lambda x: x.starmap, maxTasksPerChild=1)

  removeKernels = []
  removeSolutions = []
  removeResults = []
  for kernIdx, res in Utils.tqdm(enumerate(results)):
    (err,src,header,kernelName, filename) = res
    if(err == -2):
      removeKernels.append(kernels[kernIdx])
      removeSolutions.append(solutions[kernIdx])
      removeResults.append(results[kernIdx])
  for kern in removeKernels:
      kernels.remove(kern)
  for solut in removeSolutions:
      solutions.remove(solut)
  for rel in removeResults:
      results.remove(rel)

  kernelFiles += buildKernelSourceAndHeaderFiles(results, outputPath, kernelsWithBuildErrs)

  kernelsToBuild = list(kernels)
  if errorTolerant:
      def success(kernel):
          writer = kernelWriterAssembly if kernel['KernelLanguage'] == 'Assembly' else kernelWriterSource
          kernelName = writer.getKernelName(kernel)
          return kernelName not in kernelsWithBuildErrs
      kernelsToBuild = list(filter(success, kernelsToBuild))

  if False:#len(kernelsWithBuildErrs) > 0:
    print("\nKernel compilation failed in one or more subprocesses. May want to set CpuThreads=0 and re-run to make debug easier")
    printExit("** kernel compilation failure **")

  # Put all kernel helper objects into the first merged kernel file
  if globalParameters["NumMergedFiles"] > 1 and len(kernelFiles) > 0:
    kernelFilename = kernelFiles[0].replace(".cpp", "")
    kernelSourceFile = open(kernelFilename + ".cpp", 'a', encoding="utf-8")
    kernelHeaderFile = open(kernelFilename + ".h", 'a', encoding="utf-8")
  elif globalParameters["MergeFiles"] or globalParameters["LazyLibraryLoading"]:
    kernelSourceFilename = os.path.join(os.path.normcase(outputPath), "Kernels.cpp")
    kernelHeaderFilename = os.path.join(os.path.normcase(outputPath), "Kernels.h")
    kernelSourceFile = open(kernelSourceFilename, "a", encoding="utf-8")
    kernelHeaderFile = open(kernelHeaderFilename, "a", encoding="utf-8")

  # handle helper kernel function
  for ko in kernelHelperObjs:
    kernelName = ko.getKernelName()

    # write kernel.cpp
    if not globalParameters["MergeFiles"]:
      kernelSourceFilename = os.path.join(outputPath, "Kernels", kernelName+".cpp")
      kernelSourceFile = open(kernelSourceFilename, "w")
      kernelSourceFile.write(CHeader)
      kernelFiles.append(kernelSourceFilename)

    (err, src) = ko.getSourceFileString()
    kernelSourceFile.write(src)
    if err:
      print("*** warning: invalid kernel#%u"%kernelName)

    if not globalParameters["MergeFiles"]:
      kernelSourceFile.close()

    # write kernel.h
    if not globalParameters["MergeFiles"]:
      kernelHeaderFile = open(os.path.join(os.path.normcase(outputPath), "Kernels", kernelName + ".h"), "w")
      kernelHeaderFile.write(CHeader)

    kernelHeaderFile.write(ko.getHeaderFileString())

    if not globalParameters["MergeFiles"]:
      kernelHeaderFile.close()

  # close merged
  if globalParameters["MergeFiles"]:
    if kernelSourceFile:
      kernelSourceFile.close()
    if kernelHeaderFile:
      kernelHeaderFile.close()

  if not globalParameters["GenerateSourcesAndExit"]:
    codeObjectFiles += buildSourceCodeObjectFiles(CxxCompiler, kernelFiles, outputPath)
    codeObjectFiles += getAssemblyCodeObjectFiles(kernelsToBuild, kernelWriterAssembly, outputPath)

  stop = time.time()
  print("# Kernel Building elapsed time = %.1f secs" % (stop-start))

  Common.popWorkingPath() # build_tmp
  Common.popWorkingPath() # workingDir

  return codeObjectFiles

################################################################################
# Write Logic
################################################################################
def writeLogic(outputPath, logicData, solutionWriter ):
  print1("# Writing Library Logic")

  if not globalParameters["MergeFiles"] or globalParameters["NumMergedFiles"] > 1:
    ensurePath(os.path.join(outputPath, "Logic"))

  # Tensile.h
  h = ""
  h += "#pragma once\n"
  h += "#include \"TensileTypes.h\"\n"
  h += "#include \"SolutionHelper.h\"\n"
  h += "#include \"SolutionMapper.h\"\n"

  # TensileInternal.h
  ih = ""
  ih += "#include \"Tensile.h\"\n"

  # Tensile.cpp
  sourceIncludes = ""
  sourceIncludes += "#include \"Solutions.h\"\n"
  sourceIncludes += "#include \"Tensile.h\"\n"
  sourceIncludes += "#include \"TensileInternal.h\"\n"
  sourceIncludes += "#include \"SolutionMapper.h\"\n"

  s = sourceIncludes

  ########################################
  # problemType
  for problemType in Utils.tqdm(logicData):

    # function argument list
    argListSizes = solutionWriter.getArgList(problemType, False, False, False, False, True)
    argListData  = solutionWriter.getArgList(problemType, False,  True,  True,  True, True)
    argListAll   = solutionWriter.getArgList(problemType,  True,  True,  True,  True, True)

    # tensile initializer
    h += "\nvoid tensileInitialize();\n\n"

    # declare tensile_ProblemType
    h += "\n// enqueue solution\n"
    h += "TensileStatus tensile_%s(\n" % problemType
    for i in range(0, len(argListData)):
      h += "    %s %s = %s%s" \
          % (argListData[i][0], argListData[i][1], argListData[i][2], \
          ",\n" if i < len(argListData)-1 else ");\n\n")


    numSizes = problemType["TotalIndices"]
    assert(not problemType["UseInitialStridesCD"])
    firstStride = 0 if problemType["UseInitialStridesAB"] else 1
    lastStrideA = len(problemType["IndexAssignmentsA"])
    lastStrideB = len(problemType["IndexAssignmentsB"])
    lastStrideC = problemType["NumIndicesC"]
    lastStrideD = problemType["NumIndicesC"]
    h += "typedef ProblemKey<%u> ProblemKey_%s;\n" % (numSizes,problemType)
    h += "typedef ProblemDims<%u,%u,%u,%u,%u,%u> ProblemDims_%s;\n" \
        % (firstStride, lastStrideD, lastStrideC, lastStrideA, lastStrideB, numSizes, problemType)
    h += "typedef SolutionMapper<ProblemDims_%s, ProblemKey_%s> SolutionMapper_%s;\n" \
            % (problemType, problemType, problemType)

    # declare tensileGetSolutionPointer_ProblemType
    h += "\n// get solution pointer\n"
    h += "SolutionMapper_%s::SolutionRuntime *\n" % (problemType)
    h += "tensileGetSolutionPointer_%s(\n" % (problemType)
    for i in range(0, len(argListSizes)):
      h += "    %s %s%s" \
          % (argListSizes[i][0], argListSizes[i][1], \
          ",\n" if i < len(argListSizes)-1 else ");\n\n")

    # declare tensileName_
    h += "// get solution name\n"
    h += "const char * tensileGetSolutionName_%s(\n" \
        % (problemType)
    for i in range(0, len(argListSizes)):
      h += "    %s %s%s" \
          % (argListSizes[i][0], argListSizes[i][1], \
          ",\n" if i < len(argListSizes)-1 else ");\n\n")


    # get solution naming for problem type
    solutionsForProblemType = []
    for scheduleTuple in logicData[problemType]:
      solutionsForSchedule = scheduleTuple[2]
      for solution in solutionsForSchedule:
        if solution not in solutionsForProblemType:
          solutionsForProblemType.append(solution)

    # solution names for problem type
    solutionNamesForProblemType = []
    for solution in solutionsForProblemType:
      solutionName = solutionWriter.getSolutionName(solution)
      solutionNamesForProblemType.append(solutionName)

    # reset problemType source
    if not globalParameters["MergeFiles"] or globalParameters["NumMergedFiles"] > 1:
      filePrefix = "Tensile_%s" % (problemType)
      s = sourceIncludes

      for solutionName in solutionNamesForProblemType:
        s += "#include \"%s.h\"\n" % solutionName

    ########################################
    # Per-problem constants here:
    # These are common for all schedules and thus do not include schedule name (vega,hip,etc)
    s += "\n"
    s += "/*******************************************************************************\n"
    s += "* Per-Problem Functions for %s\n" % problemType
    s += "*******************************************************************************/\n"

    s += "// Problem type include the index assignments for free, summation, batch:\n"
    s += "static const ProblemType problemType_%s( " % problemType
    s += listToInitializer(problemType["IndicesFree"]) + ", "
    s += listToInitializer(problemType["IndicesSummation"]) + ", "
    s += listToInitializer(problemType["IndicesBatch"]) + ", "
    s += listToInitializer(problemType["IndexAssignmentsA"]) + ", "
    s += listToInitializer(problemType["IndexAssignmentsB"])
    s += ");\n"

    s += "\n"
    s += "// Master solution mapper is the entry point for problem->solution mapping\n"
    s += "// There is one master solution mapper per problem type\n"
    s += "// The master solution mapper contains pointers to the solution mappers for each device\n"
    s += "static MasterSolutionMapper<ProblemDims_%s> masterSolutionMapper_%s;\n " % (problemType,problemType)


    ########################################
    # implement per-Schedule functions in source
    s += "\n"
    s += "/*******************************************************************************\n * Per-Schedule Functions\n *******************************************************************************/"
    for scheduleTuple in logicData[problemType]:

      # get logic parameters for problem type
      scheduleName  = scheduleTuple[0]
      deviceNames   = scheduleTuple[1]
      solutionsForSchedule = scheduleTuple[2]
      indexOrder    = scheduleTuple[3]
      exactLogic    = scheduleTuple[4]
      rangeLogic    = scheduleTuple[5]

      # solution names for schedule
      solutionNamesForSchedule = []
      for solution in solutionsForSchedule:
        solutionName = solutionWriter.getSolutionName(solution)
        solutionNamesForSchedule.append(solutionName)

      s += "\n\n"
      schedProbName = "%s_%s" % (scheduleName, problemType)
      s += writeSolutionAndExactTable(scheduleName, deviceNames, schedProbName, problemType, \
              solutionsForSchedule, solutionNamesForSchedule, exactLogic)


    # Per-problem function here:
    # function tensileGetSolutionPointer_ProblemType
    del schedProbName
    del scheduleName
    s += "\n// problem dims -> solution logic\n"
    s += "SolutionMapper_%s::SolutionRuntime *\n" % (problemType)
    s += "tensileGetSolutionPointer_%s(\n" % (problemType)
    for i in range(0, len(argListSizes)):
      s += "    %s %s%s" \
          % (argListSizes[i][0], argListSizes[i][1], \
          ",\n" if i < len(argListSizes)-1 else ") {\n\n")

    exactLogicStr = writeExactLogic(problemType, indexOrder, \
                                    solutionsForSchedule, exactLogic, \
                                    solutionNamesForSchedule, True)
    if rangeLogic != None:
      print("** warning: ignored ranges in logic file, these should have been expanded with ExpandRanges=1 during Tensile phase 3")
    s += "  /* exact mappings */\n"
    s += exactLogicStr
    s += "\n  return nullptr;\n"
    s += "\n}\n"

    # function tensileGetSolutionName_Schedule_ProblemType
    s += "\n// get solution name for problem dims\n"
    s += "const char * tensileGetSolutionName_%s(\n" \
        % (problemType)
    for i in range(0, len(argListSizes)):
      s += "    %s %s%s" \
          % (argListSizes[i][0], argListSizes[i][1], \
          ",\n" if i < len(argListSizes)-1 else ") {\n\n")

    exactLogicStr = writeExactLogic(problemType, indexOrder, \
                                    solutionsForSchedule, exactLogic, \
                                    solutionNamesForSchedule, False)
    s += "  /* exact mappings */\n"
    s += exactLogicStr
    s += "\n}\n"

    ########################################
    # implement problem-type functions in source
    s += "/*******************************************************************************\n * Per-ProblemType Functions\n *******************************************************************************/"


    # declare tensile_ProblemType
    s += "\n// main call to solution; enqueues a kernel\n"
    s += "TensileStatus tensile_%s(\n" % problemType
    for i in range(0, len(argListData)):
      s += "    %s %s%s" \
          % (argListData[i][0], argListData[i][1], \
          ",\n" if i < len(argListData)-1 else ") {\n")
    s += "    auto solution = tensileGetSolutionPointer_%s(\n" % (problemType)
    for i in range(0, len(argListSizes)):
      s += "        %s%s" \
          % (argListSizes[i][1], ", " if i < len(argListSizes)-1 else ");")
      s += "\n"
    s += "    if (solution) {\n"
    s += "      TensileSolutionPointer_%s f = reinterpret_cast<TensileSolutionPointer_%s> (solution->_info->_functionPtr);\n" \
      % (problemType, problemType)
    s += "      auto solutionLock = &solution->_lock;\n"
    s += "      return f("
    for i in range(0, len(argListAll)):
      s += "%s%s" \
          % (argListAll[i][1], ", " if i < len(argListAll)-1 else ");\n")
    s += "    } else {\n"
    #s += "      printf(\"solution not valid, returning fail\\n\");"
    s += "      return tensileStatusFailure; // no solution found\n"
    s += "    }\n"
    s += "}\n"

    # open and close problemType files
    if not globalParameters["MergeFiles"] or globalParameters["NumMergedFiles"] > 1:
      logicSourceFile = open(os.path.join(os.path.normcase(outputPath), "Logic", \
          "%s.cpp" % filePrefix), "w")
      logicSourceFile.write(s)
      logicSourceFile.close()

  s += "\n"
  s += writeTensileInitialize(logicData)

  # close merged files
  if globalParameters["MergeFiles"] and globalParameters["NumMergedFiles"] == 1:
    logicSourceFile = open(os.path.join(os.path.normcase(outputPath), \
        "Tensile.cpp"), "w")
    logicSourceFile.write(s)
    logicSourceFile.close()

  logicHeaderFile = open(os.path.join(os.path.normcase(outputPath), \
      "Tensile.h"), "w")
  logicHeaderFile.write(h)
  logicHeaderFile.close()

  internalHeaderFile = open(os.path.join(os.path.normcase(outputPath), \
      "TensileInternal.h"), "w")
  internalHeaderFile.write(ih)
  internalHeaderFile.close()


def writeTensileInitialize(logicData):

  s = "/*******************************************************************************\n"
  s += "* Tensilze initializer\n"
  s += "*******************************************************************************/\n"
  s += "void tensileInitialize() {\n"

  for problemType in logicData:
    s += "  masterSolutionMapper_%s.initialize();\n" % problemType

    for scheduleTuple in logicData[problemType]:
      scheduleName  = scheduleTuple[0]
      deviceNames   = scheduleTuple[1]


      schedProbName = "%s_%s" % (scheduleName, problemType)
      s += "  solutionMapper_%s.initializeMappers(" % (schedProbName)
      s += "{%s}," % (', '.join('"{0}"'.format(w) for w in deviceNames))
      s += "&masterSolutionMapper_%s);\n" % (problemType)

  s += "}"

  return s

def writeSolutionAndExactTable(scheduleName, deviceNames, schedProbName, problemType, \
                               solutionsForSchedule, solutionNames, exactLogic):
  s = ""
  s += "namespace { // Start schedule '%s'\n" % scheduleName

  s += "// solution table - function, name, assertion requirements\n"
  s += "static const SolutionInfo solutionTable_%s[] = {\n" % (schedProbName)
  for i in range(0, len(solutionsForSchedule)):
    solution = solutionsForSchedule[i]
    solutionName = solutionNames[i]
    s += "  {(void*)%s, \"%s\", {%d, %d, %d, %d, %d, %d, %d} }%s // %d" % \
      (solutionName, solutionName, \
        solution["AssertSummationElementMultiple"], \
        solution["AssertFree0ElementMultiple"], \
        solution["AssertFree1ElementMultiple"], \
        solution["AssertMinApproxSize"], \
        False, \
        solution["PackBatchDims"]==2, \
        solution["PackBatchDims"]==1, \
        "," if i < len(solutionsForSchedule)-1 else "", \
        i)
    s += "\n"

  s += "};\n\n"

  # Write the exact problems here
  s += "// table of exact problem dims and selected solutionIdx\n"
  s += "static const std::pair<const ProblemKey_%s, int> embeddedExactTable_%s[] = {\n" % (problemType,schedProbName)
  numSizes = problemType["TotalIndices"]
  for ruleIdx in range(0, len(exactLogic)):
    rule = exactLogic[ruleIdx]
    problemSize = rule[0][:numSizes]
    solutionIdx = rule[1][0]
    solutionGFlops = rule[1][1]
    s += " { {"
    for i in range(0, len(problemSize)):
      if i == 0:
        s += "%u" % problemSize[i]
      else:
        s += ", %u" % problemSize[i]
    s += "}, %u}" % (solutionIdx)
    s += "," if ruleIdx != len(exactLogic)-1 else " "
    s += " // %.0f GFlop/s" % (solutionGFlops)
    s += "\n"
  s += "};\n\n"

  # Create a solution mapper and init with the table above:
  s += "// The solution master constructor here adds device to the master solution mapper\n"
  s += "// The entrypoint to find a solution for this problem is through the master solution master\n"
  s += "static SolutionMapper_%s solutionMapper_%s(\n" % (problemType, schedProbName)
  s += "  \"%s\", // schedule+problem name\n" % (schedProbName)
  s += "  solutionTable_%s, %u,\n" % (schedProbName, len(solutionsForSchedule))
  s += "  embeddedExactTable_%s, %u,\n" % (schedProbName, len(exactLogic))
  s += "  &problemType_%s);\n" % (problemType)

  s += "} // end anonymous namespace\n"
  return s


################################################################################
# Write Range Logic Recursive
# ptr :
#   True : write logic to return the function pointer
#   False : write logic to return the function name
################################################################################
def writeExactLogic(problemType, indexOrder,
                    solutionsForSchedule, exactLogic, \
                    solutionNames, ptr):
  s = ""
  s += "  ProblemDims_%s pdims(" % problemType
  indexChars = globalParameters["IndexChars"]
  firstStrideAB = 0 if problemType["UseInitialStridesAB"] else 1
  firstStrideCD = 0 if problemType["UseInitialStridesCD"] else 1
  lastStrideD = problemType["NumIndicesC"]
  lastStrideC = problemType["NumIndicesC"]
  lastStrideA = len(problemType["IndexAssignmentsA"])
  lastStrideB = len(problemType["IndexAssignmentsB"])
  for i in range(firstStrideCD,lastStrideD):
    if i != firstStrideCD: s += ", "
    s += "strideD%u%s" % (i, indexChars[i])
  for i in range(firstStrideCD,lastStrideC):
    s += ", strideC%u%s" % (i, indexChars[i])
  for i in range(firstStrideAB,lastStrideA):
    s += ", strideA%u%s" % (i, \
        indexChars[problemType["IndexAssignmentsA"][i]])
  for i in range(firstStrideAB,lastStrideB):
    s += ", strideB%u%s" % (i, \
        indexChars[problemType["IndexAssignmentsB"][i]])
  for i in range(0,len(indexOrder)):
    s += ", size%s" % indexChars[i]
  s += ");\n"

  s += "  auto solutionMapper = reinterpret_cast<SolutionMapper_%s *> (masterSolutionMapper_%s.mapper());\n"  \
      % (problemType, problemType)
  if ptr:
    s += "  return solutionMapper->getSolutionWithFallback(pdims,&masterSolutionMapper_%s);\n" % problemType
  else:
    s += "  return solutionMapper->getSolutionWithFallback(pdims,&masterSolutionMapper_%s)->_info->_name;\n" % problemType

  return s


################################################################################
# Write Solution Call
################################################################################
def writeSolutionCall(solutionName, problemType):
  indexChars = globalParameters["IndexChars"]
  s = ""
  s += "%s(" % solutionName
  # solution parameters
  s += " dataD, dataC, dataA, dataB, alpha"
  if problemType["UseBeta"]:
    s += ", beta"
  s += ", offsetC, offsetA, offsetB"
  firstStrideAB = firstStrideCD = 1
  if problemType["UseInitialStridesAB"]:
    firstStrideAB = 0
  if problemType["UseInitialStridesCD"]:
    firstStrideCD = 0
  lastStrideD = problemType["NumIndicesC"]
  lastStrideC = problemType["NumIndicesC"]
  lastStrideA = len(problemType["IndexAssignmentsA"])
  lastStrideB = len(problemType["IndexAssignmentsB"])
  for i in range(firstStrideCD,lastStrideD):
    s += ", strideD%u%s" % (i, indexChars[i])
  for i in range(firstStrideCD,lastStrideC):
    s += ", strideC%u%s" % (i, indexChars[i])
  for i in range(firstStrideAB,lastStrideA):
    s += ", strideA%u%s" % (i, \
        indexChars[problemType["IndexAssignmentsA"][i]])
  for i in range(firstStrideAB,lastStrideB):
    s += ", strideB%u%s" % (i, \
        indexChars[problemType["IndexAssignmentsB"][i]])
  for i in range(0, problemType["TotalIndices"]):
    s += ", size%s" % indexChars[i]
  s += ", stream, numInputEvents, inputEvents, outputEvent )"
  return s

##############################################################################
# Min Naming / Solution and Kernel Writers
##############################################################################
def getSolutionAndKernelWriters(solutions, kernels):

  # if any kernels are assembly, append every ISA supported
  solutionSerialNaming = Solution.getSerialNaming(solutions)
  kernelSerialNaming   = Solution.getSerialNaming(kernels)

  solutionMinNaming    = Solution.getMinNaming(solutions)
  kernelMinNaming      = Solution.getMinNaming(kernels)
  solutionWriter       = SolutionWriter(solutionMinNaming, solutionSerialNaming, kernelMinNaming, kernelSerialNaming)
  kernelWriterSource   = KernelWriterSource(kernelMinNaming, kernelSerialNaming)
  kernelWriterAssembly = KernelWriterAssembly(kernelMinNaming, kernelSerialNaming)

  return (solutionWriter, kernelWriterSource, kernelWriterAssembly, kernelMinNaming, solutionMinNaming)

################################################################################
# copy static cpp files and headers
################################################################################
def copyStaticFiles(outputPath=None):
  if outputPath is None:
    outputPath = globalParameters["WorkingPath"]
  libraryStaticFiles = [
    "TensileTypes.h",
    "tensile_bfloat16.h",
    "KernelHeader.h" ]

  for fileName in libraryStaticFiles:
    # copy file
    shutil.copy( os.path.join(globalParameters["SourcePath"], fileName), \
        outputPath )

  return libraryStaticFiles

def buildObjectFileNames(solutionWriter, kernelWriterSource, kernelWriterAssembly, solutions, kernels, kernelHelperObjs):

  # Build lists of output object names
  sourceKernelNames = []
  asmKernelNames = []
  kernelHelperObjNames = []

  solutionFiles = []
  sourceKernelFiles = []
  asmKernelFiles = []
  sourceLibFiles = []
  asmLibFiles = []

  sourceKernels = list([k for k in kernels if k['KernelLanguage'] == 'Source'])
  asmKernels = list([k for k in kernels if k['KernelLanguage'] == 'Assembly'])

  # Build a list of kernel object names.
  for kernel in sourceKernels:
    sourceKernelNames += [kernelWriterSource.getKernelFileBase(kernel)]

  for kernel in asmKernels:
    asmKernelNames += [kernelWriterAssembly.getKernelFileBase(kernel)]

  kernelHelperObjNames = [ko.getKernelName() for ko in kernelHelperObjs]

  cxxCompiler = globalParameters["CxxCompiler"]

  # Source based kernels are built for all supported architectures
  if (cxxCompiler == 'hipcc'):
    sourceArchs, _ = splitArchs()
  else:
    raise RuntimeError("Unknown compiler %s" % cxxCompiler)

  # Asm based kernels target the configured ISA
  asmArchs = collections.defaultdict(list)
  for (kernelName, kernel) in zip(asmKernelNames, asmKernels):
    asmArchs[kernelName].append(gfxName(kernel['ISA']))

  # Build a list of source files
  if not globalParameters["MergeFiles"]:
    for kernelName in (sourceKernelNames + asmKernelNames + kernelHelperObjNames):
      sourceKernelFiles += [
        "%s.h"   % (kernelName),
        "%s.cpp" % (kernelName)]
  elif globalParameters["NumMergedFiles"] > 1:
    for kernelIndex in range(0, globalParameters["NumMergedFiles"]):
      sourceKernelFiles += [
        "Kernels%s.h"   % str(kernelIndex),
        "Kernels%s.cpp" % str(kernelIndex)]
    for kernelName in (kernelHelperObjNames):
      sourceKernelFiles += [
        "%s.h"   % (kernelName),
        "%s.cpp" % (kernelName)]
  else:
    sourceKernelFiles += ["Kernels.h", "Kernels.cpp"]

  # Build a list of assembly files
  for asmKernelName in asmKernelNames:
      asmKernelFiles += [
        "%s.s"  % (asmKernelName),
        "%s.o"  % (asmKernelName),
        "%s.co" % (asmKernelName)]

  # Build a list of lib names from source
  if not globalParameters["MergeFiles"]:

    allSources = sourceKernelNames + kernelHelperObjNames

    for kernelName in (allSources):
      if (cxxCompiler == 'hipcc'):
        sourceLibFiles += ["%s.so-000-%s.hsaco" % (kernelName, arch) for arch in sourceArchs]
      else:
        raise RuntimeError("Unknown compiler {}".format(cxxCompiler))
  elif globalParameters["NumMergedFiles"] > 1:
    if (cxxCompiler == 'hipcc'):
      for kernelIndex in range(0, globalParameters["NumMergedFiles"]):
        sourceLibFiles += ["Kernels%d.so-000-%s.hsaco" % (kernelIndex, arch) for arch in sourceArchs]
    else:
      raise RuntimeError("Unknown compiler {}".format(cxxCompiler))
  elif globalParameters["LazyLibraryLoading"]:
    fallbackLibs = list(set([kernel._state["codeObjectFile"] for kernel in kernels if "fallback" in kernel._state.get('codeObjectFile', "")]))
    sourceLibFiles += ["{0}_{1}.hsaco".format(name, arch) for name, arch in itertools.product(fallbackLibs, sourceArchs)]
    if (cxxCompiler == 'hipcc'):
      sourceLibFiles += ["Kernels.so-000-%s.hsaco" % (arch) for arch in sourceArchs]
  else: # Merge
    if (cxxCompiler == 'hipcc'):
      sourceLibFiles += ["Kernels.so-000-%s.hsaco" % (arch) for arch in sourceArchs]
    else:
      raise RuntimeError("Unknown compiler {}".format(cxxCompiler))

  # Returns names for all xnack versions
  def addxnack(name, ext):
    arch = re.search(r"gfx.*$", name).group()
    if arch in sourceArchs:
      return [name+ext]
    else:
      return [name+xnack[len(arch):]+ext for xnack in sourceArchs if arch in xnack]

  # Build a list of asm lib names
  if globalParameters["LazyLibraryLoading"]:

    # If assembly kernel with codeObjectFile specified
    cond = lambda k : "codeObjectFile" in k._state                      \
                       and "fallback" not in k._state["codeObjectFile"] \
                       and k._state['KernelLanguage'] == "Assembly"


    asmLibFiles += list(set([kernel._state["codeObjectFile"]+".co" for kernel in kernels if cond(kernel)]))

    # If architecture specific source kernel with codeObjectFile specified
    cond = lambda k : "codeObjectFile" in k._state                     \
                      and "fallback" not in k._state["codeObjectFile"] \
                      and k._state['KernelLanguage'] == "Source"

    sourceLibFiles += list(set(itertools.chain.from_iterable(
                          [addxnack(kernel._state["codeObjectFile"], ".hsaco") for kernel in kernels if cond(kernel)]
                      )))
    
  elif globalParameters["MergeFiles"]:
    # Find all unique arch values for current asm kernels
    uniqueArchs = set(itertools.chain(*asmArchs.values()))
    asmLibFiles += ["TensileLibrary_%s.co" % (arch) for arch in uniqueArchs]

  else:
    for asmKernelName, archs in asmArchs.items():
      asmLibFiles += ["%s_%s.co" % (asmKernelName, str(arch)) for arch in archs]

  return (solutionFiles, sourceKernelFiles, asmKernelFiles, sourceLibFiles, asmLibFiles)

def buildObjectFilePaths(prefixDir, solutionFiles, sourceKernelFiles, asmKernelFiles, sourceLibFiles, asmLibFiles, masterLibraries):
  solutionPaths = []
  sourceKernelPaths = []
  asmKernelPaths = []
  sourceLibPaths = []
  asmLibPaths = []
  libMetadataPaths = []

  # Build full paths for source kernel files
  sourceKernelDir = ""
  if not globalParameters["MergeFiles"] or globalParameters["NumMergedFiles"] > 1:
    sourceKernelDir = os.path.join(prefixDir, "Kernels")
  else:
    sourceKernelDir = prefixDir

  for sourceKernelFile in sourceKernelFiles:
    sourceKernelPaths += [ os.path.join(sourceKernelDir, sourceKernelFile) ]

  # Build full paths for asm kernel files
  asmKernelDir = os.path.join(prefixDir, "assembly")

  for asmKernelFile in asmKernelFiles:
    asmKernelPaths += [ os.path.join(asmKernelDir, asmKernelFile) ]

  # Build full paths for source and asm library files
  libDir = os.path.join(prefixDir, "library")

  libraryExt = ".yaml" if globalParameters["LibraryFormat"] == "yaml" else ".dat"
  if not globalParameters["SeparateArchitectures"] and not globalParameters["LazyLibraryLoading"]:
    libMetadataPaths = [ os.path.join(libDir, "TensileLibrary"+libraryExt) ]

  for sourceLibFile in sourceLibFiles:
    sourceLibPaths += [ os.path.join(libDir, sourceLibFile) ]

  #Use set because of duplicate fallback libraries
  newMetadataPaths = set()
  for arch, lib in masterLibraries.items():
    newMetadataPaths.add(os.path.join(libDir, "TensileLibrary_"+arch+libraryExt))
    for name, placeholder in lib.placeholderLibraries.items():
      newMetadataPaths.add(os.path.join(libDir, name+libraryExt))

  libMetadataPaths += list(newMetadataPaths)

  for asmLibFile in asmLibFiles:
    # Asm lib files are enumerated in the form of
    # KernelName_gfxXXXXX.co
    # Strip the gfxXXXX portion and use that as a subdirectory
    asmLibFileNoExt = str(os.path.splitext(asmLibFile)[0])
    asmArch = asmLibFileNoExt[asmLibFileNoExt.find("_gfx"):]
    if globalParameters["PackageLibrary"]:

      # asmArch contains _gfxXXXX. Don't use the underscore in new path
      asmLibPaths += [ os.path.join(
        libDir, asmArch[1:], asmLibFile.replace(asmArch, ''))]
    else:
      asmLibPaths += [ os.path.join(libDir, asmLibFile) ]

  return (solutionPaths, sourceKernelPaths, asmKernelPaths, sourceLibPaths, asmLibPaths, libMetadataPaths)

################################################################################
# Write CMake
################################################################################
def writeCMake(outputPath, solutionFiles, kernelFiles, libraryStaticFiles, masterLibraries):
  print1("# Writing Custom CMake")

  # Build output file paths, using relative CMake symbol
  cmakeSrcDir = "${CMAKE_SOURCE_DIR}"
  (solutionPaths, sourceKernelPaths, asmKernelPaths, sourceLibPaths, asmLibPaths, _) = \
    buildObjectFilePaths(cmakeSrcDir, solutionFiles, kernelFiles, [], [], [], masterLibraries)

  # Build full paths the static library files
  staticFilePaths = []
  for staticFile in libraryStaticFiles:
    staticFilePaths += [ os.path.join(cmakeSrcDir, staticFile) ]

  # Proceed to generate cmake file
  generatedFile = open(os.path.join(os.path.normcase(outputPath), "Generated.cmake"), "w")
  generatedFile.write(CMakeHeader)

  # write TensileClient_KERNELS symbol
  generatedFile.write("set( TensileClient_KERNELS\n")
  for kernelFile in sourceKernelPaths:
    generatedFile.write("  %s\n" % (kernelFile))
  generatedFile.write("  )\n")

  # write TensileClient_SOURCE symbol
  generatedFile.write("set( TensileClient_SOURCE\n")
  for fileName in libraryStaticFiles:
    generatedFile.write("  ${CMAKE_SOURCE_DIR}/%s\n" % fileName)
  generatedFile.write("  )\n\n")

  generatedFile.close()

################################################################################
# Generate Kernel Objects From Solutions
################################################################################
def generateKernelObjectsFromSolutions(solutions):
  # create solution writer and kernel writer
  kernels = []
  kernelHelperObjs = []
  kernelHelperNames = set()

  for solution in solutions:
    kernels += solution.getKernels()
    solutionHelperKernels = solution.getHelperKernelObjects()
    kernelHelperObjs += solutionHelperKernels
    for ko in solutionHelperKernels:
      kernelHelperNames.add(ko.getKernelName())

  # remove duplicates while preserving order
  kernels = list(dict.fromkeys(kernels))
  kernelHelperObjs = list(dict.fromkeys(kernelHelperObjs))
  return (kernels, kernelHelperObjs, kernelHelperNames)

################################################################################
# Generate Logic Data and Solutions
################################################################################
def generateLogicDataAndSolutions(logicFiles, args):

  libraries = Common.ParallelMap(LibraryIO.parseLibraryLogicFile, logicFiles, "Reading logic files")

  solutions = []
  logicData = {} # keys are problemTypes, values are schedules

  masterLibraries = {}
  fullMasterLibrary = None

  nextSolIndex = 0

  for logic in Utils.tqdm(libraries, "Processing logic data"):
    (scheduleName, deviceNames, problemType, solutionsForSchedule, \
       indexOrder, exactLogic, rangeLogic, newLibrary, architectureName) = logic

    if globalParameters["PackageLibrary"]:
      if architectureName in masterLibraries:
        masterLibraries[architectureName].merge(deepcopy(newLibrary))
      else:
        masterLibraries[architectureName] = deepcopy(newLibrary)
        masterLibraries[architectureName].version = args.version
    elif globalParameters["SeparateArchitectures"] or globalParameters["LazyLibraryLoading"]:
      if architectureName in masterLibraries:
        nextSolIndex = masterLibraries[architectureName].merge(deepcopy(newLibrary), nextSolIndex)
      else:
        masterLibraries[architectureName] = deepcopy(newLibrary)
        masterLibraries[architectureName].version = args.version
    else:
      if fullMasterLibrary is None:
        fullMasterLibrary = deepcopy(newLibrary)
        fullMasterLibrary.version = args.version
      else:
        fullMasterLibrary.merge(deepcopy(newLibrary))

    if problemType not in logicData:
      logicData[problemType] = []
    logicData[problemType].append((scheduleName, deviceNames, \
        solutionsForSchedule, indexOrder, exactLogic, rangeLogic ))

  if (globalParameters["SeparateArchitectures"] or globalParameters["LazyLibraryLoading"]) and "fallback" in masterLibraries.keys():
    for key, value in masterLibraries.items():
      if key != "fallback":
        value.merge(deepcopy(masterLibraries["fallback"]))

    masterLibraries.pop("fallback")
    for _, masterLibrary in masterLibraries.items():
      for _, sol in masterLibrary.solutions.items():
        solutions.append(sol.originalSolution)
      for name, lib in masterLibrary.placeholderLibraries.items():
        for _, sol in lib.solutions.items():
          sol.originalSolution._state["codeObjectFile"] = name
          solutions.append(sol.originalSolution)
  else:
    for _, sol in fullMasterLibrary.solutions.items():
      solutions.append(sol.originalSolution)

  # remove duplicates while preserving order
  solutions = list(dict.fromkeys(solutions))
  return logicData, solutions, masterLibraries, fullMasterLibrary

################################################################################
# Write Benchmark Client Files
################################################################################
def writeBenchmarkClientFiles(libraryWorkingPath, tensileSourcePath, solutions, cxxCompiler):

  if not globalParameters["GenerateSourcesAndExit"]:
      copyStaticFiles(libraryWorkingPath)

  kernels, kernelsBetaOnly, _ = generateKernelObjectsFromSolutions(solutions)
  solutionWriter, kernelWriterSource, kernelWriterAssembly, \
    kernelMinNaming, _ = getSolutionAndKernelWriters(solutions, kernels)

  # write solution, kernels and CMake
  problemType = solutions[0]["ProblemType"]
  codeObjectFiles = writeSolutionsAndKernels( \
    libraryWorkingPath, cxxCompiler, [problemType], solutions, kernels, kernelsBetaOnly, \
    solutionWriter, kernelWriterSource, kernelWriterAssembly, errorTolerant=True )

  newLibraryDir = ensurePath(os.path.join(libraryWorkingPath, 'library'))
  newLibraryFile = os.path.join(newLibraryDir, "TensileLibrary.yaml")
  newLibrary = MasterSolutionLibrary.BenchmarkingLibrary(solutions)
  newLibrary.applyNaming(kernelMinNaming)

  LibraryIO.writeYAML(newLibraryFile, Utils.state(newLibrary))

  return (codeObjectFiles, newLibrary)

def WriteClientLibraryFromSolutions(solutionList, libraryWorkingPath, tensileSourcePath = None):

  if tensileSourcePath == None:
    tensileSourcePath = os.path.dirname(os.path.realpath(__file__))
  firstSolution = deepcopy(solutionList[0])
  problemType = firstSolution["ProblemType"].state
  problemType["DataType"] = problemType["DataType"].value
  problemType["DestDataType"] = problemType["DestDataType"].value
  problemType["ComputeDataType"] = problemType["ComputeDataType"].value
  cxxCompiler = globalParameters["CxxCompiler"]

  effectiveWorkingPath = os.path.join(libraryWorkingPath, "library")
  ensurePath(effectiveWorkingPath)
  mataDataFilePath = os.path.join(effectiveWorkingPath, 'metadata.yaml')

  metaData = {"ProblemType":problemType}
  LibraryIO.writeYAML(mataDataFilePath, metaData)

  codeObjectFiles, newLibrary = writeBenchmarkClientFiles(libraryWorkingPath, tensileSourcePath, solutionList, cxxCompiler )

  return (codeObjectFiles, newLibrary)

################################################################################
# Tensile Create Library
################################################################################
def TensileCreateLibrary():
  print1("")
  print1(HR)
  print1("# Tensile Create Library")
  print2(HR)
  print2("")

  ##############################################################################
  # Parse Command Line Arguments
  ##############################################################################
  def splitExtraParameters(par):
    """
    Allows the --global-parameters option to specify any parameters from the command line.
    """

    (key, value) = par.split("=")
    value = eval(value)
    return (key, value)

  print2("Arguments: %s" % sys.argv)
  argParser = argparse.ArgumentParser()
  argParser.add_argument("LogicPath",       help="Path to LibraryLogic.yaml files.")
  argParser.add_argument("OutputPath",      help="Where to write library files?")
  argParser.add_argument("RuntimeLanguage", help="Which runtime language?", choices=["OCL", "HIP", "HSA"])
  argParser.add_argument("--cxx-compiler",           dest="CxxCompiler",       choices=["hipcc"],       action="store", default="hipcc")
  argParser.add_argument("--cmake-cxx-compiler",     dest="CmakeCxxCompiler",  action="store")
  argParser.add_argument("--code-object-version",    dest="CodeObjectVersion", choices=["V2", "V3"], action="store", default="V3")
  argParser.add_argument("--architecture",           dest="Architecture",      type=str, action="store", default="all", help="Supported archs: " + " ".join(architectureMap.keys()))
  argParser.add_argument("--merge-files",            dest="MergeFiles",        action="store_true")
  argParser.add_argument("--no-merge-files",         dest="MergeFiles",        action="store_false")
  argParser.add_argument("--num-merged-files",       dest="NumMergedFiles",    type=int, default=1, help="Number of files the kernels should be written into.")
  argParser.add_argument("--short-file-names",       dest="ShortNames",        action="store_true")
  argParser.add_argument("--no-short-file-names",    dest="ShortNames",        action="store_false")
  argParser.add_argument("--library-print-debug",    dest="LibraryPrintDebug", action="store_true")
  argParser.add_argument("--no-library-print-debug", dest="LibraryPrintDebug", action="store_false")
  argParser.add_argument("--no-enumerate",           action="store_true", help="Do not run rocm_agent_enumerator.")
  argParser.add_argument("--package-library",        dest="PackageLibrary",    action="store_true", default=False)
  argParser.add_argument("--embed-library",          dest="EmbedLibrary",
                         help="Embed (new) library files into static variables.  Specify the name of the library.")

  argParser.add_argument("--embed-library-key",      dest="EmbedLibraryKey", default=None,
                         help="Access key for embedding library files.")
  argParser.add_argument("--version", help="Version string to embed into library file.")
  argParser.add_argument("--generate-manifest-and-exit",   dest="GenerateManifestAndExit", action="store_true",
                          default=False, help="Output manifest file with list of expected library objects and exit.")
  argParser.add_argument("--library-format", dest="LibraryFormat", choices=["yaml", "msgpack"],
                         action="store", default="msgpack", help="select which library format to use")
  argParser.add_argument("--generate-sources-and-exit",   dest="GenerateSourcesAndExit", action="store_true",
                          default=False, help="Output source files only and exit.")
  argParser.add_argument("--jobs", "-j", dest="CpuThreads", type=int,
                          default=-1, help="Number of parallel jobs to launch.")
  argParser.add_argument("--verbose", "-v", dest="PrintLevel", type=int,
                          default=1, help="Set printout verbosity level.")
  argParser.add_argument("--separate-architectures", dest="SeparateArchitectures", action="store_true",
                         default=False, help="Separates TensileLibrary file by architecture")
  argParser.add_argument("--lazy-library-loading", dest="LazyLibraryLoading", action="store_true",
                         default=False, help="Loads Tensile libraries when needed instead of upfront.")
  argParser.add_argument("--build-client", dest="BuildClient", action="store_true",
                         help="Build Tensile client")
  argParser.add_argument("--client-config", dest="ClientConfig", action="store_true",
                         help="Create client config for setting the library and code object files")
  argParser.add_argument("--global-parameters", nargs="+", type=splitExtraParameters, default=[])

  args = argParser.parse_args()

  logicPath = args.LogicPath
  outputPath = args.OutputPath
  CxxCompiler = args.CxxCompiler
  libraryFormat = args.LibraryFormat
  print2("OutputPath: %s" % outputPath)
  ensurePath(outputPath)
  outputPath = os.path.abspath(outputPath)
  arguments = {}
  arguments["RuntimeLanguage"] = args.RuntimeLanguage
  arguments["CodeObjectVersion"] = args.CodeObjectVersion
  arguments["Architecture"] = args.Architecture
  arguments["SeparateArchitectures"] = args.SeparateArchitectures
  arguments["LazyLibraryLoading"] = args.LazyLibraryLoading
  arguments["CxxCompiler"] = args.CxxCompiler
  if args.CmakeCxxCompiler:
    os.environ["CMAKE_CXX_COMPILER"] = args.CmakeCxxCompiler
  arguments["MergeFiles"] = args.MergeFiles
  arguments["NumMergedFiles"] = args.NumMergedFiles
  arguments["ShortNames"] = args.ShortNames
  arguments["LibraryPrintDebug"] = args.LibraryPrintDebug
  arguments["CodeFromFiles"] = False
  arguments["EmbedLibrary"] = args.EmbedLibrary
  arguments["LibraryFormat"] = args.LibraryFormat
  if args.no_enumerate:
    arguments["ROCmAgentEnumeratorPath"] = False
  arguments["PackageLibrary"] = args.PackageLibrary

  arguments["GenerateManifestAndExit"] = args.GenerateManifestAndExit

  arguments["GenerateSourcesAndExit"] = args.GenerateSourcesAndExit
  if arguments["GenerateSourcesAndExit"]:
    # Generated sources are preserved and go into output dir
    arguments["WorkingPath"] = outputPath

  arguments["CpuThreads"] = args.CpuThreads
  arguments["PrintLevel"] = args.PrintLevel

  for key, value in args.global_parameters:
    arguments[key] = value

  assignGlobalParameters(arguments)

  print1("# CodeObjectVersion from TensileCreateLibrary: %s" % arguments["CodeObjectVersion"])
  print1("# CxxCompiler       from TensileCreateLibrary: %s" % CxxCompiler)
  print1("# Architecture      from TensileCreateLibrary: %s" % arguments["Architecture"])
  print1("# LibraryFormat     from TensileCreateLibrary: %s" % libraryFormat)

  if not os.path.exists(logicPath):
    printExit("LogicPath %s doesn't exist" % logicPath)

  if ";" in arguments["Architecture"]:
    archs = arguments["Architecture"].split(";") # user arg list format
  else:
    archs = arguments["Architecture"].split("_") # workaround for cmake list in list issue
  logicArchs = set()
  for arch in archs:
    if arch in architectureMap:
      logicArchs.add(architectureMap[arch])
    else:
      printExit("Architecture %s not supported" % arch)

  # Recursive directory search
  logicFiles = []
  for root, dirs, files in os.walk(logicPath):
    logicFiles += [os.path.join(root, f) for f in files
                       if os.path.splitext(f)[1]==".yaml" \
                       and (any(logicArch in os.path.splitext(f)[0] for logicArch in logicArchs) \
                       or "hip" in os.path.splitext(f)[0]) ]

  print1("# LibraryLogicFiles:" % logicFiles)
  for logicFile in logicFiles:
    print1("#   %s" % logicFile)

  ##############################################################################
  # Parse config files
  ##############################################################################

  # Parse logicData, solutions, and masterLibraries from logic files
  logicData, solutions, masterLibraries, fullMasterLibrary = generateLogicDataAndSolutions(logicFiles, args)

  kernels, kernelHelperObjs, _ = generateKernelObjectsFromSolutions(solutions)

  # if any kernels are assembly, append every ISA supported
  solutionWriter, kernelWriterSource, kernelWriterAssembly, \
    kernelMinNaming, _ = getSolutionAndKernelWriters(solutions, kernels)

  staticFiles = copyStaticFiles(outputPath)

  # Build a list of files to be expected
  (solutionFiles,
   sourceKernelFiles,
   asmKernelFiles,
   sourceLibFiles,
   asmLibFiles) = buildObjectFileNames(solutionWriter, kernelWriterSource, \
    kernelWriterAssembly, solutions, kernels, kernelHelperObjs)

  (_,
   _,
   _,
   sourceLibPaths,
   asmLibPaths,
   libMetadataPaths) = buildObjectFilePaths(outputPath, solutionFiles, sourceKernelFiles, \
    asmKernelFiles, sourceLibFiles, asmLibFiles, masterLibraries)

  # Generate manifest file
  libraryPath = os.path.join(outputPath, "library")
  ensurePath(libraryPath)
  generatedFile = open(os.path.join(libraryPath, "TensileManifest.txt"), "w")

  # Manifest file contains YAML file, output library paths and cpp source for embedding.
  for filePath in libMetadataPaths + sourceLibPaths + asmLibPaths:
    generatedFile.write("%s\n" %(filePath) )
  generatedFile.close()

  if globalParameters["GenerateManifestAndExit"] == True:
    return

  # generate cmake for the source kernels,
  if not arguments["GenerateSourcesAndExit"]:
    writeCMake(outputPath, solutionFiles, sourceKernelFiles, staticFiles, masterLibraries)

  # Make sure to copy the library static files.
  for fileName in staticFiles:
    shutil.copy( os.path.join(globalParameters["SourcePath"], fileName), \
      outputPath )

  # write solutions and kernels
  problemTypes = list(logicData.keys())

  codeObjectFiles = writeSolutionsAndKernels(outputPath, CxxCompiler, problemTypes, solutions,
                                             kernels, kernelHelperObjs, solutionWriter, kernelWriterSource, kernelWriterAssembly)

  bothLibSet = set(sourceLibPaths + asmLibPaths)
  setA = set( map( os.path.normcase, set(codeObjectFiles) ) )
  setB = set( map( os.path.normcase, bothLibSet ) )

  sanityCheck0 = setA - setB
  sanityCheck1 = setB - setA

  if globalParameters["PrintCodeCommands"]:
    print("codeObjectFiles:", codeObjectFiles)
    print("sourceLibPaths + asmLibPaths:", sourceLibPaths + asmLibPaths)

  assert len(sanityCheck0) == 0, "Unexpected code object files: {}".format(sanityCheck0)
  if not globalParameters["GenerateSourcesAndExit"]:
    assert len(sanityCheck1) == 0, "Missing expected code object files: {}".format(sanityCheck1)

  archs = [gfxName(arch) for arch in globalParameters['SupportedISA'] \
             if globalParameters["AsmCaps"][arch]["SupportedISA"]]
  newLibraryDir = ensurePath(os.path.join(outputPath, 'library'))

  if globalParameters["PackageLibrary"]:
    for archName, newMasterLibrary in masterLibraries.items():
      if (archName in archs):
        archPath = ensurePath(os.path.join(newLibraryDir, archName))
        masterFile = os.path.join(archPath, "TensileLibrary")
        newMasterLibrary.applyNaming(kernelMinNaming)
        LibraryIO.write(masterFile, Utils.state(newMasterLibrary), args.LibraryFormat)
  elif globalParameters["SeparateArchitectures"] or globalParameters["LazyLibraryLoading"]:
    for archName, newMasterLibrary in masterLibraries.items():
      if archName in archs:
        masterFile = os.path.join(newLibraryDir, "TensileLibrary_"+archName)
        newMasterLibrary.applyNaming(kernelMinNaming)
        LibraryIO.write(masterFile, Utils.state(newMasterLibrary), args.LibraryFormat)

        #Write placeholder libraries
        for name, lib in newMasterLibrary.placeholderLibraries.items():
          filename = os.path.join(newLibraryDir, name)
          lib.applyNaming(kernelMinNaming) #@TODO Check to see if kernelMinNaming is correct
          LibraryIO.write(filename, Utils.state(lib), args.LibraryFormat)

  else:
    masterFile = os.path.join(newLibraryDir, "TensileLibrary")
    fullMasterLibrary.applyNaming(kernelMinNaming)
    LibraryIO.write(masterFile, Utils.state(fullMasterLibrary), args.LibraryFormat)

  theMasterLibrary = fullMasterLibrary
  if globalParameters["PackageLibrary"] or globalParameters["SeparateArchitectures"]:
    theMasterLibrary = list(masterLibraries.values())[0]

  if args.EmbedLibrary is not None:
      embedFileName = os.path.join(outputPath, "library/{}.cpp".format(args.EmbedLibrary))
      with EmbeddedData.EmbeddedDataFile(embedFileName) as embedFile:

          ext = ".yaml" if globalParameters["LibraryFormat"] == "yaml" else ".dat"
          embedFile.embed_file(theMasterLibrary.cpp_base_class, masterFile + ext, nullTerminated=True,
                               key=args.EmbedLibraryKey)

          for co in Utils.tqdm(codeObjectFiles):
              embedFile.embed_file("SolutionAdapter", co, nullTerminated=False,
                                   key=args.EmbedLibraryKey)

  if args.BuildClient:
    print1("# Building Tensile Client")
    ClientExecutable.getClientExecutable(outputPath)

  if args.ClientConfig:
    # write simple ini for best solution mode linked to library we just made
    iniFile = os.path.join(outputPath, "best-solution.ini")
    with open(iniFile, "w") as f:
      def param(key, value):
        f.write("{}={}\n".format(key, value))

      libraryFile = masterFile + ".yaml" \
        if globalParameters["LibraryFormat"] == "yaml" else masterFile + ".dat"

      param("library-file", libraryFile)
      for coFile in codeObjectFiles:
        param("code-object", os.path.join(outputPath,coFile))

      param("best-solution", True)


  print1("# Tensile Library Writer DONE")
  print1(HR)
  print1("")<|MERGE_RESOLUTION|>--- conflicted
+++ resolved
@@ -234,7 +234,6 @@
           matched = re.search("gfx.*$", target)
           if matched:
             arch = re.sub(":", "-", matched.group())
-<<<<<<< HEAD
             if "TensileLibrary" in base and "fallback" in base:
               outfile = os.path.join(buildPath, "{0}_{1}.hsaco".format(base, arch))
             elif "TensileLibrary" in base:
@@ -250,29 +249,20 @@
             #Compilation
             if outfile:
               coFilenames.append(os.path.split(outfile)[1])
-              bundlerArgs = [globalParameters["ClangOffloadBundlerPath"], "-type=o", "-targets=%s" % target, "-inputs=%s" % infile, "-outputs=%s" % outfile, "-unbundle"]
+              #bundlerArgs = [globalParameters["ClangOffloadBundlerPath"], "-type=o", "-targets=%s" % target, "-inputs=%s" % infile, "-outputs=%s" % outfile, "-unbundle"]
+              bundlerArgs = [globalParameters["ClangOffloadBundlerPath"], "-type=o", "-targets=%s" % target,
+                           "%s=%s" % (inflag, infile), "%s=%s" % (outflag, outfile), "-unbundle"]
               if globalParameters["PrintCodeCommands"]:
                 print(' '.join(bundlerArgs))
               subprocess.check_call(bundlerArgs)
-=======
-            outfile = os.path.join(buildPath, "{0}-000-{1}.hsaco".format(soFilename, arch))
-            bundlerArgs = [globalParameters["ClangOffloadBundlerPath"], "-type=o", "-targets=%s" % target,
-                           "%s=%s" % (inflag, infile), "%s=%s" % (outflag, outfile), "-unbundle"]
-            if globalParameters["PrintCodeCommands"]:
-              print(' '.join(bundlerArgs))
-            subprocess.check_call(bundlerArgs)
->>>>>>> d22bb8eb
 
       except subprocess.CalledProcessError:
         for i in range(len(archs)):
           outfile = os.path.join(buildPath, "{0}-000-{1}.hsaco".format(soFilename, archs[i]))
-<<<<<<< HEAD
           coFilenames.append(os.path.split(outfile)[1])
-          bundlerArgs = [globalParameters["ClangOffloadBundlerPath"], "-type=o", "-targets=hip-amdgcn-amd-amdhsa--%s" % cmdlineArchs[i], "-inputs=%s" % infile, "-outputs=%s" % outfile, "-unbundle"]
-=======
+          #bundlerArgs = [globalParameters["ClangOffloadBundlerPath"], "-type=o", "-targets=hip-amdgcn-amd-amdhsa--%s" % cmdlineArchs[i], "-inputs=%s" % infile, "-outputs=%s" % outfile, "-unbundle"]
           bundlerArgs = [globalParameters["ClangOffloadBundlerPath"], "-type=o", "-targets=hip-amdgcn-amd-amdhsa--%s" % cmdlineArchs[i],
                          "%s=%s" % (inflag, infile), "%s=%s" % (outflag, outfile), "-unbundle"]
->>>>>>> d22bb8eb
           if globalParameters["PrintCodeCommands"]:
             print(' '.join(bundlerArgs))
           subprocess.check_call(bundlerArgs)
