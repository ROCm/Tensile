--- conflicted
+++ resolved
@@ -847,7 +847,7 @@
     sourceLibFiles += list(set(itertools.chain.from_iterable(
                           [addxnack(kernel._state["codeObjectFile"], ".hsaco") for kernel in kernels if cond(kernel)]
                       )))
-    
+
   elif globalParameters["MergeFiles"]:
     # Find all unique arch values for current asm kernels
     uniqueArchs = set(itertools.chain(*asmArchs.values()))
@@ -1009,11 +1009,10 @@
       else:
         fullMasterLibrary.merge(deepcopy(newLibrary))
 
-<<<<<<< HEAD
-    if problemType not in logicData:
-      logicData[problemType] = []
-    logicData[problemType].append((scheduleName, deviceNames, \
-        solutionsForSchedule, indexOrder, exactLogic, rangeLogic ))
+    # if problemType not in logicData:
+    #   logicData[problemType] = []
+    # logicData[problemType].append((scheduleName, deviceNames, \
+    #     solutionsForSchedule, indexOrder, exactLogic, rangeLogic ))
 
   if globalParameters["SeparateArchitectures"] or globalParameters["LazyLibraryLoading"]:
     if "fallback" in masterLibraries.keys():
@@ -1033,17 +1032,8 @@
   else:
     for _, sol in fullMasterLibrary.solutions.items():
       solutions.append(sol.originalSolution)
-=======
-    for solution in solutionsForSchedule:
-      solutions.append(solution)
-
-  if globalParameters["SeparateArchitectures"] and "fallback" in masterLibraries.keys():
-    for key, value in masterLibraries.items():
-      if key != "fallback":
-        value.merge(deepcopy(masterLibraries["fallback"]))
 
     masterLibraries.pop("fallback")
->>>>>>> edd6d934
 
   # remove duplicates while preserving order
   solutions = list(dict.fromkeys(solutions))
