--- conflicted
+++ resolved
@@ -637,11 +637,7 @@
     for kernIdx, res in (
         enumerate(results)
         if globalParameters["PrintLevel"] == 0
-<<<<<<< HEAD
-        else Utils.tqdm(enumerate(results), desc="Filtering errors")
-=======
         else Utils.tqdm(enumerate(results), desc="Filtering processing errors")
->>>>>>> eb77e2b8
     ):
         (err, src, header, kernelName, filename) = res
         if err == -2:
