--- conflicted
+++ resolved
@@ -40,11 +40,8 @@
 import sys
 import time
 import warnings
-<<<<<<< HEAD
 from copy import deepcopy
 from io import TextIOWrapper
-=======
->>>>>>> 6344ed88
 from pathlib import Path
 from typing import Any, Callable, Dict, List, Optional, Set, Tuple, Union
 
