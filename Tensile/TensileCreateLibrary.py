################################################################################
#
# Copyright (C) 2016-2023 Advanced Micro Devices, Inc. All rights reserved.
#
# Permission is hereby granted, free of charge, to any person obtaining a copy
# of this software and associated documentation files (the "Software"), to deal
# in the Software without restriction, including without limitation the rights
# to use, copy, modify, merge, publish, distribute, sublicense, and/or sell
# copies of the Software, and to permit persons to whom the Software is
# furnished to do so, subject to the following conditions:
#
# The above copyright notice and this permission notice shall be included in
# all copies or substantial portions of the Software.
#
# THE SOFTWARE IS PROVIDED "AS IS", WITHOUT WARRANTY OF ANY KIND, EXPRESS OR
# IMPLIED, INCLUDING BUT NOT LIMITED TO THE WARRANTIES OF MERCHANTABILITY,
# FITNESS FOR A PARTICULAR PURPOSE AND NONINFRINGEMENT. IN NO EVENT SHALL THE
# AUTHORS OR COPYRIGHT HOLDERS BE LIABLE FOR ANY CLAIM, DAMAGES OR OTHER
# LIABILITY, WHETHER IN AN ACTION OF CONTRACT, TORT OR OTHERWISE, ARISING FROM,
# OUT OF OR IN CONNECTION WITH THE SOFTWARE OR THE USE OR OTHER DEALINGS IN THE
# SOFTWARE.
#
################################################################################

# This script only gets called by CMake

if __name__ == "__main__":
    print("This file can no longer be run as a script.  Run 'Tensile/bin/TensileCreateLibrary' instead.")
    exit(1)

from . import Common
from . import ClientExecutable
from . import EmbeddedData
from . import LibraryIO
from . import Utils
from .Common import getArchitectureName, globalParameters, HR, print1, print2, printExit, ensurePath, \
                    CHeader, CMakeHeader, assignGlobalParameters, gfxName, architectureMap, printWarning, \
                    supportedLinuxCompiler
from .KernelWriterAssembly import KernelWriterAssembly
from .KernelWriterSource import KernelWriterSource
from .SolutionLibrary import MasterSolutionLibrary
from .SolutionStructs import Solution
from .Utilities.String import splitDelimitedString
from .Utilities.Profile import profile

import argparse
import collections
import itertools
import os
import re
import shlex
import shutil
import subprocess
import sys
import time
import warnings

from copy import deepcopy
from typing import Set, List
from pathlib import Path

TENSILE_MANIFEST_FILENAME = "TensileManifest.txt"
TENSILE_LIBRARY_DIR = "library"

################################################################################
def processKernelSource(kernel, kernelWriterSource, kernelWriterAssembly):
    """
    Generate source for a single kernel.
    Returns (error, source, header, kernelName).
    """
    try:
        kernelWriter = kernelWriterSource if kernel["KernelLanguage"] == "Source" else kernelWriterAssembly
        # get kernel name
        kernelName = kernelWriter.getKernelFileBase(kernel)
        (err, src) = kernelWriter.getSourceFileString(kernel)
        header = kernelWriter.getHeaderFileString(kernel)
        # will be put in Kernels.h/cpp if None
        filename = kernel._state.get("codeObjectFile", None)

    except RuntimeError:
        return (1, "", "", kernelName, None)

    return (err, src, header, kernelName, filename)

def getAssemblyCodeObjectFiles(kernels, kernelWriterAssembly, outputPath):
    destDir = ensurePath(os.path.join(outputPath, 'library'))
    asmDir = kernelWriterAssembly.getAssemblyDirectory()
    assemblyKernels = list([k for k in kernels if k['KernelLanguage'] == 'Assembly'])
    if len(assemblyKernels) == 0:
        return []

    archs = collections.defaultdict(list)
    for k in assemblyKernels:
      archs[tuple(k['ISA'])].append(k)
    coFiles = []
    for arch, archKernels in archs.items():
      archName = gfxName(arch)
      objectFiles = list([kernelWriterAssembly.getKernelFileBase(k) + '.o' \
                          for k in archKernels if 'codeObjectFile' not in k])

      numObjectFiles = len([1 for k in archKernels if k['KernelLanguage'] == 'Assembly'])

      if numObjectFiles == 0:
        continue
      if globalParameters["MergeFiles"] or globalParameters["NumMergedFiles"] > 1 or globalParameters["LazyLibraryLoading"]:

        #Group kernels from placeholder libraries
        coFileMap = collections.defaultdict(list)

        if len(objectFiles):
          coFileMap[os.path.join(destDir, "TensileLibrary_"+archName+".co")] = objectFiles

        for kernel in archKernels:
          coName = kernel.get("codeObjectFile", None)
          if coName:
            coFileMap[os.path.join(destDir, coName+".co")] += [kernelWriterAssembly.getKernelFileBase(kernel) + '.o']

        for coFile, objectFiles in coFileMap.items():
          args = []
          if os.name == "nt":
            # On Windows, the objectFiles list command line (including spaces)
            # exceeds the limit of 8191 characters, so using response file

            responseArgs = objectFiles
            responseFile = os.path.join(asmDir, 'clangArgs.txt')
            with open(responseFile, 'wt') as file:
              file.write( " ".join(responseArgs) )
              file.flush()

            args = kernelWriterAssembly.getLinkCodeObjectArgs(['@clangArgs.txt'], coFile)
          else:
            args = kernelWriterAssembly.getLinkCodeObjectArgs(objectFiles, coFile)

          # change to use  check_output to force windows cmd block util command finish
          try:
            out = subprocess.check_output(args, stderr=subprocess.STDOUT, cwd=asmDir)
            print2(out)
          except subprocess.CalledProcessError as err:
            print(err.output)
            raise

          coFiles.append(coFile)
      else:
        # no mergefiles

        assemblyKernelNames = [kernelWriterAssembly.getKernelFileBase(k) for k in archKernels]
        origCOFiles = [os.path.join(asmDir,  k + '.co') for k in assemblyKernelNames]
        newCOFiles  = []
        if globalParameters["PackageLibrary"]:
          newCOFiles = [os.path.join(destDir, archName, k + '.co') for k in assemblyKernelNames]
        else:
          newCOFiles = [os.path.join(destDir, k + '_' + archName + '.co') for k in assemblyKernelNames]

        for src, dst in zip(origCOFiles, newCOFiles) if globalParameters["PrintLevel"] == 0 else Utils.tqdm(zip(origCOFiles, newCOFiles), "Copying code objects"):
          shutil.copyfile(src, dst)
        coFiles += newCOFiles

    return coFiles

def which(p):
    """Need to add documentation and likely testing
    """
    if os.name == "nt":
        exes = [p+x for x in ['.bat', '', '.exe']]  # bat may be front end for file with no extension
    else:
        exes = [p+x for x in ['', '.exe', '.bat']]
    system_path = os.environ['PATH'].split(os.pathsep)
    if supportedLinuxCompiler(p) and 'CMAKE_CXX_COMPILER' in os.environ and os.path.isfile(os.environ['CMAKE_CXX_COMPILER']):
        return os.environ['CMAKE_CXX_COMPILER']
    for dirname in system_path+[globalParameters["ROCmBinPath"]]:
        for exe in exes:
            candidate = os.path.join(os.path.expanduser(dirname), exe)
            if os.path.isfile(candidate):
                return candidate
    return None

def splitArchs():
  # Helper for architecture
  def isSupported(arch):
    return globalParameters["AsmCaps"][arch]["SupportedISA"] and \
           globalParameters["AsmCaps"][arch]["SupportedSource"]

  if ";" in globalParameters["Architecture"]:
    wantedArchs = globalParameters["Architecture"].split(";")
  else:
    wantedArchs = globalParameters["Architecture"].split("_")
  archs = []
  cmdlineArchs = []
  if "all" in wantedArchs:
    for arch in globalParameters['SupportedISA']:
      if isSupported(arch):
        if (arch == (9,0,6) or arch == (9,0,8) or arch == (9,0,10)):
          if (arch == (9,0,10)):
            archs += [gfxName(arch) + '-xnack+']
            cmdlineArchs += [gfxName(arch) + ':xnack+']
          archs += [gfxName(arch) + '-xnack-']
          cmdlineArchs += [gfxName(arch) + ':xnack-']
        else:
          archs += [gfxName(arch)]
          cmdlineArchs += [gfxName(arch)]
  else:
    for arch in wantedArchs:
      archs += [re.sub(":", "-", arch)]
      cmdlineArchs += [arch]
  return archs, cmdlineArchs

def buildSourceCodeObjectFile(CxxCompiler, outputPath, kernelFile):
    buildPath = ensurePath(os.path.join(globalParameters['WorkingPath'], 'code_object_tmp'))
    destDir = ensurePath(os.path.join(outputPath, 'library'))
    (_, filename) = os.path.split(kernelFile)
    (base, _) = os.path.splitext(filename)

    if "CmakeCxxCompiler" in globalParameters and globalParameters["CmakeCxxCompiler"] is not None:
      os.environ["CMAKE_CXX_COMPILER"] = globalParameters["CmakeCxxCompiler"]

    objectFilename = base + '.o'
    soFilename = base + '.so'

    coFilenames = []

    if supportedLinuxCompiler(CxxCompiler):
      archs, cmdlineArchs = splitArchs()

      archFlags = ['--offload-arch=' + arch for arch in cmdlineArchs]
      
      hipFlags = ["-D__HIP_HCC_COMPAT_MODE__=1"] #needs to be fixed when Maneesh's change is made available
      hipFlags += ["--genco"] if CxxCompiler == "hipcc" else ["--cuda-device-only", "-x", "hip", "-O3"] 
      #if CxxCompiler == "amdclang++": 
        #hipFlags += ["-mllvm", "-amdgpu-early-inline-all=true", "-mllvm", "-amdgpu-function-calls=false"] 
      hipFlags += ['-I', outputPath]

      # Add build-id for builds with rocm 5.3+
      compilerVer = globalParameters['HipClangVersion'].split(".")[:2]
      compilerVer = [int(c) for c in compilerVer]
      if len(compilerVer) >= 2 and (compilerVer[0] > 5 or (compilerVer[0] == 5 and compilerVer[1] > 2)):
        hipFlags += ["-Xoffload-linker", "--build-id"]

      launcher = shlex.split(os.environ.get('Tensile_CXX_COMPILER_LAUNCHER', ''))

      if os.name == "nt":
        hipFlags += ['-std=c++14', '-fms-extensions', '-fms-compatibility', '-fPIC', '-Wno-deprecated-declarations']
        compileArgs = launcher + [which(CxxCompiler)] + hipFlags + archFlags + [kernelFile, '-c', '-o', os.path.join(buildPath, objectFilename)]
      else:
        compileArgs = launcher + [which(CxxCompiler)] + hipFlags + archFlags + [kernelFile, '-c', '-o', os.path.join(buildPath, objectFilename)]

      if globalParameters["PrintCodeCommands"]:
        print1(CxxCompiler + ':' + ' '.join(compileArgs))
      # change to use  check_output to force windows cmd block util command finish
      try:
        out = subprocess.check_output(compileArgs, stderr=subprocess.STDOUT)
        print2(out)
      except subprocess.CalledProcessError as err:
        print(err.output)
        raise

      # get hipcc version due to compatiblity reasons
      # If we aren't using hipcc what happens?
      hipccver = globalParameters['HipClangVersion'].split(".")
      hipccMaj = int(hipccver[0])
      hipccMin = int(hipccver[1])

      # for hipclang 5.2 and above, clang offload bundler changes the way input/output files are specified
      inflag = "-inputs"
      outflag = "-outputs"
      if (hipccMaj == 5 and hipccMin >= 2) or hipccMaj >= 6:
        inflag = "-input"
        outflag = "-output"

      infile = os.path.join(buildPath, objectFilename)
      bundler = globalParameters["ClangOffloadBundlerPath"]
      if bundler is None:
        raise ValueError('No bundler available; set TENSILE_ROCM_OFFLOAD_BUNDLER_PATH to point to clang-offload-bundler.')
      try:
        bundlerArgs = [bundler, "-type=o", "%s=%s" % (inflag, infile), "-list"]
        listing = subprocess.check_output(bundlerArgs, stderr=subprocess.STDOUT).decode().split("\n")
        for target in listing:
          matched = re.search("gfx.*$", target)
          if matched:
            arch = re.sub(":", "-", matched.group())
            if "TensileLibrary" in base and "fallback" in base:
              outfile = os.path.join(buildPath, "{0}_{1}.hsaco".format(base, arch))
            elif "TensileLibrary" in base:
              variant = [t for t in ["", "xnack-", "xnack+"] if t in target][-1]
              baseVariant = base+"-"+variant if variant else base
              if arch in baseVariant:
                outfile = os.path.join(buildPath, baseVariant+".hsaco")
              else:
                outfile = None
            else:
              outfile = os.path.join(buildPath, "{0}-000-{1}.hsaco".format(soFilename, arch))

            #Compilation
            if outfile:
              coFilenames.append(os.path.split(outfile)[1])
              #bundlerArgs = [bundler, "-type=o", "-targets=%s" % target, "-inputs=%s" % infile, "-outputs=%s" % outfile, "-unbundle"]
              bundlerArgs = [bundler, "-type=o", "-targets=%s" % target,
                           "%s=%s" % (inflag, infile), "%s=%s" % (outflag, outfile), "-unbundle"]
              if globalParameters["PrintCodeCommands"]:
                print1(' '.join(bundlerArgs))
              # change to use  check_output to force windows cmd block util command finish
              out = subprocess.check_output(bundlerArgs, stderr=subprocess.STDOUT)
              print2(out)

      except subprocess.CalledProcessError as err:
        print1(err.output)
        for i in range(len(archs)):
          outfile = os.path.join(buildPath, "{0}-000-{1}.hsaco".format(soFilename, archs[i]))
          coFilenames.append(os.path.split(outfile)[1])
          #bundlerArgs = [bundler, "-type=o", "-targets=hip-amdgcn-amd-amdhsa--%s" % cmdlineArchs[i], "-inputs=%s" % infile, "-outputs=%s" % outfile, "-unbundle"]
          bundlerArgs = [bundler, "-type=o", "-targets=hip-amdgcn-amd-amdhsa--%s" % cmdlineArchs[i],
                         "%s=%s" % (inflag, infile), "%s=%s" % (outflag, outfile), "-unbundle"]
          if globalParameters["PrintCodeCommands"]:
            print1(' '.join(bundlerArgs))
          # change to use  check_output to force windows cmd block util command finish
          try:
            out = subprocess.check_output(bundlerArgs, stderr=subprocess.STDOUT)
            print2(out)
          except subprocess.CalledProcessError as err:
            print1(err.output)
            raise
    else:
      raise RuntimeError("Unknown compiler {}".format(CxxCompiler))

    destCosList = []
    if "PackageLibrary" in globalParameters and globalParameters["PackageLibrary"]:
      for arch in archs:
        ensurePath(os.path.join(destDir, arch))
        archCoFilenames = [name for name in coFilenames if arch in name]
        extractedCOs = [os.path.join(buildPath, name) for name in archCoFilenames]
        destCOs = [os.path.join(destDir, arch, name) for name in archCoFilenames]
        destCosList += destCOs
        if globalParameters["PrintCodeCommands"]:
          print1("# copy source code objects    : ", extractedCOs)
          print1("# to dest source code objects : ", destCOs)
        for (src, dst) in zip(extractedCOs, destCOs):
          shutil.copyfile(src, dst)
    else:
      coFilenames = [name for name in coFilenames]
      extractedCOs = [os.path.join(buildPath, name) for name in coFilenames]
      destCOs = [os.path.join(destDir, name) for name in coFilenames]
      destCosList += destCOs
      for (src, dst) in zip(extractedCOs, destCOs):
        shutil.copyfile(src, dst)

    return destCosList
  
def buildSourceCodeObjectFiles(CxxCompiler, kernelFiles, outputPath):  
    args    = zip(itertools.repeat(CxxCompiler), itertools.repeat(outputPath), kernelFiles)
    coFiles = Common.ParallelMap(buildSourceCodeObjectFile, args, "Compiling source kernels")
    
    return itertools.chain.from_iterable(coFiles)

################################################################################
def prepAsm(kernelWriterAssembly):
  """
  Create and prepare the assembly directory  - called ONCE per output dir:
  """
  asmPath = ensurePath(os.path.join(globalParameters["WorkingPath"], "assembly") )
  isa = globalParameters["CurrentISA"]
  assemblerFileName = os.path.join(asmPath, \
      "asm-new.%s"%("bat" if os.name=="nt" else "sh"))
  assemblerFile = open(assemblerFileName, "w")
  if os.name == "nt":
    assemblerFile.write("@echo off\n")
    assemblerFile.write("set f=%1\n\n")
    assemblerFile.write("set arg2=--wave64\n")
    assemblerFile.write("if [%2] NEQ [] set arg2=%2\n\n")
    assemblerFile.write("set /A wave=64\n")
    assemblerFile.write("if %arg2% EQU --wave32 set /A wave=32\n\n")

    assemblerFile.write("set h={gfxName}\n".format(gfxName = Common.gfxName(isa)))

    cArgs32 = " ".join(kernelWriterAssembly.getCompileArgs("%f%.s", "%f%.o", isa=isa, wavefrontSize=32))
    cArgs64 = " ".join(kernelWriterAssembly.getCompileArgs("%f%.s", "%f%.o", isa=isa, wavefrontSize=64))
    lArgs   = " ".join(kernelWriterAssembly.getLinkCodeObjectArgs(["%f%.o"], "%f%.co"))

    assemblerFile.write(f"if %wave% == 32 ({cArgs32}) else ({cArgs64})\n")
    assemblerFile.write(f"{lArgs}\n")
    assemblerFile.write( "copy %f%.co ..\..\..\library\%f%_%h%.co\n")
  else:
    assemblerFile.write("#!/bin/sh {log}\n".format(log = "-x" if globalParameters["PrintLevel"] >=2  else ""))
    assemblerFile.write("# usage: asm-new.sh kernelName(no extension) [--wave32]\n")

    assemblerFile.write("f=$1\n")
    assemblerFile.write("shift\n")
    assemblerFile.write('if [ ! -z "$1" ] && [ "$1" = "--wave32" ]; then\n')
    assemblerFile.write("    wave=32\n")
    assemblerFile.write("    shift\n")
    assemblerFile.write("else\n")
    assemblerFile.write("    wave=64\n")
    assemblerFile.write("fi\n")


    assemblerFile.write("h={gfxName}\n".format(gfxName = Common.gfxName(isa)))

    cArgs32 = kernelWriterAssembly.getCompileArgs("$f.s", "$f.o", isa=isa, wavefrontSize=32)
    cArgs64 = kernelWriterAssembly.getCompileArgs("$f.s", "$f.o", isa=isa, wavefrontSize=64)
    lArgs = kernelWriterAssembly.getLinkCodeObjectArgs(["$f.o"], "$f.co")

    assemblerFile.write("if [ $wave -eq 32 ]; then\n")
    assemblerFile.write(" ".join(cArgs32) + "\n")
    assemblerFile.write("else\n")
    assemblerFile.write(" ".join(cArgs64) + "\n")
    assemblerFile.write("fi\n")


    assemblerFile.write(" ".join(lArgs) + "\n")

    assemblerFile.write("cp $f.co ../../../library/${f}_$h.co\n")
    assemblerFile.write("mkdir -p ../../../asm_backup && ")
    assemblerFile.write("cp $f.s ../../../asm_backup/$f.s\n")

  assemblerFile.close()
  os.chmod(assemblerFileName, 0o777)

################################################################################
def buildKernelSourceAndHeaderFiles(results, outputPath, kernelsWithBuildErrs):
  """
  Logs errors and writes appropriate info to kernelSourceFile and kernelHeaderFile.

  Arguments:
    results:              list of (err, src, header, kernelName, filename)
    outputPath:           path to source directory
    kernelsWithBuildErrs: Dictionary to be updated with kernels that have errors
    kernelSourceFile:     File to write source data to
    kernelHeaderFile:     File to write header data to

  Returns:
    sourceFilenames:      Array containing source kernel filenames
  """

  # Find kernels to write
  kernelsToWrite = []
  filesToWrite = collections.defaultdict(list)
  validKernelCount = 0
  for (err,src,header,kernelName, filename) in results:

    # Keep track of kernels with errors
    if err:
      kernelsWithBuildErrs[kernelName] = err

    # Don't create a file for empty kernels
    if len(src.strip()) == 0:
      continue

    kernelsToWrite.append((err, src, header, kernelName))

    # Create list of files
    if filename:
      filesToWrite[os.path.join(os.path.normcase(outputPath),filename)].append((err, src, header, kernelName))
    elif globalParameters["MergeFiles"]:
      kernelSuffix = ""
      if globalParameters["NumMergedFiles"] > 1:
        kernelSuffix = validKernelCount % globalParameters["NumMergedFiles"]

      filesToWrite[os.path.join(os.path.normcase(outputPath), "Kernels"+kernelSuffix)]\
        .append((err, src, header, kernelName))
    else:
      filesToWrite[os.path.join(os.path.normcase(outputPath),kernelName)].append((err, src, header, kernelName))

    validKernelCount += 1

  #Ensure there's at least one kernel file for helper kernels
  if globalParameters["LazyLibraryLoading"] or (globalParameters["MergeFiles"] and not kernelsToWrite):
    kernelSuffix = ""
    if globalParameters["NumMergedFiles"] > 1:
      kernelSuffix = "0"

    filesToWrite[os.path.join(os.path.normcase(outputPath), "Kernels"+kernelSuffix)] = []


  # Write kernel data to files
  #Parse list of files and write kernels
  for filename, kernelList in filesToWrite.items():
    with open(filename+".h", "w", encoding="utf-8") as kernelHeaderFile, \
          open(filename+".cpp", "w", encoding="utf-8") as kernelSourceFile:

      kernelSourceFile.write(CHeader)
      kernelHeaderFile.write(CHeader)
      kernelSourceFile.write("#include \"{}.h\"\n".format(filename))
      kernelHeaderFile.write("#pragma once\n")
      if globalParameters["RuntimeLanguage"] == "HIP":
        kernelHeaderFile.write("#include <hip/hip_runtime.h>\n")
        kernelHeaderFile.write("#include <hip/hip_ext.h>\n\n")
      kernelHeaderFile.write("#include \"KernelHeader.h\"\n\n")

      for err,src,header,kernelName in kernelList:
        kernelSourceFile.write(src)
        kernelHeaderFile.write(header)

  sourceFilenames = [filePrefix+".cpp" for filePrefix in filesToWrite]

  return sourceFilenames

################################################################################
# Write Solutions and Kernels for BenchmarkClient or LibraryClient
################################################################################
def writeKernels(outputPath, CxxCompiler, problemTypes, solutions, kernels, kernelHelperObjs, \
    kernelWriterSource, kernelWriterAssembly, errorTolerant=False):
  start = time.time()

  codeObjectFiles = []

  # Push working path into build_tmp folder because there may be more than
  # one process running this script. This is to avoid build directory clashing.
  # NOTE: file paths must not contain the lower case word 'kernel' or the
  # /opt/rocm/bin/extractkernel will fail.
  # See buildSourceCodeObjectFile:167 for the call to this binary.
  Common.pushWorkingPath('build_tmp')
  Common.pushWorkingPath(os.path.basename(outputPath).upper())

  print1("# Writing Kernels...")
  kernelFiles = []
  kernelSourceFile = None
  kernelHeaderFile = None

  if not globalParameters["MergeFiles"] or globalParameters["NumMergedFiles"] > 1 or globalParameters["LazyLibraryLoading"]:
    ensurePath(os.path.join(outputPath, "Kernels"))

  ##############################################################################
  # Write Kernels
  ##############################################################################
  kernelsWithBuildErrs = {}

  prepAsm(kernelWriterAssembly)

  # Kernels may be intended for different co files, but generate the same .o file
  # Mark duplicate kernels to avoid race condition
  # @TODO improve organization so this problem doesn't appear
  objFilenames = set()
  for kernel in kernels:
    if kernel["KernelLanguage"] == "Assembly":
      base = kernelWriterAssembly.getKernelFileBase(kernel)
      if base in objFilenames:
        kernel.duplicate = True
      else:
        objFilenames.add(base)
        kernel.duplicate = False

  kIter   = zip(kernels, itertools.repeat(kernelWriterSource), itertools.repeat(kernelWriterAssembly))
  results = Common.ParallelMap(processKernelSource, kIter, "Generating kernels")

  removeKernels = []
  removeSolutions = []
  removeResults = []
  for kernIdx, res in enumerate(results) if globalParameters["PrintLevel"] == 0 else Utils.tqdm(enumerate(results)):
    (err,src,header,kernelName, filename) = res
    if(err == -2):
      if not errorTolerant:
        print("\nKernel generation failed for kernel: {}".format(kernels[kernIdx]["SolutionIndex"]))
        print(kernels[kernIdx]["SolutionNameMin"])
      removeKernels.append(kernels[kernIdx])
      removeSolutions.append(solutions[kernIdx])
      removeResults.append(results[kernIdx])
  if len(removeKernels) > 0 and not errorTolerant:
    printExit("** kernel generation failure **")
  for kern in removeKernels:
      kernels.remove(kern)
  for solut in removeSolutions:
      solutions.remove(solut)
  for rel in removeResults:
      results.remove(rel)

  kernelFiles += buildKernelSourceAndHeaderFiles(results, outputPath, kernelsWithBuildErrs)

  kernelsToBuild = list(kernels)
  if errorTolerant:
      def success(kernel):
          writer = kernelWriterAssembly if kernel['KernelLanguage'] == 'Assembly' else kernelWriterSource
          kernelName = writer.getKernelName(kernel)
          return kernelName not in kernelsWithBuildErrs
      kernelsToBuild = list(filter(success, kernelsToBuild))
  elif len(kernelsWithBuildErrs) > 0:
    print("\nKernel compilation failed in one or more subprocesses. May want to set CpuThreads=0 and re-run to make debug easier")
    printExit("** kernel compilation failure **")

  # Put all kernel helper objects into the first merged kernel file
  if globalParameters["NumMergedFiles"] > 1 and len(kernelFiles) > 0:
    kernelFilename = kernelFiles[0].replace(".cpp", "")
    kernelSourceFile = open(kernelFilename + ".cpp", 'a', encoding="utf-8")
    kernelHeaderFile = open(kernelFilename + ".h", 'a', encoding="utf-8")
  elif globalParameters["MergeFiles"] or globalParameters["LazyLibraryLoading"]:
    kernelSourceFilename = os.path.join(os.path.normcase(outputPath), "Kernels.cpp")
    kernelHeaderFilename = os.path.join(os.path.normcase(outputPath), "Kernels.h")
    kernelSourceFile = open(kernelSourceFilename, "a", encoding="utf-8")
    kernelHeaderFile = open(kernelHeaderFilename, "a", encoding="utf-8")

  # handle helper kernel function
  for ko in kernelHelperObjs:
    kernelName = ko.getKernelName()

    # write kernel.cpp
    if not globalParameters["MergeFiles"]:
      kernelSourceFilename = os.path.join(outputPath, "Kernels", kernelName+".cpp")
      kernelSourceFile = open(kernelSourceFilename, "w")
      kernelSourceFile.write(CHeader)
      kernelFiles.append(kernelSourceFilename)

    (err, src) = ko.getSourceFileString()
    kernelSourceFile.write(src)
    if err:
      print("*** warning: invalid kernel#%u"%kernelName)

    if not globalParameters["MergeFiles"]:
      kernelSourceFile.close()

    # write kernel.h
    if not globalParameters["MergeFiles"]:
      kernelHeaderFile = open(os.path.join(os.path.normcase(outputPath), "Kernels", kernelName + ".h"), "w")
      kernelHeaderFile.write(CHeader)

    kernelHeaderFile.write(ko.getHeaderFileString())

    if not globalParameters["MergeFiles"]:
      kernelHeaderFile.close()

  # close merged
  if globalParameters["MergeFiles"]:
    if kernelSourceFile:
      kernelSourceFile.close()
    if kernelHeaderFile:
      kernelHeaderFile.close()

  if not globalParameters["GenerateSourcesAndExit"]:
    codeObjectFiles += buildSourceCodeObjectFiles(CxxCompiler, kernelFiles, outputPath)
    codeObjectFiles += getAssemblyCodeObjectFiles(kernelsToBuild, kernelWriterAssembly, outputPath)

  stop = time.time()
  print1("# Kernel Building elapsed time = %.1f secs" % (stop-start))

  Common.popWorkingPath() # outputPath.upper()

  if globalParameters["CleanupBuildFiles"]:
    shutil.rmtree(globalParameters["WorkingPath"])

  Common.popWorkingPath() # build_tmp

  return codeObjectFiles

##############################################################################
# Min Naming / Solution and Kernel Writers
##############################################################################
def getKernelWriters(solutions, kernels):

  # if any kernels are assembly, append every ISA supported
  kernelSerialNaming   = Solution.getSerialNaming(kernels)

  solutionMinNaming    = Solution.getMinNaming(solutions)
  kernelMinNaming      = Solution.getMinNaming(kernels)
  kernelWriterSource   = KernelWriterSource(kernelMinNaming, kernelSerialNaming)
  kernelWriterAssembly = KernelWriterAssembly(kernelMinNaming, kernelSerialNaming)

  return (kernelWriterSource, kernelWriterAssembly, kernelMinNaming, solutionMinNaming)

################################################################################
# copy static cpp files and headers
################################################################################
def copyStaticFiles(outputPath=None):
  if outputPath is None:
    outputPath = globalParameters["WorkingPath"]
  libraryStaticFiles = [
    "TensileTypes.h",
    "tensile_bfloat16.h",
    "tensile_float8_bfloat8.h",
    "hip_f8_impl.h",
    "KernelHeader.h" ]

  for fileName in libraryStaticFiles:
    # copy file
    shutil.copy( os.path.join(globalParameters["SourcePath"], fileName), \
        outputPath )

  return libraryStaticFiles

def buildObjectFileNames(kernelWriterSource, kernelWriterAssembly, solutions, kernels, kernelHelperObjs):

  # Build lists of output object names
  sourceKernelNames = []
  asmKernelNames = []
  kernelHelperObjNames = []

  solutionFiles = []
  sourceKernelFiles = []
  asmKernelFiles = []
  sourceLibFiles = []
  asmLibFiles = []

  sourceKernels = list([k for k in kernels if k['KernelLanguage'] == 'Source'])
  asmKernels = list([k for k in kernels if k['KernelLanguage'] == 'Assembly'])

  # Build a list of kernel object names.
  for kernel in sourceKernels:
    sourceKernelNames += [kernelWriterSource.getKernelFileBase(kernel)]

  for kernel in asmKernels:
    asmKernelNames += [kernelWriterAssembly.getKernelFileBase(kernel)]

  kernelHelperObjNames = [ko.getKernelName() for ko in kernelHelperObjs]

  cxxCompiler = globalParameters["CxxCompiler"]

  # Source based kernels are built for all supported architectures
  if supportedLinuxCompiler(cxxCompiler):
    sourceArchs, _ = splitArchs()
  else:
    raise RuntimeError("Unknown compiler %s" % cxxCompiler)

  # Asm based kernels target the configured ISA
  asmArchs = collections.defaultdict(list)
  for (kernelName, kernel) in zip(asmKernelNames, asmKernels):
    asmArchs[kernelName].append(gfxName(kernel['ISA']))

  # Build a list of source files
  if not globalParameters["MergeFiles"]:
    for kernelName in (sourceKernelNames + asmKernelNames + kernelHelperObjNames):
      sourceKernelFiles += [
        "%s.h"   % (kernelName),
        "%s.cpp" % (kernelName)]
  elif globalParameters["NumMergedFiles"] > 1:
    for kernelIndex in range(0, globalParameters["NumMergedFiles"]):
      sourceKernelFiles += [
        "Kernels%s.h"   % str(kernelIndex),
        "Kernels%s.cpp" % str(kernelIndex)]
    for kernelName in (kernelHelperObjNames):
      sourceKernelFiles += [
        "%s.h"   % (kernelName),
        "%s.cpp" % (kernelName)]
  else:
    sourceKernelFiles += ["Kernels.h", "Kernels.cpp"]

  # Build a list of assembly files
  for asmKernelName in asmKernelNames:
      asmKernelFiles += [
        "%s.s"  % (asmKernelName),
        "%s.o"  % (asmKernelName),
        "%s.co" % (asmKernelName)]

  # Build a list of lib names from source
  if not globalParameters["MergeFiles"]:

    allSources = sourceKernelNames + kernelHelperObjNames

    for kernelName in (allSources):
      if supportedLinuxCompiler(cxxCompiler):
        sourceLibFiles += ["%s.so-000-%s.hsaco" % (kernelName, arch) for arch in sourceArchs]
      else:
        raise RuntimeError("Unknown compiler {}".format(cxxCompiler))
  elif globalParameters["NumMergedFiles"] > 1:
    if supportedLinuxCompiler(cxxCompiler):
      for kernelIndex in range(0, globalParameters["NumMergedFiles"]):
        sourceLibFiles += ["Kernels%d.so-000-%s.hsaco" % (kernelIndex, arch) for arch in sourceArchs]
    else:
      raise RuntimeError("Unknown compiler {}".format(cxxCompiler))
  elif globalParameters["LazyLibraryLoading"]:
    fallbackLibs = list(set([kernel._state["codeObjectFile"] for kernel in kernels if "fallback" in kernel._state.get('codeObjectFile', "")]))
    sourceLibFiles += ["{0}_{1}.hsaco".format(name, arch) for name, arch in itertools.product(fallbackLibs, sourceArchs)]
    if supportedLinuxCompiler(cxxCompiler):
      sourceLibFiles += ["Kernels.so-000-%s.hsaco" % (arch) for arch in sourceArchs]
  else: # Merge
    if supportedLinuxCompiler(cxxCompiler):
      sourceLibFiles += ["Kernels.so-000-%s.hsaco" % (arch) for arch in sourceArchs]
    else:
      raise RuntimeError("Unknown compiler {}".format(cxxCompiler))

  # Returns names for all xnack versions
  def addxnack(name, ext):
    arch = re.search(r"gfx.*$", name).group()
    if arch in sourceArchs:
      return [name+ext]
    else:
      return [name+xnack[len(arch):]+ext for xnack in sourceArchs if arch in xnack]

  # Build a list of asm lib names
  if globalParameters["LazyLibraryLoading"]:

    # If assembly kernel with codeObjectFile specified
    cond = lambda k : "codeObjectFile" in k._state                      \
                       and "fallback" not in k._state["codeObjectFile"] \
                       and k._state['KernelLanguage'] == "Assembly"


    asmLibFiles += list(set([kernel._state["codeObjectFile"]+".co" for kernel in kernels if cond(kernel)]))

    # If architecture specific source kernel with codeObjectFile specified
    cond = lambda k : "codeObjectFile" in k._state                     \
                      and "fallback" not in k._state["codeObjectFile"] \
                      and k._state['KernelLanguage'] == "Source"

    sourceLibFiles += list(set(itertools.chain.from_iterable(
                          [addxnack(kernel._state["codeObjectFile"], ".hsaco") for kernel in kernels if cond(kernel)]
                      )))

  elif globalParameters["MergeFiles"]:
    # Find all unique arch values for current asm kernels
    uniqueArchs = set(itertools.chain(*asmArchs.values()))
    asmLibFiles += ["TensileLibrary_%s.co" % (arch) for arch in uniqueArchs]

  else:
    for asmKernelName, archs in asmArchs.items():
      asmLibFiles += ["%s_%s.co" % (asmKernelName, str(arch)) for arch in archs]

  return (solutionFiles, sourceKernelFiles, asmKernelFiles, sourceLibFiles, asmLibFiles)

def buildObjectFilePaths(prefixDir, solutionFiles, sourceKernelFiles, asmKernelFiles, sourceLibFiles, asmLibFiles, masterLibraries):
  solutionPaths = []
  sourceKernelPaths = []
  asmKernelPaths = []
  sourceLibPaths = []
  asmLibPaths = []
  libMetadataPaths = []

  # Build full paths for source kernel files
  sourceKernelDir = ""
  if not globalParameters["MergeFiles"] or globalParameters["NumMergedFiles"] > 1:
    sourceKernelDir = os.path.join(prefixDir, "Kernels")
  else:
    sourceKernelDir = prefixDir

  for sourceKernelFile in sourceKernelFiles:
    sourceKernelPaths += [ os.path.join(sourceKernelDir, sourceKernelFile) ]

  # Build full paths for asm kernel files
  asmKernelDir = os.path.join(prefixDir, "assembly")

  for asmKernelFile in asmKernelFiles:
    asmKernelPaths += [ os.path.join(asmKernelDir, asmKernelFile) ]

  # Build full paths for source and asm library files
  libDir = os.path.join(prefixDir, "library")

  libraryExt = ".yaml" if globalParameters["LibraryFormat"] == "yaml" else ".dat"
  if not globalParameters["SeparateArchitectures"] and not globalParameters["LazyLibraryLoading"]:
    libMetadataPaths = [ os.path.join(libDir, "TensileLibrary"+libraryExt) ]

  for sourceLibFile in sourceLibFiles:
    sourceLibPaths += [ os.path.join(libDir, sourceLibFile) ]

  #Use set because of duplicate fallback libraries
  newMetadataPaths = set()
  for arch, lib in masterLibraries.items():
    if globalParameters["LazyLibraryLoading"]:
      newMetadataPaths.add(os.path.join(libDir, "TensileLibrary_lazy_"+arch+libraryExt))
    else:
      newMetadataPaths.add(os.path.join(libDir, "TensileLibrary_"+arch+libraryExt))
    for name, placeholder in lib.lazyLibraries.items():
      newMetadataPaths.add(os.path.join(libDir, name+libraryExt))

  libMetadataPaths += list(newMetadataPaths)

  for asmLibFile in asmLibFiles:
    # Asm lib files are enumerated in the form of
    # KernelName_gfxXXXXX.co
    # Strip the gfxXXXX portion and use that as a subdirectory
    asmLibFileNoExt = str(os.path.splitext(asmLibFile)[0])
    asmArch = asmLibFileNoExt[asmLibFileNoExt.find("_gfx"):]
    if globalParameters["PackageLibrary"]:

      # asmArch contains _gfxXXXX. Don't use the underscore in new path
      asmLibPaths += [ os.path.join(
        libDir, asmArch[1:], asmLibFile.replace(asmArch, ''))]
    else:
      asmLibPaths += [ os.path.join(libDir, asmLibFile) ]

  return (solutionPaths, sourceKernelPaths, asmKernelPaths, sourceLibPaths, asmLibPaths, libMetadataPaths)

################################################################################
# Write CMake
################################################################################
def writeCMake(outputPath, solutionFiles, kernelFiles, libraryStaticFiles, masterLibraries):
  print1("# Writing Custom CMake")

  # Build output file paths, using relative CMake symbol
  cmakeSrcDir = "${CMAKE_SOURCE_DIR}"
  (solutionPaths, sourceKernelPaths, asmKernelPaths, sourceLibPaths, asmLibPaths, _) = \
    buildObjectFilePaths(cmakeSrcDir, solutionFiles, kernelFiles, [], [], [], masterLibraries)

  # Build full paths the static library files
  staticFilePaths = []
  for staticFile in libraryStaticFiles:
    staticFilePaths += [ os.path.join(cmakeSrcDir, staticFile) ]

  # Proceed to generate cmake file
  generatedFile = open(os.path.join(os.path.normcase(outputPath), "Generated.cmake"), "w")
  generatedFile.write(CMakeHeader)

  # write TensileClient_KERNELS symbol
  generatedFile.write("set( TensileClient_KERNELS\n")
  for kernelFile in sourceKernelPaths:
    generatedFile.write("  %s\n" % (kernelFile))
  generatedFile.write("  )\n")

  # write TensileClient_SOURCE symbol
  generatedFile.write("set( TensileClient_SOURCE\n")
  for fileName in libraryStaticFiles:
    generatedFile.write("  ${CMAKE_SOURCE_DIR}/%s\n" % fileName)
  generatedFile.write("  )\n\n")

  generatedFile.close()

################################################################################
# Generate Kernel Objects From Solutions
################################################################################
def generateKernelObjectsFromSolutions(solutions):
  # create solution writer and kernel writer
  kernels = []
  kernelHelperObjs = []
  kernelHelperNames = set()

  for solution in solutions:
    kernels += solution.getKernels()
    solutionHelperKernels = solution.getHelperKernelObjects()
    kernelHelperObjs += solutionHelperKernels
    for ko in solutionHelperKernels:
      kernelHelperNames.add(ko.getKernelName())

  # remove duplicates while preserving order
  kernels = list(dict.fromkeys(kernels))
  kernelHelperObjs = list(dict.fromkeys(kernelHelperObjs))
  return (kernels, kernelHelperObjs, kernelHelperNames)

################################################################################
# Generate Logic Data and Solutions
################################################################################
def generateLogicDataAndSolutions(logicFiles, args):
  libraries = Common.ParallelMap(LibraryIO.parseLibraryLogicFile, logicFiles, "Reading logic files", multiArg=False)
  solutions = []
  masterLibraries = {}
  fullMasterLibrary = None

  nextSolIndex = {}
  for logic in libraries if globalParameters["PrintLevel"] == 0 else Utils.tqdm(libraries, "Processing logic data"):
    (_, architectureName, _, solutionsForSchedule, _, newLibrary) = logic

    if globalParameters["PackageLibrary"]:
      if architectureName in masterLibraries:
        masterLibraries[architectureName].merge(deepcopy(newLibrary))
      else:
        masterLibraries[architectureName] = deepcopy(newLibrary)
        masterLibraries[architectureName].version = args.version
    elif globalParameters["SeparateArchitectures"] or globalParameters["LazyLibraryLoading"]:

      if architectureName in masterLibraries:
        nextSolIndex[architectureName] = masterLibraries[architectureName].merge(deepcopy(newLibrary), nextSolIndex[architectureName])
      else:
        masterLibraries[architectureName] = deepcopy(newLibrary)
        archIndexMap = MasterSolutionLibrary.ArchitectureIndexMap(architectureName)
        masterLibraries[architectureName].remapSolutionIndicesStartingFrom(archIndexMap)
        nextSolIndex[architectureName] = archIndexMap
        masterLibraries[architectureName].version = args.version
    else:
      if fullMasterLibrary is None:
        fullMasterLibrary = deepcopy(newLibrary)
        fullMasterLibrary.version = args.version
      else:
        fullMasterLibrary.merge(deepcopy(newLibrary))

    # if problemType not in logicData:
    #   logicData[problemType] = []
    # logicData[problemType].append((scheduleName, deviceNames, \
    #     solutionsForSchedule, indexOrder, exactLogic, rangeLogic ))

  (archs, _) = splitArchs()
  if globalParameters["SeparateArchitectures"] or globalParameters["LazyLibraryLoading"]:
    if "fallback" in masterLibraries.keys():
      for key, value in masterLibraries.items():
        if key != "fallback":
          value.insert(deepcopy(masterLibraries["fallback"]))
      for archName in archs:
        archName = archName.split('-', 1)[0]
        if archName not in masterLibraries:
          print1("Using fallback for arch: " + archName)
          masterLibraries[archName] = deepcopy(masterLibraries["fallback"])
          masterLibraries[archName].version = args.version

      masterLibraries.pop("fallback")

    for _, masterLibrary in masterLibraries.items():
      for _, sol in masterLibrary.solutions.items():
        solutions.append(sol.originalSolution)
      for name, lib in masterLibrary.lazyLibraries.items():
        for _, sol in lib.solutions.items():
          sol.originalSolution._state["codeObjectFile"] = name
          solutions.append(sol.originalSolution)
  else:
    for _, sol in fullMasterLibrary.solutions.items():
      solutions.append(sol.originalSolution)

  # remove duplicates while preserving order
  solutions = list(dict.fromkeys(solutions))
  return solutions, masterLibraries, fullMasterLibrary

################################################################################
# Write Benchmark Client Files
################################################################################
def writeBenchmarkClientFiles(libraryWorkingPath, tensileSourcePath, solutions, cxxCompiler):

  if not globalParameters["GenerateSourcesAndExit"]:
      copyStaticFiles(libraryWorkingPath)

  kernels, kernelsBetaOnly, _ = generateKernelObjectsFromSolutions(solutions)
  kernelWriterSource, kernelWriterAssembly, \
    kernelMinNaming, _ = getKernelWriters(solutions, kernels)

  # write solution, kernels and CMake
  problemType = solutions[0]["ProblemType"]
  codeObjectFiles = writeKernels( \
    libraryWorkingPath, cxxCompiler, [problemType], solutions, kernels, kernelsBetaOnly, \
    kernelWriterSource, kernelWriterAssembly, errorTolerant=True )

  newLibraryDir = ensurePath(os.path.join(libraryWorkingPath, 'library'))
  newLibraryFile = os.path.join(newLibraryDir, "TensileLibrary.yaml")
  newLibrary = MasterSolutionLibrary.BenchmarkingLibrary(solutions)
  newLibrary.applyNaming(kernelMinNaming)

  LibraryIO.writeYAML(newLibraryFile, Utils.state(newLibrary))

  return (codeObjectFiles, newLibrary)

def WriteClientLibraryFromSolutions(solutionList, libraryWorkingPath, tensileSourcePath = None):

  if tensileSourcePath == None:
    tensileSourcePath = os.path.dirname(os.path.realpath(__file__))
  firstSolution = deepcopy(solutionList[0])
  problemType = firstSolution["ProblemType"].state
  problemType["DataType"] = problemType["DataType"].value
  problemType["DataTypeA"] = problemType["DataTypeA"].value
  problemType["DataTypeB"] = problemType["DataTypeB"].value
  problemType["DestDataType"] = problemType["DestDataType"].value
  problemType["ComputeDataType"] = problemType["ComputeDataType"].value
  problemType["MathDataTypeA"] = problemType["MathDataTypeA"].value
  problemType["MathDataTypeB"] = problemType["MathDataTypeB"].value
  problemType["F32XdlMathOp"] = problemType["F32XdlMathOp"].value
  cxxCompiler = globalParameters["CxxCompiler"]

  effectiveWorkingPath = os.path.join(libraryWorkingPath, "library")
  ensurePath(effectiveWorkingPath)
  mataDataFilePath = os.path.join(effectiveWorkingPath, 'metadata.yaml')

  metaData = {"ProblemType":problemType}
  LibraryIO.writeYAML(mataDataFilePath, metaData)

  codeObjectFiles, newLibrary = writeBenchmarkClientFiles(libraryWorkingPath, tensileSourcePath, solutionList, cxxCompiler )

  return (codeObjectFiles, newLibrary)

################################################################################
# Write Master Solution Index CSV
################################################################################
def writeMasterSolutionIndexCSV(outputPath, masterLibraries):
  libraryPath = os.path.join(outputPath, "library")
  ensurePath(libraryPath)
  try:
    with open(os.path.join(libraryPath, "TensileMasterSolutionIndex.csv"), "w") as indexFile:
      indexFile.write("architectureName,libraryName,libraryIndex,solutionIndex,solutionName\n")
      for arch,lib in masterLibraries.items():
        for lazylibname,lazylibvals in lib.lazyLibraries.items():
          for solidx,solution in lazylibvals.solutions.items():
            line = ",".join(str(x) for x in [arch, lazylibname, solidx, solution.index, solution.name])
            indexFile.write("%s\n" %(line))
  except IOError as err:
    print1("Error writing MasterSolutionIndex %s" % err)


def verifyManifest(manifest: Path) -> bool:
  """Verifies whether the files listed in the manifest exist on disk.
  
  Args:
      manifest: Path to the manifest file.
  
  Returns:
      True if all files exist on disk, otherwise False.
  """
  with open(manifest, mode="r") as generatedFiles:
    for f in generatedFiles.readlines():
      if not Path(f.rstrip()).exists():
        return False
  return True

def findLogicFiles(path: Path, logicArchs: Set[str], lazyLoading: bool, experimentalDir: str, extraMatchers: Set[str]={"hip"}) -> List[str]:
    """Recursively searches the provided path for logic files.
    
    Args:
        path: The path to the directory to search.
        logicArchs: Target logic archiectures. These are interepreted as filename substrings
            for which logic files are to be included.
        extraMatchers: Additional directories to include for logic files.
    
    Returns:
        A list of Path objects representing the found YAML files.
    """
    isMatch = lambda file: any((arch in file.stem for arch in logicArchs.union(extraMatchers)))
    isExperimental = lambda path: not experimentalDir in str(path)

    extensions = ["*.yaml", "*.yml"]
    logicFiles = filter(isMatch, (file for ext in extensions for file in path.rglob(ext)))
    if not lazyLoading:
      if not experimentalDir:
        printWarning("Configuration parameter `ExperimentalLogicDir` is an empty string, "\
                     "logic files may be filtered incorrectly.")
      logicFiles = filter(isExperimental, logicFiles)

    return list(str(l) for l in logicFiles)

<<<<<<< HEAD
def sanityCheck(srcLibPaths: List[str], asmLibPaths: List[str], codeObjectPaths: List[str], genSourcesAndExit: bool):
    """Verifies that generated code object paths match associated library paths.

    Args:
        srcLibPaths: Source library paths (.hsaco).
        asmLibPaths: Assembly library paths (.co).
        coPaths: Code object paths containing generated kernels; should contain all assembly
            and source library paths.
        genSourcesAndExit: Flag identifying whether only source file should be generated.

    Raises:
        ValueError: If code object paths do not match library paths.
    """
    libPaths = set([Path(p).resolve() for p in srcLibPaths + asmLibPaths])
    coPaths = set([Path(p).resolve() for p in codeObjectPaths])

    extraCodeObjects = coPaths - libPaths
    if extraCodeObjects:
        raise ValueError(f"Sanity check failed; unexpected code object files: "\
                f"{[p.name for p in extraCodeObjects]}")

    if not genSourcesAndExit:
        extraLibs = libPaths - coPaths
        if extraLibs:
            raise ValueError(f"Sanity check failed; missing expected code object files: "\
                    f"{[p.name for p  in extraLibs]}")
=======
def createClientConfig(outputPath: Path, masterFile: Path, codeObjectFiles: List[str], configFile: str = "best-solution.ini") -> None:
    """Generates a client config file.
    
    Generates a client config file corresponding to a master library file and code-object parameters
    created by a TensileCreateLibrary invocation. Also sets best-solution-mode to True.
    
    Args:
        outputPath: The path to the tensile output directory where output files are written.
        masterFile: Path to the master library file (.dat or .yaml).
        codeObjectFiles: List of code object files created by TensileCreateLibrary.
        configFile: Name of config file written to the output directory.
    """
    iniFile = outputPath / configFile
    
    def param(key, value):
      f.write(f"{key}={value}\n")

    with open(iniFile, "w") as f:
      if not masterFile.is_file():
        warnings.warn(UserWarning(f"{masterFile} does not exist. best-solution.ini may be invalid."))
      
      param("library-file", masterFile)
      for coFile in codeObjectFiles:
        codeObject: Path = outputPath / coFile
        if not codeObject.is_file():
          warnings.warn(UserWarning(f"{codeObject} does not exist. best-solution.ini may be invalid."))        

        param("code-object", outputPath / coFile)
      
      param("best-solution", True)
>>>>>>> 1388dc8d

################################################################################
# Tensile Create Library
################################################################################
@profile
def TensileCreateLibrary():

  ##############################################################################
  # Parse Command Line Arguments
  ##############################################################################
  def splitExtraParameters(par):
    """
    Allows the --global-parameters option to specify any parameters from the command line.
    """

    (key, value) = par.split("=")
    value = eval(value)
    return (key, value)

  print2("Arguments: %s" % sys.argv)
  argParser = argparse.ArgumentParser()
  argParser.add_argument("LogicPath",       help="Path to LibraryLogic.yaml files.")
  argParser.add_argument("OutputPath",      help="Where to write library files?")
  argParser.add_argument("RuntimeLanguage", help="Which runtime language?", choices=["OCL", "HIP", "HSA"])
  argParser.add_argument("--cxx-compiler",           dest="CxxCompiler",       choices=["hipcc", 'amdclang++'],       action="store", default="amdclang++")
  argParser.add_argument("--cmake-cxx-compiler",     dest="CmakeCxxCompiler",  action="store")
  argParser.add_argument("--code-object-version",    dest="CodeObjectVersion", choices=["default", "V4", "V5"], action="store")
  argParser.add_argument("--architecture",           dest="Architecture",      type=str, action="store", default="all", 
                         help="Architectures to generate a library for. When specifying multiple options, "
                         "use quoted, semicolon delimited architectures, e.g., --architecture='gfx908;gfx1012'. "
                         "Supported archiectures include: " + " ".join(architectureMap.keys()))
  argParser.add_argument("--merge-files",            dest="MergeFiles",        action="store_true")
  argParser.add_argument("--no-merge-files",         dest="MergeFiles",        action="store_false")
  argParser.add_argument("--num-merged-files",       dest="NumMergedFiles",    type=int, default=1, help="Number of files the kernels should be written into.")
  argParser.add_argument("--short-file-names",       dest="ShortNames",        action="store_true")
  argParser.add_argument("--no-short-file-names",    dest="ShortNames",        action="store_false")
  argParser.add_argument("--library-print-debug",    dest="LibraryPrintDebug", action="store_true", help="Deprecated")
  argParser.add_argument("--no-library-print-debug", dest="LibraryPrintDebug", action="store_false")
  argParser.add_argument("--no-enumerate",           action="store_true", help="Do not run rocm_agent_enumerator.")
  argParser.add_argument("--package-library",        dest="PackageLibrary",    action="store_true", default=False, help="Deprecated")
  argParser.add_argument("--embed-library",          dest="EmbedLibrary",
                         help="Embed (new) library files into static variables.  Specify the name of the library.")

  argParser.add_argument("--embed-library-key",      dest="EmbedLibraryKey", default=None,
                         help="Access key for embedding library files.")
  argParser.add_argument("--version", help="Version string to embed into library file.")
  argParser.add_argument("--generate-manifest-and-exit",   dest="GenerateManifestAndExit", action="store_true",
                          default=False, help="Output manifest file with list of expected library objects and exit.")
  argParser.add_argument("--verify-manifest",   dest="VerifyManifest", action="store_true",
                          default=False, help="Verify manifest file against generated library files and exit.")
  argParser.add_argument("--library-format", dest="LibraryFormat", choices=["yaml", "msgpack"],
                         action="store", default="msgpack", help="select which library format to use")
  argParser.add_argument("--generate-sources-and-exit",   dest="GenerateSourcesAndExit", action="store_true",
                          default=False, help="Output source files only and exit.")
  argParser.add_argument("--jobs", "-j", dest="CpuThreads", type=int,
                          default=-1, help="Number of parallel jobs to launch.")
  argParser.add_argument("--verbose", "-v", dest="PrintLevel", type=int,
                          default=1, help="Set printout verbosity level.")
  argParser.add_argument("--separate-architectures", dest="SeparateArchitectures", action="store_true",
                         default=False, help="Separates TensileLibrary file by architecture")
  argParser.add_argument("--lazy-library-loading", dest="LazyLibraryLoading", action="store_true",
                         default=False, help="Loads Tensile libraries when needed instead of upfront.")
  argParser.add_argument("--build-client", dest="BuildClient", action="store_true",
                         help="Build Tensile client")
  argParser.add_argument("--client-config", dest="ClientConfig", action="store_true",
                         help="Create client config for setting the library and code object files")
  argParser.add_argument("--global-parameters", nargs="+", type=splitExtraParameters, default=[])
  argParser.add_argument("--ignore-asm-cap-cache", dest="IgnoreAsmCapCache", action="store_true", default=False,
                         help="Ignore asm cap cache and derive the asm caps at runtime")
  argParser.add_argument("--write-master-solution-index",   dest="WriteMasterSolutionIndex", action="store_true",
                          default=False, help="Output master solution index in csv format.")
  args = argParser.parse_args()

  logicPath = args.LogicPath
  outputPath = args.OutputPath
  CxxCompiler = args.CxxCompiler
  libraryFormat = args.LibraryFormat
  print2("OutputPath: %s" % outputPath)
  ensurePath(outputPath)
  outputPath = os.path.abspath(outputPath)
  arguments = {}
  arguments["RuntimeLanguage"] = args.RuntimeLanguage
  arguments["CodeObjectVersion"] = args.CodeObjectVersion
  arguments["Architecture"] = args.Architecture
  arguments["SeparateArchitectures"] = args.SeparateArchitectures
  arguments["LazyLibraryLoading"] = args.LazyLibraryLoading
  arguments["CxxCompiler"] = args.CxxCompiler
  if args.CmakeCxxCompiler:
    os.environ["CMAKE_CXX_COMPILER"] = args.CmakeCxxCompiler
  arguments["MergeFiles"] = args.MergeFiles
  arguments["NumMergedFiles"] = args.NumMergedFiles
  arguments["ShortNames"] = args.ShortNames
  arguments["LibraryPrintDebug"] = args.LibraryPrintDebug
  arguments["CodeFromFiles"] = False
  arguments["EmbedLibrary"] = args.EmbedLibrary
  arguments["LibraryFormat"] = args.LibraryFormat
  if args.no_enumerate:
    arguments["ROCmAgentEnumeratorPath"] = False
  arguments["PackageLibrary"] = args.PackageLibrary

  arguments["GenerateManifestAndExit"] = args.GenerateManifestAndExit
  arguments["VerifyManifest"] = args.VerifyManifest

  arguments["GenerateSourcesAndExit"] = args.GenerateSourcesAndExit
  if arguments["GenerateSourcesAndExit"]:
    # Generated sources are preserved and go into output dir
    arguments["WorkingPath"] = outputPath

  arguments["CpuThreads"] = args.CpuThreads
  arguments["PrintLevel"] = args.PrintLevel
  arguments["IgnoreAsmCapCache"] = args.IgnoreAsmCapCache
  arguments["WriteMasterSolutionIndex"] = args.WriteMasterSolutionIndex

  for key, value in args.global_parameters:
    arguments[key] = value
  
  globalParameters["PrintLevel"] = arguments["PrintLevel"] 

  print1("")
  print1(HR)
  print1("# Tensile Create Library")
  print2(HR)
  print2("")

  assignGlobalParameters(arguments)

  manifestFile = Path(outputPath)/TENSILE_LIBRARY_DIR/TENSILE_MANIFEST_FILENAME
  manifestFile.parent.mkdir(exist_ok=True)

  if globalParameters["VerifyManifest"]: 
    if verifyManifest(manifestFile):
      print1("Successfully verified all files in manifest were generated")
      return
    else:
      printExit("Failed to verify all files in manifest")  
    
  print1("# CodeObjectVersion from TensileCreateLibrary: %s" % arguments["CodeObjectVersion"])
  print1("# CxxCompiler       from TensileCreateLibrary: %s" % CxxCompiler)
  print1("# Architecture      from TensileCreateLibrary: %s" % arguments["Architecture"])
  print1("# LibraryFormat     from TensileCreateLibrary: %s" % libraryFormat)

  if not os.path.exists(logicPath):
    printExit("LogicPath %s doesn't exist" % logicPath)

  # CLI uses `;` delimiters, CMake uses `_` delimiters
  logicArchs = splitDelimitedString(arguments["Architecture"], {";", "_"})
  logicArchs = {name for name in (getArchitectureName(gfxName) for gfxName in logicArchs) if name}

  if globalParameters["LazyLibraryLoading"] and not (globalParameters["MergeFiles"] and globalParameters["SeparateArchitectures"]):
    printExit("--lazy-library-loading requires --merge-files and --separate-architectures enabled")

  logicFiles = findLogicFiles(Path(logicPath),
                              logicArchs,
                              lazyLoading=globalParameters["LazyLibraryLoading"],
                              experimentalDir=globalParameters["ExperimentalLogicDir"])
  
  print1("# LibraryLogicFiles:" % logicFiles)
  for logicFile in logicFiles:
    print1("#   %s" % logicFile)

  ##############################################################################
  # Parse config files
  ##############################################################################

  # Parse logicData, solutions, and masterLibraries from logic files
  solutions, masterLibraries, fullMasterLibrary = generateLogicDataAndSolutions(logicFiles, args)

  if globalParameters["LazyLibraryLoading"] and arguments["WriteMasterSolutionIndex"]:
    writeMasterSolutionIndexCSV(outputPath, masterLibraries)

  kernels, kernelHelperObjs, _ = generateKernelObjectsFromSolutions(solutions)

  # if any kernels are assembly, append every ISA supported
  kernelWriterSource, kernelWriterAssembly, \
    kernelMinNaming, _ = getKernelWriters(solutions, kernels)

  staticFiles = copyStaticFiles(outputPath)

  # Build a list of files to be expected
  (solutionFiles,
   sourceKernelFiles,
   asmKernelFiles,
   sourceLibFiles,
   asmLibFiles) = buildObjectFileNames(kernelWriterSource, \
    kernelWriterAssembly, solutions, kernels, kernelHelperObjs)

  (_,
   _,
   _,
   sourceLibPaths,
   asmLibPaths,
   libMetadataPaths) = buildObjectFilePaths(outputPath, solutionFiles, sourceKernelFiles, \
    asmKernelFiles, sourceLibFiles, asmLibFiles, masterLibraries)

  # Manifest file contains YAML file, output library paths and cpp source for embedding.
  with open(manifestFile, "w") as generatedFile:  
    for filePath in libMetadataPaths + sourceLibPaths + asmLibPaths:
      generatedFile.write("%s\n" %(filePath) )

  if globalParameters["GenerateManifestAndExit"] == True:
    return

  # generate cmake for the source kernels,
  if not arguments["GenerateSourcesAndExit"]:
    writeCMake(outputPath, solutionFiles, sourceKernelFiles, staticFiles, masterLibraries)

  # Make sure to copy the library static files.
  for fileName in staticFiles:
    shutil.copy( os.path.join(globalParameters["SourcePath"], fileName), \
      outputPath )

  # write solutions and kernels
  codeObjectFiles = writeKernels(outputPath, CxxCompiler, None, solutions,
                                             kernels, kernelHelperObjs, kernelWriterSource, kernelWriterAssembly)

    
  sanityCheck(sourceLibPaths, asmLibPaths, codeObjectFiles, globalParameters["GenerateSourcesAndExit"])

  if globalParameters["PrintCodeCommands"]:
      print1(f"codeObjectFiles: {codeObjectFiles}")
      print1(f"sourceLibPaths + asmLibPaths: {sourceLibPaths + asmLibPaths}")

  archs = [gfxName(arch) for arch in globalParameters['SupportedISA'] \
             if globalParameters["AsmCaps"][arch]["SupportedISA"]]
  newLibraryDir = ensurePath(os.path.join(outputPath, 'library'))

  if globalParameters["PackageLibrary"]:
    for archName, newMasterLibrary in masterLibraries.items():
      if (archName in archs):
        archPath = ensurePath(os.path.join(newLibraryDir, archName))
        masterFile = os.path.join(archPath, "TensileLibrary")
        newMasterLibrary.applyNaming(kernelMinNaming)
        LibraryIO.write(masterFile, Utils.state(newMasterLibrary), args.LibraryFormat)
  elif globalParameters["SeparateArchitectures"] or globalParameters["LazyLibraryLoading"]:
    for archName, newMasterLibrary in masterLibraries.items():
      if archName in archs:
        if globalParameters["LazyLibraryLoading"]:
          masterFile = os.path.join(newLibraryDir, "TensileLibrary_lazy_"+archName)
        else:
          masterFile = os.path.join(newLibraryDir, "TensileLibrary_"+archName)
        newMasterLibrary.applyNaming(kernelMinNaming)
        LibraryIO.write(masterFile, Utils.state(newMasterLibrary), args.LibraryFormat)

        #Write placeholder libraries
        for name, lib in newMasterLibrary.lazyLibraries.items():
          filename = os.path.join(newLibraryDir, name)
          lib.applyNaming(kernelMinNaming) #@TODO Check to see if kernelMinNaming is correct
          LibraryIO.write(filename, Utils.state(lib), args.LibraryFormat)

  else:
    masterFile = os.path.join(newLibraryDir, "TensileLibrary")
    fullMasterLibrary.applyNaming(kernelMinNaming)
    LibraryIO.write(masterFile, Utils.state(fullMasterLibrary), args.LibraryFormat)

  theMasterLibrary = fullMasterLibrary
  if globalParameters["PackageLibrary"] or globalParameters["SeparateArchitectures"]:
    theMasterLibrary = list(masterLibraries.values())[0]

  if args.EmbedLibrary is not None:
      embedFileNameTemp = os.path.join(outputPath, "library/{}.temp".format(args.EmbedLibrary))
      with EmbeddedData.EmbeddedDataFile(embedFileNameTemp) as embedFile:

          ext = ".yaml" if globalParameters["LibraryFormat"] == "yaml" else ".dat"
          embedFile.embed_file(theMasterLibrary.cpp_base_class, masterFile + ext, nullTerminated=True,
                               key=args.EmbedLibraryKey)

          for co in codeObjectFiles if globalParameters["PrintLevel"] == 0 else Utils.tqdm(codeObjectFiles):
              embedFile.embed_file("SolutionAdapter", co, nullTerminated=False,
                                   key=args.EmbedLibraryKey)
      embedFileNameCpp = os.path.join(outputPath, "library/{}.cpp".format(args.EmbedLibrary))
      os.rename(embedFileNameTemp, embedFileNameCpp)

  if args.BuildClient:
    print1("# Building Tensile Client")
    ClientExecutable.getClientExecutable(outputPath)

  if args.ClientConfig:
    ext = ".yaml" if globalParameters["LibraryFormat"] == "yaml" else ".dat"
    createClientConfig(Path(outputPath), Path(masterFile).with_suffix(ext), codeObjectFiles)

  print1("# Tensile Library Writer DONE")
  print1(HR)
  print1("")<|MERGE_RESOLUTION|>--- conflicted
+++ resolved
@@ -1101,7 +1101,6 @@
 
     return list(str(l) for l in logicFiles)
 
-<<<<<<< HEAD
 def sanityCheck(srcLibPaths: List[str], asmLibPaths: List[str], codeObjectPaths: List[str], genSourcesAndExit: bool):
     """Verifies that generated code object paths match associated library paths.
 
@@ -1128,7 +1127,6 @@
         if extraLibs:
             raise ValueError(f"Sanity check failed; missing expected code object files: "\
                     f"{[p.name for p  in extraLibs]}")
-=======
 def createClientConfig(outputPath: Path, masterFile: Path, codeObjectFiles: List[str], configFile: str = "best-solution.ini") -> None:
     """Generates a client config file.
     
@@ -1159,7 +1157,6 @@
         param("code-object", outputPath / coFile)
       
       param("best-solution", True)
->>>>>>> 1388dc8d
 
 ################################################################################
 # Tensile Create Library
