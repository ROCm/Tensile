--- conflicted
+++ resolved
@@ -266,7 +266,6 @@
     assert verifyYamlAndYml(), "Output should have twice as many files as old logic (which only parses .yaml)"
 
 
-<<<<<<< HEAD
 def test_sanityCheck():
     # setup some dummy lists with files
     srcPaths = ["foo.hsaco", "bar.hsaco"]
@@ -296,7 +295,6 @@
             sanityCheck_oldLogic(srcPaths, asmPaths, coPathsMissing, False)
         except:
             raise Exception
-=======
 def test_createClientConfig():
     
     outputPath: Path = Path.cwd() / "my-output"
@@ -323,7 +321,6 @@
         assert "best-solution" in result[3], "missing best-solution entry"                
 
     cleanClientConfigTest(outputPath, masterLibrary, codeObjectFiles, configFile)
->>>>>>> 1388dc8d
 
 # ----------------
 # Helper functions
