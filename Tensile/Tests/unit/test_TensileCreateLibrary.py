################################################################################
#
# Copyright (C) 2020-2022 Advanced Micro Devices, Inc. All rights reserved.
#
# Permission is hereby granted, free of charge, to any person obtaining a copy
# of this software and associated documentation files (the "Software"), to deal
# in the Software without restriction, including without limitation the rights
# to use, copy, modify, merge, publish, distribute, sublicense, and/or sell
# copies of the Software, and to permit persons to whom the Software is
# furnished to do so, subject to the following conditions:
#
# The above copyright notice and this permission notice shall be included in
# all copies or substantial portions of the Software.
#
# THE SOFTWARE IS PROVIDED "AS IS", WITHOUT WARRANTY OF ANY KIND, EXPRESS OR
# IMPLIED, INCLUDING BUT NOT LIMITED TO THE WARRANTIES OF MERCHANTABILITY,
# FITNESS FOR A PARTICULAR PURPOSE AND NONINFRINGEMENT. IN NO EVENT SHALL THE
# AUTHORS OR COPYRIGHT HOLDERS BE LIABLE FOR ANY CLAIM, DAMAGES OR OTHER
# LIABILITY, WHETHER IN AN ACTION OF CONTRACT, TORT OR OTHERWISE, ARISING FROM,
# OUT OF OR IN CONNECTION WITH THE SOFTWARE OR THE USE OR OTHER DEALINGS IN THE
# SOFTWARE.
#
################################################################################

import logging
import pytest
import os
import glob
import Tensile.TensileCreateLibrary as TensileCreateLibrary
import Tensile.LibraryIO as LibraryIO
import Tensile.Common as Common
import Tensile.ClientWriter as ClientWriter
import Tensile.SolutionStructs as SolutionStructs
import Tensile.SolutionLibrary as SolutionLibrary
import yaml
import contextlib
import uuid
import shutil

from pathlib import Path
from typing import List

mylogger = logging.getLogger()

def test_loadSolutions(caplog, useGlobalParameters):
    with useGlobalParameters():
        mylogger.debug("this is a test of debug log")
        mylogger.info("this is some info")
        scriptDir = os.path.dirname(os.path.realpath(__file__))
        dataDir = os.path.realpath(os.path.join(scriptDir, "..", "test_data", "unit"))
        solutionsFilePath = os.path.join(dataDir, "solutions", "solutions_nn_3.yaml")

        fileSolutions = LibraryIO.parseSolutionsFile(solutionsFilePath)
        solutions = fileSolutions[1]
        kernels, _, _ = TensileCreateLibrary.generateKernelObjectsFromSolutions(solutions)
        assert len(solutions) == 3
        assert len(kernels) == 3


        _, kernelWriterAssembly, \
            _, _ = TensileCreateLibrary.getKernelWriters(solutions, kernels)

        expectedKernelName0 = "Cijk_Ailk_Bljk_SB_MT128x128x2_SE_K1_TT8_8_WG16_16_1"
        expectedKernelName1 = "Cijk_Ailk_Bljk_SB_MT64x64x2_SE_K1_TT4_4_WG16_16_1"
        expectedKernelName2 = "Cijk_Ailk_Bljk_SB_MT64x64x2_SE_K1_TT4_8_WG16_8_1"

        actualKernelName0 = kernelWriterAssembly.getKernelName(kernels[0])
        actualKernelName1 = kernelWriterAssembly.getKernelName(kernels[1])
        actualKernelName2 = kernelWriterAssembly.getKernelName(kernels[2])

        assert expectedKernelName0 == actualKernelName0
        assert expectedKernelName1 == actualKernelName1
        assert expectedKernelName2 == actualKernelName2

@pytest.mark.skip(reason="System issue with find assempler called when assigning defaults")
def test_WriteClientLibraryFromSolutions(tmpdir):
    Common.globalParameters["MergeFiles"] = True
    Common.globalParameters["CodeObjectVersion"] = "default"
    Common.globalParameters["YAML"] = True
    Common.globalParameters["CxxCompiler"] = "amdclang++"
    Common.assignGlobalParameters({})

    libraryWorkingPath = tmpdir.mkdir("lib")
    buildWorkingPath = tmpdir.mkdir("build")


    scriptDir = os.path.dirname(os.path.realpath(__file__))
    dataDir = os.path.realpath(os.path.join(scriptDir, "..", "test_data", "unit"))
    solutionsFilePath = os.path.join(dataDir, "solutions", "solutions_nn_3.yaml")

    fileSolutions = LibraryIO.parseSolutionsFile(solutionsFilePath)
    solutions = fileSolutions[1]

    Common.setWorkingPath(buildWorkingPath)
    TensileCreateLibrary.WriteClientLibraryFromSolutions(solutions, libraryWorkingPath)
    Common.popWorkingPath()

    tensileLibraryPath = os.path.join(libraryWorkingPath, "library")

    hsacoFiles = glob.glob(tensileLibraryPath + "/*hsaco")
    assert (len(hsacoFiles) > 0)

    coFiles = glob.glob(tensileLibraryPath + "/*TensileLibrary*co")
    assert (len(coFiles) > 0)

    tensileYamlFilePath = os.path.join(tensileLibraryPath, "TensileLibrary.yaml")
    assert os.path.exists(tensileYamlFilePath) == 1

    config = None
    try:
        stream = open(tensileYamlFilePath, "r")
    except IOError:
        mylogger.error("Cannot open file: %s" % tensileYamlFilePath)
    config = yaml.load(stream, yaml.CSafeLoader)
    stream.close()
    actualSolutions = config["solutions"]

    assert (len(actualSolutions) == 3)

    metadataYamlFilePath = os.path.join(tensileLibraryPath, "metadata.yaml")
    assert os.path.exists(metadataYamlFilePath) == 1

    metadata = None
    try:
        stream = open(metadataYamlFilePath, "r")
    except IOError:
        mylogger.error("Cannot open file: %s" % metadataYamlFilePath)
    metadata = yaml.load(stream, yaml.CSafeLoader)
    stream.close()
    actualProblemType = metadata["ProblemType"]

    assert (len(actualProblemType) > 0)

def test_CreateBenchmarkClientParametersForSizes(tmpdir):

    Common.globalParameters["CurrentISA"] = (9,0,6)
    dataWorkingPath = tmpdir.mkdir("Data")
    configWorkingPath = tmpdir.mkdir("run_configs")
    scriptDir = os.path.dirname(os.path.realpath(__file__))
    dataDir = os.path.realpath(os.path.join(scriptDir, "..", "test_data", "unit"))
    testDataPath = os.path.join(dataDir, "library_data")
    libraryPath = os.path.join(testDataPath, "library")
    metadataFilepath = os.path.join(libraryPath, "metadata.yaml")


    metadataFile = LibraryIO.readYAML(metadataFilepath)
    problemTypeDict = metadataFile["ProblemType"]
    sizes = [{"Exact": [196, 256, 64, 1024]}]
    problemSizes = SolutionStructs.ProblemSizes(problemTypeDict, sizes)

    dataFilePath = os.path.join(dataWorkingPath, "results.csv")
    configFile = os.path.join(configWorkingPath, "ClientParameters.ini")
    ClientWriter.CreateBenchmarkClientParametersForSizes(testDataPath, problemSizes, dataFilePath, configFile)

    assert os.path.exists(configFile) == 1

def test_verifyManifest():
  
    manifestFile = Path("test_manifest.txt")
    testFoo = Path("foo.asm")
    testBar = Path("bar.asm")

    # ensure clean state before running test
    with contextlib.suppress(FileNotFoundError):
        os.remove(manifestFile)
        os.remove(testFoo)    
        os.remove(testBar)

    # Verification should fail if the manifest can't be found
    with pytest.raises(FileNotFoundError, match=r"(.*) No such file or directory: 'test_manifest.txt'"):
        TensileCreateLibrary.verifyManifest(manifestFile)

    # Create an empty manifest 
    with open(manifestFile, mode="x") as manifest:
           
        assert TensileCreateLibrary.verifyManifest(manifestFile), "an empty manifest should always succeed"

        # add to file manifest that is not on disk
        manifest.write("foo.asm\n")
        manifest.flush()
        assert not TensileCreateLibrary.verifyManifest(manifestFile), "file in manifest are on disk, but shouldn't be"
    
        with open(testFoo, mode="x"):
            assert TensileCreateLibrary.verifyManifest(manifestFile), "file in manifest isn't on disk, but should be"
    
        manifest.write("bar.asm\n")
        manifest.flush()
        assert not TensileCreateLibrary.verifyManifest(manifestFile), "bar.asm in manifest should not be on disk"
  
    with open(testBar, mode="x"):
      assert TensileCreateLibrary.verifyManifest(manifestFile), "files in manifest isn't on disk, but should be"

    with open(manifestFile, "a") as generatedFile:  
        for filePath in range(5):
            generatedFile.write("%s\n" %(filePath) )

    assert not TensileCreateLibrary.verifyManifest(manifestFile), "files in manifest are on disk, but shouldn't be"

def test_findLogicFiles():

    def setup():
        baseDir = Path("no-commit-test-logic-files")

        # Start with clean state
        with contextlib.suppress(FileNotFoundError):
            shutil.rmtree(baseDir)
        baseDir.mkdir()

        lazyLoading = False
        experimentalDir = "/experimental/"
        return baseDir, lazyLoading, experimentalDir

    def outputMatchesOldLogic1():
        baseDir, lazyLoading, experimentalDir = setup()
        logicArchs = set(Common.architectureMap.values())
        logicArchs.add("hip")
        logicArchs.remove("_")  # Remove the value `_` associated with key `all`

        for d in logicArchs:
            createDirectoryWithYamls(baseDir / d, "foo", "yaml")

        result = TensileCreateLibrary.findLogicFiles(baseDir, logicArchs, lazyLoading, experimentalDir)
        expected = findLogicFiles_oldLogic(baseDir, logicArchs, lazyLoading, experimentalDir)
        return result == expected

    def outputMatchesOldLogic2():
        baseDir, lazyLoading, experimentalDir = setup()
        logicArchs = set(Common.architectureMap.values())
        logicArchs.add("hip")
        logicArchs.remove("_")  # Remove the value `_` associated with key `all`

        for d in logicArchs:
            createDirectoryWithYamls(baseDir / d, d, "yaml")

        result = TensileCreateLibrary.findLogicFiles(baseDir, logicArchs, lazyLoading, experimentalDir)
        expected = findLogicFiles_oldLogic(baseDir, logicArchs, lazyLoading, experimentalDir)
        return result == expected
    
    def outputMatchesOldLogic3():
        baseDir, lazyLoading, experimentalDir = setup()
        logicArchs = set(Common.architectureMap["all"])

        for d in logicArchs:
            createDirectoryWithYamls(baseDir / d, d, "yaml")

        result = TensileCreateLibrary.findLogicFiles(baseDir, logicArchs, lazyLoading, experimentalDir)
        expected = findLogicFiles_oldLogic(baseDir, logicArchs, lazyLoading, experimentalDir)
        return result == expected

    def verifyYamlAndYml():
        baseDir, lazyLoading, experimentalDir = setup()
        # Create directory structure with files that *don't* have arch in filename
        logicArchs = set(Common.architectureMap.values())
        logicArchs.add("hip")
        logicArchs.remove("_")

        for d in logicArchs:
            createDirectoryWithYamls(baseDir / "yaml" / d, d, "yaml")
            createDirectoryWithYamls(baseDir / "yml" / d, d, "yml")

        result = TensileCreateLibrary.findLogicFiles(baseDir, logicArchs, lazyLoading, experimentalDir)
        expected = findLogicFiles_oldLogic(baseDir, logicArchs, lazyLoading, experimentalDir)
        return len(result) == len(expected)*2

    assert outputMatchesOldLogic1(), "Output differs from old logic, not backwards compatible."
    assert outputMatchesOldLogic2(), "Output differs from old logic, not backwards compatible."
    assert outputMatchesOldLogic3(), "Output differs from old logic, not backwards compatible."
    assert verifyYamlAndYml(), "Output should have twice as many files as old logic (which only parses .yaml)"


def test_sanityCheck():
    # setup some dummy lists with files
    srcPaths = ["foo.hsaco", "bar.hsaco"]
    asmPaths = ["baz.co", "gru.co"]
    coPathsMatch = ["foo.hsaco", "bar.hsaco", "baz.co", "gru.co"]
    coPathsExtra = ["foo.hsaco", "bar.hsaco", "baz.co", "gru.co", "tux.hsaco"]
    coPathsMissing = ["foo.hsaco", "bar.hsaco", "baz.co"]

    TensileCreateLibrary.sanityCheck(srcPaths, asmPaths, coPathsMatch, False)
    # Ensure that old logic also succeeds
    sanityCheck_oldLogic(srcPaths, asmPaths, coPathsMatch, False)

    with pytest.raises(ValueError, match=r"(.*) unexpected code object files: \['tux.hsaco'\]"):
        TensileCreateLibrary.sanityCheck(srcPaths, asmPaths, coPathsExtra, False)
    # Ensure that old logic also fails
    with pytest.raises(Exception):
        try:
            sanityCheck_oldLogic(srcPaths, asmPaths, coPathsExtra, False)
        except:
            raise Exception

    with pytest.raises(ValueError, match=r"(.*) missing expected code object files: \['gru.co'\]"):
        TensileCreateLibrary.sanityCheck(srcPaths, asmPaths, coPathsMissing, False)
    # Ensure that old logic also fails
    with pytest.raises(Exception):
        try:
            sanityCheck_oldLogic(srcPaths, asmPaths, coPathsMissing, False)
        except:
            raise Exception

def test_generateClientConfig():
    
    outputPath: Path = Path.cwd() / "my-output"
    masterLibrary: Path = outputPath / "masterlib.data" 
    codeObjectFiles = ["library/foo.hsaco", "library/bar.co"]
    configFile = outputPath / "best-solution.ini"
    
    cleanClientConfigTest(outputPath, masterLibrary, codeObjectFiles, configFile)

    with pytest.raises(FileNotFoundError, match=r"(.*) No such file or directory: '(.*)/my-output/best-solution.ini'"): 
        TensileCreateLibrary.generateClientConfig(outputPath, masterLibrary, codeObjectFiles)        

    setupClientConfigTest(outputPath, masterLibrary, codeObjectFiles)

    TensileCreateLibrary.generateClientConfig(outputPath, masterLibrary, codeObjectFiles)

    assert configFile.is_file(), "{configFile} was not generated"
    
    with open(configFile, "r") as f:
        result = f.readlines()
        assert "library-file" in result[0], "missing library-file entry"
        assert "code-object" in result[1], "missing code-object entry"
        assert "code-object" in result[2], "missing code-object entry"        
        assert "best-solution" in result[3], "missing best-solution entry"                

    cleanClientConfigTest(outputPath, masterLibrary, codeObjectFiles, configFile)

class MasterLibraryMock:
    def __init__(self, libraries, data):
        self.lazyLibraries = libraries
        self.data = data

def test_generateMasterFileList():
  
  archs = ["arch0", "arch1"]  
  libraries = {"arch0" : MasterLibraryMock({"mylib0" : MasterLibraryMock(None, 2)}, 0),
               "arch1" : MasterLibraryMock({"mylib1" : MasterLibraryMock(None, 3)}, 1)}

  result = TensileCreateLibrary.generateMasterFileList(libraries, archs, lazy=False)
  for idx, t in enumerate(result):
    assert t[0] == "TensileLibrary_arch" + str(idx), "Incorrect naming for key."
    assert isinstance(t[1], MasterLibraryMock), "Incorrect type for value."
    assert t[1].data == idx, "Incorrect data."    
  
  result = TensileCreateLibrary.generateMasterFileList(libraries, archs, lazy=True)

  for idx, t in enumerate(result[0:2]):
    assert t[0] == "TensileLibrary_lazy_arch" + str(idx), "Incorrect naming for key."
    assert isinstance(t[1], MasterLibraryMock), "Incorrect type for value."
    assert t[1].data == idx, "Incorrect data."    

  for idx, t in enumerate(result[2:4]):
    assert t[0] == "mylib" + str(idx), "Incorrect naming for key."
    assert isinstance(t[1], MasterLibraryMock), "Incorrect type for value."
    assert t[1].data == (idx+2), "Incorrect data."        

<<<<<<< HEAD

def test_logicDataAndSolutionsConstruction(initGlobalParametersForTCL):

    def testCase1(logicFiles: List[LibraryIO.LibraryLogic], separateArch: bool):
        # clear the set to prevent testing errors caused
        # by the fact that ArchitectureSet is shared across
        # instances of MasterSolutionLibrary.
        SolutionLibrary.MasterSolutionLibrary.ArchitectureSet.clear()    

        masterLibraries = TensileCreateLibrary.makeMasterLibraries(logicFiles, separate=separateArch)
        arch = "gfx900" if separateArch else "full"
        
        if separateArch:        
            assert len(masterLibraries[arch].solutions.values()) == 17, f"There should be 17 solutions prior to adding the fallback for {arch}."
        
            TensileCreateLibrary.addFallback(masterLibraries)
        
            assert len(masterLibraries[arch].solutions.values()) == 19, f"There should be 19 solutions after adding the fallback for {arch}."
        else:
            assert len(masterLibraries[arch].solutions.values()) == 19, f"There should be 19 solutions for {arch}."
        
        solutions = TensileCreateLibrary.generateSolutions(masterLibraries, separate=separateArch)
        assert isinstance(solutions, list), "generateSolutions should return a list."
        assert len(solutions) == 19, "There should be 19 solutions after adding the fallback."

    def testCase2(yamlFiles: List[str], separateArch: bool):
        # clear the set to prevent testing errors caused
        # by the fact that ArchitectureSet is shared across
        # instances of MasterSolutionLibrary.
        SolutionLibrary.MasterSolutionLibrary.ArchitectureSet.clear()    

        masterLibraries = TensileCreateLibrary.generateLogicData(yamlFiles,version="foo", printLevel=0, separate=separateArch)
        arch = "gfx900" if separateArch else "full"
        
        assert len(masterLibraries[arch].solutions.values()) == 19, f"There should be 19 solutions for {arch}."
        
        solutions = TensileCreateLibrary.generateSolutions(masterLibraries, separate=separateArch)
        assert isinstance(solutions, list), "generateSolutions should return a list."
        assert len(solutions) == 19, "There should be 19 solutions after adding the fallback."

    def testCase3(logicFiles: List[LibraryIO.LibraryLogic]):
        # clear the set to prevent testing errors caused
        # by the fact that ArchitectureSet is shared across
        # instances of MasterSolutionLibrary.
        SolutionLibrary.MasterSolutionLibrary.ArchitectureSet.clear()    

        masterLibraries = TensileCreateLibrary.makeMasterLibraries(logicFiles, separate=True)
        arch = "gfx900"
        
        assert len(masterLibraries[arch].lazyLibraries.keys()) == 1, f"There should be 1 key prior to adding the fallback for {arch}."        
        assert len(next(iter(masterLibraries[arch].lazyLibraries.values())).solutions.values()) == 17, f"There should be 17 solutions prior to adding the fallback for {arch}."
       
        TensileCreateLibrary.addFallback(masterLibraries)
       
        assert len(masterLibraries[arch].lazyLibraries.keys()) == 2, f"There should be 2 keys after adding the fallback for {arch}."

        for name, lib in masterLibraries[arch].lazyLibraries.items():
            if "fallback" in name:
                assert len(lib.solutions.values()) == 2, "There should be 2 fallback solutions."
            else:
                assert len(lib.solutions.values()) == 17, "There should be 17 gfx900 solutions."
 
        solutions = TensileCreateLibrary.generateSolutions(masterLibraries, separate=True)
        assert isinstance(solutions, list), "generateSolutions should return a list."
        assert len(solutions) == 19, "There should be 19 solutions after adding the fallback."


    requiredArgs = ["--jobs=2", "/unused/logic/path", "/unused/output/path", "HIP"]
    rootPath = Path(__file__).parent.parent/"test_data"/"unit"/"solutions"
    yamlFiles = [rootPath/f for f in ["vega10_Cijk_Ailk_Bjlk_CB_GB.yaml", "hip_Cijk_Ailk_Bjlk_CB_GB.yaml"]]
    
    with initGlobalParametersForTCL(["--architecture=gfx900"]+requiredArgs):
        logicFiles = TensileCreateLibrary.parseLibraryLogicFiles(yamlFiles)
        assert len(logicFiles) == 2, "The length of the logic files list is incorrect."        
     
        for s in [True, False]:
            testCase1(logicFiles, separateArch=s)
            testCase2(yamlFiles, separateArch=s)

    with initGlobalParametersForTCL(["--architecture=gfx900", "--lazy-library-loading"]+requiredArgs):
        logicFiles = TensileCreateLibrary.parseLibraryLogicFiles(yamlFiles)
        assert len(logicFiles) == 2, "The length of the logic files list is incorrect."
        testCase3(logicFiles)

=======
@pytest.fixture
def testPath(request):
    """Returns the path to the directory containing the current test file"""
    return request.path.parent

@pytest.fixture
def setupSolutionsAndKernels(testPath):
    """Reusable logic for setting up testable solutions and kernels"""
    Common.assignGlobalParameters({})
    _, _, _, _, _, lib = LibraryIO.parseLibraryLogicFile(testPath.parent / "test_data" / "unit" / "aldebaran_Cijk_AlikC_Bljk_ZB_GB.yaml")
    solutions = [sol.originalSolution for sol in lib.solutions.values()]
    kernels, _, _ = TensileCreateLibrary.generateKernelObjectsFromSolutions(solutions)
    kernelWriterSource, kernelWriterAssembly, _, _ = TensileCreateLibrary.getKernelWriters(
        solutions, kernels
    )
    return solutions, kernels, kernelWriterAssembly, kernelWriterSource

def test_prepAsm(setupSolutionsAndKernels):
    solutions, kernels, kernelWriterAssembly, kernelWriterSource = setupSolutionsAndKernels
    buildPath = Path("no-commit-prep-asm")
    buildPath.mkdir(exist_ok=True)

    def testLinux():
        TensileCreateLibrary.prepAsm(kernelWriterAssembly, True, Path("no-commit-prep-asm"), (9, 0, 10), 1)

        expected = """#!/bin/sh 
# usage: asm-new.sh kernelName(no extension) [--wave32]
f=$1
shift
if [ ! -z "$1" ] && [ "$1" = "--wave32" ]; then
    wave=32
    shift
else
    wave=64
fi
h=gfx90a
if [ $wave -eq 32 ]; then
/opt/rocm/bin/amdclang++ -x assembler -target amdgcn-amd-amdhsa -mcode-object-version=4 -mcpu=gfx90a -mno-wavefrontsize64 -c -o $f.o $f.s
else
/opt/rocm/bin/amdclang++ -x assembler -target amdgcn-amd-amdhsa -mcode-object-version=4 -mcpu=gfx90a -mwavefrontsize64 -c -o $f.o $f.s
fi
/opt/rocm/bin/amdclang++ -target amdgcn-amd-amdhsa -Xlinker --build-id -o $f.co $f.o
cp $f.co ../../../library/${f}_$h.co
mkdir -p ../../../asm_backup && cp $f.s ../../../asm_backup/$f.s
"""

        with open(buildPath/"assembly"/"asm-new.sh", "r") as f:
            contents = f.read()
            assert contents == expected, "Assembler script doesn't match expectation"

    def testWindows():
        TensileCreateLibrary.prepAsm(kernelWriterAssembly, False, Path("no-commit-prep-asm"), (9, 0, 10), 1)

        expected = """@echo off
set f=%1

set arg2=--wave64
if [%2] NEQ [] set arg2=%2

set /A wave=64
if %arg2% EQU --wave32 set /A wave=32

set h=gfx90a
if %wave% == 32 (/opt/rocm/bin/amdclang++ -x assembler -target amdgcn-amd-amdhsa -mcode-object-version=4 -mcpu=gfx90a -mno-wavefrontsize64 -c -o %f%.o %f%.s) else (/opt/rocm/bin/amdclang++ -x assembler -target amdgcn-amd-amdhsa -mcode-object-version=4 -mcpu=gfx90a -mwavefrontsize64 -c -o %f%.o %f%.s)
/opt/rocm/bin/amdclang++ -target amdgcn-amd-amdhsa -Xlinker --build-id -o %f%.co %f%.o
copy %f%.co ..\..\..\library\%f%_%h%.co
"""

        with open(buildPath/"assembly"/"asm-new.bat", "r") as f:
            contents = f.read()
            assert contents == expected, "Assembler script doesn't match expectation"
    
    testLinux()
    testWindows()
>>>>>>> 42313167

# ----------------
# Helper functions
# ----------------
def makeLibraryLogicList(logicFiles: List[str], repeat: int) -> List[LibraryIO.LibraryLogic]:

    return logicFiles


def setupClientConfigTest(outputPath, masterLibrary, codeObjectFiles):
    outputPath.mkdir()
    with open(masterLibrary, "w") as testFile:
        testFile.write("foo")
    (outputPath / "library").mkdir()
    for f in codeObjectFiles:
        with open(outputPath / f, "w") as testFile:
            testFile.write("foo")


def cleanClientConfigTest(outputPath: Path, masterLibrary, codeObjectFiles, configFile):
    with contextlib.suppress(FileNotFoundError):
        os.remove(configFile)
        os.remove(masterLibrary)        
        for f in codeObjectFiles:
            os.remove(outputPath / f)
        next(outputPath.iterdir()).rmdir()
        outputPath.rmdir()


def createDirectoryWithYamls(currentDir, prefix, ext, depth=3, nChildren=3):
    def recurse(currentDir, depth, nChildren):
        if depth == 0:
            return

        currentDir.mkdir(parents=True, exist_ok=True)
        file = f"{prefix}_{str(uuid.uuid4().hex)}.{ext}"
        with open(currentDir/file, mode="w"):
            pass

        for n in range(nChildren):
            recurse(currentDir / str(n), depth - 1, nChildren)
    recurse(currentDir, depth, nChildren)


def findLogicFiles_oldLogic(logicPath, logicArchs, lazyLoading, experimentalDir):
    # Recursive directory search
    logicFiles = []
    for root, dirs, files in os.walk(str(logicPath)):
        logicFiles += [os.path.join(root, f) for f in files
                        if os.path.splitext(f)[1]==".yaml" \
                        and (any(logicArch in os.path.splitext(f)[0] for logicArch in logicArchs) \
                        or "hip" in os.path.splitext(f)[0]) ]

    if not lazyLoading:
        logicFiles = [f for f in logicFiles if not experimentalDir in f]
    return logicFiles

def sanityCheck_oldLogic(sourceLibPaths, asmLibPaths, codeObjectFiles, genSourcesAndExit):
    bothLibSet = set(sourceLibPaths + asmLibPaths)
    setA = set( map( os.path.normcase, set(codeObjectFiles) ) )
    setB = set( map( os.path.normcase, bothLibSet ) )

    sanityCheck0 = setA - setB
    sanityCheck1 = setB - setA

    assert len(sanityCheck0) == 0, "Unexpected code object files: {}".format(sanityCheck0)
    if not genSourcesAndExit:
        assert len(sanityCheck1) == 0, "Missing expected code object files: {}".format(sanityCheck1)<|MERGE_RESOLUTION|>--- conflicted
+++ resolved
@@ -354,7 +354,6 @@
     assert isinstance(t[1], MasterLibraryMock), "Incorrect type for value."
     assert t[1].data == (idx+2), "Incorrect data."        
 
-<<<<<<< HEAD
 
 def test_logicDataAndSolutionsConstruction(initGlobalParametersForTCL):
 
@@ -439,7 +438,6 @@
         assert len(logicFiles) == 2, "The length of the logic files list is incorrect."
         testCase3(logicFiles)
 
-=======
 @pytest.fixture
 def testPath(request):
     """Returns the path to the directory containing the current test file"""
@@ -514,7 +512,6 @@
     
     testLinux()
     testWindows()
->>>>>>> 42313167
 
 # ----------------
 # Helper functions
