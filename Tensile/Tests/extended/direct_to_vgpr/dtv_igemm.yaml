--- conflicted
+++ resolved
@@ -681,11 +681,7 @@
         - GlobalSplitU: [1,2]
         - GlobalSplitUAlgorithm: ["SingleBuffer"]
         - VgprForLocalReadPacking: [1]
-<<<<<<< HEAD
-        - ClusterLocalRead: [0,1]
-=======
         - ClusterLocalRead: [1] # 0
->>>>>>> 33473369
       BenchmarkJoinParameters:
       BenchmarkFinalParameters:
         - ProblemSizes:
