################################################################################
#
# Copyright (C) 2016-2022 Advanced Micro Devices, Inc. All rights reserved.
#
# Permission is hereby granted, free of charge, to any person obtaining a copy
# of this software and associated documentation files (the "Software"), to deal
# in the Software without restriction, including without limitation the rights
# to use, copy, modify, merge, publish, distribute, sublicense, and/or sell
# copies of the Software, and to permit persons to whom the Software is
# furnished to do so, subject to the following conditions:
#
# The above copyright notice and this permission notice shall be included in
# all copies or substantial portions of the Software.
#
# THE SOFTWARE IS PROVIDED "AS IS", WITHOUT WARRANTY OF ANY KIND, EXPRESS OR
# IMPLIED, INCLUDING BUT NOT LIMITED TO THE WARRANTIES OF MERCHANTABILITY,
# FITNESS FOR A PARTICULAR PURPOSE AND NONINFRINGEMENT. IN NO EVENT SHALL THE
# AUTHORS OR COPYRIGHT HOLDERS BE LIABLE FOR ANY CLAIM, DAMAGES OR OTHER
# LIABILITY, WHETHER IN AN ACTION OF CONTRACT, TORT OR OTHERWISE, ARISING FROM,
# OUT OF OR IN CONNECTION WITH THE SOFTWARE OR THE USE OR OTHER DEALINGS IN THE
# SOFTWARE.
#
################################################################################

# hardcoded tensile version; also in Tensile/__init__.py
set(TENSILE_VERSION_MAJOR  4)
<<<<<<< HEAD
set(TENSILE_VERSION_MINOR 40)
=======
set(TENSILE_VERSION_MINOR 41)
>>>>>>> 65242f42
set(TENSILE_VERSION_PATCH  0)

# export version
set(PACKAGE_VERSION "${TENSILE_VERSION_MAJOR}.${TENSILE_VERSION_MINOR}.${TENSILE_VERSION_PATCH}")

if(PACKAGE_FIND_VERSION VERSION_EQUAL PACKAGE_VERSION)
    set(PACKAGE_VERSION_EXACT TRUE)
else()
    set(PACKAGE_VERSION_EXACT FALSE)
endif()

if(PACKAGE_VERSION_EXACT} OR (PACKAGE_FIND_VERSION VERSION_GREATER PACKAGE_VERSION))
    set(PACKAGE_VERSION_COMPATIBLE TRUE)
else()
    set(PACKAGE_VERSION_COMPATIBLE FALSE)
endif()

if(PACKAGE_VERSION_COMPATIBLE)
    set(PACKAGE_VERSION_UNSUTABLE FALSE)
else()
    set(PACKAGE_VERSION_UNSUTABLE TRUE)
endif()

if(false)
# set to compatible, and switch to false below if necessary
set(PACKAGE_VERSION_EXACT      TRUE)
set(PACKAGE_VERSION_COMPATIBLE TRUE)
set(PACKAGE_VERSION_UNSUITABLE FALSE)

# if major doesn't match
if (NOT PACKAGE_FIND_VERSION_MAJOR STREQUAL TENSILE_VERSION_MAJOR)

  set(PACKAGE_VERSION_EXACT      FALSE)
  set(PACKAGE_VERSION_COMPATIBLE FALSE)
  set(PACKAGE_VERSION_UNSUITABLE TRUE)
  return()
endif()

# if minor insufficient
if (PACKAGE_FIND_VERSION_MINOR STRGREATER TENSILE_VERSION_MINOR)

  set(PACKAGE_VERSION_EXACT      FALSE)
  set(PACKAGE_VERSION_COMPATIBLE FALSE)
  set(PACKAGE_VERSION_UNSUITABLE TRUE)
  return()
endif()

# if minor==minor but patch insufficient
if (PACKAGE_FIND_VERSION_MINOR STREQUAL TENSILE_VERSION_MINOR)
  if (PACKAGE_FIND_VERSION_PATCH STRGREATER TENSILE_VERSION_PATCH)

    set(PACKAGE_VERSION_EXACT      FALSE)
    set(PACKAGE_VERSION_COMPATIBLE FALSE)
    set(PACKAGE_VERSION_UNSUITABLE TRUE)
    return()
  endif()
endif()

# check exactness
if (NOT (PACKAGE_FIND_VERSION_MINOR STREQUAL TENSILE_VERSION_MINOR
    AND PACKAGE_FIND_VERSION_MINOR STREQUAL TENSILE_VERSION_MINOR) )

  set(PACKAGE_VERSION_EXACT FALSE)
endif()
endif()<|MERGE_RESOLUTION|>--- conflicted
+++ resolved
@@ -24,11 +24,7 @@
 
 # hardcoded tensile version; also in Tensile/__init__.py
 set(TENSILE_VERSION_MAJOR  4)
-<<<<<<< HEAD
-set(TENSILE_VERSION_MINOR 40)
-=======
 set(TENSILE_VERSION_MINOR 41)
->>>>>>> 65242f42
 set(TENSILE_VERSION_PATCH  0)
 
 # export version
