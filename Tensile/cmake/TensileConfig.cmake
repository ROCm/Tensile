################################################################################
# Copyright 2016-2020 Advanced Micro Devices, Inc. All rights reserved.
#
# Permission is hereby granted, free of charge, to any person obtaining a copy
# of this software and associated documentation files (the "Software"), to deal
# in the Software without restriction, including without limitation the rights
# to use, copy, modify, merge, publish, distribute, sublicense, and/or sell cop-
# ies of the Software, and to permit persons to whom the Software is furnished
# to do so, subject to the following conditions:
#
# The above copyright notice and this permission notice shall be included in all
# copies or substantial portions of the Software.
#
# THE SOFTWARE IS PROVIDED "AS IS", WITHOUT WARRANTY OF ANY KIND, EXPRESS OR IM-
# PLIED, INCLUDING BUT NOT LIMITED TO THE WARRANTIES OF MERCHANTABILITY, FITNESS
# FOR A PARTICULAR PURPOSE AND NONINFRINGEMENT. IN NO EVENT SHALL THE AUTHORS OR
# COPYRIGHT HOLDERS BE LIABLE FOR ANY CLAIM, DAMAGES OR OTHER LIABILITY, WHETHER
# IN AN ACTION OF CONTRACT, TORT OR OTHERWISE, ARISING FROM, OUT OF OR IN CONNE-
# CTION WITH THE SOFTWARE OR THE USE OR OTHER DEALINGS IN THE SOFTWARE.
################################################################################

include(CMakeParseArguments)

if(NOT DEFINED Tensile_ROOT)
# Compute the installation prefix relative to this file.
get_filename_component(Tensile_PREFIX "${CMAKE_CURRENT_LIST_FILE}" PATH)
get_filename_component(Tensile_PREFIX "${Tensile_PREFIX}" PATH)

execute_process(COMMAND "${Tensile_PREFIX}/bin/TensileGetPath" OUTPUT_VARIABLE Tensile_ROOT)
endif()
list(APPEND CMAKE_MODULE_PATH "${Tensile_ROOT}/Source/cmake/")
list(APPEND CMAKE_MODULE_PATH "${Tensile_ROOT}/Source/")

if("HIP" IN_LIST Tensile_FIND_COMPONENTS)
    set(TENSILE_USE_HIP ON CACHE BOOL "Use HIP")
else()
    set(TENSILE_USE_HIP OFF CACHE BOOL "Use HIP")
endif()

if("LLVM" IN_LIST Tensile_FIND_COMPONENTS)
    set(TENSILE_USE_LLVM ON CACHE BOOL "Use LLVM")
else()
    set(TENSILE_USE_LLVM OFF CACHE BOOL "Use LLVM")
endif()

if("Client" IN_LIST Tensile_FIND_COMPONENTS)
    if(TENSILE_USE_HIP AND TENSILE_USE_LLVM)
        set(TENSILE_BUILD_CLIENT ON CACHE BOOL "Build Client")
    elseif(Tensile_FIND_REQUIRED_Client)
        message("Tensile client requires both Hip and LLVM.")
        set(Tensile_FOUND false)
    else()
        set(TENSILE_BUILD_CLIENT OFF CACHE BOOL "Build Client")
    endif()
else()
    set(TENSILE_BUILD_CLIENT OFF CACHE BOOL "Build Client")
endif()

if("STATIC_ONLY" IN_LIST Tensile_FIND_COMPONENTS)
    set(TENSILE_STATIC_ONLY ON CACHE BOOL "Disable exporting symbols from shared library.")
else()
    set(TENSILE_STATIC_ONLY OFF CACHE BOOL "Disable exporting symbols from shared library.")
endif()

add_subdirectory("${Tensile_ROOT}/Source" "Tensile")
include("${Tensile_ROOT}/Source/TensileCreateLibrary.cmake")

function(TensileCreateLibraryFiles
        Tensile_LOGIC_PATH Tensile_OUTPUT_PATH)

  if(NOT TENSILE_NEW_CLIENT)
    message(FATAL_ERROR "TensileCreateLibraryFiles function should only be called for new client.")
  endif()

  # Tensile_ROOT can be specified instead of using the installed path.
  set(options NO_MERGE_FILES SHORT_FILE_NAMES PRINT_DEBUG GENERATE_PACKAGE)
  set(oneValueArgs TENSILE_ROOT EMBED_LIBRARY EMBED_KEY VAR_PREFIX CODE_OBJECT_VERSION COMPILER ARCHITECTURE LIBRARY_FORMAT)
  set(multiValueArgs "")
  cmake_parse_arguments(Tensile "${options}" "${oneValueArgs}" "${multiValueArgs}" ${ARGN})

  set(Script "${Tensile_ROOT}/bin/TensileCreateLibrary")
  message(STATUS "Tensile script: ${Script}")

  set(Options "--new-client-only")

  if(Tensile_NO_MERGE_FILES)
    set(Options ${Options} "--no-merge-files")
  else()
    set(Options ${Options} "--merge-files")
  endif()

  if(Tensile_GENERATE_PACKAGE)
    set(Options ${Options} "--package-library")
  endif()

  if(Tensile_SHORT_FILE_NAMES)
    set(Options ${Options} "--short-file-names")
  else()
    set(Options ${Options} "--no-short-file-names")
  endif()

  if(Tensile_PRINT_DEBUG)
    set(Options ${Options} "--library-print-debug")
  else()
    set(Options ${Options} "--no-library-print-debug")
  endif()

  if(Tensile_EMBED_LIBRARY)
    set(Options ${Options} "--embed-library=${Tensile_EMBED_LIBRARY}")
  endif()

  if(Tensile_EMBED_KEY)
    set(Options ${Options} "--embed-library-key=${Tensile_EMBED_KEY}")
  endif()

  if(Tensile_CODE_OBJECT_VERSION)
    set(Options ${Options} "--code-object-version=${Tensile_CODE_OBJECT_VERSION}")
  endif()

  if(Tensile_COMPILER)
    set(Options ${Options} "--cxx-compiler=${Tensile_COMPILER}")
  endif()

  if(Tensile_ARCHITECTURE)
    set(Options ${Options} "--architecture=${Tensile_ARCHITECTURE}")
  endif()

  if(Tensile_LIBRARY_FORMAT)
    set(Options ${Options} "--library-format=${Tensile_LIBRARY_FORMAT}")
    if(Tensile_LIBRARY_FORMAT MATCHES "yaml")
        target_compile_definitions( Tensile PUBLIC -DTENSILE_YAML=1)
        target_compile_definitions( TensileHost PUBLIC -DTENSILE_YAML=1)
    endif()
  endif()

  set(CommandLine ${Script} ${Options} ${Tensile_LOGIC_PATH} ${Tensile_OUTPUT_PATH} HIP)
  message(STATUS "Tensile_CREATE_COMMAND: ${CommandLine}")

  if(Tensile_EMBED_LIBRARY)
      set(Tensile_EMBED_LIBRARY_SOURCE "${Tensile_OUTPUT_PATH}/library/${Tensile_EMBED_LIBRARY}.cpp")
  endif()

  if($ENV{TENSILE_SKIP_LIBRARY})
      message(STATUS "Skipping build of ${Tensile_OUTPUT_PATH}")
  else()

      if(NOT Tensile_VAR_PREFIX)
          set(Tensile_VAR_PREFIX TENSILE)
      endif()

      # Create the manifest file of the output libraries.
      set(Tensile_CREATE_MANIFEST_COMMAND ${CommandLine} "--generate-manifest-and-exit")
      set(Tensile_MANIFEST_FILE_PATH "${Tensile_OUTPUT_PATH}/library/TensileManifest.txt")

      execute_process(
        COMMAND ${Tensile_CREATE_MANIFEST_COMMAND}
        RESULT_VARIABLE Tensile_CREATE_MANIFEST_RESULT)

<<<<<<< HEAD
      if(Tensile_CREATE_MANIFEST_RESULT OR (NOT EXISTS ${Tensile_MANIFEST_FILE_PATH}))
        message(FATAL_ERROR "Error creating Tensile library: ${Tensile_CREATE_MANIFEST_RESULT}")
      endif()
=======
  if(Tensile_LIBRARY_FORMAT MATCHES "yaml")
    set(LibraryFile "${Tensile_OUTPUT_PATH}/library/TensileLibrary.yaml")
  else()
    set(LibraryFile "${Tensile_OUTPUT_PATH}/library/TensileLibrary.dat")
  endif()
>>>>>>> a2fe4bd0

      # Defer the actual call of the TensileCreateLibraries to 'make' time as needed.
      # Read the manifest file and declare the files as expected output.
      file(STRINGS ${Tensile_MANIFEST_FILE_PATH} Tensile_MANIFEST_CONTENTS)
      add_custom_command(
        COMMENT "Generating Tensile Libraries"
        OUTPUT ${Tensile_EMBED_LIBRARY_SOURCE};${Tensile_MANIFEST_CONTENTS}
        COMMAND ${CommandLine}
      )

      set("${Tensile_VAR_PREFIX}_ALL_FILES" ${Tensile_MANIFEST_CONTENTS} PARENT_SCOPE)

  endif()

  if(Tensile_EMBED_LIBRARY)

    add_library(${Tensile_EMBED_LIBRARY} ${Tensile_EMBED_LIBRARY_SOURCE})
    target_link_libraries(${Tensile_EMBED_LIBRARY} PUBLIC TensileHost)

  endif()

endfunction()

# Target is created for copying dependencies
function(TensileCreateCopyTarget
    Target_NAME
    Tensile_OBJECTS_TO_COPY
    Dest_PATH
    )

    file(MAKE_DIRECTORY "${Dest_PATH}")
    add_custom_target(
        ${Target_NAME} ALL
        COMMENT "${Target_NAME}: Copying tensile objects to ${Dest_PATH}"
        COMMAND_EXPAND_LISTS
        COMMAND ${CMAKE_COMMAND} -E copy_if_different ${Tensile_OBJECTS_TO_COPY} ${Dest_PATH}
        DEPENDS ${Tensile_OBJECTS_TO_COPY}
    )
endfunction()<|MERGE_RESOLUTION|>--- conflicted
+++ resolved
@@ -156,17 +156,9 @@
         COMMAND ${Tensile_CREATE_MANIFEST_COMMAND}
         RESULT_VARIABLE Tensile_CREATE_MANIFEST_RESULT)
 
-<<<<<<< HEAD
       if(Tensile_CREATE_MANIFEST_RESULT OR (NOT EXISTS ${Tensile_MANIFEST_FILE_PATH}))
         message(FATAL_ERROR "Error creating Tensile library: ${Tensile_CREATE_MANIFEST_RESULT}")
       endif()
-=======
-  if(Tensile_LIBRARY_FORMAT MATCHES "yaml")
-    set(LibraryFile "${Tensile_OUTPUT_PATH}/library/TensileLibrary.yaml")
-  else()
-    set(LibraryFile "${Tensile_OUTPUT_PATH}/library/TensileLibrary.dat")
-  endif()
->>>>>>> a2fe4bd0
 
       # Defer the actual call of the TensileCreateLibraries to 'make' time as needed.
       # Read the manifest file and declare the files as expected output.
