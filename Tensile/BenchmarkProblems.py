################################################################################
# Copyright (C) 2016-2019 Advanced Micro Devices, Inc. All rights reserved.
#
# Permission is hereby granted, free of charge, to any person obtaining a copy
# of this software and associated documentation files (the "Software"), to deal
# in the Software without restriction, including without limitation the rights
# to use, copy, modify, merge, publish, distribute, sublicense, and/or sell cop-
# ies of the Software, and to permit persons to whom the Software is furnished
# to do so, subject to the following conditions:
#
# The above copyright notice and this permission notice shall be included in all
# copies or substantial portions of the Software.
#
# THE SOFTWARE IS PROVIDED "AS IS", WITHOUT WARRANTY OF ANY KIND, EXPRESS OR IM-
# PLIED, INCLUDING BUT NOT LIMITED TO THE WARRANTIES OF MERCHANTABILITY, FITNESS
# FOR A PARTICULAR PURPOSE AND NONINFRINGEMENT. IN NO EVENT SHALL THE AUTHORS OR
# COPYRIGHT HOLDERS BE LIABLE FOR ANY CLAIM, DAMAGES OR OTHER LIABILITY, WHETHER
# IN AN ACTION OF CONTRACT, TORT OR OTHERWISE, ARISING FROM, OUT OF OR IN CONNE-
# CTION WITH THE SOFTWARE OR THE USE OR OTHER DEALINGS IN THE SOFTWARE.
################################################################################

import csv
import filecmp
import itertools
import os
import shutil
import subprocess
import sys
import time

from copy import deepcopy

from . import ClientExecutable
from . import SolutionLibrary
from . import YAMLIO
from . import Utils
from .BenchmarkStructs import BenchmarkProcess
from .ClientWriter import writeRunScript, writeClientParameters, writeClientConfig
from .Common import globalParameters, HR, pushWorkingPath, popWorkingPath, print1, print2, printExit, printWarning, ensurePath, startTime, ProgressBar
from .KernelWriterAssembly import KernelWriterAssembly
from .KernelWriterSource import KernelWriterSource
from .SolutionStructs import Solution, ProblemType
from .SolutionWriter import SolutionWriter
from .TensileCreateLibrary import writeSolutionsAndKernels, writeCMake

################################################################################
# Benchmark Problem Type
################################################################################
def benchmarkProblemType( problemTypeConfig, problemSizeGroupConfig, \
    problemSizeGroupIdx ):

  benchmarkTestFails = 0

  # convert config to full benchmark process (resolves defaults)
  print1("")
  print1(HR)
  print1("# Converting Config to BenchmarkProcess Object")
  print1(HR)
  print1("")
  benchmarkProcess = BenchmarkProcess( problemTypeConfig, \
      problemSizeGroupConfig )

  enableTileSelection = benchmarkProcess.problemType["TileAwareSelection"]
  problemTypeName = str(benchmarkProcess.problemType)
  problemSizeGroupName = "%s_%02u" % (problemTypeName, problemSizeGroupIdx)
  pushWorkingPath(problemSizeGroupName)
  ensurePath(os.path.join(globalParameters["WorkingPath"],"Data"))

  totalBenchmarkSteps = len(benchmarkProcess)
  resultsFileBaseFinal = None
  winners = WinningParameterDict()
  print1("# NumBenchmarkSteps: %u" % totalBenchmarkSteps)
  print1("")
  print1(HR)
  print1("# Done Creating BenchmarkProcess Object")
  print1(HR)

  ##############################################################################
  # For Each Benchmark Step
  ##############################################################################
  for benchmarkStepIdx in range(0, totalBenchmarkSteps):

    benchmarkStep = benchmarkProcess[benchmarkStepIdx]
    if winners.winners == {}:
      # perf optimization to skip the initial winners creation
      # this helps a little here but really helps below with avoiding the super-expensive
      # removeHardcoded step below - that can use a fast-path to create
      # winners when needed.
      print1("# Empty winners - use fast initialization of hardcodedParameters")
      resultingHardcodedParameterList = benchmarkStep.hardcodedParameters
    else:
      resultingHardcodedParameterList = \
          winners.wpdUpdate( benchmarkStep.hardcodedParameters )

    benchmarkStep.hardcodedParameters = resultingHardcodedParameterList
    numHardcoded = len(benchmarkStep.hardcodedParameters)
    stepName = str(benchmarkStep)
    shortName = benchmarkStep.abbreviation()
    print1("\n")
    print1(HR)
    currentTime = time.time()
    elapsedTime = currentTime - startTime
    print1("# BenchmarkStep: %s - %s %.3fs" % (problemSizeGroupName, stepName, elapsedTime))
    print1("# NumProblems: %u" % benchmarkStep.problemSizes.totalProblemSizes)
    print1("# BenchmarkParameters:")
    for paramName in benchmarkStep.benchmarkParameters:
      paramValues = benchmarkStep.benchmarkParameters[paramName]
      printStr = "#     %s = { %s" % (paramName, paramValues[0])
      for paramValueIdx in range(1, len(paramValues)):
        printStr += ", %s" % str(paramValues[paramValueIdx])
      printStr += " }"
      print1(printStr)

    if False:
    # print1(hardcoded parameters and their winners
      print1("# HardcodedParameters | WinningParameters:")
      paramDictIdx = 0
      hardcodedMinNaming = \
          Solution.getMinNaming(benchmarkStep.hardcodedParameters)
      for paramDict in benchmarkStep.hardcodedParameters:
        winningParameters = winners[paramDict]
        print1("#    (%u) %s | %s" % (paramDictIdx, \
            Solution.getNameMin(paramDict, hardcodedMinNaming), \
            Solution.getNameFull(winningParameters) ))
        paramDictIdx += 1
    pushWorkingPath(shortName)

    ############################################################################
    # Copy Files to Benchmark Source Directory
    ############################################################################
    stepBaseDir = globalParameters["WorkingPath"]
    sourceDir = \
      os.path.join(stepBaseDir, "source" )
    ensurePath(sourceDir)
    pushWorkingPath("sourceTmp")
    filesToCopy = [
        "SolutionMapper.h",
        "Client.cpp",
        "Client.h",
        "CMakeLists.txt",
        "DeviceStats.h",
        "TensorUtils.h",
        "MathTemplates.cpp",
        "MathTemplates.h",
        "TensileTypes.h",
        "tensile_bfloat16.h",
        "KernelHeader.h",
        "ReferenceCPU.h",
        "SolutionHelper.cpp",
        "SolutionHelper.h",
        "Tools.cpp",
        "Tools.h",
        ]

    for f in filesToCopy:
      shutil.copy(
          os.path.join(globalParameters["SourcePath"], f),
          globalParameters["WorkingPath"] )
    if globalParameters["RuntimeLanguage"] == "OCL":
      shutil.copy(
          os.path.join(globalParameters["SourcePath"], "FindOpenCL.cmake"),
          globalParameters["WorkingPath"] )
    else:
      shutil.copy(
          os.path.join(globalParameters["SourcePath"], "FindHIP.cmake"),
          globalParameters["WorkingPath"] )
      shutil.copy(
          os.path.join(globalParameters["SourcePath"], "FindHCC.cmake"),
          globalParameters["WorkingPath"] )

    ############################################################################
    # Enumerate Benchmark Permutations
    ############################################################################
    solutions = []
    totalBenchmarkPermutations = 1
    for benchmarkParamName in benchmarkStep.benchmarkParameters:
      totalBenchmarkPermutations *= len(benchmarkStep.benchmarkParameters[benchmarkParamName])
    maxPossibleSolutions = totalBenchmarkPermutations*numHardcoded
    print1("# MaxPossibleSolutions: %u = %u (hardcoded) * %u (benchmark)" % \
        (maxPossibleSolutions, numHardcoded, totalBenchmarkPermutations))

    benchmarkPermutations = []
    for i in range(0, totalBenchmarkPermutations):
      permutation = {}
      pIdx = i
      for benchmarkParamName in benchmarkStep.benchmarkParameters:
        benchmarkParamValues = deepcopy( \
            benchmarkStep.benchmarkParameters[benchmarkParamName])
        valueIdx = pIdx % len(benchmarkParamValues)
        permutation[benchmarkParamName] = benchmarkParamValues[valueIdx]
        pIdx /= len(benchmarkParamValues)
      benchmarkPermutations.append(permutation)

    ############################################################################
    # Enumerate Solutions = Hardcoded * Benchmark
    ############################################################################
    print1("# Enumerating Solutions")
    if globalParameters["PrintLevel"] >= 1:
      progressBar = ProgressBar(maxPossibleSolutions)
    solutionSet = set() # avoid duplicates for nlca=-1, 1
    for hardcodedIdx in range(0, numHardcoded):
      solutions.append([])
      hardcodedParamDict = benchmarkStep.hardcodedParameters[hardcodedIdx]
      for benchmarkIdx, benchmarkPermutation in enumerate(benchmarkPermutations):
        solution = {"ProblemType": deepcopy(benchmarkProcess.problemType.state)}
        solution.update(benchmarkPermutation)
        solution.update(hardcodedParamDict)
        if benchmarkStepIdx > 0:
          winningParameters = winners[hardcodedParamDict]
          if winningParameters == None:
            # this is a joined parameter that didn't have a winner, that's okay
            continue
          solution.update(winningParameters)

        # append default parameters where necessary
        for initialSolutionParameterName in benchmarkStep.initialSolutionParameters:
          if initialSolutionParameterName not in solution:
            solution[initialSolutionParameterName] = \
                benchmarkStep.initialSolutionParameters[initialSolutionParameterName]
        # TODO check if solution matches problem size for exact tile kernels
        solutionObject = Solution(solution)
        if solutionObject["Valid"]:
          if solutionObject not in solutionSet:
            solutionSet.add(solutionObject)
            solutions[hardcodedIdx].append(solutionObject)
        else:
          if globalParameters["PrintSolutionRejectionReason"]:
            print1("rejecting solution %s" % str(solutionObject))
        if globalParameters["PrintLevel"] >= 1:
          progressBar.increment()

    # remove hardcoded that don't have any valid benchmarks
    removeHardcoded = []
    for hardcodedIdx in range(0, numHardcoded):
      if len(solutions[hardcodedIdx]) == 0:
        hardcodedParamDict = benchmarkStep.hardcodedParameters[hardcodedIdx]
        removeHardcoded.append(hardcodedParamDict)
    removesExist = len(removeHardcoded) > 0
    for hardcodedParam in removeHardcoded:
      benchmarkStep.hardcodedParameters.remove(hardcodedParam)


    if removesExist:
      print1("# Updating winners since enumeration removed unused hardcoded solutions.  removeHardcoded=%u winners=%u" %(len(removeHardcoded), len(winners.winners)))
      winners.wpdUpdate( benchmarkStep.hardcodedParameters )
      if globalParameters["PrintLevel"] >= 1:
        print1("")
      numHardcoded = len(benchmarkStep.hardcodedParameters )
      # remove from solution 2D list also
      solutions = list([s for s in solutions if len(s) > 0])
    elif winners.winners=={}:
      print1("# Populating initial winners (%u solutions)\n" % len(benchmarkStep.hardcodedParameters))
      for hcParm in benchmarkStep.hardcodedParameters:
        winners.winners[FrozenDictionary(hcParm)] = [{},-1]

    print1("# Actual Solutions: %u / %u\n" % ( len(solutions), \
        maxPossibleSolutions ))


    # create linear list
    solutionList = list(itertools.chain.from_iterable(solutions))

    if len(solutionList) == 0:
        msg = "Your parameters resulted in 0 valid solutions."
        if globalParameters["PrintSolutionRejectionReason"]:
            msg += "\nExamine reject and backtrace messages above to see why and where solutions were rejected."
        else:
            msg += "\nYou should re-run with \"PrintSolutionRejectionReason: True\" to see why each parameter combination was rejected."
        printExit(msg)
    if globalParameters["PrintLevel"] >= 1:
      for i,solutionsForHardcoded in enumerate(solutions):
        for j, solution in enumerate(solutionsForHardcoded):
          print2("#    (%u:%u) %s" % (i, j, \
              Solution.getNameFull(solution) ))
      print2(HR)

    # write benchmarkFiles
    writeBenchmarkFiles(stepBaseDir, solutionList, benchmarkStep.problemSizes, \
        shortName, filesToCopy, benchmarkProcess.solutionSummationSizes)

    removeSolutions = []
    for i in range(0, len(solutions)):
      solutionsForHardcoded = solutions[i]
      removeSolutions.append([])
      for j in range(0, len(solutionsForHardcoded)):
        solution = solutionsForHardcoded[j]
        if solutionList.count(solution) == 0:
          removeSolutions[i].append(solution)
    
    for i in range(0, len(solutions)):
      solutionsForHardcoded = solutions[i]
      for j in range(0, len(removeSolutions[i])):
          solutionsForHardcoded.remove(removeSolutions[i][j])
    
    # remove hardcoded that don't have any valid benchmarks
    removeHardcoded = []
    for hardcodedIdx in range(0, numHardcoded):
      if len(solutions[hardcodedIdx]) == 0:
        hardcodedParamDict = benchmarkStep.hardcodedParameters[hardcodedIdx]
        removeHardcoded.append(hardcodedParamDict)
    removesExist = len(removeHardcoded) > 0
    for hardcodedParam in removeHardcoded:
      benchmarkStep.hardcodedParameters.remove(hardcodedParam)
    
    if removesExist:
      print1("# Updating winners since kernelwriter removed unused hardcoded solutions.  removeHardcoded=%u winners=%u" %(len(removeHardcoded), len(winners.winners)))
      winners.wpdUpdate( benchmarkStep.hardcodedParameters )
      numHardcoded = len(benchmarkStep.hardcodedParameters )
      # remove from solution 2D list also
      solutions = list([s for s in solutions if len(s) > 0])

    print1("# Copying files that differ from sourceTmp -> source")
    sourceTmp = globalParameters["WorkingPath"]
    files = os.listdir(sourceTmp)
    for f in files:
      f0 = os.path.join(sourceTmp, f)
      f1 = os.path.join(sourceDir, f)
      if os.path.isdir(f0):
        #print "cpDir:", f0, f1
        if os.path.isdir(f1):
          shutil.rmtree( f1, True )
        shutil.copytree( f0, f1 )
      elif not os.path.exists(f1) or not filecmp.cmp(f0, f1):
        #print "cp:", f0, f1
        shutil.copy( f0, f1 )
    shutil.rmtree( sourceTmp, True )

    popWorkingPath() # source

    ############################################################################
    # Run Benchmark Script
    ############################################################################
    resultsFileBase = os.path.normpath(os.path.join( \
        globalParameters["WorkingPath"], "../Data", shortName))
    if benchmarkStep.isFinal():
      resultsFileBaseFinal = resultsFileBase
    resultsFileName = resultsFileBase + ".csv"
    newResultsFileName = resultsFileBase + "-new.csv"
    solutionsFileName = resultsFileBase + ".yaml"
    if not os.path.exists(resultsFileName) or \
        globalParameters["ForceRedoBenchmarkProblems"]:
      pushWorkingPath("build")

      # write runScript
      libraryLogicPath = None
      path = globalParameters["WorkingPath"]
      forBenchmark = True
      runScriptName = writeRunScript(path, libraryLogicPath, forBenchmark, enableTileSelection)

      # run runScript
      process = subprocess.Popen(runScriptName, cwd=globalParameters["WorkingPath"])
      process.communicate()
      if process.returncode:
        benchmarkTestFails += 1
        printWarning("BenchmarkProblems: Benchmark Process exited with code %u" % process.returncode)
      popWorkingPath() # build
    else:
      print1("# Already benchmarked; skipping.")


    ############################################################################
    # Winners -> Determined Parameters
    ############################################################################
    results = getResults(resultsFileName, solutions, enableTileSelection, newResultsFileName)
    print2("CSV Results: %s" % results)
    winners.addResults(benchmarkStep.hardcodedParameters, \
        benchmarkPermutations, solutions, results)

    ############################################################################
    # Write Solutions YAML
    ############################################################################
    YAMLIO.writeSolutions(solutionsFileName, benchmarkStep.problemSizes, \
        solutions )

    # End Iteration
    popWorkingPath() # stepName
    currentTime = time.time()
    elapsedTime = currentTime - startTime
    print1("%s\n# %s\n# %s: End - %.3fs\n%s\n" \
        % (HR, problemSizeGroupName, shortName, elapsedTime, HR))

  popWorkingPath() # ProblemType
  return (resultsFileBaseFinal, benchmarkTestFails)
# End benchmarkProblemType()

def compareResults(old, new):
    import math
    try:
        old = float(old)
    except ValueError:
        old = -1

    try:
        new = float(new)
    except ValueError:
        new = -1

    def isbad(x):
        return x <= 0 or math.isnan(x) or math.isinf(x)

    if isbad(old) and isbad(new):
        return 0
    if isbad(old):
        return 1
    if isbad(new):
        raise ValueError("Old is good ({}) and new is bad ({})".format(old, new))

    return abs((old-new)/old)

################################################################################
# Read GFlop/s from file
################################################################################
def getResults(resultsFileName, solutions, enableTileSelection, newResultsFileName=None):
  try:
    resultsFile = open(resultsFileName, "r")
  except IOError:
    printExit("Can't open \"%s\" to get results" % resultsFileName )

  newCSV = itertools.repeat(None)
  if newResultsFileName is not None:
    newFile = open(newResultsFileName, 'r')
    newCSV = csv.reader(newFile)

    diffFile = open(newResultsFileName+'-diff.csv', 'w')
    diffCSV = csv.writer(diffFile)

  # setup data structures
  numSolutions = 0
  results = []
  for solutionsForHardcoded in solutions:
    results.append([])
    for solution in solutionsForHardcoded:
      # GEMM csv files contain "LDD" "LDC" "LDA" "LDB" columns
      if solution["ProblemType"]["OperationType"] == "GEMM":
        problemSizeIdx = solution["ProblemType"]["TotalIndices"] + 5
      else:
        problemSizeIdx = solution["ProblemType"]["TotalIndices"] + 1
      results[-1].append([])
      numSolutions += 1

  # read results in gflops
  csvFile = csv.reader(resultsFile)
  startIdx = problemSizeIdx + 1
  rowLength = startIdx + numSolutions

  rowIdx = 0
  for row,newRow in zip(csvFile, newCSV):
    rowIdx+=1
    if rowIdx == 1:
      if newRow is not None:
        diffCSV.writerow(row)
        diffCSV.writerow(newRow)
      continue
    else:
      if len(row) < rowLength:
        printWarning("CSV File %s row %u doesn't have %u elements; ignoring remainer of file." \
            % (resultsFileName, rowIdx, rowLength) )
        break
      if newRow is not None:
        diffCSV.writerow([compareResults(old,new) for old,new in itertools.zip_longest(row, newRow)])

      idx = startIdx
      for i,solutionsForHardcoded in enumerate(solutions):
        for j,solution in enumerate(solutionsForHardcoded):
          gflops = float(row[idx])

          results[i][j].append(gflops)
          idx += 1
  if rowIdx < 2 and not enableTileSelection:
    printExit("CSV File %s only has %u row(s); prior benchmark must not have run long enough to produce data." \
        % (resultsFileName, rowIdx) )

  resultsFile.close()
  if newResultsFileName is not None:
    newFile.close()
    diffFile.close()
  return results


################################################################################
# Write Benchmark Files
################################################################################
def writeBenchmarkFiles(stepBaseDir, solutions, problemSizes, stepName, filesToCopy, solutionSummationSizes):
  if not globalParameters["MergeFiles"]:
    ensurePath(os.path.join(globalParameters["WorkingPath"], "Solutions"))
    ensurePath(os.path.join(globalParameters["WorkingPath"], "Kernels"))

  ##############################################################################
  # Min Naming
  ##############################################################################
  kernels = []
  kernelsBetaOnly = []
  for solution in solutions:
    solutionKernels = solution.getKernels()
    for kernel in solutionKernels:
      if kernel not in kernels:
        kernels.append(kernel)
    solutionKernelsBetaOnly = solution.getKernelsBetaOnly()
    for kernel in solutionKernelsBetaOnly:
      if kernel not in kernelsBetaOnly:
        kernelsBetaOnly.append(kernel)

  solutionSerialNaming = Solution.getSerialNaming(solutions)
  kernelSerialNaming = Solution.getSerialNaming(kernels)
  solutionMinNaming = Solution.getMinNaming(solutions)
  kernelMinNaming = Solution.getMinNaming(kernels)
  solutionWriter = SolutionWriter( \
      solutionMinNaming, solutionSerialNaming, \
      kernelMinNaming, kernelSerialNaming)
  kernelWriterSource = KernelWriterSource( \
      kernelMinNaming, kernelSerialNaming)
  kernelWriterAssembly = KernelWriterAssembly( \
      kernelMinNaming, kernelSerialNaming)

  # write solution, kernels and CMake
  problemType = solutions[0]["ProblemType"]
<<<<<<< HEAD
  codeObjectFiles = writeSolutionsAndKernels( \
      globalParameters["WorkingPath"], [problemType], solutions, kernels, kernelsBetaOnly, \
      solutionWriter, kernelWriterSource, kernelWriterAssembly, errorTolerant=True )

  newLibraryDir = ensurePath(os.path.join(globalParameters["WorkingPath"], 'library'))
  newLibraryFile = os.path.join(newLibraryDir, "TensileLibrary.yaml")
  newLibrary = SolutionLibrary.MasterSolutionLibrary.BenchmarkingLibrary(solutions)
  newLibrary.applyNaming(kernelMinNaming)
  YAMLIO.write(newLibraryFile, Utils.state(newLibrary))

  codeObjectFiles = [os.path.relpath(f, globalParameters["WorkingPath"]) for f in codeObjectFiles]

  writeClientConfig(True, solutions, problemSizes, stepName, stepBaseDir, newLibrary, codeObjectFiles)
=======
  writeSolutionsAndKernels( \
      globalParameters["WorkingPath"], globalParameters["CxxCompiler"], [problemType], solutions, kernels, kernelsBetaOnly, \
      solutionWriter, kernelWriterSource, kernelWriterAssembly )
>>>>>>> b0a7d5ef

  if len(solutions) == 0:
    printExit("write solutions and kernels results 0 valid soultion.")
  ##############################################################################
  # Write CMake
  ##############################################################################

  clientName = "TensileBenchmark_%s" % stepName
  writeCMake(globalParameters["WorkingPath"], solutions, kernels, filesToCopy, \
      clientName)

  forBenchmark = True
  writeClientParameters(forBenchmark, solutions, problemSizes, stepName, \
      filesToCopy, stepBaseDir, solutionSummationSizes, solutionWriter)


################################################################################
# FrozenDictionary
################################################################################
class FrozenDictionary:
  def __init__(self, parameters):
    self.parameters = deepcopy(parameters)
    self.hashValue = hash(Solution.getNameFull(self.parameters))

  def __len__(self):
    return len(self.parameters)

  def __iter__(self):
    return iter(self.parameters)

  def __getitem__(self, key):
    return self.parameters[key]

  def __hash__(self):
    return self.hashValue

  def __str__(self):
    return Solution.getNameFull(self.parameters)
  def __repr__(self):
    return self.__str__();


################################################################################
# Winning Parameters For Hardcoded Parameters
###############################################################################
class WinningParameterDict:

  ##########################################################
  # Init
  def __init__(self):
    # Index with 'hardcodedParameterKey'
    # Each element in winners contains a 2D array:
    #  [0] = winningParamters
    #  [1] = winningScore
    self.winners = {}


  ##########################################################
  # Add Winning Parameters For Hardcoded Parameters
  def addResults( self, hardcodedParameterList, benchmarkPermutations, \
      solutions, results):
    if globalParameters["PrintLevel"] >= 1:
      print1("# Adding Results to Solution Database")
      progressBar = ProgressBar(len(results))
    for hardcodedIdx,hardcodedResults in enumerate(results):
      if not hardcodedResults: continue
      
      hardcodedParameters = hardcodedParameterList[hardcodedIdx]
      winningIdx = -1
      winningScore = -9999 # -1 is score of invalid so use -9999 here
      # find fastest benchmark parameters for this hardcoded
      for benchmarkIdx,benchmarkResult in enumerate(hardcodedResults):
        if not benchmarkResult: continue
        
        benchmarkScore = max(benchmarkResult) # take fastest regardless of size
        if benchmarkScore > winningScore:
          winningScore = benchmarkScore
          winningIdx = benchmarkIdx
      winningSolution = solutions[hardcodedIdx][winningIdx]
      winningParameters = {}
      for paramName in benchmarkPermutations[0]:
        winningParameters[paramName] = winningSolution[paramName]
      #print2("HCP[%u] Winner: idx=%u, gflops=%f, param=%s" \
      #    % ( hardcodedIdx, winningIdx, winningScore, winningParameters))
      matches = WinningParameterDict.get(hardcodedParameters, self.winners)
      if len(matches) != 1:
        printExit("Didn't find exactly 1 match")
      hardcodedParametersKey = matches[0][0]
      #oldWinningParameters = matches[0][1]
      #oldScore = matches[0][2]
      self.winners[hardcodedParametersKey][0].update(winningParameters)
      self.winners[hardcodedParametersKey][1] = winningScore
      if globalParameters["PrintLevel"] >= 1:
        progressBar.increment()


  ##########################################################
  # Get Winning Parameters For Hardcoded Parameters
  def __getitem__( self, hardcodedParameters ):
    #(hardcodedParametersKey, winningParameters, score) = \
    matches = WinningParameterDict.get(hardcodedParameters, self.winners)
    if len(matches) == 1:
      return matches[0][1]
    elif len(matches) == 0:
      return None
    else:
      printExit("Didn't find exactly 1 match")


  ##########################################################
  # Update Hardcoded Parameters In Winning Parameters
  # could be forking, joining or adding parameters to same hardcodeds
  def wpdUpdate(self, newHardcodedParameterList ):
    # TODO when new list is joining, we need to choose the fastest
    oldWinners = self.winners
    self.winners = {}

    # if this is first time, populate with dummies and early exit
    if len(oldWinners) == 0:
      for newHardcodedParameters in newHardcodedParameterList:
        self.winners[FrozenDictionary(newHardcodedParameters)] = [{},-1]
    else:
      if globalParameters["PrintLevel"] >= 1:
        print1("# Updating Solution Database")
        progressBar = ProgressBar(len(newHardcodedParameterList))
      for newHardcodedParameters in newHardcodedParameterList:
        #(oldHardcodedParameters, winningParameters, score) = \
        matches = WinningParameterDict.get(newHardcodedParameters, oldWinners)
        if len(matches) == 1: # plain update
          hardcodedFrozen = matches[0][0]
          winningParameters = matches[0][1]
          score = matches[0][2]
          #if winningParameters != None:
          newHardcodedParameters.update(hardcodedFrozen.parameters)
          self.winners[FrozenDictionary(newHardcodedParameters)] = \
              [ winningParameters, score ]
        elif len(matches) > 1: # join
          fastestScore = -1
          fastestHardcodedParameters = {}
          fastestWinningParameters = {}
          for matchIdx,match in enumerate(matches):
            hardcodedFrozen = match[0]
            winningParameters = match[1]
            score = match[2]
            if score > fastestScore:
              fastestScore = score
              fastestWinningParameters = winningParameters
              fastestHardcodedParameters = hardcodedFrozen.parameters
          newHardcodedParameters.update(fastestHardcodedParameters)
          self.winners[FrozenDictionary(newHardcodedParameters)] = \
              [ fastestWinningParameters, fastestScore ]
        if globalParameters["PrintLevel"] >= 1:
          progressBar.increment()


    # return resulting hardcodedParameterList
    returnHardcodedParameterList = []
    for hardcodedFrozen in self.winners:
      returnHardcodedParameterList.append(hardcodedFrozen.parameters)
    #print "info: after winner-update, returnHardcodedParameterList=", len(returnHardcodedParameterList)
    return returnHardcodedParameterList

  ##########################################################
  # Get Winning Parameters For Hardcoded Parameters
  # For "Updating Solution Database"
  #  - winners is a hash of all the solutions.  Points to 2D(?) list
  #       0 : parameters
  #       1 : score
  #  - lookupHardcodedParameters is a dict of hard-coded parms, ie "BufferLoad: True"
  #  - Return a list of matches - 
  # need to match MacroTile also
  @staticmethod
  def get( lookupHardcodedParameters, winners ):
    matches = []

    # only 1 winner, when benchmarking 1 solution
    if len(winners) == 1:
      hardcodedFrozen = list(winners.keys())[0]
      winningParameters = winners[hardcodedFrozen][0]
      score = winners[hardcodedFrozen][1]
      matches.append([hardcodedFrozen, winningParameters, score])
      return matches

    for hardcodedFrozen in winners:
      winningParameters = winners[hardcodedFrozen][0]
      score = winners[hardcodedFrozen][1]
      frozenMatch = True
      # a match if no key in hardcoded has a different value than lookup
      for paramName in hardcodedFrozen:
        if paramName in lookupHardcodedParameters:
          if lookupHardcodedParameters[paramName] != \
              hardcodedFrozen[paramName]:
            frozenMatch = False
            break
      if frozenMatch:
        matchMacroTile = True
        matchUnion = {}
        matchUnion.update(hardcodedFrozen.parameters)
        matchUnion.update(winningParameters)
        if "MacroTile0" in lookupHardcodedParameters:
          lookupMacroTile0 = lookupHardcodedParameters["MacroTile0"]
          lookupMacroTile1 = lookupHardcodedParameters["MacroTile1"]
          Solution.assignProblemIndependentDerivedParameters(matchUnion)
          Solution.assignProblemIndependentDerivedParameters(hardcodedFrozen.parameters)
          if matchUnion["MacroTile0"] != lookupMacroTile0 \
              or matchUnion["MacroTile1"] != lookupMacroTile1:
            matchMacroTile = False
        if matchMacroTile:
          matches.append([hardcodedFrozen, winningParameters, score])
      else:
        pass

    return matches

  ##########################################################
  # To String
  def __str__(self):
    state = ""
    idx = 0
    for hardcodedParameters in self.winners:
      winningParameters = self.winners[hardcodedParameters][0]
      score = self.winners[hardcodedParameters][1]
      state += "  %2u: %s -> %s %f GFlop/s\n" % (idx, hardcodedParameters, \
          Solution.getNameFull(winningParameters), score)
      idx += 1
    return state
  def __repr__(self):
    return self.__str__()


################################################################################
# Main
################################################################################
def main( config ):
  _ = ClientExecutable.getClientExecutable()

  dataPath = os.path.join(globalParameters["WorkingPath"], \
      globalParameters["BenchmarkDataPath"])
  pushWorkingPath(globalParameters["BenchmarkProblemsPath"])
  ensurePath(dataPath)
  totalTestFails = 0
  for benchmarkProblemTypeConfig in config:
    problemTypeConfig = benchmarkProblemTypeConfig[0]
    if len(benchmarkProblemTypeConfig) < 2:
      problemSizeGroupConfigs = [{}]
    else:
      problemSizeGroupConfigs = benchmarkProblemTypeConfig[1:]
    for problemSizeGroupIdx,problemSizeGroupConfig in enumerate(problemSizeGroupConfigs):
      print2("ProblemTypeConfig: %s" % problemTypeConfig)
      problemTypeObj = ProblemType(problemTypeConfig)
      globalParameters["EnableHalf"] = problemTypeObj["DataType"].isHalf()

      # results files will be named
      newResultsFileName = os.path.join(dataPath, "%s_%02u.csv" \
          % (str(problemTypeObj), problemSizeGroupIdx) )
      newSolutionsFileName = os.path.join(dataPath, "%s_%02u.yaml" \
          % (str(problemTypeObj), problemSizeGroupIdx) )
      newGranularityFileName = os.path.join(dataPath, "%s_%02u.gsp" \
          % (str(problemTypeObj), problemSizeGroupIdx) )
      # skip if possible
      if globalParameters["ForceRedoBenchmarkProblems"] or \
          not os.path.exists(newResultsFileName):

        # Benchmark Problem Size Group
        (resultsFileBaseFinal, benchmarkErrors) = benchmarkProblemType(problemTypeConfig, \
            problemSizeGroupConfig, problemSizeGroupIdx)
        totalTestFails += benchmarkErrors
        
        print("clientExit=%u %s for %s" %\
                (totalTestFails, "(ERROR)" if totalTestFails else "(PASS)", \
                globalParameters["ConfigPath"]))

        # Copy Data
        resultsFileBase = resultsFileBaseFinal
        resultsFileName = "%s.csv" % (resultsFileBase)
        solutionsFileName = "%s.yaml" % (resultsFileBase)
        granularityFileName = "%s_Granularity.csv" % (resultsFileBase)
        shutil.copy( resultsFileName, newResultsFileName )
        shutil.copy( solutionsFileName, newSolutionsFileName )
        if os.path.isfile(granularityFileName):
          shutil.copy( granularityFileName, newGranularityFileName )
      else:
        print1("# %s_%02u already benchmarked; skipping." % (str(problemTypeObj), problemSizeGroupIdx) )

  popWorkingPath()

  if globalParameters["ExitOnFails"] and totalTestFails:
    sys.exit(1)<|MERGE_RESOLUTION|>--- conflicted
+++ resolved
@@ -514,9 +514,8 @@
 
   # write solution, kernels and CMake
   problemType = solutions[0]["ProblemType"]
-<<<<<<< HEAD
   codeObjectFiles = writeSolutionsAndKernels( \
-      globalParameters["WorkingPath"], [problemType], solutions, kernels, kernelsBetaOnly, \
+      globalParameters["WorkingPath"], globalParameters["CxxCompiler"], [problemType], solutions, kernels, kernelsBetaOnly, \
       solutionWriter, kernelWriterSource, kernelWriterAssembly, errorTolerant=True )
 
   newLibraryDir = ensurePath(os.path.join(globalParameters["WorkingPath"], 'library'))
@@ -528,11 +527,6 @@
   codeObjectFiles = [os.path.relpath(f, globalParameters["WorkingPath"]) for f in codeObjectFiles]
 
   writeClientConfig(True, solutions, problemSizes, stepName, stepBaseDir, newLibrary, codeObjectFiles)
-=======
-  writeSolutionsAndKernels( \
-      globalParameters["WorkingPath"], globalParameters["CxxCompiler"], [problemType], solutions, kernels, kernelsBetaOnly, \
-      solutionWriter, kernelWriterSource, kernelWriterAssembly )
->>>>>>> b0a7d5ef
 
   if len(solutions) == 0:
     printExit("write solutions and kernels results 0 valid soultion.")
