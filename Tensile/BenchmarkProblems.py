--- conflicted
+++ resolved
@@ -276,11 +276,7 @@
 
     # write benchmarkFiles
     writeBenchmarkFiles(stepBaseDir, solutionList, benchmarkStep.problemSizes, \
-<<<<<<< HEAD
-        shortName, filesToCopy, )
-=======
         shortName, filesToCopy, benchmarkProcess.solutionSummationSizes)
->>>>>>> 48e1e86f
 
     removeSolutions = []
     for i in range(0, len(solutions)):
@@ -365,20 +361,16 @@
     ############################################################################
     # Winners -> Determined Parameters
     ############################################################################
-<<<<<<< HEAD
-    results = getResults(resultsFileName, solutions, newResultsFileName)
-=======
-    results = getResults(resultsFileName, solutions, enableTileSelection)
->>>>>>> 48e1e86f
+    results = getResults(resultsFileName, solutions, enableTileSelection, newResultsFileName)
     print2("CSV Results: %s" % results)
     winners.addResults(benchmarkStep.hardcodedParameters, \
-      benchmarkPermutations, solutions, results)
+        benchmarkPermutations, solutions, results)
 
     ############################################################################
     # Write Solutions YAML
     ############################################################################
     YAMLIO.writeSolutions(solutionsFileName, benchmarkStep.problemSizes, \
-      solutions )
+        solutions )
 
     # End Iteration
     popWorkingPath() # stepName
@@ -418,11 +410,7 @@
 ################################################################################
 # Read GFlop/s from file
 ################################################################################
-<<<<<<< HEAD
-def getResults(resultsFileName, solutions, newResultsFileName=None):
-=======
-def getResults(resultsFileName, solutions, enableTileSelection):
->>>>>>> 48e1e86f
+def getResults(resultsFileName, solutions, enableTileSelection, newResultsFileName=None):
   try:
     resultsFile = open(resultsFileName, "r")
   except IOError:
@@ -478,12 +466,7 @@
 
           results[i][j].append(gflops)
           idx += 1
-<<<<<<< HEAD
-
-  if rowIdx < 2:
-=======
   if rowIdx < 2 and not enableTileSelection:
->>>>>>> 48e1e86f
     printExit("CSV File %s only has %u row(s); prior benchmark must not have run long enough to produce data." \
         % (resultsFileName, rowIdx) )
 
@@ -608,26 +591,16 @@
     if globalParameters["PrintLevel"] >= 1:
       print1("# Adding Results to Solution Database")
       progressBar = ProgressBar(len(results))
-<<<<<<< HEAD
     for hardcodedIdx,hardcodedResults in enumerate(results):
-=======
-    for hardcodedIdx in range(0, len(results)):
-      hardcodedResults = results[hardcodedIdx]
-      if not hardcodedResults:
-        continue
->>>>>>> 48e1e86f
+      if not hardcodedResults: continue
+      
       hardcodedParameters = hardcodedParameterList[hardcodedIdx]
       winningIdx = -1
       winningScore = -9999 # -1 is score of invalid so use -9999 here
       # find fastest benchmark parameters for this hardcoded
-<<<<<<< HEAD
       for benchmarkIdx,benchmarkResult in enumerate(hardcodedResults):
-=======
-      for benchmarkIdx in range(0, len(hardcodedResults)):
-        benchmarkResult = hardcodedResults[benchmarkIdx]
-        if not benchmarkResult:
-          continue
->>>>>>> 48e1e86f
+        if not benchmarkResult: continue
+        
         benchmarkScore = max(benchmarkResult) # take fastest regardless of size
         if benchmarkScore > winningScore:
           winningScore = benchmarkScore
@@ -830,16 +803,11 @@
         resultsFileBase = resultsFileBaseFinal
         resultsFileName = "%s.csv" % (resultsFileBase)
         solutionsFileName = "%s.yaml" % (resultsFileBase)
-<<<<<<< HEAD
+        granularityFileName = "%s_Granularity.csv" % (resultsFileBase)
         shutil.copy( resultsFileName, newResultsFileName )
         shutil.copy( solutionsFileName, newSolutionsFileName )
-=======
-        granularityFileName = "%s_Granularity.csv" % (resultsFileBase)
-        shutil_copy( resultsFileName, newResultsFileName )
-        shutil_copy( solutionsFileName, newSolutionsFileName )
         if os.path.isfile(granularityFileName):
-          shutil_copy( granularityFileName, newGranularityFileName )
->>>>>>> 48e1e86f
+          shutil.copy( granularityFileName, newGranularityFileName )
       else:
         print1("# %s_%02u already benchmarked; skipping." % (str(problemTypeObj), problemSizeGroupIdx) )
 
