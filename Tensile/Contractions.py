#################################################################################
# Copyright 2019-2020 Advanced Micro Devices, Inc. All rights reserved.
#
# Permission is hereby granted, free of charge, to any person obtaining a copy
# of this software and associated documentation files (the "Software"), to deal
# in the Software without restriction, including without limitation the rights
# to use, copy, modify, merge, publish, distribute, sublicense, and/or sell cop-
# ies of the Software, and to permit persons to whom the Software is furnished
# to do so, subject to the following conditions:
#
# The above copyright notice and this permission notice shall be included in all
# copies or substantial portions of the Software.
#
# THE SOFTWARE IS PROVIDED "AS IS", WITHOUT WARRANTY OF ANY KIND, EXPRESS OR IM-
# PLIED, INCLUDING BUT NOT LIMITED TO THE WARRANTIES OF MERCHANTABILITY, FITNESS
# FOR A PARTICULAR PURPOSE AND NONINFRINGEMENT. IN NO EVENT SHALL THE AUTHORS OR
# COPYRIGHT HOLDERS BE LIABLE FOR ANY CLAIM, DAMAGES OR OTHER LIABILITY, WHETHER
# IN AN ACTION OF CONTRACT, TORT OR OTHERWISE, ARISING FROM, OUT OF OR IN CONNE-
# CTION WITH THE SOFTWARE OR THE USE OR OTHER DEALINGS IN THE SOFTWARE.
################################################################################

from .DataType import DataType
from . import Hardware
from . import Properties
from .SolutionStructs import Solution as OriginalSolution
from .Utils import state, state_key_ordering

from . import Common

@state_key_ordering
class FreeIndex:
    StateKeys = ['isA', 'i', 'c', 'd']

    def __init__(self, isA, i=None, c=None, d=None):
        self.isA = isA
        self.i = i # index into A or B (depending on isA)
        self.c = c
        self.d = d

@state_key_ordering
class BatchIndex:
    StateKeys = ['a', 'b', 'c', 'd']
    def __init__(self, a=None, b=None, c=None, d=None):
        self.a = a
        self.b = b
        self.c = c
        self.d = d

@state_key_ordering
class BoundIndex:
    StateKeys = ['a', 'b']
    def __init__(self, a=None, b=None):
        self.a = a
        self.b = b


class ProblemType:
    StateKeys = ['operationIdentifier', 'aType', 'bType', 'cType', 'dType',
                 'useBeta', 'highPrecisionAccumulate', 'useInitialStridesAB', 'useInitialStridesCD']
    @classmethod
    def FromOriginalState(cls, d):
        indices = [None]*d['TotalIndices']
        freeIndices  = []
        batchIndices = []
        boundIndices = []

        for i in d['IndicesSummation']:
            bi = BoundIndex()
            indices[i] = bi
            boundIndices.append(bi)

        for i in range(0,d["NumIndicesC"]):
            if i in d['IndicesBatch']:
                bi = BatchIndex(c=i, d=i)
                indices[i] = bi
                batchIndices.append(bi)
            else:
                assert i in d['IndicesFree']
                if i in d['IndexAssignmentsA']:
                    fi = FreeIndex(isA=True, i=d["IndexAssignmentsA"].index(i), c=i, d=i)
                elif i in d['IndexAssignmentsB']:
                    fi = FreeIndex(isA=False, i=d["IndexAssignmentsB"].index(i), c=i, d=i)
                else:
                    raise RuntimeError("free index %u not in ia or ib"%i)
                indices[i] = fi
                freeIndices.append(fi)

        for ia, ic in enumerate(d['IndexAssignmentsA']):
            indices[ic].a = ia

        for ib, ic in enumerate(d['IndexAssignmentsB']):
            indices[ic].b = ib

        for idx in indices:
            assert idx is not None
            idxState = state(idx)
            for (key, value) in list(idxState.items()):
                assert value is not None

        rv = cls()
        rv.indices = indices
        rv.freeIndices = freeIndices
        rv.batchIndices = batchIndices
        rv.boundIndices = boundIndices
        rv.aDims = len(d['IndexAssignmentsA'])
        rv.bDims = len(d['IndexAssignmentsB'])
        rv.cDims = d['NumIndicesC']
        rv.dDims = rv.cDims

        rv.aConjugate = d['ComplexConjugateA']
        rv.bConjugate = d['ComplexConjugateB']

        srcType = DataType(d['DataType'])
        dstType = DataType(d['DestDataType']) if 'DestDataType' in d else srcType

        rv.aType = srcType
        rv.bType = srcType
        rv.cType = dstType
        rv.dType = dstType

        rv.alphaType = dstType
        rv.betaType = dstType
        if dstType.isBFloat16():
            rv.alphaType = DataType(dstType.single)
            rv.betaType  = DataType(dstType.single)

        rv.highPrecisionAccumulate = False
        if 'HighPrecisionAccumulate' in d:
            rv.highPrecisionAccumulate = d['HighPrecisionAccumulate']

        rv.useInitialStridesAB = False
        if 'UseInitialStridesAB' in d:
            rv.useInitialStridesAB = d['UseInitialStridesAB']
        rv.useInitialStridesCD = False
        if 'UseInitialStridesCD' in d:
            rv.useInitialStridesCD = d['UseInitialStridesCD']

        rv.setConstStrideA = []
        if 'SetConstStrideA' in d:
            rv.setConstStrideA = d['SetConstStrideA']
        rv.setConstStrideB = []
        if 'SetConstStrideB' in d:
            rv.setConstStrideB = d['SetConstStrideB']
        rv.zeroPadA=[]
        if 'ZeroPadA' in d:
            rv.zeroPadA = d['ZeroPadA']
        rv.zeroPadB=[]
        if 'ZeroPadB' in d:
            rv.zeroPadB = d['ZeroPadB']

        rv.useBeta = True
        if 'UseBeta' in d:
            rv.useBeta = d['UseBeta']

        rv.batched = d['Batched']

        return rv

    def __init__(self, freeIndices=None, batchIndices=None, boundIndices=None, aDims=None, bDims=None, cDims=None, dDims=None):
        self.convolution = None
        self.freeIndices  = freeIndices
        self.batchIndices = batchIndices
        self.boundIndices = boundIndices
        self.aDims = aDims
        self.bDims = bDims
        self.cDims = cDims
        self.dDims = dDims

    @property
    def indexNames(self):
        aNames = ['_'] * self.aDims
        bNames = ['_'] * self.bDims
        cNames = ['_'] * self.cDims

        allIndexNames = 'ijklmnopqrstuvwxyz'
        index = 0

        dNames = list([allIndexNames[index+i] for i in range(self.cDims)])
        index += len(dNames)

        sumNames = list([allIndexNames[index+i] for i in range(len(self.boundIndices))])
        index += len(sumNames)

        for free in self.freeIndices:
            if free.isA:
                aNames[free.i ] = dNames[free.d]
            else:
                bNames[free.i ] = dNames[free.d]
            cNames[free.c] = dNames[free.d]

        for batch in self.batchIndices:
            name = dNames[batch.d]
            aNames[batch.a] = name
            bNames[batch.b] = name
            cNames[batch.c] = name

        for i, bound in enumerate(self.boundIndices):
            name = sumNames[i]
            aNames[bound.a] = name
            bNames[bound.b] = name

        aNames = ''.join(aNames)
        bNames = ''.join(bNames)
        cNames = ''.join(cNames)
        dNames = ''.join(dNames)
        sumNames = ''.join(sumNames)

        return (aNames, bNames, cNames, dNames, sumNames)

    @property
    def operationIdentifier(self):
        (aNames, bNames, cNames, dNames, sumNames) = self.indexNames

        aOp = 'C' if self.aConjugate else ''
        bOp = 'C' if self.bConjugate else ''

        return '_'.join(['Contraction', sumNames,
                         'A' + aNames + aOp,
                         'B' + bNames + bOp,
                         'C' + cNames,
                         'D' + dNames])

    def predicates(self, includeBatch=False, includeOperation=False, includeType=False):
        predicates = []

        #if includeBatch and not self.batched:
        #    predicates.append(ProblemPredicate("BatchSizeEqual", index=0, value=1))

        if includeOperation:
            predicates.append(ProblemPredicate("OperationIdentifierEqual", value=self.operationIdentifier))
            if not self.useBeta:
                predicates.append(ProblemPredicate("BetaZero"));

        if includeType:
            predicates.append(ProblemPredicate("TypesEqual", value=(self.aType, self.bType, self.cType, self.dType)))
            predicates.append(ProblemPredicate("HighPrecisionAccumulate", value=self.highPrecisionAccumulate))

        return predicates

def extractDimPredicate(cls, key, value, predicateName):
    """
    Extract the predicate for AssertStrideEqual*
    Value is a dictionary
    """
    predicates = []
    for pos,val in value.items():
        if val != -1:
            predicates.append(cls(predicateName, index=pos, value=val))
    if len(predicates) == 1:
        return predicates[0]
    elif len(predicates) > 1:
        return cls.And(predicates)

class ProblemPredicate(Properties.Predicate):
    @classmethod
    def FromOriginalKeyPair(cls, pair):
        (key, value) = pair
        if key == "AssertStrideAEqual":
            return extractDimPredicate(cls, key, value, "StrideAEqual")
        if key == "AssertStrideBEqual":
            return extractDimPredicate(cls, key, value, "StrideBEqual")
        if key == "AssertStrideCEqual":
            return extractDimPredicate(cls, key, value, "StrideCEqual")
        if key == "AssertStrideDEqual":
            return extractDimPredicate(cls, key, value, "StrideDEqual")

        if key == "AssertSizeEqual":
            return extractDimPredicate(cls, key, value, "SizeEqual")

        # TODO - remove this when logic files have been updated
        if key == 'AssertMinApproxSize':
            return None

        if key.endswith('Multiple'):
            if value == 1:
                return None

            if key == "AssertFree0ElementMultiple":
                tag = "FreeSizeAMultiple"
                index = 0
            elif key == "AssertFree1ElementMultiple":
                tag = "FreeSizeBMultiple"
                index = 0
            elif key == "AssertSummationElementMultiple":
                tag = "BoundSizeMultiple"
                index = -1
            else:
                raise RuntimeError("Unknown Multiple Value: {}".format(key))

            return cls(tag, index=index, value=value)

        if key.startswith('Assert'):
            raise RuntimeError("Unknown assertion key: {}".format(key))

    @classmethod
    def CompoundPredicates(cls, state, problemType):
        rv = []

        if 'GlobalReadVectorWidth' in state and state['GlobalReadVectorWidth'] > 1:
            if not problemType.aType.isInt8x4():
                rv += [cls('LeadingFreeSizesGreaterOrEqual', value=state['GlobalReadVectorWidth'])]

        if "LdcEqualsLdd" not in state or state["LdcEqualsLdd"] == True:
            rv += [cls("CDStridesEqual")]

<<<<<<< HEAD
        if "KernelLanguage" in state and state["KernelLanguage"] == "Assembly":
            rv += [ super().Or( \
                [ cls("KernelLanguage", value = "Any"), \
                  cls("KernelLanguage", value = "Assembly") ] ) ]

        elif "KernelLanguage" in state and state["KernelLanguage"] == "Source":
            rv += [ super().Or( \
                [ cls("KernelLanguage", value = "Any"), \
                  cls("KernelLanguage", value = "Source") ] ) ]
=======
        if 'GlobalSplitU' in state and state['GlobalSplitU'] > 1:
            rv += [cls("DeterministicMode", value = False)]

>>>>>>> c01f7612

        return rv

    @classmethod
    def FromOriginalState(cls, d, problemType, morePreds=[]):
        problemTypePreds = problemType.predicates(True, True, True)
        compoundPreds = cls.CompoundPredicates(d, problemType)
        extraPreds = problemTypePreds + compoundPreds + morePreds

        return super().FromOriginalState(d, extraPreds)

class SizeMapping:
    StateKeys = ['workGroup',
                 'macroTile',
                 'threadTile',
                 'depthU',
                 'staggerU',
                 'globalSplitU',
                 'staggerStrideShift',
                 'workGroupMapping',
                 'packSummationDims',
                 'packBatchDims',
                 'magicDivAlg',
                 'persistentKernel',
                 'sourceKernel',
                 ]

    @classmethod
    def FromOriginalState(cls, d):
        return cls(workGroup          = d['WorkGroup'],
                   macroTile          = cls.ReadOriginalMacroTile(d),
                   threadTile         = d['ThreadTile'],
                   workGroupMapping   = d['WorkGroupMapping'],
                   staggerU           = d['StaggerU'] if 'StaggerU' in d else 0,
                   depthU             = d['DepthU'],
                   globalSplitU       = d['GlobalSplitU'],
                   staggerStrideShift = d['_staggerStrideShift'] if '_staggerStrideShift' in d else 0,
                   packSummationDims  = d['PackSummationDims'] if 'PackSummationDims' in d else 0,
                   packBatchDims      = d['PackBatchDims'] if 'PackBatchDims' in d else 0,
                   persistentKernel   = d['PersistentKernel'] if 'PersistentKernel' in d else 0,
                   magicDivAlg        = d.get('MagicDivAlg', 1),
                   sourceKernel       = d['KernelLanguage'] == 'Source',
                   )

    @classmethod
    def ReadOriginalMacroTile(cls, d):
        rv = [1,1,1]
        rv[0] = d['MacroTile0']
        rv[1] = d['MacroTile1']
        return rv

    def __init__(self, **kwargs):
        for (key, value) in list(kwargs.items()):
            setattr(self, key, value)

class Solution:
    StateKeys = ['name',
                'problemType',
                'hardwarePredicate',
                'problemPredicate',
                'sizeMapping',
                'debugKernel',
                'info',
                'index',
                'ideals']
    HiddenKeys = ['originalSolution']

    @classmethod
    def FromSolutionStruct(cls, solution, deviceInfo=None):
        return cls.FromOriginalState(solution._state)

    @classmethod
    def FromOriginalState(cls, d, deviceInfo=None):
        rv = cls()


        if 'SolutionNameMin' in d:
            rv.name = d['SolutionNameMin']

        rv.problemType = ProblemType.FromOriginalState(d['ProblemType'])

        rv.problemPredicate = ProblemPredicate.FromOriginalState(d, rv.problemType)

        if 'DebugKernel' in d:
            rv.debugKernel = d['DebugKernel']

        if 'SolutionIndex' in d:
            rv.index = d['SolutionIndex']

        rv.info = cls.ReadOriginalInfo(d)

        rv.sizeMapping = SizeMapping.FromOriginalState(d)
        if 'Ideals' in d:
            rv.ideals = d['Ideals']
        else:
            rv.ideals = {}

        if 'ISA' not in d:
            if d['KernelLanguage'] == 'Assembly':
                d['ISA'] = Common.gfxArch(deviceInfo[1])
            else:
                d['ISA'] = [0,0,0]

        rv.originalSolution = OriginalSolution(d)
        # hacky, can just construct Convolution yet again?
        rv.problemType.convolution = rv.originalSolution["ProblemType"].convolution

        return rv

    @classmethod
    def ReadOriginalInfo(cls, d):
        return dict([(key, str(value)) for (key, value) in list(d.items()) if key != 'ProblemType'])

    def __init__(self, **kwargs):
        self.name = None
        self.problemType = None
        self.hardwarePredicate = Hardware.HardwarePredicate('TruePred')
        self.problemPredicate = ProblemPredicate('TruePred')
        self.sizeMapping = None
        self.debugKernel = False
        self.info = {}
        self.index = None
        self.ideals = {}

        for key, value in kwargs:
            if key not in Solution.StateKeys and key not in Solution.HiddenKeys:
                raise KeyError("{0} is not a property of Solution.".format(key))

            setattr(self, key, value)
<|MERGE_RESOLUTION|>--- conflicted
+++ resolved
@@ -303,7 +303,6 @@
         if "LdcEqualsLdd" not in state or state["LdcEqualsLdd"] == True:
             rv += [cls("CDStridesEqual")]
 
-<<<<<<< HEAD
         if "KernelLanguage" in state and state["KernelLanguage"] == "Assembly":
             rv += [ super().Or( \
                 [ cls("KernelLanguage", value = "Any"), \
@@ -313,11 +312,9 @@
             rv += [ super().Or( \
                 [ cls("KernelLanguage", value = "Any"), \
                   cls("KernelLanguage", value = "Source") ] ) ]
-=======
         if 'GlobalSplitU' in state and state['GlobalSplitU'] > 1:
             rv += [cls("DeterministicMode", value = False)]
 
->>>>>>> c01f7612
 
         return rv
 
