--- conflicted
+++ resolved
@@ -303,7 +303,6 @@
         if "LdcEqualsLdd" not in state or state["LdcEqualsLdd"] == True:
             rv += [cls("CDStridesEqual")]
 
-<<<<<<< HEAD
         if "KernelLanguage" in state and state["KernelLanguage"] == "Assembly":
             rv += [ super().Or( \
                 [ cls("KernelLanguage", value = "Any"), \
@@ -316,7 +315,6 @@
         if 'GlobalSplitU' in state and state['GlobalSplitU'] > 1:
             rv += [cls("DeterministicMode", value = False)]
 
-=======
         if ("MatrixInstruction" in state and state["MatrixInstruction"]) or \
            ("EnableMatrixInstruction" in state and state["EnableMatrixInstruction"] is True):
             rv += [ super().Or( \
@@ -326,7 +324,6 @@
             rv += [ super().Or( \
                 [ cls("ArithmeticUnit", value = "Any"), \
                   cls("ArithmeticUnit", value = "VALU") ] ) ]
->>>>>>> ad6edb28
 
         return rv
 
