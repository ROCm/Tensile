--- conflicted
+++ resolved
@@ -1,4 +1,3 @@
-<<<<<<< HEAD
 ################################################################################
 # Copyright (C) 2019 Advanced Micro Devices, Inc. All rights reserved.
 #
@@ -65,7 +64,7 @@
             'enum': 'ComplexFloat',
             'reg': 2,
             'ocl': 'float2',
-            'hip': 'float2',
+            'hip': 'TensileComplexFloat',
             'libType': 'TensileComplexFloat',
             'libEnum': 'tensileDataTypeComplexFloat',
             'isIntegral': False,
@@ -78,7 +77,7 @@
             'enum': 'ComplexDouble',
             'reg': 4,
             'ocl': 'double2',
-            'hip': 'double2',
+            'hip': 'TensileComplexDouble',
             'libType': 'TensileComplexDouble',
             'libEnum': 'tensileDataTypeComplexDouble',
             'isIntegral': False,
@@ -178,12 +177,6 @@
         Returns a string containing the data output format, depending on programming language 
         and in the case of complex numbers, the vector width. 
         """
-        if language == "HIP":
-            if self.value == DataType.complexSingle:
-                return "make_float2(0.f, 0.f)"
-            if self.value == DataType.complexDouble:
-                return "make_double2(0.0, 0.0)"
-
         zeroString = "("
         zeroString += self.toDevice(language)
         if vectorWidth > 1:
@@ -211,184 +204,6 @@
         return not self.isComplex()
     def isComplex(self):
         return self.properties['isComplex']
-
-    def isDouble(self):
-        return self.value == DataType.double or self.value == DataType.complexDouble
-    def isSingle(self):
-        return self.value == DataType.single or self.value == DataType.complexSingle
-    def isHalf(self):
-        return self.value == DataType.half
-    def isInt32(self):
-        return self.value == DataType.int32
-    def isInt8x4(self):
-        return self.value == DataType.int8x4
-    def isBFloat16(self):
-        return self.value == DataType.bfloat16
-    def isNone(self):
-        return self.value == None
-
-    def numRegisters(self):
-        return self.properties['reg']
-    def numBytes(self):
-        return int(self.numRegisters() * 4)
-    def flopsPerMac(self):
-        return 2 if self.isReal() else 8
-
-    def state(self): return self.toEnum()
-
-    def __str__(self):
-        return self.toChar()
-    def __repr__(self):
-        return self.__str__()
-
-    def getAttributes(self):
-        return (self.value,)
-
-    def __hash__(self):
-        return hash(self.getAttributes())
-
-    def __eq__(self, other):
-        if not isinstance(other, DataType):
-            return NotImplemented
-
-        return self.getAttributes() == other.getAttributes()
-
-    def __lt__(self, other):
-        if not isinstance(other, DataType):
-            return NotImplemented
-
-        return self.getAttributes() < other.getAttributes()
-
-    # Other operands are provided by functools.total_ordering.
-
-def populateLookupTable(properties,lookup):
-    """
-    Populates Lookup Table with the corresponding row number for each DataType. The row number
-    is assigned to self.value when a DataType object is called 
-    """
-    for i,e in enumerate(properties):
-        setattr(DataType, e['name'], i)
-        for k in ['name','char','enum','libEnum']:
-            lookupKey = e[k].lower()
-            if lookupKey in lookup and lookup[lookupKey] != i:
-                raise RuntimeError("Duplicate key {1} in property '{0}'".format(k,lookupKey)) 
-            lookup[lookupKey] = i        
-    
-populateLookupTable(DataType.properties,DataType.lookup)
-=======
-################################################################################
-# Copyright (C) 2019 Advanced Micro Devices, Inc. All rights reserved.
-#
-# Permission is hereby granted, free of charge, to any person obtaining a copy
-# of this software and associated documentation files (the "Software"), to deal
-# in the Software without restriction, including without limitation the rights
-# to use, copy, modify, merge, publish, distribute, sublicense, and/or sell cop-
-# ies of the Software, and to permit persons to whom the Software is furnished
-# to do so, subject to the following conditions:
-#
-# The above copyright notice and this permission notice shall be included in all
-# copies or substantial portions of the Software.
-#
-# THE SOFTWARE IS PROVIDED "AS IS", WITHOUT WARRANTY OF ANY KIND, EXPRESS OR IM-
-# PLIED, INCLUDING BUT NOT LIMITED TO THE WARRANTIES OF MERCHANTABILITY, FITNESS
-# FOR A PARTICULAR PURPOSE AND NONINFRINGEMENT. IN NO EVENT SHALL THE AUTHORS OR
-# COPYRIGHT HOLDERS BE LIABLE FOR ANY CLAIM, DAMAGES OR OTHER LIABILITY, WHETHER
-# IN AN ACTION OF CONTRACT, TORT OR OTHERWISE, ARISING FROM, OUT OF OR IN CONNE-
-# CTION WITH THE SOFTWARE OR THE USE OR OTHER DEALINGS IN THE SOFTWARE.
-################################################################################
-
-try:
-    basestring
-except NameError:
-    basestring = str
-
-class DataType:
-    """ 
-    Data Type (new)
-    Uses a list of dictionaries to organize the DataType and Properties for the kernels
-    Changed older properties list of lists to list of dictionaries
-    The inner keys (char, reg, etc) correspond with the data type properties values
-    Lookup table is used to store row numbers of a specific property
-    """
-    properties = [{'char': 'S', 'name': 'single', 'enum': 'Float', 'reg': 1, 'ocl': 'float', 'hip': 'float', 'libType': 'float', 'libEnum': 'tensileDataTypeFloat'},
-        {'char': 'D', 'name': 'double', 'enum': 'Double', 'reg': 2, 'ocl': 'double', 'hip': 'double', 'libType': 'double', 'libEnum': 'tensileDataTypeDouble'},
-        {'char': 'C', 'name': 'complexSingle', 'enum': 'ComplexFloat', 'reg': 2, 'ocl': 'float2', 'hip': 'TensileComplexFloat', 'libType': 'TensileComplexFloat', 'libEnum': 'tensileDataTypeComplexFloat'},
-        {'char': 'Z', 'name': 'complexDouble', 'enum': 'ComplexDouble', 'reg': 4, 'ocl': 'double2', 'hip': 'TensileComplexDouble', 'libType': 'TensileComplexDouble', 'libEnum': 'tensileDataTypeComplexDouble'},
-        {'char': 'H', 'name': 'half', 'enum': 'Half', 'reg': 0.5, 'ocl': 'ERROR', 'hip': 'tensile_half', 'libType': 'TensileHalf', 'libEnum': 'tensileDataTypeHalf'},
-        {'char': '4xi8', 'name': 'int8x4', 'enum': 'Int8', 'reg': 1, 'ocl': 'ERROR', 'hip': 'uint32_t', 'libType': 'TensileInt8x4', 'libEnum': 'tensileDataTypeInt8x4'},
-        {'char': 'I', 'name': 'int32', 'enum': 'Int32', 'reg': 1, 'ocl': 'ERROR', 'hip': 'int32_t', 'libType': 'TensileInt32', 'libEnum': 'tensileDataTypeInt32'},
-        {'char': 'B', 'name': 'bfloat16', 'enum': 'BFloat16', 'reg': 0.5, 'ocl': 'ERROR', 'hip': 'tensile_bfloat16', 'libType': 'tensile_bfloat16', 'libEnum': 'tensileDataTypeBFloat16'},
-        ]
-    lookup = {}    
-            
-    def __init__(self, value):
-        if isinstance(value, int):
-            self.value = value
-            _ = DataType.properties[value]
-        elif isinstance(value, basestring):
-            self.value = DataType.lookup[value.lower()]
-            return
-        elif isinstance(value, DataType):
-            self.value = value.value
-        else:
-            raise RuntimeError("initializing DataType to {0} {1}".format(str(type(value)), str(value)))
-   
-    def toChar(self):
-        return self.properties[self.value]['char']
-    def toName(self):
-        return self.properties[self.value]['name']
-    def toEnum(self):
-        return self.properties[self.value]['enum']
-    def toOpenCL(self):
-        return self.properties[self.value]['ocl']
-    def toHIP(self):
-        return self.properties[self.value]['hip']
-    def toDevice(self, language):
-        if language == "OCL":
-            return self.toOpenCL()
-        else:
-            return self.toHIP()
-    def toCpp(self):
-        return self.properties[self.value]['libType']
-    def getLibString(self):
-        return self.properties[self.value]['libEnum']
-
-    ########################################
-    def zeroString(self, language, vectorWidth):
-        """
-        Returns a string containing the data output format, depending on programming language 
-        and in the case of complex numbers, the vector width. 
-        """
-        zeroString = "("
-        zeroString += self.toDevice(language)
-        if vectorWidth > 1:
-            zeroString += str(vectorWidth)
-        zeroString += ")("
-
-        """
-        if self.value == self.half:
-            single = "0"
-            vectorWidth = 1
-        elif self.value == self.single:
-            single = "0.f"
-        elif self.value == self.double:
-            single = "0.0"
-        elif self.value == self.complexSingle:
-            single = "0.f, 0.f"
-        elif self.value == self.complexDouble:
-            single = "0.0, 0.0"
-        """
-        zeroString += "0"
-        zeroString += ")"
-        return zeroString
-
-    def isReal(self):
-        if self.value == DataType.half or self.value == DataType.single or self.value == DataType.double or self.value == DataType.int8x4 or self.value == DataType.int32 or self.value == DataType.bfloat16:
-            return True
-        else:
-            return False
-    def isComplex(self):
-        return not self.isReal()
     def isDoubleComplex(self):
         return self.value == DataType.complexDouble
     def isSingleComplex(self):
@@ -409,38 +224,43 @@
         return self.value == None
 
     def numRegisters(self):
-        return self.properties[self.value]['reg']
+        return self.properties['reg']
     def numBytes(self):
         return int(self.numRegisters() * 4)
     def flopsPerMac(self):
         return 2 if self.isReal() else 8
+
+    def state(self): return self.toEnum()
+
     def __str__(self):
         return self.toChar()
     def __repr__(self):
         return self.__str__()
+
     def getAttributes(self):
-        return (self.value)
+        return (self.value,)
+
     def __hash__(self):
         return hash(self.getAttributes())
+
     def __eq__(self, other):
-        return isinstance(other, DataType) and self.getAttributes() == other.getAttributes()
-    def __ne__(self, other):
-        result = self.__eq__(other)
-        if result is NotImplemented:
-            return result
-        return not result
+        if not isinstance(other, DataType):
+            return NotImplemented
+
+        return self.getAttributes() == other.getAttributes()
+
     def __lt__(self, other):
-        return isinstance(other, DataType) and self.getAttributes() < other.getAttributes()
-    def __gt__(self,other):
-        return isinstance(other, DataType) and self.getAttributes() > other.getAttributes()
-    def __le__(self,other):
-        return isinstance(other, DataType) and self.getAttributes() <= other.getAttributes()
-    def __ge__(self,other):
-        return isinstance(other, DataType) and self.getAttributes() >= other.getAttributes()
+        if not isinstance(other, DataType):
+            return NotImplemented
+
+        return self.getAttributes() < other.getAttributes()
+
+    # Other operands are provided by functools.total_ordering.
 
 def populateLookupTable(properties,lookup):
     """
-    Populates Lookup Table with the corresponding row number for each DataType. The row number is assigned to self.value when a DataType object is called 
+    Populates Lookup Table with the corresponding row number for each DataType. The row number
+    is assigned to self.value when a DataType object is called 
     """
     for i,e in enumerate(properties):
         setattr(DataType, e['name'], i)
@@ -451,4 +271,3 @@
             lookup[lookupKey] = i        
     
 populateLookupTable(DataType.properties,DataType.lookup)
->>>>>>> 6936adb7
