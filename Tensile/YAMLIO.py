--- conflicted
+++ resolved
@@ -247,14 +247,7 @@
   for i in range(0, len(solutionStates)):
     solutionState = solutionStates[i]
     if solutionState["KernelLanguage"] == "Assembly":
-<<<<<<< HEAD
-      isa0 = int(architectureName[3])
-      isa1 = int(architectureName[4])
-      isa2 = int(architectureName[5])
-      solutionState["ISA"] = [isa0, isa1, isa2]
-=======
       solutionState["ISA"] = Common.gfxArch(architectureName)
->>>>>>> 630b7c80
     else:
       solutionState["ISA"] = [0, 0, 0]
     solutionObject = Solution(solutionState)
