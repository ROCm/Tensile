################################################################################
# Copyright (C) 2019 Advanced Micro Devices, Inc. All rights reserved.
#
# Permission is hereby granted, free of charge, to any person obtaining a copy
# of this software and associated documentation files (the "Software"), to deal
# in the Software without restriction, including without limitation the rights
# to use, copy, modify, merge, publish, distribute, sublicense, and/or sell cop-
# ies of the Software, and to permit persons to whom the Software is furnished
# to do so, subject to the following conditions:
#
# The above copyright notice and this permission notice shall be included in all
# copies or substantial portions of the Software.
#
# THE SOFTWARE IS PROVIDED "AS IS", WITHOUT WARRANTY OF ANY KIND, EXPRESS OR IM-
# PLIED, INCLUDING BUT NOT LIMITED TO THE WARRANTIES OF MERCHANTABILITY, FITNESS
# FOR A PARTICULAR PURPOSE AND NONINFRINGEMENT. IN NO EVENT SHALL THE AUTHORS OR
# COPYRIGHT HOLDERS BE LIABLE FOR ANY CLAIM, DAMAGES OR OTHER LIABILITY, WHETHER
# IN AN ACTION OF CONTRACT, TORT OR OTHERWISE, ARISING FROM, OUT OF OR IN CONNE-
# CTION WITH THE SOFTWARE OR THE USE OR OTHER DEALINGS IN THE SOFTWARE.
################################################################################

import itertools

from . import Properties
from . import Hardware
from . import Contractions
from .SolutionStructs import Solution as OriginalSolution
from .Utils import state

class SingleSolutionLibrary:
    Tag = 'Single'

    def __init__(self, solution):
        self.solution = solution

    @property
    def tag(self):
        return self.__class__.Tag

    def state(self):
        return {'type': self.tag, 'index': self.solution.index}

    def remapSolutionIndices(self,indexMap):
        pass

class MatchingProperty(Properties.Property):
    pass

class GranularitySelectionLibrary:
    Tag = 'GranularitySelection'
    StateKeys = [('type', 'tag'), 'idxs']

    @classmethod
    def FromOriginalState(cls, indices):
        return cls(indices)

    @property
    def tag(self):
        return self.__class__.Tag

    def merge(self, other):
        idList = list(set().union(self.idxs, idxs))
        self.idxs = idList

    def __init__(self, idxs):
        self.idxs = idxs

    def remapSolutionIndices(self,indexMap):
        for i in range(0, len(self.idxs)):
            index = self.idxs[i]
            if index in indexMap:
                self.idxs[i] = indexMap[index]



class MatchingLibrary:
    Tag = 'Matching'
    StateKeys = [('type', 'tag'), 'properties', 'table', 'distance']

    @classmethod
    def FromOriginalState(cls, d, solutions):
        indices = d[0]
        origTable = d[1]

        propertyKeys = {
                2:lambda: MatchingProperty('FreeSizeA', index=0),
                3:lambda: MatchingProperty('FreeSizeB', index=0),
                0:lambda: MatchingProperty('BatchSize', index=0),
                1:lambda: MatchingProperty('BoundSize', index=0)
            }

        properties = list([propertyKeys[i]() for i in indices])

        table = []

        distance = {'type': 'Euclidean'}

        for row in origTable:
            try:
                index = row[1][0]
                value = SingleSolutionLibrary(solutions[index])
                key = list(row[0][0:len(properties)])
                entry = {'key': key, 'value': value, 'speed': row[1][1]}
                table.append(entry)
            except KeyError:
                pass

        return cls(properties, table, distance)

    @property
    def tag(self):
        return self.__class__.Tag

    def merge(self, other):
        assert self.__class__ == other.__class__ \
                and self.properties == other.properties \
                and self.distance == other.distance

        self.table += other.table

    def remapSolutionIndices(self,indexMap):
        pass

    def __init__(self, properties, table, distance):
        self.properties = properties
        self.table = table
        self.distance = distance

class ProblemMapLibrary:
    Tag = 'ProblemMap'
    StateKeys = [('type', 'tag'), ('property', 'mappingProperty'), ('map', 'mapping')]

    def __init__(self, mappingProperty=None, mapping=None):
        self.mappingProperty = mappingProperty
        self.mapping = mapping

    @property
    def tag(self):
        return self.__class__.Tag

    def merge(self, other):
        assert self.__class__ == other.__class__ and self.tag == other.tag and self.mappingProperty == other.mappingProperty

        for key,value in list(other.mapping.items()):
            if key in self.mapping:
                self.mapping[key].merge(value)
            else:
                self.mapping[key] = value
 
    def remapSolutionIndices(self,indexMap):
        for key,value in list(self.mapping.items()):
            value.remapSolutionIndices(indexMap)

class PredicateLibrary:
    StateKeys = [('type', 'tag'), 'rows']

    def __init__(self, tag=None, rows=None):
        self.tag = tag
        if rows is None: rows = []
        self.rows = rows

    def merge(self, other):
        assert self.__class__ == other.__class__ and self.tag == other.tag

        rowdict = dict([(r['predicate'], i) for i,r in enumerate(self.rows)])

        for row in other.rows:
            if row['predicate'] in rowdict:
                myRownum = rowdict[row['predicate']]
                self.rows[myRownum]['library'].merge(row['library'])
            else:
                self.rows.append(row)

    def remapSolutionIndices(self,indexMap):
        for row in self.rows:
          row['library'].remapSolutionIndices(indexMap)


class MasterSolutionLibrary:
    StateKeys = ['solutions', 'library']

    @classmethod
    def FixSolutionIndices(cls, solutions):
        # fix missing and duplicate solution indices.
        try:
            maxSolutionIdx = max([s.index for s in solutions if s.index is not None])
        except ValueError:
            maxSolutionIdx = -1

        solutionsSoFar = set()
        for solution in solutions:
            if solution.index is None or solution.index in solutionsSoFar:
                maxSolutionIdx += 1
                solution.index = maxSolutionIdx
            else:
                solutionsSoFar.add(solution.index)
    @classmethod
    def FromOriginalState(cls, d, solutionClass=Contractions.Solution, libraryOrder = None):
        if libraryOrder is None:
            libraryOrder = ['Hardware', 'OperationIdentifier', 'Predicates', 'Matching']

        _ = d[0]
        deviceSection = d[1:4]
        origProblemType = d[4]
        origSolutions = d[5]
        origLibrary = d[6:8]

        problemType = Contractions.ProblemType.FromOriginalState(origProblemType)

        buildGranularity = False
        if len(d) > 9 and d[9]:
          buildGranularity = True
        
        allSolutions = [solutionClass.FromOriginalState(s, deviceSection) for s in origSolutions]
        cls.FixSolutionIndices(allSolutions)

        matchingLibrary = MatchingLibrary.FromOriginalState(origLibrary, allSolutions)

<<<<<<< HEAD
        solutions = {s.index: s for s in allSolutions}
=======
        assert len(allSolutions) == len(asmSolutions) + len(sourceSolutions), \
            "Solution split not consistent: {0} != {1} + {2}".format(len(allSolutions), len(asmSolutions), len(sourceSolutions))
>>>>>>> 48e1e86f

        for libName in reversed(libraryOrder):
            if libName == 'Matching':
                if (buildGranularity):
                    selectionIndices = d[9]["TileSelectionIndices"]
                    library = GranularitySelectionLibrary.FromOriginalState(selectionIndices)
                else:
                    matchingLibrary = MatchingLibrary.FromOriginalState(origLibrary, asmSolutions)
                    library = matchingLibrary

            elif libName == 'Hardware':
                newLib = PredicateLibrary(tag='Hardware')
                devicePart = deviceSection[1]
                if devicePart == 'fallback':
                    pred = Hardware.HardwarePredicate("TruePred")
                else:
                    isa = tuple(map(int,devicePart[3:6]))
                    pred = Hardware.HardwarePredicate.FromISA(isa)

                newLib.rows.append({'predicate': pred, 'library': library})
                library = newLib

            elif libName == 'Predicates':
                predicates = problemType.predicates(includeBatch=True, includeType=True)
                predicate = Contractions.ProblemPredicate.And(predicates)

                newLib = PredicateLibrary(tag='Problem')
                newLib.rows.append({'predicate': predicate, 'library': library})
                library = newLib

            elif libName == 'OperationIdentifier':
                operationID = problemType.operationIdentifier
                prop = MatchingProperty('OperationIdentifier')
                mapping = {operationID: library}

                newLib = ProblemMapLibrary(prop, mapping)
                library = newLib
            else:
                raise ValueError("Unknown value " + libName)

        rv = cls(solutions, library)
        return rv

    @classmethod
    def BenchmarkingLibrary(cls, solutions):
        solutionObjs = list([Contractions.Solution.FromOriginalState(s._state) for s in solutions])
        cls.FixSolutionIndices(solutionObjs)

        predRows = list([{'predicate': s.problemPredicate, 'library': SingleSolutionLibrary(s)} for s in solutionObjs])
        library = PredicateLibrary(tag='Problem', rows=predRows)

        solutionMap = {s.index: s for s in solutionObjs}

        return cls(solutionMap, library)


    def __init__(self, solutions, library):
        self.solutions = solutions
        self.library = library

    def state(self):
        return {'solutions': state(iter(list(self.solutions.values()))), 'library': state(self.library)}

    def applyNaming(self, naming=None):
        if naming is None:
            #allSolutions = itertools.chain(iter(list(self.solutions.values())), iter(list(self.sourceSolutions.values())))
            kernels = list(itertools.chain(*[s.originalSolution.getKernels() for s in self.solutions.values()]))
            naming = OriginalSolution.getMinNaming(kernels)

        for s in list(self.solutions.values()):
            s.name = OriginalSolution.getNameMin(s.originalSolution.getKernels()[0], naming)

    def merge(self, other):
        assert self.__class__ == other.__class__

        curIndex = max(self.solutions.keys()) + 1

        reIndexMap = {}
        for k,s in list(other.solutions.items()):
            reIndexMap[s.index] = curIndex
            s.index = curIndex
            self.solutions[curIndex] = s
            curIndex += 1

<<<<<<< HEAD
        #for k,s in list(other.sourceSolutions.items()):
        #    s.index = curIndex
        #    self.sourceSolutions[curIndex] = s
        #    curIndex += 1
=======
        for k,s in list(other.sourceSolutions.items()):
            reIndexMap[s.index] = curIndex
            s.index = curIndex
            self.sourceSolutions[curIndex] = s
            curIndex += 1
>>>>>>> 48e1e86f

        other.remapSolutionIndices(reIndexMap)

        self.library.merge(other.library)

    def remapSolutionIndices(self,indexMap):
        self.library.remapSolutionIndices(indexMap)

    @property
    def cpp_base_class(self):
        return "SolutionLibrary<ContractionProblem, ContractionSolution>"

    @property
    def cpp_class(self):
        return "MasterSolutionLibrary<ContractionProblem, ContractionSolution>"
<|MERGE_RESOLUTION|>--- conflicted
+++ resolved
@@ -210,27 +210,22 @@
         buildGranularity = False
         if len(d) > 9 and d[9]:
           buildGranularity = True
+          assert libraryOrder[-1] == "Matching"
+          libraryOrder[-1] = "Granularity"
         
         allSolutions = [solutionClass.FromOriginalState(s, deviceSection) for s in origSolutions]
         cls.FixSolutionIndices(allSolutions)
 
-        matchingLibrary = MatchingLibrary.FromOriginalState(origLibrary, allSolutions)
-
-<<<<<<< HEAD
         solutions = {s.index: s for s in allSolutions}
-=======
-        assert len(allSolutions) == len(asmSolutions) + len(sourceSolutions), \
-            "Solution split not consistent: {0} != {1} + {2}".format(len(allSolutions), len(asmSolutions), len(sourceSolutions))
->>>>>>> 48e1e86f
 
         for libName in reversed(libraryOrder):
             if libName == 'Matching':
-                if (buildGranularity):
-                    selectionIndices = d[9]["TileSelectionIndices"]
-                    library = GranularitySelectionLibrary.FromOriginalState(selectionIndices)
-                else:
-                    matchingLibrary = MatchingLibrary.FromOriginalState(origLibrary, asmSolutions)
-                    library = matchingLibrary
+                matchingLibrary = MatchingLibrary.FromOriginalState(origLibrary, asmSolutions)
+                library = matchingLibrary
+            
+            elif libName == 'Granularity':
+                selectionIndices = d[9]["TileSelectionIndices"]
+                library = GranularitySelectionLibrary.FromOriginalState(selectionIndices)
 
             elif libName == 'Hardware':
                 newLib = PredicateLibrary(tag='Hardware')
@@ -306,25 +301,14 @@
             self.solutions[curIndex] = s
             curIndex += 1
 
-<<<<<<< HEAD
         #for k,s in list(other.sourceSolutions.items()):
         #    s.index = curIndex
         #    self.sourceSolutions[curIndex] = s
         #    curIndex += 1
-=======
-        for k,s in list(other.sourceSolutions.items()):
-            reIndexMap[s.index] = curIndex
-            s.index = curIndex
-            self.sourceSolutions[curIndex] = s
-            curIndex += 1
->>>>>>> 48e1e86f
 
         other.remapSolutionIndices(reIndexMap)
 
         self.library.merge(other.library)
-
-    def remapSolutionIndices(self,indexMap):
-        self.library.remapSolutionIndices(indexMap)
 
     @property
     def cpp_base_class(self):
