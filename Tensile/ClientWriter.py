################################################################################
# Copyright 2016-2020 Advanced Micro Devices, Inc. All rights reserved.
#
# Permission is hereby granted, free of charge, to any person obtaining a copy
# of this software and associated documentation files (the "Software"), to deal
# in the Software without restriction, including without limitation the rights
# to use, copy, modify, merge, publish, distribute, sublicense, and/or sell cop-
# ies of the Software, and to permit persons to whom the Software is furnished
# to do so, subject to the following conditions:
#
# The above copyright notice and this permission notice shall be included in all
# copies or substantial portions of the Software.
#
# THE SOFTWARE IS PROVIDED "AS IS", WITHOUT WARRANTY OF ANY KIND, EXPRESS OR IM-
# PLIED, INCLUDING BUT NOT LIMITED TO THE WARRANTIES OF MERCHANTABILITY, FITNESS
# FOR A PARTICULAR PURPOSE AND NONINFRINGEMENT. IN NO EVENT SHALL THE AUTHORS OR
# COPYRIGHT HOLDERS BE LIABLE FOR ANY CLAIM, DAMAGES OR OTHER LIABILITY, WHETHER
# IN AN ACTION OF CONTRACT, TORT OR OTHERWISE, ARISING FROM, OUT OF OR IN CONNE-
# CTION WITH THE SOFTWARE OR THE USE OR OTHER DEALINGS IN THE SOFTWARE.
################################################################################

from .Common import globalParameters, HR, pushWorkingPath, popWorkingPath, print1, CHeader, printWarning, listToInitializer, ClientExecutionLock
from . import ClientExecutable
<<<<<<< HEAD
from . import LibraryIO
=======
from . import Common
from . import YAMLIO
>>>>>>> 5ff7396a

import os
import subprocess
from shutil import copy as shutil_copy
from shutil import rmtree

from .Contractions import FreeIndex


################################################################################
# Main
################################################################################
def main( config ):
  libraryLogicPath = os.path.join(globalParameters["WorkingPath"], \
      globalParameters["LibraryLogicPath"])
  stepBaseDir = pushWorkingPath(globalParameters["LibraryClientPath"])


  ##############################################################################
  # Copy Source Files
  ##############################################################################
  pushWorkingPath("source")
  filesToCopy = [
      "SolutionMapper.h",
      "Client.cpp",
      "Client.h",
      "DeviceStats.h",
      "ReferenceCPU.h",
      "TensorUtils.h",
      "MathTemplates.cpp",
      "MathTemplates.h",
      "KernelHeader.h",
      "Tools.h",
      "TensileCreateLibrary.cmake",
      ]

  for f in filesToCopy:
    shutil_copy(
        os.path.join(globalParameters["SourcePath"], f),
        globalParameters["WorkingPath"] )
  #if globalParameters["NewClient"] == 2:
    #shutil_copy(
    #    os.path.join(globalParameters["SourcePath"], "CMakeListsCreateLibrary.txt"),
    #    os.path.join(globalParameters["WorkingPath"], "CMakeLists.txt") )
  #else:
  if globalParameters["NewClient"] < 2:
    shutil_copy(
        os.path.join(globalParameters["SourcePath"], "CMakeLists.txt"),
        globalParameters["WorkingPath"] )
  if globalParameters["RuntimeLanguage"] == "OCL":
    shutil_copy(
        os.path.join(globalParameters["SourcePath"], "FindOpenCL.cmake"),
        globalParameters["WorkingPath"] )
  else:
    shutil_copy(
        os.path.join(globalParameters["SourcePath"], "FindHIP.cmake"),
        globalParameters["WorkingPath"] )
    shutil_copy(
        os.path.join(globalParameters["SourcePath"], "FindHCC.cmake"),
        globalParameters["WorkingPath"] )

  ##############################################################################
  # Read Logic Files
  ##############################################################################
  logicFiles = [os.path.join(libraryLogicPath, f) for f \
      in os.listdir(libraryLogicPath) \
      if (os.path.isfile(os.path.join(libraryLogicPath, f)) \
      and os.path.splitext(f)[1]==".yaml")]
  print1("LogicFiles: %s" % logicFiles)
  functions = []
  functionNames = []
  enableHalf = False
  for logicFileName in logicFiles:
    (scheduleName, deviceNames, problemType, solutionsForType, \
        indexOrder, exactLogic, rangeLogic, newLibrary, architectureName) \
        = LibraryIO.readLibraryLogicForSchedule(logicFileName)
    if problemType["DataType"].isHalf():
        enableHalf = True
    functions.append((scheduleName, problemType))
    functionNames.append("tensile_%s" % (problemType))
  globalParameters["EnableHalf"] = enableHalf

  ##############################################################################
  # Write Generated Header
  ##############################################################################
  forBenchmark = False
  solutions = None
  problemSizes = None
  stepName = None
  solutionSummationSizes = None
  if globalParameters["NewClient"] != 2:
    if logicFiles:
      writeClientParameters(forBenchmark, solutions, problemSizes, stepName, \
          functions, solutionSummationSizes, stepBaseDir)
  popWorkingPath() # source

  ##############################################################################
  # Run Build Script
  ##############################################################################
  # if redo=true, clobber the build directory
  if globalParameters["ForceRedoLibraryClient"]:
    rmtree(os.path.join(globalParameters["WorkingPath"], "build"), \
        ignore_errors=True)

  forBenchmark = False
  enableTileSelection = False
  returncode = runClient(libraryLogicPath, forBenchmark, enableTileSelection)

  popWorkingPath() # LibraryClient

  return returncode


################################################################################
# Write Run Script
################################################################################

def runClient(libraryLogicPath, forBenchmark, enableTileSelection):
  # write runScript

  pushWorkingPath("build")
  path = globalParameters["WorkingPath"]
  if globalParameters["NewClient"] < 2:
    buildScriptName = writeBuildOldClientScript(path, libraryLogicPath, forBenchmark, enableTileSelection)
    runScriptName = writeRunScript(path, libraryLogicPath, forBenchmark, enableTileSelection)

    subprocess.check_call(buildScriptName, cwd=path)

    # run runScript
    with ClientExecutionLock():
      process = subprocess.Popen(runScriptName, cwd=path)
      process.communicate()

    if process.returncode:
      printWarning("ClientWriter Benchmark Process exited with code %u" % process.returncode)
    popWorkingPath() # build
    return process.returncode
  else:
    if not forBenchmark:
      buildScriptName = writeBuildNewClientLibraryScript(path, libraryLogicPath, forBenchmark, enableTileSelection)
      with ClientExecutionLock():
        process = subprocess.Popen(buildScriptName, cwd=path)
        process.communicate()
    else:
      runScriptName = writeRunScript(path, libraryLogicPath, forBenchmark, enableTileSelection)

      with ClientExecutionLock():
        process = subprocess.Popen(runScriptName, cwd=path)
        process.communicate()

    if process.returncode:
      printWarning("ClientWriter Benchmark Process exited with code %u" % process.returncode)
    popWorkingPath() # build
    return process.returncode

def getBuildOldClientScript(libraryLogicPath, forBenchmark):
  import io
  runScriptFile = io.StringIO()
  q = "" if os.name == "nt" else "\""
  echoLine = "@echo." if os.name == "nt" else "echo"
  runScriptFile.write("%s && echo %s%s%s && echo %s# Configuring CMake for Client%s && echo %s%s%s\n" \
      % (echoLine, q, HR, q, q, q, q, HR, q))
  runScriptFile.write("cmake")
  # runtime and kernel language
  runScriptFile.write(" -DTensile_RUNTIME_LANGUAGE=%s" % globalParameters["RuntimeLanguage"])
  runScriptFile.write(" -DTensile_CODE_OBJECT_VERSION=%s" % globalParameters["CodeObjectVersion"])
  runScriptFile.write(" -DTensile_COMPILER=%s" % globalParameters["CxxCompiler"])
  runScriptFile.write(" -DTensile_ARCHITECTURE=%s" % globalParameters["Architecture"])
  if globalParameters["EnableHalf"]:
    runScriptFile.write(" -DTensile_ENABLE_HALF=ON")
  if "ResumeBenchmarkProblem" in globalParameters and globalParameters["ResumeBenchmarkProblem"]:
    runScriptFile.write(" -DTensile_RESUME_BENCHMARK=ON")
  else:
    runScriptFile.write(" -DTensile_RESUME_BENCHMARK=OFF")
  if forBenchmark:
    # for benchmark client
    runScriptFile.write(" -DTensile_CLIENT_BENCHMARK=ON")
  else:
    # for library client
    runScriptFile.write(" -DTensile_ROOT=%s" % globalParameters["ScriptPath"] )
    runScriptFile.write(" -DTensile_CLIENT_BENCHMARK=OFF")
    runScriptFile.write(" -DTensile_LOGIC_PATH=%s" % libraryLogicPath)
    runScriptFile.write(" -DTensile_LIBRARY_PRINT_DEBUG=%s" \
        % ("ON" if globalParameters["LibraryPrintDebug"] else "OFF"))
    runScriptFile.write(" -DTensile_SHORT_FILE_NAMES=%s" \
        % ("ON" if globalParameters["ShortNames"] else "OFF"))
  if globalParameters["CMakeCXXFlags"]:
    runScriptFile.write("  -DCMAKE_CXX_FLAGS=%s" % globalParameters["CMakeCXXFlags"] )
  if globalParameters["CMakeCFlags"]:
    runScriptFile.write("  -DCMAKE_C_FLAGS=%s" % globalParameters["CMakeCFlags"] )
  if globalParameters["NewClient"] == 2:
    runScriptFile.write(" -DTENSILE_NEW_CLIENT=ON")
  else:
    runScriptFile.write(" -DTENSILE_NEW_CLIENT=OFF")
  runScriptFile.write("  -DCMAKE_BUILD_TYPE=%s" % (globalParameters["CMakeBuildType"]))
  # for both
  if os.name == "nt":
    runScriptFile.write(" -DCMAKE_GENERATOR_PLATFORM=x64")
  runScriptFile.write(" -DTensile_MERGE_FILES=%s" \
      % ("ON" if globalParameters["MergeFiles"] else "OFF"))
  runScriptFile.write(" ../source\n")
  runScriptFile.write("%s && echo %s%s%s && echo %s# Building Client%s && echo %s%s%s\n" \
      % (echoLine, q, HR, q, q, q, q, HR, q))
  runScriptFile.write("cmake --build . --config %s%s\n" \
      % (globalParameters["CMakeBuildType"], " -- -j 8" \
      if os.name != "nt" else "") )

  return runScriptFile.getvalue()

def getBuildNewClientLibraryScript(buildPath, libraryLogicPath, forBenchmark):
  import io
  runScriptFile = io.StringIO()

  callCreateLibraryCmd = globalParameters["ScriptPath"] + "/bin/TensileCreateLibrary"


  if globalParameters["MergeFiles"]:
    callCreateLibraryCmd += " --merge-files"
  else:
    callCreateLibraryCmd += " --no-merge-files"

  callCreateLibraryCmd += " --no-legacy-components"

  if globalParameters["ShortNames"]:
    callCreateLibraryCmd += " --short-file-names"
  else:
    callCreateLibraryCmd += " --no-short-file-names"

  if globalParameters["LibraryPrintDebug"]:
    callCreateLibraryCmd += " --library-print-debug"
  else:
    callCreateLibraryCmd += " --no-library-print-debug"

  callCreateLibraryCmd += " --architecture=" + globalParameters["Architecture"]
  callCreateLibraryCmd += " --code-object-version=" + globalParameters["CodeObjectVersion"]
  callCreateLibraryCmd += " --cxx-compiler=" + globalParameters["CxxCompiler"]

  callCreateLibraryCmd += " %s" % libraryLogicPath
  callCreateLibraryCmd += " %s" % buildPath #" ../source"
  callCreateLibraryCmd += " %s\n" % globalParameters["RuntimeLanguage"]

  runScriptFile.write(callCreateLibraryCmd)

  return runScriptFile.getvalue()

def writeBuildNewClientLibraryScript(path, libraryLogicPath, forBenchmark, enableTileSelection):
  filename = os.path.join(path, \
    "build.%s" % ("bat" if os.name == "nt" else "sh") )
  with open(filename, "w") as file:
    file.write("#!/bin/bash\n\n")
    file.write("set -ex\n")
    file.write(getBuildNewClientLibraryScript(path, libraryLogicPath, forBenchmark))

  if os.name != "nt":
    os.chmod(filename, 0o777)
  return filename

def writeBuildOldClientScript(path, libraryLogicPath, forBenchmark, enableTileSelection):
  filename = os.path.join(path, \
    "build.%s" % ("bat" if os.name == "nt" else "sh") )
  with open(filename, "w") as file:
    file.write("#!/bin/bash\n\n")
    file.write("set -ex\n")
    file.write(getBuildOldClientScript(libraryLogicPath, forBenchmark))

  if os.name != "nt":
    os.chmod(filename, 0o777)
  return filename


def writeRunScript(path, libraryLogicPath, forBenchmark, enableTileSelection):
  # create run.bat or run.sh which builds and runs
  runScriptName = os.path.join(path, \
    "run.%s" % ("bat" if os.name == "nt" else "sh") )
  runScriptFile = open(runScriptName, "w")
  echoLine = "@echo." if os.name == "nt" else "echo"
  if os.name != "nt":
    runScriptFile.write("#!/bin/bash\n\n")
  q = "" if os.name == "nt" else "\""

  runScriptFile.write("set -ex\n")


  if forBenchmark:
    if os.name == "nt":
      runScriptFile.write(os.path.join(globalParameters["CMakeBuildType"], \
          "client.exe") )
    else:
      if globalParameters["PinClocks"] and globalParameters["ROCmSMIPath"]:
        runScriptFile.write("%s -d 0 --setfan 255 --setsclk 7\n" % globalParameters["ROCmSMIPath"])
        runScriptFile.write("sleep 1\n")
        runScriptFile.write("%s -d 0 -a\n" % globalParameters["ROCmSMIPath"])

      runScriptFile.write("set +e\n")


    if globalParameters["DataInitTypeA"] == -1 :
        globalParameters["DataInitTypeA"] = globalParameters["DataInitTypeAB"]
    if globalParameters["DataInitTypeB"] == -1 :
        globalParameters["DataInitTypeB"] = globalParameters["DataInitTypeAB"]

    if globalParameters["NewClient"] < 2:
      runScriptFile.write("./client")
      clp = ""
      clp += " --platform-idx %u" % globalParameters["Platform"]
      clp += " --device-idx %u" % globalParameters["Device"]
      clp += " --init-alpha %u" % globalParameters["DataInitTypeAlpha"]
      clp += " --init-beta %u" % globalParameters["DataInitTypeBeta"]
      clp += " --init-d %u" % globalParameters["DataInitTypeD"]
      clp += " --init-c %u" % globalParameters["DataInitTypeC"]
      clp += " --init-a %u" % globalParameters["DataInitTypeA"]
      clp += " --init-b %u" % globalParameters["DataInitTypeB"]
      clp += " --c-equal-d %u" % globalParameters["CEqualD"]
      clp += " --print-valids %u" % globalParameters["ValidationPrintValids"]
      clp += " --print-max %u" % globalParameters["ValidationMaxToPrint"]
      clp += " --num-benchmarks %u" % globalParameters["NumBenchmarks"]
      clp += " --num-elements-to-validate %u" % globalParameters["NumElementsToValidate"]
      clp += " --num-enqueues-per-sync %u" % globalParameters["EnqueuesPerSync"]
      clp += " --num-syncs-per-benchmark %u" % globalParameters["SyncsPerBenchmark"]
      clp += " --use-gpu-timer %u" % globalParameters["KernelTime"]
      clp += " --sleep-percent %u" % globalParameters["SleepPercent"]
      clp += " --benchmark-solutions %u" % enableTileSelection
      if "ClientArgs" in globalParameters:
        clientParams = globalParameters["ClientArgs"]
        if clientParams:
          clp += " " + globalParameters["ClientArgs"]
      runScriptFile.write(clp)
      runScriptFile.write("\n")
      runScriptFile.write("ERR1=$?\n")
    else:
      runScriptFile.write("ERR1=0\n")

    if globalParameters["NewClient"]:
      newClientExe = ClientExecutable.getClientExecutable()
      configFile = os.path.join(globalParameters['WorkingPath'], '../source/ClientParameters.ini')
      runScriptFile.write("{} --config-file {} {}\n".format(newClientExe, configFile, globalParameters["NewClientArgs"]))
      if enableTileSelection and (globalParameters["NewClient"] == 2):
        configFileGranularity = os.path.join(globalParameters['WorkingPath'], '../source/ClientParameters_Granularity.ini')
        runScriptFile.write("{} --config-file {} {}\n".format(newClientExe, configFileGranularity, globalParameters["NewClientArgs"]))
      runScriptFile.write("ERR2=$?\n\n")
    else:
      runScriptFile.write("ERR2=0\n")

    runScriptFile.write("""
ERR=0
if [[ $ERR1 -ne 0 ]]
then
    echo one
    ERR=$ERR1
fi
if [[ $ERR2 -ne 0 ]]
then
    echo two
    ERR=$ERR2
fi
""")

    if os.name != "nt":
      if globalParameters["PinClocks"] and globalParameters["ROCmSMIPath"]:
        runScriptFile.write("%s -d 0 --resetclocks\n" % globalParameters["ROCmSMIPath"])
        runScriptFile.write("%s -d 0 --setfan 50\n" % globalParameters["ROCmSMIPath"])
  else:
    executablePath = os.path.join(globalParameters["WorkingPath"])
    if os.name == "nt":
      executablePath = os.path.join(executablePath, \
          globalParameters["CMakeBuildType"], \
          "client.exe")
    else:
      executablePath = os.path.join(executablePath, "client")
    runScriptFile.write("%s && echo %s%s%s && echo %s# Library Client:%s && echo %s# %s%s && %s\n" \
        % (echoLine, q, HR, q, q, q, q, executablePath, q, executablePath) )
  if os.name != "nt":
    runScriptFile.write("exit $ERR\n")
  runScriptFile.close()
  if os.name != "nt":
    os.chmod(runScriptName, 0o777)
  return runScriptName


def toCppBool(yamlBool):
  return "true" if yamlBool else "false"

def getMaxSolutionSizes(solutions, solutionSummationSizes):

  maxK = max(solutionSummationSizes)
  maxMT0 = 0
  maxMT1 = 0
  for solution in solutions:

    wg = solution["WorkGroup"]
    tt = solution["ThreadTile"]
    mt0 = wg[0] * tt[0]
    mt1 = wg[1] * tt[1]

    if (mt0 > maxMT0):
      maxMT0 = mt0

    if (mt1 > maxMT1):
      maxMT1 = mt1

  return [maxMT0, maxMT1, maxK]

def checkConstStride(constStrideMap, keyIdx):
  finalVal = None
  for (mapIdx, val) in constStrideMap:
    if keyIdx == mapIdx:
      finalVal = val
  #print ("idx=", keyIdx, "=", finalVal)
  return finalVal

def problemSizeParams(solution, problem):

    numIndices = len(solution.problemType.indices)
    rv = []

    if problem.stridesA:
        astrides = list(problem.stridesA)
    else:
        astrides = [-1] * solution.problemType.aDims
    for sc in solution.problemType.setConstStrideA:
        index = solution.problemType.indices[sc[0]]
        if type(index) == FreeIndex:
            assert(index.isA)
            astrides[index.i] = sc[1]
        else:
            astrides[index.a] = sc[1]

    if problem.stridesB:
      bstrides = list(problem.stridesB)
    else:
      bstrides = [-1] * solution.problemType.bDims
    for sc in solution.problemType.setConstStrideB:
        index = solution.problemType.indices[sc[0]]
        if type(index) == FreeIndex:
            assert(not index.isA)
            bstrides[index.i] = sc[1]
        else:
            bstrides[index.b] = sc[1]


    cstrides = problem.stridesC
    dstrides = problem.stridesD
    if len(problem.sizes) == numIndices:
        None
    elif len(problem.sizes) == numIndices + 4:
        # FIXME-problem, this is Exact format with strides tacked onto sizes as 4 extra pams
        # should just set problem.stride* appropriately when reading the Yaml and not deal with extra fields here
        if astrides[1] == -1:
          astrides[1] = problem.sizes[numIndices+2]
        elif astrides[1] != problem.sizes[numIndices+2]:
          raise RuntimeError("problem-specified lda(%u) conflicts with setConstStrideA(%u)" % \
              (astrides[1], problem.sizes[numIndices+2]))

        if bstrides[1] == -1:
          bstrides[1] = problem.sizes[numIndices+3]
        elif bstrides[1] != problem.sizes[numIndices+3]:
          raise RuntimeError("problem-specified ldb(%u) conflicts with setConstStrideB(%u)" % \
              (bstrides[1], problem.sizes[numIndices+3]))

        cstrides = (-1, problem.sizes[numIndices+1])
        dstrides = (-1, problem.sizes[numIndices+0])
    else:
        raise RuntimeError(
            "Invalid number of problem type indices: {0} - Indices: {1}, problemSize: {2}".format(len(problem.sizes), numIndices,
            ', '.join(map(str, problem.sizes))))

    problemSizeArg = ('problem-size', ','.join(map(str, problem.sizes[:numIndices])))
    rv.insert(0, problemSizeArg)

    rv.append(('a-strides', ",".join(map(str, astrides))))
    rv.append(('b-strides', ",".join(map(str, bstrides))))
    if cstrides:
      rv.append(('c-strides', ",".join(map(str, cstrides))))
    if dstrides:
      rv.append(('d-strides', ",".join(map(str, dstrides))))

    if problem.zeroPadA:
        rv.append(('a-zero-pads', ';'.join([','.join(map(str,zp)) for zp in problem.zeroPadA])))
    if problem.zeroPadB:
        rv.append(('b-zero-pads', ';'.join([','.join(map(str,zp)) for zp in problem.zeroPadB])))

    return rv


def dataInitName(num):
    if num == 0: return 'Zero'
    if num == 1: return 'One'
    if num == 2: return 'Two'
    if num == 3: return 'Random'
    if num == 4: return 'NaN'
    if num == 5: return 'Inf'
    if num == 6: return 'BadInput'
    if num == 7: return 'BadOutput'
    if num == 8: return 'SerialIdx'
    if num == 9: return 'SerialDim0'
    if num == 10: return 'SerialDim1'
    if num == 11: return 'Identity'

def dataInitParams(problemType):
    initA = globalParameters['DataInitTypeA']
    initB = globalParameters['DataInitTypeB']
    initC = globalParameters['DataInitTypeC']
    initD = globalParameters['DataInitTypeD']
    initAlpha = globalParameters['DataInitTypeAlpha']
    initBeta  = globalParameters['DataInitTypeBeta']
    # import pdb
    # pdb.set_trace()

    if not problemType.useBeta:
        initBeta = 0

    if initA == -1: initA = globalParameters['DataInitTypeAB']
    if initB == -1: initB = globalParameters['DataInitTypeAB']

    return [('init-a',     dataInitName(initA)),
            ('init-b',     dataInitName(initB)),
            ('init-c',     dataInitName(initC)),
            ('init-d',     dataInitName(initD)),
            ('init-alpha', dataInitName(initAlpha)),
            ('init-beta',  dataInitName(initBeta))]

def writeClientConfig(forBenchmark, solutions, problemSizes, stepName, stepBaseDir, newLibrary, codeObjectFiles, tileAwareSelection = False):

    if tileAwareSelection:
      filename = os.path.join(globalParameters["WorkingPath"], "ClientParameters_Granularity.ini")
    else:
      filename = os.path.join(globalParameters["WorkingPath"], "ClientParameters.ini")


    if len(newLibrary.solutions)==0:
      raise RuntimeError ("No valid solutions found")
    with open(filename, "w") as f:
        def param(key, value):
            f.write("{}={}\n".format(key, value))

        sourceDir = os.path.join(stepBaseDir, "source")
        libraryFilename = "TensileLibrary.yaml" if globalParameters["YAML"] else "TensileLibrary.dat"
        libraryFile = os.path.join(sourceDir, "library", libraryFilename)
        param("library-file", libraryFile)

        currentGFXName = Common.gfxName(globalParameters["CurrentISA"])
        for coFile in codeObjectFiles:
            if 'gfx' not in coFile or currentGFXName in coFile:
                param("code-object", os.path.join(sourceDir,coFile))

        if tileAwareSelection:
          param('results-file', os.path.join(stepBaseDir, "../Data", stepName+"_Granularity.csv"))
        else:
          if globalParameters["NewClient"] == 1:
            param('results-file', os.path.join(stepBaseDir, "../Data", stepName+"-new.csv"))
          else:
            param('results-file', os.path.join(stepBaseDir, "../Data", stepName+".csv"))

        newSolution = next(iter(newLibrary.solutions.values()))
        if newSolution.problemType.convolution and globalParameters["ConvolutionVsContraction"]:
            param('convolution-identifier', newSolution.problemType.convolution.identifier())
        param('problem-identifier', newSolution.problemType.operationIdentifier)
        param('a-type',     newSolution.problemType.aType.toEnum())
        param('b-type',     newSolution.problemType.bType.toEnum())
        param('c-type',     newSolution.problemType.cType.toEnum())
        param('d-type',     newSolution.problemType.dType.toEnum())
        param('alpha-type', newSolution.problemType.alphaType.toEnum())
        param('beta-type',  newSolution.problemType.betaType.toEnum())

        param('high-precision-accumulate',  newSolution.problemType.highPrecisionAccumulate)

        for problem in problemSizes.problems:
            for key,value in problemSizeParams(newSolution, problem):
                param(key,value)
            #param('problem-size', ','.join(map(str,problemSize)))

        param("device-idx",               globalParameters["Device"])

        for key,value in dataInitParams(newSolution.problemType):
            param(key, value)

        param("c-equal-d",                globalParameters["CEqualD"])

        if globalParameters["PrintTensorA"]:
          param("print-tensor-a",         1)
        if globalParameters["PrintTensorB"]:
          param("print-tensor-b",         1)
        if globalParameters["PrintTensorC"]:
          param("print-tensor-c",         1)
        if globalParameters["PrintTensorD"]:
          param("print-tensor-d",         1)
        if globalParameters["PrintTensorRef"]:
          param("print-tensor-ref",         1)

        if globalParameters["BoundsCheck"]:
          param("bounds-check", 1)

        param("print-valids",             globalParameters["ValidationPrintValids"])
        param("print-max",                globalParameters["ValidationMaxToPrint"])
        param("num-benchmarks",           globalParameters["NumBenchmarks"])
        param("num-elements-to-validate", globalParameters["NumElementsToValidate"])
        param("num-enqueues-per-sync",    globalParameters["EnqueuesPerSync"])
        param("num-syncs-per-benchmark",  globalParameters["SyncsPerBenchmark"])
        param("use-gpu-timer",            globalParameters["KernelTime"])
        param("hardware-monitor",         globalParameters["HardwareMonitor"])
        if globalParameters["ConvolutionVsContraction"]:
            assert(newSolution.problemType.convolution)
            param("convolution-vs-contraction", globalParameters["ConvolutionVsContraction"])
        if not globalParameters["KernelTime"]:
            param("num-warmups", 1)
        param("sleep-percent",            globalParameters["SleepPercent"])
        param("perf-l2-read-hits",        globalParameters["PerfModelL2ReadHits"])
        param("perf-l2-write-hits",       globalParameters["PerfModelL2WriteHits"])
        param("perf-l2-read-bw-mul",      globalParameters["PerfModelL2ReadBwMul"])
        param("perf-read-efficiency",     globalParameters["PerfModelReadEfficiency"])



################################################################################
# Write Generated Benchmark Parameters
################################################################################
def writeClientParameters(forBenchmark, solutions, problemSizes, stepName, \
    functionList, stepBaseDir, solutionSummationSizes, solutionWriter = None):
  h = ""

  ##############################################################################
  # Min Naming
  ##############################################################################
  """
  if forBenchmark:
    kernels = []
    for solution in solutions:
      solutionKernels = solution.getKernels()
      for kernel in solutionKernels:
        if kernel not in kernels:
          kernels.append(kernel)

    solutionSerialNaming = Solution.getSerialNaming(solutions)
    kernelSerialNaming = Solution.getSerialNaming(kernels)
    solutionMinNaming = Solution.getMinNaming(solutions)
    kernelMinNaming = Solution.getMinNaming(kernels)
    solutionWriter = SolutionWriter( \
        solutionMinNaming, solutionSerialNaming, \
        kernelMinNaming, kernelSerialNaming)
  """

  if forBenchmark:
    if globalParameters["MergeFiles"]:
      h += "#include \"Solutions.h\"\n"
    else:
      for solution in solutions:
        solutionName = solutionWriter.getSolutionName(solution)
        h += "#include \"" + solutionName + ".h\"\n"
        h += "#include \"Solutions.h\"\n"
    h += "#include \"ReferenceCPU.h\"\n"
    h += "\n"
  else:
    h += "#include \"Solutions.h\"\n"
    h += "#include \"Tensile.h\"\n"


  h += "typedef enum {\n"
  h += "    enum_float,\n"
  h += "    enum_double,\n"
  h += "    enum_TensileComplexFloat,\n"
  h += "    enum_TensileComplexDouble\n"
  h += "#ifdef Tensile_ENABLE_HALF\n"
  h += "    ,enum_TensileHalf\n"
  h += "#endif\n"
  h += "    ,enum_TensileInt8x4\n"
  h += "    ,enum_TensileInt32\n"
  h += "    ,enum_tensile_bfloat16\n"
  h += "} DataTypeEnum;\n"
  h += "\n"

  h += "// Debug Params\n"
  h += "const unsigned printTensorA=%x;\n" % int(globalParameters["PrintTensorA"])
  h += "const unsigned printTensorB=%x;\n" % int(globalParameters["PrintTensorB"])
  h += "const unsigned printTensorC=%x;\n" % int(globalParameters["PrintTensorC"])
  h += "const unsigned printTensorD=%x;\n" % int(globalParameters["PrintTensorD"])

  h += "const bool printWinnersOnly=%s;\n" % toCppBool(globalParameters["PrintWinnersOnly"])
  h += "\n"

  h += "const char indexChars[%u] = \"%s" \
      % (len(globalParameters["IndexChars"])+1, \
      globalParameters["IndexChars"][0])
  for i in range(1, len(globalParameters["IndexChars"])):
    h += globalParameters["IndexChars"][i]
  h += "\";\n"

  h += "unsigned int functionIdx;\n"
  h += "unsigned int dataTypeIdx;\n"
  h += "unsigned int problemTypeIdx;\n"
  h += "\n"

  ##############################################################################
  # Problem Types
  ##############################################################################
  #dataTypes = []
  #problemTypes = []
  #functionSerialToDataTypeAndIdx = []
  dataTypes = []
  problemTypes = []
  destDataTypes = {}
  computeDataTypes = {}
  problemTypesForDataType = {} # for data type
  schedulesForProblemType = {} # for problem type
  functionInfo = [] # dataTypeIdx, problemTypeIdx, idxWithinDataType, idxWithinProblemType
  #tileSelection = False

  if forBenchmark:
    problemType = solutions[0]["ProblemType"]
    dataType = problemType["DataType"]
    #tileSelection = problemType["TileAwareSelection"]

    destDataType = problemType["DestDataType"]
    destDataTypes[dataType] = destDataType

    computeDataType = problemType["ComputeDataType"]
    computeDataTypes[dataType] = computeDataType

    dataTypes.append(dataType)

    problemTypes.append(problemType)
    problemTypesForDataType[dataType] = [problemType]
    schedulesForProblemType[problemType] = solutions
    numProblemTypes = 1
    for solution in solutions:
      functionInfo.append([ 0, 0, 0, 0, 0, 0 ])
  else:
    for functionIdx in range(0, len(functionList)):
      function = functionList[functionIdx]
      scheduleName = function[0]
      problemType = function[1]
      dataType = problemType["DataType"]
      destDataType = problemType["DestDataType"]
      computeDataType = problemType["ComputeDataType"]
      if dataType not in dataTypes:
        dataTypes.append(dataType)
        destDataTypes[dataType] = destDataType
        computeDataTypes[dataType] = computeDataType
        problemTypesForDataType[dataType] = []
      if problemType not in problemTypesForDataType[dataType]:
        problemTypesForDataType[dataType].append(problemType)
        schedulesForProblemType[problemType] = []
      schedulesForProblemType[problemType].append(scheduleName)

    # sort
    dataTypes = sorted(dataTypes)
    for dataType in dataTypes:
      problemTypesForDataType[dataType] = \
          sorted(problemTypesForDataType[dataType],key=str)
      for problemType in problemTypesForDataType[dataType]:
        schedulesForProblemType[problemType] = \
            sorted(schedulesForProblemType[problemType],key=str)

    # assign info
    functionIdxSerial = 0
    problemTypeIdxSerial = 0
    for dataTypeIdxSerial in range(0, len(dataTypes)):
      dataType = dataTypes[dataTypeIdxSerial]
      functionIdxForDataType = 0
      for problemTypeIdxForDataType in range(0, \
          len(problemTypesForDataType[dataType])):
        problemType = \
            problemTypesForDataType[dataType][problemTypeIdxForDataType]
        problemTypes.append(problemType)
        functionIdxForProblemType = 0
        for functionIdxForProblemType in range(0, \
            len(schedulesForProblemType[problemType])):
          functionInfo.append([ \
              dataTypeIdxSerial, \
              problemTypeIdxForDataType, \
              problemTypeIdxSerial, \
              functionIdxSerial,\
              functionIdxForDataType,\
              functionIdxForProblemType, \
              ])
          functionIdxForProblemType += 1
          functionIdxForDataType += 1
          functionIdxSerial += 1
        problemTypeIdxSerial += 1
    numProblemTypes = problemTypeIdxSerial
    numFunctions = functionIdxSerial
    h += "const unsigned int numFunctions = %u;\n" % numFunctions

  ##############################################################################
  # Data Types
  ##############################################################################
  h += "/* data types */\n"
  numDataTypes = len(dataTypes)
  h += "const unsigned int numDataTypes = %u;\n" % numDataTypes
  h += "const DataTypeEnum dataTypeEnums[numDataTypes] = { enum_%s" \
      % dataTypes[0].toCpp()
  for dataTypeIdx in range(1, numDataTypes):
    h += ", enum_%s" % dataTypes[dataTypeIdx].toCpp()
  h += " };\n"
  # bytes per elements
  h += "const unsigned int bytesPerElement[numDataTypes] = { %u" \
      % (dataTypes[0].numBytes())
  for dataTypeIdx in range(1, numDataTypes):
    dataType = dataTypes[dataTypeIdx]
    h += ", %u" % dataType.numBytes()
  h += " };\n"
  # flops per mac
  if dataTypes[0].isInt8x4():
    h += "const unsigned int numFlopsPerMac[numDataTypes] = { %u" % (8 if dataTypes[0].isReal() else 32)
  else:
    h += "const unsigned int numFlopsPerMac[numDataTypes] = { %u" % (2 if dataTypes[0].isReal() else 8)
  for dataTypeIdx in range(1, numDataTypes):
    dataType = dataTypes[dataTypeIdx]
    h += ", %u" % (2 if dataType.isReal() else 8)
  h += " };\n"
  for dataTypeIdx in range(0, numDataTypes):
    h += "#define Tensile_DATA_TYPE_%s\n" \
        % dataTypes[dataTypeIdx].toCpp().upper()

  ##############################################################################
  # Problem Types
  ##############################################################################
  h += "/* problem types */\n"
  h += "const unsigned int numProblemTypes = %u;\n" % numProblemTypes
  # Num C Indices
  h += "const unsigned int numIndicesC[numProblemTypes] = { %u" \
      % problemTypes[0]["NumIndicesC"]
  for problemTypeIdx in range(1, numProblemTypes):
    problemType = problemTypes[problemTypeIdx]
    h += ", %u" % problemType["NumIndicesC"]
  h += " };\n"

  # Num AB Indices
  maxNumIndicesA = len(problemTypes[0]["IndexAssignmentsA"])
  maxNumIndicesB = len(problemTypes[0]["IndexAssignmentsB"])
  h += "const unsigned int numIndicesA[numProblemTypes] = { %u" \
      % len(problemTypes[0]["IndexAssignmentsA"])
  for problemTypeIdx in range(1, numProblemTypes):
    problemType = problemTypes[problemTypeIdx]
    numIndicesA = len(problemType["IndexAssignmentsA"])
    h += ", %u" % numIndicesA
    maxNumIndicesA = max(numIndicesA, maxNumIndicesA)
  h += " };\n"
  h += "const unsigned int maxNumIndicesA = %u;\n" % maxNumIndicesA

  h += "const unsigned int numIndicesB[numProblemTypes] = { %u" \
      % len(problemTypes[0]["IndexAssignmentsB"])
  for problemTypeIdx in range(1, numProblemTypes):
    problemType = problemTypes[problemTypeIdx]
    numIndicesB = len(problemType["IndexAssignmentsB"])
    h += ", %u" % numIndicesB
    maxNumIndicesB = max(numIndicesB, maxNumIndicesB)
  h += " };\n"
  h += "const unsigned int maxNumIndicesB = %u;\n" % maxNumIndicesB

  # Index Assignments A
  h += "const unsigned int indexAssignmentsA[numProblemTypes][maxNumIndicesA] = {\n"
  for problemTypeIdx in range(0, numProblemTypes):
    problemType = problemTypes[problemTypeIdx]
    indices = problemType["IndexAssignmentsA"]
    h += "  { %u" % indices[0]
    for i in range(1, maxNumIndicesA):
      if i < len(indices):
        h += ", %u" % indices[i]
      else:
        h += ", static_cast<unsigned int>(-1)"
    if problemTypeIdx < numProblemTypes-1:
      h += " },\n"
    else:
      h += " }\n"
  h += "};\n"
  # Index Assignments B
  h += "const unsigned int indexAssignmentsB[numProblemTypes][maxNumIndicesB] = {\n"
  for problemTypeIdx in range(0, numProblemTypes):
    problemType = problemTypes[problemTypeIdx]
    indices = problemType["IndexAssignmentsB"]
    h += "  { %u" % indices[0]
    for i in range(1, maxNumIndicesB):
      if i < len(indices):
        h += ", %u" % indices[i]
      else:
        h += ", static_cast<unsigned int>(-1)"
    if problemTypeIdx < numProblemTypes-1:
      h += " },\n"
    else:
      h += " }\n"
  h += "};\n"
  # Index Assignments LD
  h += "const unsigned int numIndicesLD = %u;\n" % problemType["NumIndicesLD"]
  h += "const unsigned int indexAssignmentsLD[numIndicesLD] = {"
  if problemType["NumIndicesLD"] > 0:
    h += " %u" % problemType["IndexAssignmentsLD"][0]
    for ldIdx in range(1, len(problemType["IndexAssignmentsLD"])):
      h += ", %u" % problemType["IndexAssignmentsLD"][ldIdx]
  h += "};\n"
  # beta
  h += "bool useBeta[numProblemTypes] = { %s" \
      % ("true" if problemTypes[0]["UseBeta"] else "false")
  for problemTypeIdx in range(1, numProblemTypes):
    problemType = problemTypes[problemTypeIdx]
    h += ", %s" % ("true" if problemType["UseBeta"] else "false")
  h += " };\n"
  # Complex Conjugates
  h += "const bool complexConjugateA[numProblemTypes] = { %s" \
      % ("true" if problemTypes[0]["ComplexConjugateA"] else "false" )
  for problemTypeIdx in range(1, numProblemTypes):
    problemType = problemTypes[problemTypeIdx]
    h += ", %s" % ("true" if problemTypes[0]["ComplexConjugateA"] else "false" )
  h += " };\n"
  h += "const bool complexConjugateB[numProblemTypes] = { %s" \
      % ("true" if problemTypes[0]["ComplexConjugateB"] else "false" )
  for problemTypeIdx in range(1, numProblemTypes):
    problemType = problemTypes[problemTypeIdx]
    h += ", %s" % ("true" if problemTypes[0]["ComplexConjugateB"] else "false" )
  h += " };\n"
  h += "\n"

  if not forBenchmark:
    h += "// dataTypeIdxSerial, problemTypeIdxForDataType, problemTypeIdxSerial, functionIdxSerial, functionIdxForDataType, functionIdxForProblemType\n"
    first = True
    h += "const unsigned int functionInfo[numFunctions][6] = {\n"
    for info in functionInfo:
      h += "%s{ %u, %u, %u, %u, %u, %u }" % ("  " if first else ",\n  ", \
          info[0], info[1], info[2], info[3], info[4], info[5] )
      first = False
    h += " };\n"


  ##############################################################################
  # Problem Sizes
  ##############################################################################
  maxNumIndices = problemTypes[0]["TotalIndices"]
  if not forBenchmark:
    for problemType in problemTypes:
      maxNumIndices = max(problemType["TotalIndices"], maxNumIndices)
  h += "const unsigned int maxNumIndices = %u;\n" % maxNumIndices
  h += "const unsigned int totalIndices[numProblemTypes] = { %u" \
      % problemTypes[0]["TotalIndices"]
  for problemTypeIdx in range(1, numProblemTypes):
      h += ", %u" % problemTypes[problemTypeIdx]["TotalIndices"]
  h += " };\n"
  if forBenchmark:
    h += "const unsigned int numProblems = %u;\n" \
        % problemSizes.totalProblemSizes
    h += "const unsigned int problemSizes[numProblems][%u] = {\n" \
        % (problemTypes[0]["TotalIndices"] + problemType["NumIndicesLD"])
    for i in range(problemSizes.totalProblemSizes):
      #assert problemSizes.problems[i].stridesA == None # new stride functionality only supported on new client, not here
      problemSize = problemSizes.problems[i].sizes
      line = "  {%5u" %problemSize[0]
      for j in range(1, problemTypes[0]["TotalIndices"] + problemType["NumIndicesLD"]):
        line += ",%5u" % problemSize[j]
      line += " }"
      h += line
      if i < problemSizes.totalProblemSizes-1:
        h += ","
      else:
        h += ""
    h += "};\n"
    h += "const unsigned int minStrides[%u] = {" \
        % problemTypes[0]["TotalIndices"]
    for i in range(0, len(problemSizes.minStrides)):
      if (i!=0):
        h += ", "
      h += str(problemSizes.minStrides[i])
    h += "};\n"
  else:
    h += "unsigned int userSizes[maxNumIndices];\n"
    h += "unsigned int minStrides[%u] = {" \
        % maxNumIndices
    for i in range(0, maxNumIndices):
      if (i!=0):
        h += ", "
      h += str(0); # always use 0 for minStrides in benchmark mode
    h += "};\n"

  if forBenchmark:
    h += "/* problem sizes */\n"
    """
    h += "const bool indexIsSized[maxNumIndices] = {"
    for i in range(0, problemSizes.totalIndices):
      h += " %s" % ("true" if problemSizes.indexIsSized[i] else "false")
      if i < problemSizes.totalIndices-1:
        h += ","
    h += " };\n"

    h += "const unsigned int numIndicesSized = %u;\n" \
        % len(problemSizes.indicesSized)
    h += "const unsigned int indicesSized[numIndicesSized][4] = {\n"
    h += "// { min, stride, stride_incr, max }\n"
    for i in range(0, len(problemSizes.indicesSized)):
      r = problemSizes.indicesSized[i]
      h += "  { %u, %u, %u, %u }" % (r[0], r[1], r[2], r[3])
      if i < len(problemSizes.indicesSized)-1:
        h += ","
      h += "\n"
    h += "  };\n"

    numIndicesMapped = len(problemSizes.indicesMapped)
    h += "const unsigned int numIndicesMapped = %u;\n" % numIndicesMapped
    if numIndicesMapped > 0:
      h += "#define Tensile_INDICES_MAPPED 1\n"
      h += "const unsigned int indicesMapped[numIndicesMapped] = {"
      for i in range(0, numIndicesMapped):
        h += " %u" % problemSizes.indicesMapped[i]
        if i < numIndicesMapped-1:
          h += ","
      h += " };\n"
    else:
      h += "#define Tensile_INDICES_MAPPED 0\n"
    """

  ##############################################################################
  # Max Problem Sizes
  ##############################################################################
  if forBenchmark:
    maximumD = problemSizes.maxD
    maximumC = problemSizes.maxC
    maximumA = problemSizes.maxA
    maximumB = problemSizes.maxB

    maxMT = getMaxSolutionSizes(solutions, solutionSummationSizes)

    maxMN = 1296 * maxMT[0] * maxMT[1]
    maxMK = 36 * maxMT[0] * maxMT[2]
    maxNK = 36 * maxMT[1] * maxMT[2]

    maximumA = max(maximumA, maxMK)
    maximumB = max(maximumB, maxNK)
    maximumC = max(maximumC, maxMN)
    maximumD = max(maximumD, maxMN)

    h += "size_t maxSizeD = %u;\n" % (maximumD)
    h += "size_t maxSizeC = %u;\n" % (maximumC)
    h += "size_t maxSizeA = %u;\n" % (maximumA)
    h += "size_t maxSizeB = %u;\n" % (maximumB)
    h += "\n"
  else:
    h += "size_t maxSizeD;\n"
    h += "size_t maxSizeC;\n"
    h += "size_t maxSizeA;\n"
    h += "size_t maxSizeB;\n"
    h += "\n"

  ##############################################################################
  # Current Problem Size
  ##############################################################################
  h += "/* current problem size */\n"
  #h += "unsigned int fullSizes[maxNumIndices];\n"
    #h += "unsigned int currentSizedIndexSizes[numIndicesSized];\n"
    #h += "unsigned int currentSizedIndexIncrements[numIndicesSized];\n"
  h += "\n"

  ##############################################################################
  # Solutions
  ##############################################################################
  if forBenchmark:
    # Solution Ptrs
    h += "/* solutions */\n"
    # Problem Type Indices
    h += "const unsigned int maxNumSolutions = %u;\n" % len(solutions)
    h += "float solutionPerf[numProblems][maxNumSolutions]; // milliseconds\n"
    h += "\n"

    h += "static const SolutionInfo solutions[maxNumSolutions] = {\n"
    for i in range(0, len(solutions)):
      solution = solutions[i]
      solutionName = solutionWriter.getSolutionName(solution)
      h += "  {(void*)%s, \"%s\", {%d, %d, %d, %d, %s, %d, %d} }" % \
        (solutionName, solutionName,
          solution["AssertSummationElementMultiple"],
          solution["AssertFree0ElementMultiple"],
          solution["AssertFree1ElementMultiple"],
          solution["AssertMinApproxSize"],
          "true" if solution["LdcEqualsLdd"] else "false",
          solution["PackBatchDims"]==2, \
          solution["PackBatchDims"]==1, \
          )
      if i < len(solutions)-1:
        h += ","
      h += "\n"
    h += " };\n"
    h += "\n"

    numSummations = len(solutionSummationSizes)
    h += "const unsigned int numSummations = %d;\n" % (numSummations)

    h += "const unsigned int summations[numSummations] = {%d" % (solutionSummationSizes[0])
    for i in range(1, numSummations):
      h += ", %d" % (solutionSummationSizes[i])
    h += "};\n"

  ##############################################################################
  # Solution meta data
  ##############################################################################

    transA = solutions[0]["ProblemType"]["TransposeA"]
    transB = solutions[0]["ProblemType"]["TransposeB"]
    h += "const unsigned int solutionMetaData[maxNumSolutions][10] = {\n"
    for i in range(0, len(solutions)):
      solution = solutions[i]

      wg = solution["WorkGroup"]
      tt = solution["ThreadTile"]
      mt0 = wg[0] * tt[0]
      mt1 = wg[1] * tt[1]
      gsu = solution["GlobalSplitU"]
      lsu = wg[2]

      h += "  {%d, %d, %d, %d, %d, %d, %d, %d, %d, %d}" % (mt0,mt1,tt[0],tt[1],wg[0],wg[1],transA,transB,gsu,lsu)

      if (i < len(solutions) - 1):
        h += ",\n"
      else:
        h += "\n"
    h += " };\n"
    h += "\n"



  else:
    # Function Names
    functionNames = []
    for dataType in dataTypes:
      for problemType in problemTypesForDataType[dataType]:
        # example scheduleName is fiji, vega10, etc
        for scheduleName in schedulesForProblemType[problemType]:
          functionNames.append("tensile_%s" % (problemType))
    h += "const char *functionNames[numFunctions] = {\n"
    for functionIdx in range(0, len(functionNames)):
      functionName = functionNames[functionIdx]
      h += "    \"%s\"%s\n" % (functionName, \
          "," if functionIdx < len(functionNames)-1 else "" )
    h += " };\n"

  ##############################################################################
  # Runtime Structures
  ##############################################################################
  h += "/* runtime structures */\n"
  h += "TensileStatus status;\n"
  if globalParameters["RuntimeLanguage"] == "OCL":
    h += "cl_platform_id platform;\n"
    h += "cl_device_id device;\n"
    h += "cl_context context;\n"
    h += "cl_command_queue stream;\n"
  else:
    h += "hipStream_t stream;\n"
    #h += "int deviceIdx = %u;\n" \
    #    % (globalParameters["Device"])
  h += "\n"
  h += "void *deviceD;\n"
  h += "void *deviceC;\n"
  h += "void *deviceA;\n"
  h += "void *deviceB;\n"

  ##############################################################################
  # Benchmarking and Validation Parameters
  ##############################################################################
  h += "\n/* benchmarking parameters */\n"
  #h += "const bool measureKernelTime = %s;\n" \
  #    % ("true" if globalParameters["KernelTime"] else "false")
  #h += "const unsigned int numEnqueuesPerSync = %u;\n" \
  #    % (globalParameters["EnqueuesPerSync"])
  #h += "const unsigned int numSyncsPerBenchmark = %u;\n" \
  #    % (globalParameters["SyncsPerBenchmark"])
  #h += "unsigned int numElementsToValidate = %s;\n" \
  #    % (str(globalParameters["NumElementsToValidate"]) \
  #    if globalParameters["NumElementsToValidate"] >= 0 \
  #    else "0xFFFFFFFF" )
  #h += "unsigned int validationMaxToPrint = %u;\n" \
  #    % globalParameters["ValidationMaxToPrint"]
  #h += "bool validationPrintValids = %s;\n" \
  #    % ("true" if globalParameters["ValidationPrintValids"] else "false")
  h += "size_t validationStride;\n"
  if problemType["HighPrecisionAccumulate"]:
    h += "static bool useHighPrecisionAccumulate = true;\n"
  else:
    h += "static bool useHighPrecisionAccumulate = false;\n"
  #h += "unsigned int dataInitTypeC = %s;\n" % globalParameters["DataInitTypeC"]
  #h += "unsigned int dataInitTypeAB = %s;\n" % globalParameters["DataInitTypeAB"]
  h += "\n"

  ##############################################################################
  # Generated Call to Reference
  ##############################################################################
  h += "/* generated call to reference */\n"
  h += "template<typename DataType, typename DestDataType, typename ComputeDataType>\n"
  h += "TensileStatus generatedCallToReferenceCPU(\n"
  h += "    const unsigned int *sizes,\n"
  h += "    const unsigned int *minStrides,\n"
  h += "    DestDataType *referenceD,\n"
  h += "    DestDataType *referenceC,\n"
  h += "    DataType *initialA,\n"
  h += "    DataType *initialB,\n"
  h += "    const unsigned int lda,\n"
  h += "    const unsigned int ldb,\n"
  h += "    const unsigned int ldc,\n"
  h += "    const unsigned int ldd,\n"
  h += "    const unsigned int stride_a,\n"
  h += "    const unsigned int stride_b,\n"
  h += "    const unsigned int stride_c,\n"
  h += "    const unsigned int stride_d,\n"
  h += "    ComputeDataType alpha,\n"
  h += "    ComputeDataType beta,\n"
  h += "    bool useHighPrecisionAccumulate) {\n"
  h += "  return tensileReferenceCPU(\n"
  h += "      referenceD,\n"
  h += "      referenceC,\n"
  h += "      initialA,\n"
  h += "      initialB,\n"
  h += "      lda,\n"
  h += "      ldb,\n"
  h += "      ldc,\n"
  h += "      ldd,\n"
  h += "      stride_a,\n"
  h += "      stride_b,\n"
  h += "      stride_c,\n"
  h += "      stride_d,\n"
  h += "      alpha,\n"
  h += "      beta,\n"
  h += "      totalIndices[problemTypeIdx],\n"
  h += "      sizes,\n"
  h += "      minStrides,\n"
  h += "      numIndicesC[problemTypeIdx],\n"
  h += "      numIndicesA[problemTypeIdx],\n"
  h += "      numIndicesB[problemTypeIdx],\n"
  h += "      indexAssignmentsA[problemTypeIdx],\n"
  h += "      indexAssignmentsB[problemTypeIdx],\n"
  h += "      complexConjugateA[problemTypeIdx],\n"
  h += "      complexConjugateB[problemTypeIdx],\n"
  h += "      validationStride,\n"
  h += "      useHighPrecisionAccumulate);\n"
  h += "};\n"
  h += "\n"

  ##############################################################################
  # Generated Call to Solution
  ##############################################################################
  if forBenchmark:
    problemType = solutions[0]["ProblemType"]
    h += "/* generated call to solution */\n"
    h += "template<typename DataType, class SolutionInfoType>\n"
    h += "TensileStatus generatedCallToSolution(\n"
    h += "    const SolutionInfoType &solution,\n"
    h += "    SolutionLock *solutionLock,\n"
    h += "    const unsigned int *sizes,\n"
    h += "    const unsigned int *minStrides,\n"
    h += "    const unsigned int lda,\n"
    h += "    const unsigned int ldb,\n"
    h += "    const unsigned int ldc,\n"
    h += "    const unsigned int ldd,\n"
    h += "    const unsigned int stride_a,\n"
    h += "    const unsigned int stride_b,\n"
    h += "    const unsigned int stride_c,\n"
    h += "    const unsigned int stride_d,\n"
    h += "    DataType alpha,\n"
    h += "    DataType beta,\n"
    h += "    unsigned int numEvents = 0,\n"
    if globalParameters["RuntimeLanguage"] == "OCL":
      h += "    cl_event *event_wait_list = NULL,\n"
      h += "    cl_event *outputEvent = NULL ) {\n"
    else:
      h += "    hipEvent_t *startEvent = NULL,\n"
      h += "    hipEvent_t *stopEvent = NULL ) {\n"

    h += "  // calculate parameters assuming packed data\n"
    # strides
    indexChars = globalParameters["IndexChars"]
    firstStride = 1
    #assert(not problemType["UseInitialStridesCD"]) # not supported in old client
    if problemType["UseInitialStridesAB"]:
      firstStride = 0
    lastStrideD = problemType["NumIndicesC"]
    lastStrideC = problemType["NumIndicesC"]
    lastStrideA = len(problemType["IndexAssignmentsA"])
    lastStrideB = len(problemType["IndexAssignmentsB"])

    # calculate strides
    for i in range(0,lastStrideD):
      h += "  unsigned int strideD%u%s = 1" % (i, indexChars[i])
      for j in range(0, i):
        h += " * ("
        if j == 0:
          h += "(ldd != std::numeric_limits<unsigned int>::max()) ? ldd : "
        h += "std::max(minStrides[%i], sizes[%i]))" % (j,j)
      h += ";\n"
    h += "  if (stride_d != std::numeric_limits<unsigned int>::max())  strideD%u%s = stride_d;\n" % (lastStrideD-1, indexChars[lastStrideD-1])
    for i in range(0,lastStrideC):
      h += "  unsigned int strideC%u%s = 1 " % (i, indexChars[i])
      for j in range(0, i):
        h += " * ("
        if j == 0:
          h += "(ldc != std::numeric_limits<unsigned int>::max()) ? ldc : "
        h+= "std::max(minStrides[%i], sizes[%i]))" % (j,j)
      h += ";\n"
    h += "  if (stride_c != std::numeric_limits<unsigned int>::max())  strideC%u%s = stride_c;\n" % (lastStrideC-1, indexChars[lastStrideC-1])

    constStride = None
    for i in range(0,lastStrideA):
      idx = problemType["IndexAssignmentsA"][i]
      constStride = checkConstStride(problemType["SetConstStrideA"], idx)
      if constStride != None:
        h += "  unsigned int strideA%u%s = %d; //SetConstStrideA\n" % (i,
          indexChars[problemType["IndexAssignmentsA"][i]],
          constStride)
      else:
        h += "  unsigned int strideA%u%s = 1" % (i, \
            indexChars[problemType["IndexAssignmentsA"][i]])
        for j in range(0, i):
          h += " * ("
          if j == 0:
            h += "(lda != std::numeric_limits<unsigned int>::max()) ? lda : "
          h += "std::max(minStrides[%i], sizes[%i]))" % \
            (problemType["IndexAssignmentsA"][j],
             problemType["IndexAssignmentsA"][j])
        h += ";\n"
    if constStride == None:
      h += "  if (stride_a != std::numeric_limits<unsigned int>::max())  strideA%u%s = stride_a;\n" % (lastStrideA-1, indexChars[problemType["IndexAssignmentsA"][lastStrideA-1]])

    for i in range(0,lastStrideB):
      idx = problemType["IndexAssignmentsB"][i]
      constStride = checkConstStride(problemType["SetConstStrideB"], idx)
      if constStride != None:
        h += "  unsigned int strideB%u%s = %d; //SetConstStrideB\n" % (i,
          indexChars[problemType["IndexAssignmentsB"][i]],
          constStride)
      else:
        h += "  unsigned int strideB%u%s = 1" % (i, \
            indexChars[problemType["IndexAssignmentsB"][i]])
        for j in range(0, i):
          h += " * ("
          if j == 0:
            h += "(ldb != std::numeric_limits<unsigned int>::max()) ? ldb : "
          h+= "std::max(minStrides[%i], sizes[%i]))" % \
            (problemType["IndexAssignmentsB"][j],
             problemType["IndexAssignmentsB"][j])
        h += ";\n"
    h += "  if (stride_b != std::numeric_limits<unsigned int>::max())  strideB%u%s = stride_b;\n" % (lastStrideB-1, indexChars[problemType["IndexAssignmentsB"][lastStrideB-1]])

    for i in range(0, problemType["TotalIndices"]):
      h += "  unsigned int size%s = sizes[%u];\n" % (indexChars[i], i)
    h += "\n"


    # function call
    h += "  // Check assertions,\n"
    assert(not problemType["UseInitialStridesCD"]) # not supported in old client
    firstStride = 0 if problemType["UseInitialStridesAB"] else 1
    lastStrideD = problemType["NumIndicesC"]
    lastStrideC = problemType["NumIndicesC"]
    lastStrideA = len(problemType["IndexAssignmentsA"])
    lastStrideB = len(problemType["IndexAssignmentsB"])
    numSizes = problemType["TotalIndices"]
    h += "  typedef ProblemDims<%u,%u,%u,%u,%u,%u> ProblemDims_%s;\n" \
        % (firstStride, lastStrideD, lastStrideC, lastStrideA, lastStrideB, numSizes, problemType)
    # TODO - this should be initialized somewhere once?
    h += "  static const ProblemType problemType( "
    h += listToInitializer(problemType["IndicesFree"]) + ", "
    h += listToInitializer(problemType["IndicesSummation"]) + ", "
    h += listToInitializer(problemType["IndicesBatch"]) + ', '
    h += listToInitializer(problemType["IndexAssignmentsA"]) + ', '
    h += listToInitializer(problemType["IndexAssignmentsB"])
    h += ");\n"
    # create problem size - TODO could move this up to the caller
    h += "  ProblemDims_%s pdims(" % problemType
    indexChars = globalParameters["IndexChars"]
    for i in range(firstStride,lastStrideD):
      if i != firstStride: h += ", "
      h += "strideD%u%s" % (i, indexChars[i])
    for i in range(firstStride,lastStrideC):
      h += ", strideC%u%s" % (i, indexChars[i])
    for i in range(firstStride,lastStrideA):
      h += ", strideA%u%s" % (i, \
          indexChars[problemType["IndexAssignmentsA"][i]])
    for i in range(firstStride,lastStrideB):
      h += ", strideB%u%s" % (i, \
          indexChars[problemType["IndexAssignmentsB"][i]])
    for i in range(0, problemType["TotalIndices"]):
      h += ", size%s" % indexChars[i]
    h += ");\n"
    h += "  if (!ProblemProperties(pdims,&problemType).validForSolution(solution._assertionRequirements))\n"
    h += "    return tensileStatusAssertFailure;  // problem dims did not meet requirements for solution\n"
    h += "\n"

    h += "  // call solution function\n"
    h += "  TensileSolutionPointer_%s f = reinterpret_cast<TensileSolutionPointer_%s> (solution._functionPtr);\n" \
            % (problemType, problemType)
    if globalParameters["RuntimeLanguage"] == "OCL":
      h += "  return f(solutionLock, static_cast<cl_mem>(deviceD), static_cast<cl_mem>(deviceC), static_cast<cl_mem>(deviceA), static_cast<cl_mem>(deviceB),\n"
    else:
      typeName = dataTypes[0].toCpp()
      destTypeName = destDataTypes[dataType].toCpp()
      computeTypeName = computeDataTypes[dataType].toCpp()
      h += "  return f(solutionLock, static_cast<%s *>(deviceD), static_cast<%s *>(deviceC), static_cast<%s *>(deviceA), static_cast<%s *>(deviceB),\n" \
          % (destTypeName, destTypeName, typeName, typeName)
    h += "      alpha,\n"
    if problemType["UseBeta"]:
      h += "      beta,\n"
    for i in range(firstStride,lastStrideD):
      h += "      strideD%u%s,\n" % (i, indexChars[i])
    for i in range(firstStride,lastStrideC):
      h += "      strideC%u%s,\n" % (i, indexChars[i])
    for i in range(firstStride,lastStrideA):
      h += "      strideA%u%s,\n" % (i, \
          indexChars[problemType["IndexAssignmentsA"][i]])
    for i in range(firstStride,lastStrideB):
      h += "      strideB%u%s,\n" % (i, \
          indexChars[problemType["IndexAssignmentsB"][i]])
    for i in range(0, problemType["TotalIndices"]):
      h += "      size%s,\n" % indexChars[i]
    h +=   "      stream,\n"
    if globalParameters["RuntimeLanguage"] == "OCL":
       h += "      numEvents, event_wait_list, outputEvent ); // events\n"
    else:
       h += "      numEvents, startEvent, stopEvent); // events\n"

    h += "};\n"
    h += "\n"
  else:
    ############################################################################
    # Generated Call to Function
    ############################################################################
    for enqueue in [True, False]:
      functionName = "tensile" if enqueue else "tensileGetSolutionName"
      returnName = "TensileStatus" if enqueue else "const char *"
      h += "/* generated call to function */\n"
      h += "template<typename DataType, typename DestDataType, typename ComputeDataType>\n"
      h += "%s generatedCallTo_%s(\n" % (returnName, functionName)
      h += "    unsigned int *sizes,\n"
      h += "    unsigned int *minStrides,\n"
      h += "    ComputeDataType alpha,\n"
      h += "    ComputeDataType beta,\n"
      h += "    unsigned int lda,\n"
      h += "    unsigned int ldb,\n"
      h += "    unsigned int ldc,\n"
      h += "    unsigned int ldd,\n"
      h += "    unsigned int strideA,\n"
      h += "    unsigned int strideB,\n"
      h += "    unsigned int strideC,\n"
      h += "    unsigned int strideD,\n"
      h += "    unsigned int numEvents = 0,\n"

      if globalParameters["RuntimeLanguage"] == "OCL":
        h += "    cl_event *event_wait_list = NULL,\n"
        h += "    cl_event *outputEvent = NULL );\n\n"
      else:
        h += "    hipEvent_t *startEvent = NULL,\n"
        h += "    hipEvent_t *stopEvent = NULL );\n\n"


#need to get DestDataType in here
      for dataType in dataTypes:
        typeName = dataType.toCpp()
        destDataType = destDataTypes[dataType]
        destTypeName = destDataType.toCpp()
        computeDataType = computeDataTypes[dataType]
        computeTypeName = computeDataType.toCpp()
        functionsForDataType = []
        for problemType in problemTypesForDataType[dataType]:
          for scheduleName in schedulesForProblemType[problemType]:
            functionsForDataType.append([scheduleName, problemType])
        h += "template<>\n"
        h += "inline %s generatedCallTo_%s<%s, %s, %s>(\n" \
            % (returnName, functionName, typeName, destTypeName, computeTypeName)
        h += "    unsigned int *sizes,\n"
        h += "    unsigned int *minStrides,\n"
        h += "    %s alpha,\n" % computeTypeName
        h += "    %s beta,\n" % computeTypeName
        h += "    unsigned int lda,\n"
        h += "    unsigned int ldb,\n"
        h += "    unsigned int ldc,\n"
        h += "    unsigned int ldd,\n"
        h += "    unsigned int strideA,\n"
        h += "    unsigned int strideB,\n"
        h += "    unsigned int strideC,\n"
        h += "    unsigned int strideD,\n"
        h += "    unsigned int numEvents, \n"

        if globalParameters["RuntimeLanguage"] == "OCL":
          h += "    cl_event *event_wait_list,\n"
          h += "    cl_event *outputEvent ) {\n\n"
        else:
          h += "    hipEvent_t *startEvent,\n"
          h += "    hipEvent_t *stopEvent ) {\n\n"

        h += "    unsigned int functionIdxForDataType = functionInfo[functionIdx][4];\n"

        for functionIdx in range(0, len(list(functionsForDataType))):
          function = functionsForDataType[functionIdx]
          scheduleName = function[0]
          problemType = function[1]
          if len(list(functionsForDataType))> 1:
            if functionIdx == 0:
              h += "  if (functionIdxForDataType == %u) {\n" % functionIdx
            elif functionIdx == len(list(functionsForDataType))-1:
              h += "  } else {\n"
            else:
              h += "  } else if (functionIdxForDataType == %u) {\n" \
                  % functionIdx

          # strides
          indexChars = globalParameters["IndexChars"]
          firstStride = 1
          assert(not problemType["UseInitialStridesCD"]) # not supported in old client
          if problemType["UseInitialStridesAB"]:
            firstStride = 0
          lastStrideD = problemType["NumIndicesC"]
          lastStrideC = problemType["NumIndicesC"]
          lastStrideA = len(problemType["IndexAssignmentsA"])
          lastStrideB = len(problemType["IndexAssignmentsB"])

          # calculate strides
          for i in range(0,lastStrideD):
            h += "    unsigned int strideD%u%s = 1" % (i, indexChars[i])
            for j in range(0, i):
              h += "*sizes[%i]" % j
            h += ";\n"
          h += "    if (strideD != std::numeric_limits<unsigned int>::max())  strideD%u%s = strideD;\n" % (lastStrideD-1, indexChars[lastStrideD-1])
          for i in range(0,lastStrideC):
            h += "    unsigned int strideC%u%s = 1" % (i, indexChars[i])
            for j in range(0, i):
              h += "*sizes[%i]" % j
            h += ";\n"
          h += "    if (strideC != std::numeric_limits<unsigned int>::max())  strideC%u%s = strideC;\n" % (lastStrideC-1, indexChars[lastStrideC-1])

          for i in range(0,lastStrideA):
            h += "    unsigned int strideA%u%s = 1" % (i, \
                indexChars[problemType["IndexAssignmentsA"][i]])
            for j in range(0, i):
              h += "*sizes[%i]" % \
                problemType["IndexAssignmentsA"][j]
            h += ";\n"
          h += "    if (strideA != std::numeric_limits<unsigned int>::max())  strideA%u%s = strideA;\n" % (lastStrideA-1, indexChars[problemType["IndexAssignmentsA"][lastStrideA-1]])
          for i in range(0,lastStrideB):
            h += "    unsigned int strideB%u%s = 1" % (i, \
                indexChars[problemType["IndexAssignmentsB"][i]])
            for j in range(0, i):
              h += "*sizes[%i]" % \
                problemType["IndexAssignmentsB"][j]
            h += ";\n"
          h += "    if (strideB != std::numeric_limits<unsigned int>::max())  strideB%u%s = strideB;\n" % (lastStrideB-1, indexChars[problemType["IndexAssignmentsB"][lastStrideB-1]])
          for i in range(0, problemType["TotalIndices"]):
            h += "    unsigned int size%s = sizes[%u];\n" % (indexChars[i], i)

          # function call
          h += "    // call solution function\n"
          h += "    return %s_%s(\n" % (functionName, problemType)
          if enqueue:
            if globalParameters["RuntimeLanguage"] == "OCL":
              h += "        static_cast<cl_mem>(deviceD),\n"
              h += "        static_cast<cl_mem>(deviceC),\n"
              h += "        static_cast<cl_mem>(deviceA),\n"
              h += "        static_cast<cl_mem>(deviceB),\n"
            else:
              h += "        static_cast<%s *>(deviceD),\n" % destTypeName
              h += "        static_cast<%s *>(deviceC),\n" % destTypeName
              h += "        static_cast<%s *>(deviceA),\n" % typeName
              h += "        static_cast<%s *>(deviceB),\n" % typeName
            h += "        alpha,\n"
            if problemType["UseBeta"]:
              h += "        beta,\n"
          for i in range(firstStride,lastStrideD):
            h += "        strideD%u%s,\n" % (i, indexChars[i])
          for i in range(firstStride,lastStrideC):
            h += "        strideC%u%s,\n" % (i, indexChars[i])
          for i in range(firstStride,lastStrideA):
            h += "        strideA%u%s,\n" % (i, \
                indexChars[problemType["IndexAssignmentsA"][i]])
          for i in range(firstStride,lastStrideB):
            h += "        strideB%u%s,\n" % (i, \
                indexChars[problemType["IndexAssignmentsB"][i]])
          for i in range(0, problemType["TotalIndices"]):
            h += "        size%s%s\n" % (indexChars[i], "," if i != problemType["TotalIndices"]-1 else "")
          if enqueue:
            if globalParameters["RuntimeLanguage"] == "OCL":
               h += ", stream, numEvents, event_wait_list, outputEvent"
            else:
               h += ", stream, numEvents, startEvent, stopEvent"
          h += ");\n"

        if len(functionsForDataType) > 1:
          h += "  }\n" # close last if
        h += "};\n" # close callToFunction

  ##############################################################################
  # Results File Name
  ##############################################################################
  if forBenchmark:
    h += "/* results file name */\n"
    resultsFileName = os.path.join(stepBaseDir, \
        "../Data","%s.csv" % stepName)
    resultsFileName = resultsFileName.replace("\\", "\\\\")
    h += "const char *resultsFileName = \"%s\";\n" % resultsFileName

    granularityFileName = os.path.join(stepBaseDir, \
        "../Data","%s_Granularity.csv" % stepName)

    granularityFileName = granularityFileName.replace("\\", "\\\\")
    h += "const char *granularityFileName = \"%s\";\n" % granularityFileName

  ##############################################################################
  # Write File
  ##############################################################################
  clientParametersFile = open(os.path.join(globalParameters["WorkingPath"], \
      "ClientParameters.h"), "w")
  clientParametersFile.write(CHeader)
  clientParametersFile.write(h)
  clientParametersFile.close()<|MERGE_RESOLUTION|>--- conflicted
+++ resolved
@@ -21,12 +21,8 @@
 
 from .Common import globalParameters, HR, pushWorkingPath, popWorkingPath, print1, CHeader, printWarning, listToInitializer, ClientExecutionLock
 from . import ClientExecutable
-<<<<<<< HEAD
+from . import Common
 from . import LibraryIO
-=======
-from . import Common
-from . import YAMLIO
->>>>>>> 5ff7396a
 
 import os
 import subprocess
