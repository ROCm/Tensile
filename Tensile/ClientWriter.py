################################################################################
# Copyright (C) 2016-2019 Advanced Micro Devices, Inc. All rights reserved.
#
# Permission is hereby granted, free of charge, to any person obtaining a copy
# of this software and associated documentation files (the "Software"), to deal
# in the Software without restriction, including without limitation the rights
# to use, copy, modify, merge, publish, distribute, sublicense, and/or sell cop-
# ies of the Software, and to permit persons to whom the Software is furnished
# to do so, subject to the following conditions:
#
# The above copyright notice and this permission notice shall be included in all
# copies or substantial portions of the Software.
#
# THE SOFTWARE IS PROVIDED "AS IS", WITHOUT WARRANTY OF ANY KIND, EXPRESS OR IM-
# PLIED, INCLUDING BUT NOT LIMITED TO THE WARRANTIES OF MERCHANTABILITY, FITNESS
# FOR A PARTICULAR PURPOSE AND NONINFRINGEMENT. IN NO EVENT SHALL THE AUTHORS OR
# COPYRIGHT HOLDERS BE LIABLE FOR ANY CLAIM, DAMAGES OR OTHER LIABILITY, WHETHER
# IN AN ACTION OF CONTRACT, TORT OR OTHERWISE, ARISING FROM, OUT OF OR IN CONNE-
# CTION WITH THE SOFTWARE OR THE USE OR OTHER DEALINGS IN THE SOFTWARE.
################################################################################

from .Common import globalParameters, HR, pushWorkingPath, popWorkingPath, print1, CHeader, printWarning, listToInitializer
from .SolutionStructs import Solution
from .SolutionWriter import SolutionWriter
from . import ClientExecutable
from . import YAMLIO

import os
from subprocess import Popen
from shutil import copy as shutil_copy
from shutil import rmtree


################################################################################
# Main
################################################################################
def main( config ):
  libraryLogicPath = os.path.join(globalParameters["WorkingPath"], \
      globalParameters["LibraryLogicPath"])
  stepBaseDir = pushWorkingPath(globalParameters["LibraryClientPath"])


  ##############################################################################
  # Copy Source Files
  ##############################################################################
  pushWorkingPath("source")
  filesToCopy = [
      "SolutionMapper.h",
      "Client.cpp",
      "Client.h",
      "DeviceStats.h",
      "ReferenceCPU.h",
      "TensorUtils.h",
      "MathTemplates.cpp",
      "MathTemplates.h",
      "KernelHeader.h",
      "Tools.h",
      "CMakeLists.txt",
      "TensileCreateLibrary.cmake",
      ]

  for f in filesToCopy:
    shutil_copy(
        os.path.join(globalParameters["SourcePath"], f),
        globalParameters["WorkingPath"] )
  if globalParameters["RuntimeLanguage"] == "OCL":
    shutil_copy(
        os.path.join(globalParameters["SourcePath"], "FindOpenCL.cmake"),
        globalParameters["WorkingPath"] )
  else:
    shutil_copy(
        os.path.join(globalParameters["SourcePath"], "FindHIP.cmake"),
        globalParameters["WorkingPath"] )
    shutil_copy(
        os.path.join(globalParameters["SourcePath"], "FindHCC.cmake"),
        globalParameters["WorkingPath"] )

  ##############################################################################
  # Read Logic Files
  ##############################################################################
  logicFiles = [os.path.join(libraryLogicPath, f) for f \
      in os.listdir(libraryLogicPath) \
      if (os.path.isfile(os.path.join(libraryLogicPath, f)) \
      and os.path.splitext(f)[1]==".yaml")]
  print1("LogicFiles: %s" % logicFiles)
  functions = []
  functionNames = []
  enableHalf = False
  for logicFileName in logicFiles:
    (scheduleName, deviceNames, problemType, solutionsForType, \
        indexOrder, exactLogic, rangeLogic, newLibrary) \
        = YAMLIO.readLibraryLogicForSchedule(logicFileName)
    if problemType["DataType"].isHalf():
        enableHalf = True
    functions.append((scheduleName, problemType))
    functionNames.append("tensile_%s" % (problemType))
  globalParameters["EnableHalf"] = enableHalf

  ##############################################################################
  # Write Generated Header
  ##############################################################################
  forBenchmark = False
  solutions = None
  problemSizes = None
  stepName = None
  writeClientParameters(forBenchmark, solutions, problemSizes, stepName, \
      functions, stepBaseDir)
  popWorkingPath() # source

  ##############################################################################
  # Run Build Script
  ##############################################################################
  # if redo=true, clobber the build directory
  if globalParameters["ForceRedoLibraryClient"]:
    rmtree(os.path.join(globalParameters["WorkingPath"], "build"), \
        ignore_errors=True)
  pushWorkingPath("build")

  # write runScript
  path = globalParameters["WorkingPath"]
  forBenchmark = False
  runScriptName = writeRunScript(path, libraryLogicPath, forBenchmark)

  # run runScript
  process = Popen(runScriptName, cwd=globalParameters["WorkingPath"])
  process.communicate()
  if process.returncode:
    printWarning("ClientWriter Benchmark Process exited with code %u" % process.returncode)
  popWorkingPath() # build

  popWorkingPath() # LibraryClient

  return process.returncode


################################################################################
# Write Run Script
################################################################################
def writeRunScript(path, libraryLogicPath, forBenchmark):
  # create run.bat or run.sh which builds and runs
  runScriptName = os.path.join(path, \
    "run.%s" % ("bat" if os.name == "nt" else "sh") )
  runScriptFile = open(runScriptName, "w")
  echoLine = "@echo." if os.name == "nt" else "echo"
  if os.name != "nt":
    runScriptFile.write("#!/bin/bash\n\n")
  q = "" if os.name == "nt" else "\""

  runScriptFile.write("set -ex\n")

  runScriptFile.write("%s && echo %s%s%s && echo %s# Configuring CMake for Client%s && echo %s%s%s\n" \
      % (echoLine, q, HR, q, q, q, q, HR, q))
  runScriptFile.write("cmake")
  # runtime and kernel language
  runScriptFile.write(" -DTensile_RUNTIME_LANGUAGE=%s" % globalParameters["RuntimeLanguage"])
  if globalParameters["EnableHalf"]:
    runScriptFile.write(" -DTensile_ENABLE_HALF=ON")
  if "ResumeBenchmarkProblem" in globalParameters and globalParameters["ResumeBenchmarkProblem"]:
    runScriptFile.write(" -DTensile_RESUME_BENCHMARK=ON")
  else:
    runScriptFile.write(" -DTensile_RESUME_BENCHMARK=OFF")
  if forBenchmark:
    # for benchmark client
    runScriptFile.write(" -DTensile_CLIENT_BENCHMARK=ON")
  else:
    # for library client
    runScriptFile.write(" -DTensile_ROOT=%s" \
        % os.path.join(globalParameters["ScriptPath"], "bin") )
    runScriptFile.write(" -DTensile_CLIENT_BENCHMARK=OFF")
    runScriptFile.write(" -DTensile_LOGIC_PATH=%s" % libraryLogicPath)
    runScriptFile.write(" -DTensile_LIBRARY_PRINT_DEBUG=%s" \
        % ("ON" if globalParameters["LibraryPrintDebug"] else "OFF"))
    runScriptFile.write(" -DTensile_SHORT_FILE_NAMES=%s" \
        % ("ON" if globalParameters["ShortNames"] else "OFF"))
  if globalParameters["CMakeCXXFlags"]:
    runScriptFile.write("  -DCMAKE_CXX_FLAGS=%s" % globalParameters["CMakeCXXFlags"] )
  if globalParameters["CMakeCFlags"]:
    runScriptFile.write("  -DCMAKE_C_FLAGS=%s" % globalParameters["CMakeCFlags"] )
  runScriptFile.write(" -DTENSILE_NEW_CLIENT=OFF")
  runScriptFile.write("  -DCMAKE_BUILD_TYPE=%s" % (globalParameters["CMakeBuildType"]))
  # for both
  if os.name == "nt":
    runScriptFile.write(" -DCMAKE_GENERATOR_PLATFORM=x64")
  runScriptFile.write(" -DTensile_MERGE_FILES=%s" \
      % ("ON" if globalParameters["MergeFiles"] else "OFF"))
  runScriptFile.write(" ../source\n")
  runScriptFile.write("%s && echo %s%s%s && echo %s# Building Client%s && echo %s%s%s\n" \
      % (echoLine, q, HR, q, q, q, q, HR, q))
  runScriptFile.write("cmake --build . --config %s%s\n" \
      % (globalParameters["CMakeBuildType"], " -- -j 8" \
      if os.name != "nt" else "") )
  if forBenchmark:
    if os.name == "nt":
      runScriptFile.write(os.path.join(globalParameters["CMakeBuildType"], \
          "client.exe") )
    else:
      if globalParameters["PinClocks"] and globalParameters["ROCmSMIPath"]:
        runScriptFile.write("%s -d 0 --setfan 255 --setsclk 7\n" % globalParameters["ROCmSMIPath"])
        runScriptFile.write("sleep 1\n")
        runScriptFile.write("%s -d 0 -a\n" % globalParameters["ROCmSMIPath"])

      runScriptFile.write("set +e\n")

      runScriptFile.write("./client")

    if globalParameters["DataInitTypeA"] == -1 :
        globalParameters["DataInitTypeA"] = globalParameters["DataInitTypeAB"]
    if globalParameters["DataInitTypeB"] == -1 :
        globalParameters["DataInitTypeB"] = globalParameters["DataInitTypeAB"]
    clp = ""
    clp += " --platform-idx %u" % globalParameters["Platform"]
    clp += " --device-idx %u" % globalParameters["Device"]
    clp += " --init-alpha %u" % globalParameters["DataInitTypeAlpha"]
    clp += " --init-beta %u" % globalParameters["DataInitTypeBeta"]
    clp += " --init-d %u" % globalParameters["DataInitTypeD"]
    clp += " --init-c %u" % globalParameters["DataInitTypeC"]
    clp += " --init-a %u" % globalParameters["DataInitTypeA"]
    clp += " --init-b %u" % globalParameters["DataInitTypeB"]
    clp += " --c-equal-d %u" % globalParameters["CEqualD"]
    clp += " --print-valids %u" % globalParameters["ValidationPrintValids"]
    clp += " --print-max %u" % globalParameters["ValidationMaxToPrint"]
    clp += " --num-benchmarks %u" % globalParameters["NumBenchmarks"]
    clp += " --num-elements-to-validate %u" % globalParameters["NumElementsToValidate"]
    clp += " --num-enqueues-per-sync %u" % globalParameters["EnqueuesPerSync"]
    clp += " --num-syncs-per-benchmark %u" % globalParameters["SyncsPerBenchmark"]
    clp += " --use-gpu-timer %u" % globalParameters["KernelTime"]
    clp += " --sleep-percent %u" % globalParameters["SleepPercent"]
    if "ClientArgs" in globalParameters:
      clientParams = globalParameters["ClientArgs"]
      if clientParams:
        clp += " " + globalParameters["ClientArgs"]
    runScriptFile.write(clp)
    runScriptFile.write("\n")
    runScriptFile.write("ERR1=$?\n")

    newClientExe = ClientExecutable.getClientExecutable()
    configFile = os.path.join(globalParameters['WorkingPath'], '../source/ClientParameters.ini')
    runScriptFile.write("{} --config-file={}\n".format(newClientExe, configFile))
    runScriptFile.write("ERR2=$?\n\n")

    runScriptFile.write("""
ERR=0
if [[ $ERR1 -ne 0 ]]
then
    echo one
    ERR=$ERR1
fi
if [[ $ERR2 -ne 0 ]]
then
    echo two
    ERR=$ERR2
fi
""")

    if os.name != "nt":
      if globalParameters["PinClocks"] and globalParameters["ROCmSMIPath"]:
        runScriptFile.write("%s -d 0 --resetclocks\n" % globalParameters["ROCmSMIPath"])
        runScriptFile.write("%s -d 0 --setfan 50\n" % globalParameters["ROCmSMIPath"])
  else:
    executablePath = os.path.join(globalParameters["WorkingPath"])
    if os.name == "nt":
      executablePath = os.path.join(executablePath, \
          globalParameters["CMakeBuildType"], \
          "client.exe")
    else:
      executablePath = os.path.join(executablePath, "client")
    runScriptFile.write("%s && echo %s%s%s && echo %s# Library Client:%s && echo %s# %s%s && %s\n" \
        % (echoLine, q, HR, q, q, q, q, executablePath, q, executablePath) )
  if os.name != "nt":
    runScriptFile.write("exit $ERR\n")
  runScriptFile.close()
  if os.name != "nt":
    os.chmod(runScriptName, 0o777)
  return runScriptName


def toCppBool(yamlBool):
  return "true" if yamlBool else "false"


<<<<<<< HEAD
def problemSizeParams(solution, problemSize):
    numIndices = len(solution.problemType.indices)

    assert len(problemSize) == numIndices + 4

    return [('problem-size', ','.join(map(str, problemSize[:numIndices]))),
            ('a-strides', problemSize[numIndices+2]),
            ('b-strides', problemSize[numIndices+3]),
            ('c-strides', problemSize[numIndices+0]),
            ('d-strides', problemSize[numIndices+1])]

def dataInitName(num):
    if num == 0: return 'Zero'
    if num == 1: return 'One'
    if num == 2: return 'Two'
    if num == 3: return 'Random'
    if num == 4: return 'NaN'

def dataInitParams(problemType):
    initA = globalParameters['DataInitTypeA']
    initB = globalParameters['DataInitTypeB']
    initC = globalParameters['DataInitTypeC']
    initD = globalParameters['DataInitTypeD']
    initAlpha = globalParameters['DataInitTypeAlpha']
    initBeta  = globalParameters['DataInitTypeBeta']

    if not problemType.useBeta:
        initBeta = 0

    if initA == -1: initA = globalParameters['DataInitTypeAB']
    if initB == -1: initB = globalParameters['DataInitTypeAB']

    return [('init-a',     dataInitName(initA)),
            ('init-b',     dataInitName(initB)),
            ('init-c',     dataInitName(initC)),
            ('init-d',     dataInitName(initD)),
            ('init-alpha', dataInitName(initAlpha)),
            ('init-beta',  dataInitName(initBeta))]

def writeClientConfig(forBenchmark, solutions, problemSizes, stepName, stepBaseDir, newLibrary, codeObjectFiles):

    filename = os.path.join(globalParameters["WorkingPath"], "ClientParameters.ini")
    with open(filename, "w") as f:
        def param(key, value):
            f.write("{}={}\n".format(key, value))

        sourceDir = os.path.join(stepBaseDir, "source")
        libraryFile = os.path.join(sourceDir, "library", "TensileLibrary.yaml")
        param("library-file", libraryFile)
        for coFile in codeObjectFiles:
            param("code-object", os.path.join(sourceDir,coFile))

        param('results-file', os.path.join(stepBaseDir, "../Data", stepName+"-new.csv"))

        newSolution = next(iter(newLibrary.solutions.values()))
        param('problem-identifier', newSolution.problemType.operationIdentifier)
        param('a-type',     newSolution.problemType.aType.toEnum())
        param('b-type',     newSolution.problemType.bType.toEnum())
        param('c-type',     newSolution.problemType.cType.toEnum())
        param('d-type',     newSolution.problemType.dType.toEnum())
        param('alpha-type', newSolution.problemType.dType.toEnum())
        param('beta-type',  newSolution.problemType.dType.toEnum())

        param('high-precision-accumulate',  newSolution.problemType.highPrecisionAccumulate)

        for problemSize in problemSizes.sizes:
            for key,value in problemSizeParams(newSolution, problemSize):
                param(key,value)
            #param('problem-size', ','.join(map(str,problemSize)))

        param("device-idx",               globalParameters["Device"])

        for key,value in dataInitParams(newSolution.problemType):
            param(key, value)

        param("c-equal-d",                globalParameters["CEqualD"])

        param("print-valids",             globalParameters["ValidationPrintValids"])
        param("print-max",                globalParameters["ValidationMaxToPrint"])
        param("num-benchmarks",           globalParameters["NumBenchmarks"])
        param("num-elements-to-validate", globalParameters["NumElementsToValidate"])
        param("num-enqueues-per-sync",    globalParameters["EnqueuesPerSync"])
        param("num-syncs-per-benchmark",  globalParameters["SyncsPerBenchmark"])
        param("use-gpu-timer",            globalParameters["KernelTime"])
        if not globalParameters["KernelTime"]:
            param("num-warmups", 1)
        param("sleep-percent",            globalParameters["SleepPercent"])

=======
def checkConstStride(constStrideMap, keyIdx):
  finalVal = None
  for (mapIdx, val) in constStrideMap:
    if keyIdx == mapIdx:
      finalVal = val
  #print ("idx=", keyIdx, "=", finalVal)
  return finalVal
>>>>>>> 88c7c4bb

################################################################################
# Write Generated Benchmark Parameters
################################################################################
def writeClientParameters(forBenchmark, solutions, problemSizes, stepName, \
    functionList, stepBaseDir, solutionWriter = None):
  h = ""

  ##############################################################################
  # Min Naming
  ##############################################################################
  if forBenchmark:
    kernels = []
    for solution in solutions:
      solutionKernels = solution.getKernels()
      for kernel in solutionKernels:
        if kernel not in kernels:
          kernels.append(kernel)

    """
    solutionSerialNaming = Solution.getSerialNaming(solutions)
    kernelSerialNaming = Solution.getSerialNaming(kernels)
    solutionMinNaming = Solution.getMinNaming(solutions)
    kernelMinNaming = Solution.getMinNaming(kernels)
    solutionWriter = SolutionWriter( \
        solutionMinNaming, solutionSerialNaming, \
        kernelMinNaming, kernelSerialNaming)
    """

  if forBenchmark:
    if globalParameters["MergeFiles"]:
      h += "#include \"Solutions.h\"\n"
    else:
      for solution in solutions:
        solutionName = solutionWriter.getSolutionName(solution)
        h += "#include \"" + solutionName + ".h\"\n"
    h += "\n"
  else:
    h += "#include \"Solutions.h\"\n"
    h += "#include \"Tensile.h\"\n"


  h += "typedef enum {\n"
  h += "    enum_float,\n"
  h += "    enum_double,\n"
  h += "    enum_TensileComplexFloat,\n"
  h += "    enum_TensileComplexDouble\n"
  h += "#ifdef Tensile_ENABLE_HALF\n"
  h += "    ,enum_TensileHalf\n"
  h += "#endif\n"
  h += "    ,enum_TensileInt8x4\n"
  h += "    ,enum_TensileInt32\n"
  h += "    ,enum_tensile_bfloat16\n"
  h += "} DataTypeEnum;\n"
  h += "\n"

  h += "// Debug Params\n";
  h += "const unsigned printTensorA=%x;\n" % int(globalParameters["PrintTensorA"])
  h += "const unsigned printTensorB=%x;\n" % int(globalParameters["PrintTensorB"])
  h += "const unsigned printTensorC=%x;\n" % int(globalParameters["PrintTensorC"])
  h += "const unsigned printTensorD=%x;\n" % int(globalParameters["PrintTensorD"])

  h += "const bool printWinnersOnly=%s;\n" % toCppBool(globalParameters["PrintWinnersOnly"])
  h += "\n";

  h += "const char indexChars[%u] = \"%s" \
      % (len(globalParameters["IndexChars"])+1, \
      globalParameters["IndexChars"][0])
  for i in range(1, len(globalParameters["IndexChars"])):
    h += globalParameters["IndexChars"][i]
  h += "\";\n"

  h += "unsigned int functionIdx;\n"
  h += "unsigned int dataTypeIdx;\n"
  h += "unsigned int problemTypeIdx;\n"
  h += "\n"

  ##############################################################################
  # Problem Types
  ##############################################################################
  #dataTypes = []
  #problemTypes = []
  #functionSerialToDataTypeAndIdx = []
  dataTypes = []
  problemTypes = []
  destDataTypes = {}
  computeDataTypes = {}
  problemTypesForDataType = {} # for data type
  schedulesForProblemType = {} # for problem type
  functionInfo = [] # dataTypeIdx, problemTypeIdx, idxWithinDataType, idxWithinProblemType

  if forBenchmark:
    problemType = solutions[0]["ProblemType"]
    dataType = problemType["DataType"]

    destDataType = problemType["DestDataType"]
    destDataTypes[dataType] = destDataType

    computeDataType = problemType["ComputeDataType"]
    computeDataTypes[dataType] = computeDataType

    dataTypes.append(dataType)

    problemTypes.append(problemType)
    problemTypesForDataType[dataType] = [problemType]
    schedulesForProblemType[problemType] = solutions
    numProblemTypes = 1
    for solution in solutions:
      functionInfo.append([ 0, 0, 0, 0, 0, 0 ])
  else:
    for functionIdx in range(0, len(functionList)):
      function = functionList[functionIdx]
      scheduleName = function[0]
      problemType = function[1]
      dataType = problemType["DataType"]
      destDataType = problemType["DestDataType"]
      computeDataType = problemType["ComputeDataType"]
      if dataType not in dataTypes:
        dataTypes.append(dataType)
        destDataTypes[dataType] = destDataType
        computeDataTypes[dataType] = computeDataType
        problemTypesForDataType[dataType] = []
      if problemType not in problemTypesForDataType[dataType]:
        problemTypesForDataType[dataType].append(problemType)
        schedulesForProblemType[problemType] = []
      schedulesForProblemType[problemType].append(scheduleName)

    # sort
    dataTypes = sorted(dataTypes)
    for dataType in dataTypes:
      problemTypesForDataType[dataType] = \
          sorted(problemTypesForDataType[dataType],key=str)
      for problemType in problemTypesForDataType[dataType]:
        schedulesForProblemType[problemType] = \
            sorted(schedulesForProblemType[problemType],key=str)

    # assign info
    functionIdxSerial = 0
    problemTypeIdxSerial = 0
    for dataTypeIdxSerial in range(0, len(dataTypes)):
      dataType = dataTypes[dataTypeIdxSerial]
      functionIdxForDataType = 0
      for problemTypeIdxForDataType in range(0, \
          len(problemTypesForDataType[dataType])):
        problemType = \
            problemTypesForDataType[dataType][problemTypeIdxForDataType]
        problemTypes.append(problemType)
        functionIdxForProblemType = 0
        for functionIdxForProblemType in range(0, \
            len(schedulesForProblemType[problemType])):
          functionInfo.append([ \
              dataTypeIdxSerial, \
              problemTypeIdxForDataType, \
              problemTypeIdxSerial, \
              functionIdxSerial,\
              functionIdxForDataType,\
              functionIdxForProblemType, \
              ])
          functionIdxForProblemType += 1
          functionIdxForDataType += 1
          functionIdxSerial += 1
        problemTypeIdxSerial += 1
    numProblemTypes = problemTypeIdxSerial
    numFunctions = functionIdxSerial
    h += "const unsigned int numFunctions = %u;\n" % numFunctions

  ##############################################################################
  # Data Types
  ##############################################################################
  h += "/* data types */\n"
  numDataTypes = len(dataTypes)
  h += "const unsigned int numDataTypes = %u;\n" % numDataTypes
  h += "const DataTypeEnum dataTypeEnums[numDataTypes] = { enum_%s" \
      % dataTypes[0].toCpp()
  for dataTypeIdx in range(1, numDataTypes):
    h += ", enum_%s" % dataTypes[dataTypeIdx].toCpp();
  h += " };\n"
  # bytes per elements
  h += "const unsigned int bytesPerElement[numDataTypes] = { %u" \
      % (dataTypes[0].numBytes())
  for dataTypeIdx in range(1, numDataTypes):
    dataType = dataTypes[dataTypeIdx]
    h += ", %u" % dataType.numBytes()
  h += " };\n"
  # flops per mac
  if dataTypes[0].isInt8x4():
    h += "const unsigned int numFlopsPerMac[numDataTypes] = { %u" % (8 if dataTypes[0].isReal() else 32)
  else:
    h += "const unsigned int numFlopsPerMac[numDataTypes] = { %u" % (2 if dataTypes[0].isReal() else 8)
  for dataTypeIdx in range(1, numDataTypes):
    dataType = dataTypes[dataTypeIdx]
    h += ", %u" % (2 if dataType.isReal() else 8)
  h += " };\n"
  for dataTypeIdx in range(0, numDataTypes):
    h += "#define Tensile_DATA_TYPE_%s\n" \
        % dataTypes[dataTypeIdx].toCpp().upper()

  ##############################################################################
  # Problem Types
  ##############################################################################
  h += "/* problem types */\n"
  h += "const unsigned int numProblemTypes = %u;\n" % numProblemTypes
  # Num C Indices
  h += "const unsigned int numIndicesC[numProblemTypes] = { %u" \
      % problemTypes[0]["NumIndicesC"]
  for problemTypeIdx in range(1, numProblemTypes):
    problemType = problemTypes[problemTypeIdx]
    h += ", %u" % problemType["NumIndicesC"]
  h += " };\n"

  # Num AB Indices
  maxNumIndicesA = len(problemTypes[0]["IndexAssignmentsA"])
  maxNumIndicesB = len(problemTypes[0]["IndexAssignmentsB"])
  h += "const unsigned int numIndicesA[numProblemTypes] = { %u" \
      % len(problemTypes[0]["IndexAssignmentsA"])
  for problemTypeIdx in range(1, numProblemTypes):
    problemType = problemTypes[problemTypeIdx]
    numIndicesA = len(problemType["IndexAssignmentsA"])
    h += ", %u" % numIndicesA
    maxNumIndicesA = max(numIndicesA, maxNumIndicesA)
  h += " };\n"
  h += "const unsigned int maxNumIndicesA = %u;\n" % maxNumIndicesA

  h += "const unsigned int numIndicesB[numProblemTypes] = { %u" \
      % len(problemTypes[0]["IndexAssignmentsB"])
  for problemTypeIdx in range(1, numProblemTypes):
    problemType = problemTypes[problemTypeIdx]
    numIndicesB = len(problemType["IndexAssignmentsB"])
    h += ", %u" % numIndicesB
    maxNumIndicesB = max(numIndicesB, maxNumIndicesB)
  h += " };\n"
  h += "const unsigned int maxNumIndicesB = %u;\n" % maxNumIndicesB

  # Index Assignments A
  h += "const unsigned int indexAssignmentsA[numProblemTypes][maxNumIndicesA] = {\n"
  for problemTypeIdx in range(0, numProblemTypes):
    problemType = problemTypes[problemTypeIdx]
    indices = problemType["IndexAssignmentsA"]
    h += "  { %u" % indices[0]
    for i in range(1, maxNumIndicesA):
      if i < len(indices):
        h += ", %u" % indices[i]
      else:
        h += ", static_cast<unsigned int>(-1)"
    if problemTypeIdx < numProblemTypes-1:
      h += " },\n"
    else:
      h += " }\n"
  h += "};\n"
  # Index Assignments B
  h += "const unsigned int indexAssignmentsB[numProblemTypes][maxNumIndicesB] = {\n"
  for problemTypeIdx in range(0, numProblemTypes):
    problemType = problemTypes[problemTypeIdx]
    indices = problemType["IndexAssignmentsB"]
    h += "  { %u" % indices[0]
    for i in range(1, maxNumIndicesB):
      if i < len(indices):
        h += ", %u" % indices[i]
      else:
        h += ", static_cast<unsigned int>(-1)"
    if problemTypeIdx < numProblemTypes-1:
      h += " },\n"
    else:
      h += " }\n"
  h += "};\n"
  # Index Assignments LD
  h += "const unsigned int numIndicesLD = %u;\n" % problemType["NumIndicesLD"]
  h += "const unsigned int indexAssignmentsLD[numIndicesLD] = {"
  if problemType["NumIndicesLD"] > 0:
    h += " %u" % problemType["IndexAssignmentsLD"][0]
    for ldIdx in range(1, len(problemType["IndexAssignmentsLD"])):
      h += ", %u" % problemType["IndexAssignmentsLD"][ldIdx]
  h += "};\n"
  # beta
  h += "bool useBeta[numProblemTypes] = { %s" \
      % ("true" if problemTypes[0]["UseBeta"] else "false")
  for problemTypeIdx in range(1, numProblemTypes):
    problemType = problemTypes[problemTypeIdx]
    h += ", %s" % ("true" if problemType["UseBeta"] else "false")
  h += " };\n"
  # Complex Conjugates
  h += "const bool complexConjugateA[numProblemTypes] = { %s" \
      % ("true" if problemTypes[0]["ComplexConjugateA"] else "false" )
  for problemTypeIdx in range(1, numProblemTypes):
    problemType = problemTypes[problemTypeIdx]
    h += ", %s" % ("true" if problemTypes[0]["ComplexConjugateA"] else "false" )
  h += " };\n"
  h += "const bool complexConjugateB[numProblemTypes] = { %s" \
      % ("true" if problemTypes[0]["ComplexConjugateB"] else "false" )
  for problemTypeIdx in range(1, numProblemTypes):
    problemType = problemTypes[problemTypeIdx]
    h += ", %s" % ("true" if problemTypes[0]["ComplexConjugateB"] else "false" )
  h += " };\n"
  h += "\n"

  if not forBenchmark:
    h += "// dataTypeIdxSerial, problemTypeIdxForDataType, problemTypeIdxSerial, functionIdxSerial, functionIdxForDataType, functionIdxForProblemType\n"
    first = True
    h += "const unsigned int functionInfo[numFunctions][6] = {\n"
    for info in functionInfo:
      h += "%s{ %u, %u, %u, %u, %u, %u }" % ("  " if first else ",\n  ", \
          info[0], info[1], info[2], info[3], info[4], info[5] )
      first = False
    h += " };\n"


  ##############################################################################
  # Problem Sizes
  ##############################################################################
  maxNumIndices = problemTypes[0]["TotalIndices"]
  if not forBenchmark:
    for problemType in problemTypes:
      maxNumIndices = max(problemType["TotalIndices"], maxNumIndices)
  h += "const unsigned int maxNumIndices = %u;\n" % maxNumIndices
  h += "const unsigned int totalIndices[numProblemTypes] = { %u" \
      % problemTypes[0]["TotalIndices"]
  for problemTypeIdx in range(1, numProblemTypes):
      h += ", %u" % problemTypes[problemTypeIdx]["TotalIndices"]
  h += " };\n"
  if forBenchmark:
    h += "const unsigned int numProblems = %u;\n" \
        % problemSizes.totalProblemSizes
    h += "const unsigned int problemSizes[numProblems][%u] = {\n" \
        % (problemTypes[0]["TotalIndices"] + problemType["NumIndicesLD"])
    for i in range(0, problemSizes.totalProblemSizes):
      line = "  {%5u" %problemSizes.sizes[i][0]
      for j in range(1, problemTypes[0]["TotalIndices"] + problemType["NumIndicesLD"]):
        line += ",%5u" % problemSizes.sizes[i][j]
      line += " }"
      h += line
      if i < problemSizes.totalProblemSizes-1:
        h += ","
      else:
        h += "};"
      h += "\n"
    h += "const unsigned int minStrides[%u] = {" \
        % problemTypes[0]["TotalIndices"]
    for i in range(0, len(problemSizes.minStrides)):
      if (i!=0):
        h += ", ";
      h += str(problemSizes.minStrides[i]);
    h += "};\n"
  else:
    h += "unsigned int userSizes[maxNumIndices];\n"
    h += "unsigned int minStrides[%u] = {" \
        % maxNumIndices
    for i in range(0, maxNumIndices):
      if (i!=0):
        h += ", ";
      h += str(0); # always use 0 for minStrides in benchmark mode
    h += "};\n"

  if forBenchmark:
    h += "/* problem sizes */\n"
    """
    h += "const bool indexIsSized[maxNumIndices] = {"
    for i in range(0, problemSizes.totalIndices):
      h += " %s" % ("true" if problemSizes.indexIsSized[i] else "false")
      if i < problemSizes.totalIndices-1:
        h += ","
    h += " };\n"

    h += "const unsigned int numIndicesSized = %u;\n" \
        % len(problemSizes.indicesSized)
    h += "const unsigned int indicesSized[numIndicesSized][4] = {\n"
    h += "// { min, stride, stride_incr, max }\n"
    for i in range(0, len(problemSizes.indicesSized)):
      r = problemSizes.indicesSized[i]
      h += "  { %u, %u, %u, %u }" % (r[0], r[1], r[2], r[3])
      if i < len(problemSizes.indicesSized)-1:
        h += ","
      h += "\n"
    h += "  };\n"

    numIndicesMapped = len(problemSizes.indicesMapped)
    h += "const unsigned int numIndicesMapped = %u;\n" % numIndicesMapped
    if numIndicesMapped > 0:
      h += "#define Tensile_INDICES_MAPPED 1\n"
      h += "const unsigned int indicesMapped[numIndicesMapped] = {"
      for i in range(0, numIndicesMapped):
        h += " %u" % problemSizes.indicesMapped[i]
        if i < numIndicesMapped-1:
          h += ","
      h += " };\n"
    else:
      h += "#define Tensile_INDICES_MAPPED 0\n"
    """

  ##############################################################################
  # Max Problem Sizes
  ##############################################################################
  if forBenchmark:
    h += "size_t maxSizeD = %u;\n" % (problemSizes.maxD)
    h += "size_t maxSizeC = %u;\n" % (problemSizes.maxC)
    h += "size_t maxSizeA = %u;\n" % (problemSizes.maxA)
    h += "size_t maxSizeB = %u;\n" % (problemSizes.maxB)
    h += "\n"
  else:
    h += "size_t maxSizeD;\n"
    h += "size_t maxSizeC;\n"
    h += "size_t maxSizeA;\n"
    h += "size_t maxSizeB;\n"
    h += "\n"

  ##############################################################################
  # Current Problem Size
  ##############################################################################
  h += "/* current problem size */\n"
  #h += "unsigned int fullSizes[maxNumIndices];\n"
    #h += "unsigned int currentSizedIndexSizes[numIndicesSized];\n"
    #h += "unsigned int currentSizedIndexIncrements[numIndicesSized];\n"
  h += "\n"

  ##############################################################################
  # Solutions
  ##############################################################################
  if forBenchmark:
    # Solution Ptrs
    h += "/* solutions */\n"
    # Problem Type Indices
    h += "const unsigned int maxNumSolutions = %u;\n" % len(solutions)
    h += "float solutionPerf[numProblems][maxNumSolutions]; // milliseconds\n"
    h += "\n"

    h += "static const SolutionInfo solutions[maxNumSolutions] = {\n"
    for i in range(0, len(solutions)):
      solution = solutions[i]
      solutionName = solutionWriter.getSolutionName(solution)
      h += "  {(void*)%s, \"%s\", {%d, %d, %d, %d, %s} }" % \
        (solutionName, solutionName,
          solution["AssertSummationElementMultiple"],
          solution["AssertFree0ElementMultiple"],
          solution["AssertFree1ElementMultiple"],
          solution["AssertMinApproxSize"],
          "true" if solution["LdcEqualsLdd"] else "false" )
      if i < len(solutions)-1:
        h += ","
      h += "\n"
    h += " };\n"
    h += "\n"

  else:
    # Function Names
    functionNames = []
    for dataType in dataTypes:
      for problemType in problemTypesForDataType[dataType]:
        # example scheduleName is fiji, vega10, etc
        for scheduleName in schedulesForProblemType[problemType]:
          functionNames.append("tensile_%s" % (problemType))
    h += "const char *functionNames[numFunctions] = {\n"
    for functionIdx in range(0, len(functionNames)):
      functionName = functionNames[functionIdx]
      h += "    \"%s\"%s\n" % (functionName, \
          "," if functionIdx < len(functionNames)-1 else "" )
    h += " };\n"

  ##############################################################################
  # Runtime Structures
  ##############################################################################
  h += "/* runtime structures */\n"
  h += "TensileStatus status;\n"
  if globalParameters["RuntimeLanguage"] == "OCL":
    h += "cl_platform_id platform;\n"
    h += "cl_device_id device;\n"
    h += "cl_context context;\n"
    h += "cl_command_queue stream;\n"
  else:
    h += "hipStream_t stream;\n"
    #h += "int deviceIdx = %u;\n" \
    #    % (globalParameters["Device"])
  h += "\n"
  h += "void *deviceD;\n"
  h += "void *deviceC;\n"
  h += "void *deviceA;\n"
  h += "void *deviceB;\n"

  ##############################################################################
  # Benchmarking and Validation Parameters
  ##############################################################################
  h += "\n/* benchmarking parameters */\n"
  #h += "const bool measureKernelTime = %s;\n" \
  #    % ("true" if globalParameters["KernelTime"] else "false")
  #h += "const unsigned int numEnqueuesPerSync = %u;\n" \
  #    % (globalParameters["EnqueuesPerSync"])
  #h += "const unsigned int numSyncsPerBenchmark = %u;\n" \
  #    % (globalParameters["SyncsPerBenchmark"])
  #h += "unsigned int numElementsToValidate = %s;\n" \
  #    % (str(globalParameters["NumElementsToValidate"]) \
  #    if globalParameters["NumElementsToValidate"] >= 0 \
  #    else "0xFFFFFFFF" )
  #h += "unsigned int validationMaxToPrint = %u;\n" \
  #    % globalParameters["ValidationMaxToPrint"]
  #h += "bool validationPrintValids = %s;\n" \
  #    % ("true" if globalParameters["ValidationPrintValids"] else "false")
  h += "size_t validationStride;\n"
  if problemType["HighPrecisionAccumulate"]:
    h += "static bool useHighPrecisionAccumulate = true;\n"
  else:
    h += "static bool useHighPrecisionAccumulate = false;\n"
  #h += "unsigned int dataInitTypeC = %s;\n" % globalParameters["DataInitTypeC"]
  #h += "unsigned int dataInitTypeAB = %s;\n" % globalParameters["DataInitTypeAB"]
  h += "\n"

  ##############################################################################
  # Generated Call to Reference
  ##############################################################################
  h += "/* generated call to reference */\n"
  h += "template<typename DataType, typename DestDataType, typename ComputeDataType>\n"
  h += "TensileStatus generatedCallToReferenceCPU(\n"
  h += "    const unsigned int *sizes,\n"
  h += "    const unsigned int *minStrides,\n"
  h += "    DestDataType *referenceD,\n"
  h += "    DestDataType *referenceC,\n"
  h += "    DataType *initialA,\n"
  h += "    DataType *initialB,\n"
  h += "    const unsigned int lda,\n"
  h += "    const unsigned int ldb,\n"
  h += "    const unsigned int ldc,\n"
  h += "    const unsigned int ldd,\n"
  h += "    const unsigned int stride_a,\n"
  h += "    const unsigned int stride_b,\n"
  h += "    const unsigned int stride_c,\n"
  h += "    const unsigned int stride_d,\n"
  h += "    ComputeDataType alpha,\n"
  h += "    ComputeDataType beta,\n"
  h += "    bool useHighPrecisionAccumulate) {\n"
  h += "  return tensileReferenceCPU(\n"
  h += "      referenceD,\n"
  h += "      referenceC,\n"
  h += "      initialA,\n"
  h += "      initialB,\n"
  h += "      lda,\n"
  h += "      ldb,\n"
  h += "      ldc,\n"
  h += "      ldd,\n"
  h += "      stride_a,\n"
  h += "      stride_b,\n"
  h += "      stride_c,\n"
  h += "      stride_d,\n"
  h += "      alpha,\n"
  h += "      beta,\n"
  h += "      totalIndices[problemTypeIdx],\n"
  h += "      sizes,\n"
  h += "      minStrides,\n"
  h += "      numIndicesC[problemTypeIdx],\n"
  h += "      numIndicesA[problemTypeIdx],\n"
  h += "      numIndicesB[problemTypeIdx],\n"
  h += "      indexAssignmentsA[problemTypeIdx],\n"
  h += "      indexAssignmentsB[problemTypeIdx],\n"
  h += "      complexConjugateA[problemTypeIdx],\n"
  h += "      complexConjugateB[problemTypeIdx],\n"
  h += "      validationStride,\n"
  h += "      useHighPrecisionAccumulate);\n"
  h += "};\n"
  h += "\n"

  ##############################################################################
  # Generated Call to Solution
  ##############################################################################
  if forBenchmark:
    problemType = solutions[0]["ProblemType"]
    h += "/* generated call to solution */\n"
    h += "template<typename DataType, class SolutionInfoType>\n"
    h += "TensileStatus generatedCallToSolution(\n"
    h += "    const SolutionInfoType &solution,\n"
    h += "    SolutionLock *solutionLock,\n"
    h += "    const unsigned int *sizes,\n"
    h += "    const unsigned int *minStrides,\n"
    h += "    const unsigned int lda,\n"
    h += "    const unsigned int ldb,\n"
    h += "    const unsigned int ldc,\n"
    h += "    const unsigned int ldd,\n"
    h += "    const unsigned int stride_a,\n"
    h += "    const unsigned int stride_b,\n"
    h += "    const unsigned int stride_c,\n"
    h += "    const unsigned int stride_d,\n"
    h += "    DataType alpha,\n"
    h += "    DataType beta,\n"
    h += "    unsigned int numEvents = 0,\n"
    if globalParameters["RuntimeLanguage"] == "OCL":
      h += "    cl_event *event_wait_list = NULL,\n"
      h += "    cl_event *outputEvent = NULL ) {\n"
    else:
      h += "    hipEvent_t *startEvent = NULL,\n"
      h += "    hipEvent_t *stopEvent = NULL ) {\n"

    h += "  // calculate parameters assuming packed data\n"
    # strides
    indexChars = globalParameters["IndexChars"]
    firstStride = 1
    if problemType["UseInitialStrides"]:
      firstStride = 0
    lastStrideD = problemType["NumIndicesC"]
    lastStrideC = problemType["NumIndicesC"]
    lastStrideA = len(problemType["IndexAssignmentsA"])
    lastStrideB = len(problemType["IndexAssignmentsB"])

    # calculate strides
    for i in range(0,lastStrideD):
      h += "  unsigned int strideD%u%s = 1" % (i, indexChars[i])
      for j in range(0, i):
        h += " * ("
        if j == 0:
          h += "(ldd != std::numeric_limits<unsigned int>::max()) ? ldd : "
        h += "std::max(minStrides[%i], sizes[%i]))" % (j,j)
      h += ";\n"
    h += "  if (stride_d != std::numeric_limits<unsigned int>::max())  strideD%u%s = stride_d;\n" % (lastStrideD-1, indexChars[lastStrideD-1])
    for i in range(0,lastStrideC):
      h += "  unsigned int strideC%u%s = 1 " % (i, indexChars[i])
      for j in range(0, i):
        h += " * ("
        if j == 0:
          h += "(ldc != std::numeric_limits<unsigned int>::max()) ? ldc : "
        h+= "std::max(minStrides[%i], sizes[%i]))" % (j,j)
      h += ";\n"
    h += "  if (stride_c != std::numeric_limits<unsigned int>::max())  strideC%u%s = stride_c;\n" % (lastStrideC-1, indexChars[lastStrideC-1])

    constStride = None
    for i in range(0,lastStrideA):
      idx = problemType["IndexAssignmentsA"][i]
      constStride = checkConstStride(problemType["SetConstStrideA"], idx)
      if constStride != None:
        h += "  unsigned int strideA%u%s = %d; //SetConstStrideA\n" % (i,
          indexChars[problemType["IndexAssignmentsA"][i]],
          constStride)
      else:
        h += "  unsigned int strideA%u%s = 1" % (i, \
            indexChars[problemType["IndexAssignmentsA"][i]])
        for j in range(0, i):
          h += " * ("
          if j == 0:
            h += "(lda != std::numeric_limits<unsigned int>::max()) ? lda : "
          h += "std::max(minStrides[%i], sizes[%i]))" % \
            (problemType["IndexAssignmentsA"][j],
             problemType["IndexAssignmentsA"][j])
        h += ";\n"
    if constStride == None:
      h += "  if (stride_a != std::numeric_limits<unsigned int>::max())  strideA%u%s = stride_a;\n" % (lastStrideA-1, indexChars[problemType["IndexAssignmentsA"][lastStrideA-1]])

    for i in range(0,lastStrideB):
      h += "  unsigned int strideB%u%s = 1" % (i, \
          indexChars[problemType["IndexAssignmentsB"][i]])
      for j in range(0, i):
        h += " * ("
        if j == 0:
          h += "(ldb != std::numeric_limits<unsigned int>::max()) ? ldb : "
        h+= "std::max(minStrides[%i], sizes[%i]))" % \
          (problemType["IndexAssignmentsB"][j],
           problemType["IndexAssignmentsB"][j])
      h += ";\n"
    h += "  if (stride_b != std::numeric_limits<unsigned int>::max())  strideB%u%s = stride_b;\n" % (lastStrideB-1, indexChars[problemType["IndexAssignmentsB"][lastStrideB-1]])

    for i in range(0, problemType["TotalIndices"]):
      h += "  unsigned int size%s = sizes[%u];\n" % (indexChars[i], i)
    h += "\n"


    # function call
    h += "  // Check assertions,\n"
    firstStride = 0 if problemType["UseInitialStrides"] else 1
    lastStrideD = problemType["NumIndicesC"]
    lastStrideC = problemType["NumIndicesC"]
    lastStrideA = len(problemType["IndexAssignmentsA"])
    lastStrideB = len(problemType["IndexAssignmentsB"])
    numSizes = problemType["TotalIndices"];
    h += "  typedef ProblemDims<%u,%u,%u,%u,%u,%u> ProblemDims_%s;\n" \
        % (firstStride, lastStrideD, lastStrideC, lastStrideA, lastStrideB, numSizes, problemType)
    # TODO - this should be initialized somewhere once?
    h += "  static const ProblemType problemType( "
    h += listToInitializer(problemType["IndicesFree"]) + ", "
    h += listToInitializer(problemType["IndicesSummation"]) + ", "
    h += listToInitializer(problemType["IndicesBatch"])
    h += ");\n"
    # create problem size - TODO could move this up to the caller
    h += "  ProblemDims_%s pdims(" % problemType
    indexChars = globalParameters["IndexChars"]
    for i in range(firstStride,lastStrideD):
      if i != firstStride: h += ", "
      h += "strideD%u%s" % (i, indexChars[i])
    for i in range(firstStride,lastStrideC):
      h += ", strideC%u%s" % (i, indexChars[i])
    for i in range(firstStride,lastStrideA):
      h += ", strideA%u%s" % (i, \
          indexChars[problemType["IndexAssignmentsA"][i]])
    for i in range(firstStride,lastStrideB):
      h += ", strideB%u%s" % (i, \
          indexChars[problemType["IndexAssignmentsB"][i]])
    for i in range(0, problemType["TotalIndices"]):
      h += ", size%s" % indexChars[i]
    h += ");\n"
    h += "  if (!ProblemProperties(pdims,&problemType).validForSolution(solution._assertionRequirements))\n"
    h += "    return tensileStatusAssertFailure;  // problem dims did not meet requirements for solution\n"
    h += "\n"

    h += "  // call solution function\n"
    h += "  TensileSolutionPointer_%s f = reinterpret_cast<TensileSolutionPointer_%s> (solution._functionPtr);\n" \
            % (problemType, problemType)
    if globalParameters["RuntimeLanguage"] == "OCL":
      h += "  return f(solutionLock, static_cast<cl_mem>(deviceD), static_cast<cl_mem>(deviceC), static_cast<cl_mem>(deviceA), static_cast<cl_mem>(deviceB),\n"
    else:
      typeName = dataTypes[0].toCpp()
      destTypeName = destDataTypes[dataType].toCpp()
      computeTypeName = computeDataTypes[dataType].toCpp()
      h += "  return f(solutionLock, static_cast<%s *>(deviceD), static_cast<%s *>(deviceC), static_cast<%s *>(deviceA), static_cast<%s *>(deviceB),\n" \
          % (destTypeName, destTypeName, typeName, typeName)
    h += "      alpha,\n"
    if problemType["UseBeta"]:
      h += "      beta,\n"
    for i in range(firstStride,lastStrideD):
      h += "      strideD%u%s,\n" % (i, indexChars[i])
    for i in range(firstStride,lastStrideC):
      h += "      strideC%u%s,\n" % (i, indexChars[i])
    for i in range(firstStride,lastStrideA):
      h += "      strideA%u%s,\n" % (i, \
          indexChars[problemType["IndexAssignmentsA"][i]])
    for i in range(firstStride,lastStrideB):
      h += "      strideB%u%s,\n" % (i, \
          indexChars[problemType["IndexAssignmentsB"][i]])
    for i in range(0, problemType["TotalIndices"]):
      h += "      size%s,\n" % indexChars[i]
    h +=   "      stream,\n"
    if globalParameters["RuntimeLanguage"] == "OCL":
       h += "      numEvents, event_wait_list, outputEvent ); // events\n"
    else:
       h += "      numEvents, startEvent, stopEvent); // events\n"

    h += "};\n"
    h += "\n"
  else:
    ############################################################################
    # Generated Call to Function
    ############################################################################
    for enqueue in [True, False]:
      functionName = "tensile" if enqueue else "tensileGetSolutionName"
      returnName = "TensileStatus" if enqueue else "const char *"
      h += "/* generated call to function */\n"
      h += "template<typename DataType, typename DestDataType, typename ComputeDataType>\n"
      h += "%s generatedCallTo_%s(\n" % (returnName, functionName)
      h += "    unsigned int *sizes,\n"
      h += "    unsigned int *minStrides,\n"
      h += "    ComputeDataType alpha,\n"
      h += "    ComputeDataType beta,\n"
      h += "    unsigned int lda,\n"
      h += "    unsigned int ldb,\n"
      h += "    unsigned int ldc,\n"
      h += "    unsigned int ldd,\n"
      h += "    unsigned int strideA,\n"
      h += "    unsigned int strideB,\n"
      h += "    unsigned int strideC,\n"
      h += "    unsigned int strideD,\n"
      h += "    unsigned int numEvents = 0,\n"

      if globalParameters["RuntimeLanguage"] == "OCL":
        h += "    cl_event *event_wait_list = NULL,\n"
        h += "    cl_event *outputEvent = NULL );\n\n"
      else:
        h += "    hipEvent_t *startEvent = NULL,\n"
        h += "    hipEvent_t *stopEvent = NULL );\n\n"


#need to get DestDataType in here
      for dataType in dataTypes:
        typeName = dataType.toCpp()
        destDataType = destDataTypes[dataType]
        destTypeName = destDataType.toCpp()
        computeDataType = computeDataTypes[dataType]
        computeTypeName = computeDataType.toCpp()
        functionsForDataType = []
        for problemType in problemTypesForDataType[dataType]:
          for scheduleName in schedulesForProblemType[problemType]:
            functionsForDataType.append([scheduleName, problemType])
        h += "template<>\n"
        h += "inline %s generatedCallTo_%s<%s, %s, %s>(\n" \
            % (returnName, functionName, typeName, destTypeName, computeTypeName)
        h += "    unsigned int *sizes,\n"
        h += "    unsigned int *minStrides,\n"
        h += "    %s alpha,\n" % computeTypeName
        h += "    %s beta,\n" % computeTypeName
        h += "    unsigned int lda,\n"
        h += "    unsigned int ldb,\n"
        h += "    unsigned int ldc,\n"
        h += "    unsigned int ldd,\n"
        h += "    unsigned int strideA,\n"
        h += "    unsigned int strideB,\n"
        h += "    unsigned int strideC,\n"
        h += "    unsigned int strideD,\n"
        h += "    unsigned int numEvents, \n"

        if globalParameters["RuntimeLanguage"] == "OCL":
          h += "    cl_event *event_wait_list,\n"
          h += "    cl_event *outputEvent ) {\n\n"
        else:
          h += "    hipEvent_t *startEvent,\n"
          h += "    hipEvent_t *stopEvent ) {\n\n"

        h += "    unsigned int functionIdxForDataType = functionInfo[functionIdx][4];\n"

        for functionIdx in range(0, len(list(functionsForDataType))):
          function = functionsForDataType[functionIdx]
          scheduleName = function[0]
          problemType = function[1]
          if len(list(functionsForDataType))> 1:
            if functionIdx == 0:
              h += "  if (functionIdxForDataType == %u) {\n" % functionIdx
            elif functionIdx == len(list(functionsForDataType))-1:
              h += "  } else {\n"
            else:
              h += "  } else if (functionIdxForDataType == %u) {\n" \
                  % functionIdx

          # strides
          indexChars = globalParameters["IndexChars"]
          firstStride = 1
          if problemType["UseInitialStrides"]:
            firstStride = 0
          lastStrideD = problemType["NumIndicesC"]
          lastStrideC = problemType["NumIndicesC"]
          lastStrideA = len(problemType["IndexAssignmentsA"])
          lastStrideB = len(problemType["IndexAssignmentsB"])

          # calculate strides
          for i in range(0,lastStrideD):
            h += "    unsigned int strideD%u%s = 1" % (i, indexChars[i])
            for j in range(0, i):
              h += "*sizes[%i]" % j
            h += ";\n"
          h += "    if (strideD != std::numeric_limits<unsigned int>::max())  strideD%u%s = strideD;\n" % (lastStrideD-1, indexChars[lastStrideD-1])
          for i in range(0,lastStrideC):
            h += "    unsigned int strideC%u%s = 1" % (i, indexChars[i])
            for j in range(0, i):
              h += "*sizes[%i]" % j
            h += ";\n"
          h += "    if (strideC != std::numeric_limits<unsigned int>::max())  strideC%u%s = strideC;\n" % (lastStrideC-1, indexChars[lastStrideC-1])

          for i in range(0,lastStrideA):
            h += "    unsigned int strideA%u%s = 1" % (i, \
                indexChars[problemType["IndexAssignmentsA"][i]])
            for j in range(0, i):
              h += "*sizes[%i]" % \
                problemType["IndexAssignmentsA"][j]
            h += ";\n"
          h += "    if (strideA != std::numeric_limits<unsigned int>::max())  strideA%u%s = strideA;\n" % (lastStrideA-1, indexChars[problemType["IndexAssignmentsA"][lastStrideA-1]])
          for i in range(0,lastStrideB):
            h += "    unsigned int strideB%u%s = 1" % (i, \
                indexChars[problemType["IndexAssignmentsB"][i]])
            for j in range(0, i):
              h += "*sizes[%i]" % \
                problemType["IndexAssignmentsB"][j]
            h += ";\n"
          h += "    if (strideB != std::numeric_limits<unsigned int>::max())  strideB%u%s = strideB;\n" % (lastStrideB-1, indexChars[problemType["IndexAssignmentsB"][lastStrideB-1]])
          for i in range(0, problemType["TotalIndices"]):
            h += "    unsigned int size%s = sizes[%u];\n" % (indexChars[i], i)

          # function call
          h += "    // call solution function\n"
          h += "    return %s_%s(\n" % (functionName, problemType)
          if enqueue:
            if globalParameters["RuntimeLanguage"] == "OCL":
              h += "        static_cast<cl_mem>(deviceD),\n"
              h += "        static_cast<cl_mem>(deviceC),\n"
              h += "        static_cast<cl_mem>(deviceA),\n"
              h += "        static_cast<cl_mem>(deviceB),\n"
            else:
              h += "        static_cast<%s *>(deviceD),\n" % destTypeName
              h += "        static_cast<%s *>(deviceC),\n" % destTypeName
              h += "        static_cast<%s *>(deviceA),\n" % typeName
              h += "        static_cast<%s *>(deviceB),\n" % typeName
            h += "        alpha,\n"
            if problemType["UseBeta"]:
              h += "        beta,\n"
          for i in range(firstStride,lastStrideD):
            h += "        strideD%u%s,\n" % (i, indexChars[i])
          for i in range(firstStride,lastStrideC):
            h += "        strideC%u%s,\n" % (i, indexChars[i])
          for i in range(firstStride,lastStrideA):
            h += "        strideA%u%s,\n" % (i, \
                indexChars[problemType["IndexAssignmentsA"][i]])
          for i in range(firstStride,lastStrideB):
            h += "        strideB%u%s,\n" % (i, \
                indexChars[problemType["IndexAssignmentsB"][i]])
          for i in range(0, problemType["TotalIndices"]):
            h += "        size%s%s\n" % (indexChars[i], "," if i != problemType["TotalIndices"]-1 else "")
          if enqueue:
            if globalParameters["RuntimeLanguage"] == "OCL":
               h += ", stream, numEvents, event_wait_list, outputEvent"
            else:
               h += ", stream, numEvents, startEvent, stopEvent"
          h += ");\n"

        if len(functionsForDataType) > 1:
          h += "  }\n" # close last if
        h += "};\n" # close callToFunction

  ##############################################################################
  # Results File Name
  ##############################################################################
  if forBenchmark:
    h += "/* results file name */\n"
    resultsFileName = os.path.join(stepBaseDir, \
        "../Data","%s.csv" % stepName)
    resultsFileName = resultsFileName.replace("\\", "\\\\")
    h += "const char *resultsFileName = \"%s\";\n" % resultsFileName

  ##############################################################################
  # Write File
  ##############################################################################
  clientParametersFile = open(os.path.join(globalParameters["WorkingPath"], \
      "ClientParameters.h"), "w")
  clientParametersFile.write(CHeader)
  clientParametersFile.write(h)
  clientParametersFile.close()<|MERGE_RESOLUTION|>--- conflicted
+++ resolved
@@ -278,7 +278,15 @@
   return "true" if yamlBool else "false"
 
 
-<<<<<<< HEAD
+def checkConstStride(constStrideMap, keyIdx):
+  finalVal = None
+  for (mapIdx, val) in constStrideMap:
+    if keyIdx == mapIdx:
+      finalVal = val
+  #print ("idx=", keyIdx, "=", finalVal)
+  return finalVal
+
+
 def problemSizeParams(solution, problemSize):
     numIndices = len(solution.problemType.indices)
 
@@ -367,15 +375,6 @@
             param("num-warmups", 1)
         param("sleep-percent",            globalParameters["SleepPercent"])
 
-=======
-def checkConstStride(constStrideMap, keyIdx):
-  finalVal = None
-  for (mapIdx, val) in constStrideMap:
-    if keyIdx == mapIdx:
-      finalVal = val
-  #print ("idx=", keyIdx, "=", finalVal)
-  return finalVal
->>>>>>> 88c7c4bb
 
 ################################################################################
 # Write Generated Benchmark Parameters
