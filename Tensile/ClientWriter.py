--- conflicted
+++ resolved
@@ -483,15 +483,12 @@
           param("print-tensor-d",         1)
         if globalParameters["PrintTensorRef"]:
           param("print-tensor-ref",       1)
-<<<<<<< HEAD
         if globalParameters["PrintTensorHex"]:
           param("print-tensor-hex",       1)
-=======
         if globalParameters["DumpTensors"]:
           param("dump-tensors",           1)
         if globalParameters["ExitOnFails"] > 1:
           param("exit-on-error", 1)
->>>>>>> 9e1436ab
 
         param("bounds-check",             boundsCheckName(int(globalParameters["BoundsCheck"])))
         param("print-valids",             globalParameters["ValidationPrintValids"])
