################################################################################
<<<<<<< HEAD
# Copyright 2016-2022 Advanced Micro Devices, Inc. All rights reserved.
=======
#
# Copyright (C) 2016-2022 Advanced Micro Devices, Inc. All rights reserved.
>>>>>>> 4b41b461
#
# Permission is hereby granted, free of charge, to any person obtaining a copy
# of this software and associated documentation files (the "Software"), to deal
# in the Software without restriction, including without limitation the rights
# to use, copy, modify, merge, publish, distribute, sublicense, and/or sell
# copies of the Software, and to permit persons to whom the Software is
# furnished to do so, subject to the following conditions:
#
# The above copyright notice and this permission notice shall be included in
# all copies or substantial portions of the Software.
#
# THE SOFTWARE IS PROVIDED "AS IS", WITHOUT WARRANTY OF ANY KIND, EXPRESS OR
# IMPLIED, INCLUDING BUT NOT LIMITED TO THE WARRANTIES OF MERCHANTABILITY,
# FITNESS FOR A PARTICULAR PURPOSE AND NONINFRINGEMENT. IN NO EVENT SHALL THE
# AUTHORS OR COPYRIGHT HOLDERS BE LIABLE FOR ANY CLAIM, DAMAGES OR OTHER
# LIABILITY, WHETHER IN AN ACTION OF CONTRACT, TORT OR OTHERWISE, ARISING FROM,
# OUT OF OR IN CONNECTION WITH THE SOFTWARE OR THE USE OR OTHER DEALINGS IN THE
# SOFTWARE.
#
################################################################################

from . import ClientExecutable
from . import Common
from . import LibraryIO
from .Common import globalParameters, pushWorkingPath, popWorkingPath, print1, printExit, CHeader, printWarning, listToInitializer, ClientExecutionLock
from .SolutionStructs import ProblemType, ProblemSizesMock
from .TensileCreateLibrary import copyStaticFiles

import os
import subprocess
import shlex
import shutil
from enum import Enum

from .Contractions import FreeIndex
from .Contractions import ProblemType as ContractionsProblemType

class DataInitName(Enum):
  Zero = 0
  One = 1
  Two = 2
  Random = 3
  NaN = 4
  Inf = 5
  BadInput = 6
  BadOutput = 7
  SerialIdx = 8
  SerialDim0 = 9
  SerialDim1 = 10
  Identity = 11
  TrigSin = 12
  TrigCos = 13
  TrigAbsSin = 14
  TrigAbsCos = 15
  RandomNarrow = 16
  NegOne = 17
  Max = 18
  DenormMin = 19
  DenormMax = 20

class ClientLogLevel(Enum):
  Error = 0
  Terse = 1
  Verbose = 2
  Debug = 3


################################################################################
# Main
################################################################################
def main( config ):
  libraryLogicPath = os.path.join(globalParameters["WorkingPath"], \
      globalParameters["LibraryLogicPath"])
  stepBaseDir = pushWorkingPath(globalParameters["LibraryClientPath"])

  pushWorkingPath("source")
  copyStaticFiles()

  ##############################################################################
  # Read Logic Files
  ##############################################################################
  logicFiles = [os.path.join(libraryLogicPath, f) for f \
      in os.listdir(libraryLogicPath) \
      if (os.path.isfile(os.path.join(libraryLogicPath, f)) \
      and os.path.splitext(f)[1]==".yaml")]
  print1("LogicFiles: %s" % logicFiles)
  functions = []
  functionNames = []
  enableHalf = False

  createLibraryScript = getBuildClientLibraryScript(stepBaseDir, libraryLogicPath)
  subprocess.run(shlex.split(createLibraryScript), cwd=stepBaseDir)
  coList = []
  yamlList = []
  with open(os.path.join(stepBaseDir,"library","TensileManifest.txt"), "r") as f:
    lines = f.read().split("\n")
    coList = [line for line in lines if "co" in line]
    yamlList = [line for line in lines if "yaml" in line]

  clientParametersPaths = []
  for logicFileName in logicFiles:
    (scheduleName, _, problemType, _, exactLogic, newLibrary) \
        = LibraryIO.parseLibraryLogicFile(logicFileName)
    if problemType["DataType"].isHalf():
        enableHalf = True
    functions.append((scheduleName, problemType))
    functionNames.append("tensile_%s" % (problemType))
    problemSizes = ProblemSizesMock(exactLogic)
    clientParametersPaths.append(writeClientConfig(
                                  forBenchmark=False,
                                  solutions=None,
                                  problemSizes=problemSizes,
                                  stepName=str(ProblemType(problemType)),
                                  stepBaseDir=globalParameters["WorkingPath"],
                                  newLibrary=newLibrary,
                                  configBase="ClientParameters_%s"%str(ProblemType(problemType)),
                                  codeObjectFiles=coList,
                                  tileAwareSelection=False,
                                  libraryFile=yamlList[0]))
  globalParameters["EnableHalf"] = enableHalf

  ##############################################################################
  # Write Generated Header
  ##############################################################################
  forBenchmark = False
  problemSizes = None
  popWorkingPath() # source

  ##############################################################################
  # Run Build Script
  ##############################################################################
  # if redo=true, clobber the build directory
  if globalParameters["ForceRedoLibraryClient"]:
    shutil.rmtree(os.path.join(globalParameters["WorkingPath"], "build"), \
        ignore_errors=True)

  forBenchmark = False
  enableTileSelection = False
  returncode = runClient(libraryLogicPath, forBenchmark, enableTileSelection, clientParametersPaths)

  popWorkingPath() # LibraryClient

  return returncode

################################################################################
# Write Run Script
################################################################################
def runNewClient(scriptPath, clientParametersPath, clientBuildDir=None):

  clientExe = ClientExecutable.getClientExecutable(clientBuildDir)
  iniFile = "--config-file={}".format(clientParametersPath)
  args = [clientExe, iniFile]

  try:
    subprocess.run(args, check=True)
  except (subprocess.CalledProcessError, OSError) as e:
    printWarning("ClientWriter Benchmark Process exited with error: {}".format(e))


def runClient(libraryLogicPath, forBenchmark, enableTileSelection, configPaths=None):
  # write runScript
  pushWorkingPath("build")
  path = globalParameters["WorkingPath"]

  runScriptName = writeRunScript(path, forBenchmark, enableTileSelection, configPaths)
  with ClientExecutionLock():
    process = subprocess.Popen(runScriptName, cwd=path)
    process.communicate()

  if process.returncode:
    printWarning("ClientWriter Benchmark Process exited with code %u" % process.returncode)
  popWorkingPath() # build

  return process.returncode

def getBuildClientLibraryScript(buildPath, libraryLogicPath):
  import io
  runScriptFile = io.StringIO()

  callCreateLibraryCmd = globalParameters["ScriptPath"] + "/bin/TensileCreateLibrary"


  if globalParameters["MergeFiles"]:
    callCreateLibraryCmd += " --merge-files"
  else:
    callCreateLibraryCmd += " --no-merge-files"

  if globalParameters["ShortNames"]:
    callCreateLibraryCmd += " --short-file-names"
  else:
    callCreateLibraryCmd += " --no-short-file-names"

  if globalParameters["LibraryPrintDebug"]:
    callCreateLibraryCmd += " --library-print-debug"
  else:
    callCreateLibraryCmd += " --no-library-print-debug"

  if globalParameters["GenerateManifestAndExit"]:
    callCreateLibraryCmd += " --generate-manifest-and-exit"

  callCreateLibraryCmd += " --architecture=" + globalParameters["Architecture"]
  callCreateLibraryCmd += " --code-object-version=" + globalParameters["CodeObjectVersion"]
  callCreateLibraryCmd += " --cxx-compiler=" + globalParameters["CxxCompiler"]
  callCreateLibraryCmd += " --library-format=" + globalParameters["LibraryFormat"]

  callCreateLibraryCmd += " %s" % libraryLogicPath
  callCreateLibraryCmd += " %s" % buildPath #" ../source"
  callCreateLibraryCmd += " %s\n" % globalParameters["RuntimeLanguage"]

  runScriptFile.write(callCreateLibraryCmd)

  return runScriptFile.getvalue()

def writeBuildClientLibraryScript(path, libraryLogicPath):
  filename = os.path.join(path, \
    "build.%s" % ("bat" if os.name == "nt" else "sh") )
  with open(filename, "w") as file:
    file.write("#!/bin/bash\n\n")
    file.write("set -ex\n")
    file.write(getBuildClientLibraryScript(path, libraryLogicPath))

  if os.name != "nt":
    os.chmod(filename, 0o777)
  return filename

def writeRunScript(path, forBenchmark, enableTileSelection, configPaths=None):
  if configPaths is None:
    configPaths = []
    configPaths.append(os.path.join(globalParameters["WorkingPath"], "../source/ClientParameters.ini"))
    if enableTileSelection is True:
      configPaths.append(os.path.join(globalParameters["WorkingPath"], "../source/ClientParameters_Granularity.ini"))

  # create run.bat or run.sh which builds and runs
  runScriptName = os.path.join(path, \
    "run.%s" % ("bat" if os.name == "nt" else "sh") )
  runScriptFile = open(runScriptName, "w")
  if os.name != "nt":
    runScriptFile.write("#!/bin/bash\n\n")

  runScriptFile.write("set -ex\n")


  if forBenchmark:
    if os.name == "nt":
      runScriptFile.write(os.path.join(globalParameters["CMakeBuildType"], \
          "client.exe") )
    else:
      if globalParameters["PinClocks"] and globalParameters["ROCmSMIPath"]:
        runScriptFile.write("%s -d 0 --setfan 255 --setsclk 7\n" % globalParameters["ROCmSMIPath"])
        runScriptFile.write("sleep 1\n")
        runScriptFile.write("%s -d 0 -a\n" % globalParameters["ROCmSMIPath"])

      runScriptFile.write("set +e\n")


    if globalParameters["DataInitTypeA"] == -1 :
        globalParameters["DataInitTypeA"] = globalParameters["DataInitTypeAB"]
    if globalParameters["DataInitTypeB"] == -1 :
        globalParameters["DataInitTypeB"] = globalParameters["DataInitTypeAB"]

    runScriptFile.write("ERR1=0\n")

    clientExe = ClientExecutable.getClientExecutable()
    for configFile in configPaths:
      runScriptFile.write("{} --config-file {} {}\n".format(clientExe, configFile, globalParameters["ClientArgs"]))
    runScriptFile.write("ERR2=$?\n\n")

    runScriptFile.write("""
ERR=0
if [[ $ERR1 -ne 0 ]]
then
    echo one
    ERR=$ERR1
fi
if [[ $ERR2 -ne 0 ]]
then
    echo two
    ERR=$ERR2
fi
""")

    if os.name != "nt":
      if globalParameters["PinClocks"] and globalParameters["ROCmSMIPath"]:
        runScriptFile.write("%s -d 0 --resetclocks\n" % globalParameters["ROCmSMIPath"])
        runScriptFile.write("%s -d 0 --setfan 50\n" % globalParameters["ROCmSMIPath"])
  else:
    for configFile in configPaths:
      runScriptFile.write("{} --config-file {} {} --best-solution 1\n".format(ClientExecutable.getClientExecutable(), configFile, globalParameters["ClientArgs"]))
  if os.name != "nt":
    runScriptFile.write("exit $ERR\n")
  runScriptFile.close()
  if os.name != "nt":
    os.chmod(runScriptName, 0o777)
  return runScriptName


def toCppBool(yamlBool):
  return "true" if yamlBool else "false"

def getMaxSolutionSizes(solutions, solutionSummationSizes):

  maxK = max(solutionSummationSizes)
  maxMT0 = 0
  maxMT1 = 0
  for solution in solutions:

    wg = solution["WorkGroup"]
    tt = solution["ThreadTile"]
    mt0 = wg[0] * tt[0]
    mt1 = wg[1] * tt[1]

    if (mt0 > maxMT0):
      maxMT0 = mt0

    if (mt1 > maxMT1):
      maxMT1 = mt1

  return [maxMT0, maxMT1, maxK]

def checkConstStride(constStrideMap, keyIdx):
  finalVal = None
  for (mapIdx, val) in constStrideMap:
    if keyIdx == mapIdx:
      finalVal = val
  #print ("idx=", keyIdx, "=", finalVal)
  return finalVal


def problemSizeParams(problemType, problem):

    numIndices = len(problemType.indices)
    rv = []

    if problem.stridesA:
        astrides = list(problem.stridesA)
    else:
        astrides = [-1] * problemType.aDims
    for sc in problemType.setConstStrideA:
        index = problemType.indices[sc[0]]
        if type(index) == FreeIndex:
            assert(index.isA)
            astrides[index.i] = sc[1]
        else:
            astrides[index.a] = sc[1]

    if problem.stridesB:
      bstrides = list(problem.stridesB)
    else:
      bstrides = [-1] * problemType.bDims
    for sc in problemType.setConstStrideB:
        index = problemType.indices[sc[0]]
        if type(index) == FreeIndex:
            assert(not index.isA)
            bstrides[index.i] = sc[1]
        else:
            bstrides[index.b] = sc[1]

    if problem.stridesC:
      cstrides = list(problem.stridesC)
    else:
      cstrides = [-1] * problemType.cDims

    if problem.stridesD:
      dstrides = list(problem.stridesD)
    else:
      dstrides = [-1] * problemType.dDims

    if len(problem.sizes) == numIndices:
        None
    elif len(problem.sizes) == numIndices + 4:
        # FIXME-problem, this is Exact format with strides tacked onto sizes as 4 extra pams
        # should just set problem.stride* appropriately when reading the Yaml and not deal with extra fields here
        if astrides[1] == -1:
          astrides[1] = problem.sizes[numIndices+2]
        elif astrides[1] != problem.sizes[numIndices+2]:
          raise RuntimeError("problem-specified lda(%u) conflicts with setConstStrideA(%u)" % \
              (astrides[1], problem.sizes[numIndices+2]))

        if bstrides[1] == -1:
          bstrides[1] = problem.sizes[numIndices+3]
        elif bstrides[1] != problem.sizes[numIndices+3]:
          raise RuntimeError("problem-specified ldb(%u) conflicts with setConstStrideB(%u)" % \
              (bstrides[1], problem.sizes[numIndices+3]))

        if cstrides[1] == -1:
          cstrides[1] = problem.sizes[numIndices+1]

        if dstrides[1] == -1:
          dstrides[1] = problem.sizes[numIndices+0]

    else:
        raise RuntimeError(
            "Invalid number of problem type indices: {0} - Indices: {1}, problemSize: {2}".format(len(problem.sizes), numIndices,
            ', '.join(map(str, problem.sizes))))

    problemSizeArg = ('problem-size', ','.join(map(str, problem.sizes[:numIndices])))
    rv.insert(0, problemSizeArg)

    rv.append(('a-strides', ",".join(map(str, astrides))))
    rv.append(('b-strides', ",".join(map(str, bstrides))))
    if cstrides:
      rv.append(('c-strides', ",".join(map(str, cstrides))))
    if dstrides:
      rv.append(('d-strides', ",".join(map(str, dstrides))))

    if problem.zeroPadA:
        rv.append(('a-zero-pads', ';'.join([','.join(map(str,zp)) for zp in problem.zeroPadA])))
    if problem.zeroPadB:
        rv.append(('b-zero-pads', ';'.join([','.join(map(str,zp)) for zp in problem.zeroPadB])))

    return rv

def dataInitParams(problemType):
    initA = globalParameters['DataInitTypeA']
    initB = globalParameters['DataInitTypeB']
    initC = globalParameters['DataInitTypeC']
    initD = globalParameters['DataInitTypeD']
    initAlpha = globalParameters['DataInitTypeAlpha']
    initBeta  = globalParameters['DataInitTypeBeta']

    if not problemType.useBeta:
        initBeta = 0

    if initA == -1: initA = globalParameters['DataInitTypeAB']
    if initB == -1: initB = globalParameters['DataInitTypeAB']

    return [('init-a',     DataInitName(initA).name),
            ('init-b',     DataInitName(initB).name),
            ('init-c',     DataInitName(initC).name),
            ('init-d',     DataInitName(initD).name),
            ('init-alpha', DataInitName(initAlpha).name),
            ('init-beta',  DataInitName(initBeta).name)]

def boundsCheckName(mode):
    if mode == 0: return 'Disable'
    if mode == 1: return 'NaN'
    if mode == 2: return 'GuardPageFront'
    if mode == 3: return 'GuardPageBack'
    if mode == 4: return 'GuardPageAll'


def writeClientConfigIni(problemSizes, problemType, sourceDir, codeObjectFiles, resultsFileName, parametersFilePath, libraryFile=None):

    with open(parametersFilePath, "w") as f:
        def param(key, value):
            f.write("{}={}\n".format(key, value))

        if libraryFile is None:
          libraryFilename = "TensileLibrary.yaml" if globalParameters["LibraryFormat"] == "yaml" else "TensileLibrary.dat"
          libraryFile = os.path.join(sourceDir, "library", libraryFilename)
        param("library-file", libraryFile)

        currentGFXName = Common.gfxName(globalParameters["CurrentISA"])
        for coFile in codeObjectFiles:
            if 'gfx' not in coFile or currentGFXName in coFile:
                param("code-object", os.path.join(sourceDir,coFile))

        param('results-file', resultsFileName)
        convValidation = problemType.convolution and globalParameters["ConvolutionVsContraction"];
        if convValidation:
            param('convolution-identifier', problemType.convolution.identifier())
        param('performance-metric', globalParameters["PerformanceMetric"])
        param('problem-identifier', problemType.operationIdentifier)
        param('a-type',     problemType.aType.toEnum())
        param('b-type',     problemType.bType.toEnum())
        param('c-type',     problemType.cType.toEnum())
        param('d-type',     problemType.dType.toEnum())
        param('alpha-type', problemType.alphaType.toEnum())
        param('beta-type',  problemType.betaType.toEnum())

        param('high-precision-accumulate', problemType.highPrecisionAccumulate)
        param('strided-batched', problemType.stridedBatched)

        for problem in problemSizes.problems:
            for key,value in problemSizeParams(problemType, problem):
                param(key,value)
            if convValidation:
              param('convolution-problem', problemType.convolution.identifier(problem))

        param("device-idx",               globalParameters["Device"])

        for key,value in dataInitParams(problemType):
            param(key, value)

        param("c-equal-d",                globalParameters["CEqualD"])

        param("offset-a",                 globalParameters["BufferOffsetA"])
        param("offset-b",                 globalParameters["BufferOffsetB"])
        param("offset-c",                 globalParameters["BufferOffsetC"])
        param("offset-d",                 globalParameters["BufferOffsetD"])

        if globalParameters["PrintTensorA"]:
          param("print-tensor-a",         1)
        if globalParameters["PrintTensorB"]:
          param("print-tensor-b",         1)
        if globalParameters["PrintTensorC"]:
          param("print-tensor-c",         1)
        if globalParameters["PrintTensorD"]:
          param("print-tensor-d",         1)
        if globalParameters["PrintTensorRef"]:
          param("print-tensor-ref",       1)
        if globalParameters["DumpTensors"]:
          param("dump-tensors",           1)
        if globalParameters["ExitOnFails"] > 1:
          param("exit-on-error", 1)

        param("bounds-check",             boundsCheckName(int(globalParameters["BoundsCheck"])))
        param("print-valids",             globalParameters["ValidationPrintValids"])
        param("print-max",                globalParameters["ValidationMaxToPrint"])
        param("num-benchmarks",           globalParameters["NumBenchmarks"])
        param("num-elements-to-validate", globalParameters["NumElementsToValidate"])
        param("num-enqueues-per-sync",    globalParameters["EnqueuesPerSync"])
        param("num-syncs-per-benchmark",  globalParameters["SyncsPerBenchmark"])
        param("use-gpu-timer",            globalParameters["KernelTime"])
        param("hardware-monitor",         globalParameters["HardwareMonitor"])
        if convValidation:
            param("convolution-vs-contraction", globalParameters["ConvolutionVsContraction"])
        if not globalParameters["KernelTime"]:
            param("num-warmups", 1)
        param("sleep-percent",            globalParameters["SleepPercent"])
        param("perf-l2-read-hits",        globalParameters["PerfModelL2ReadHits"])
        param("perf-l2-write-hits",       globalParameters["PerfModelL2WriteHits"])
        param("perf-l2-read-bw-mul",      globalParameters["PerfModelL2ReadBwMul"])
        param("perf-read-efficiency",     globalParameters["PerfModelReadEfficiency"])
        param("csv-export-extra-cols",    globalParameters["CSVExportWinner"])
        param("csv-merge-same-problems",  globalParameters["CSVMergeSameProblemID"])
        param("log-level",                ClientLogLevel(globalParameters["ClientLogLevel"]).name)
        param("max-workspace-size",       globalParameters["MaxWorkspaceSize"])
        param("granularity-threshold",    globalParameters["GranularityThreshold"])
        param("pristine-on-gpu",          globalParameters["PristineOnGPU"])

        param("library-update-file",      globalParameters["LibraryUpdateFile"])
        param("library-update-comment",   globalParameters["LibraryUpdateComment"])


def writeClientConfig(forBenchmark, solutions, problemSizes, stepName, stepBaseDir, newLibrary, codeObjectFiles, tileAwareSelection, configBase = "ClientParameters", libraryFile = None):

    if tileAwareSelection:
      filename = os.path.join(globalParameters["WorkingPath"], "%s_Granularity.ini"%configBase)
    else:
      filename = os.path.join(globalParameters["WorkingPath"], "%s.ini"%configBase)

    if len(newLibrary.solutions)==0:
      raise RuntimeError ("No valid solutions found")

    resultsFileName = None
    if tileAwareSelection:
      resultsFileName = os.path.join(stepBaseDir, "../Data", stepName+"_Granularity.csv")
    else:
      resultsFileName = os.path.join(stepBaseDir, "../Data", stepName+".csv")

    newSolution = next(iter(newLibrary.solutions.values()))
    sourceDir = os.path.join(stepBaseDir, "source")
    writeClientConfigIni(problemSizes, newSolution.problemType, sourceDir, codeObjectFiles, resultsFileName, filename, libraryFile)

    return filename

def CreateBenchmarkClientParametersForSizes(libraryRootPath, problemSizes, dataFilePath, configFile, problemTypeDict=None):

    libraryPath = os.path.join(libraryRootPath, "library")
    libraryFiles = [os.path.join(libraryPath, f) for f in os.listdir(libraryPath)]
    codeObjectFiles = [f for f in libraryFiles if f.endswith("co")]

    if problemTypeDict:
      problemType = ContractionsProblemType.FromOriginalState(problemTypeDict)
    else:
      # if the we can library contains meta data then we can get the problem type this data
      metaDataFilePath = os.path.join(libraryPath, "metadata.yaml")
      if not os.path.exists(metaDataFilePath):
        printExit ("meta data file %s does not exist" % metaDataFilePath)
      metaData = LibraryIO.readYAML(metaDataFilePath)
      problemTypeDict = metaData["ProblemType"]
      problemType = ContractionsProblemType.FromOriginalState(problemTypeDict)

    writeClientConfigIni(problemSizes, problemType, libraryRootPath, codeObjectFiles, dataFilePath, configFile)


################################################################################
# Write Generated Benchmark Parameters
################################################################################
def writeClientParameters(forBenchmark, solutions, problemSizes, stepName, \
    functionList, stepBaseDir, solutionSummationSizes, solutionWriter = None):
  h = ""

  ##############################################################################
  # Min Naming
  ##############################################################################
  """
  if forBenchmark:
    kernels = []
    for solution in solutions:
      solutionKernels = solution.getKernels()
      for kernel in solutionKernels:
        if kernel not in kernels:
          kernels.append(kernel)

    solutionSerialNaming = Solution.getSerialNaming(solutions)
    kernelSerialNaming = Solution.getSerialNaming(kernels)
    solutionMinNaming = Solution.getMinNaming(solutions)
    kernelMinNaming = Solution.getMinNaming(kernels)
    solutionWriter = SolutionWriter( \
        solutionMinNaming, solutionSerialNaming, \
        kernelMinNaming, kernelSerialNaming)
  """

  if forBenchmark:
    if globalParameters["MergeFiles"]:
      h += "#include \"Solutions.h\"\n"
    else:
      for solution in solutions:
        solutionName = solutionWriter.getSolutionName(solution)
        h += "#include \"" + solutionName + ".h\"\n"
        h += "#include \"Solutions.h\"\n"
    h += "#include \"ReferenceCPU.h\"\n"
    h += "\n"
  else:
    h += "#include \"Solutions.h\"\n"
    h += "#include \"Tensile.h\"\n"


  h += "typedef enum {\n"
  h += "    enum_float,\n"
  h += "    enum_double,\n"
  h += "    enum_TensileComplexFloat,\n"
  h += "    enum_TensileComplexDouble\n"
  h += "#ifdef Tensile_ENABLE_HALF\n"
  h += "    ,enum_TensileHalf\n"
  h += "#endif\n"
  h += "    ,enum_TensileInt8x4\n"
  h += "    ,enum_TensileInt32\n"
  h += "    ,enum_tensile_bfloat16\n"
  h += "} DataTypeEnum;\n"
  h += "\n"

  h += "// Debug Params\n"
  h += "const unsigned printTensorA=%x;\n" % int(globalParameters["PrintTensorA"])
  h += "const unsigned printTensorB=%x;\n" % int(globalParameters["PrintTensorB"])
  h += "const unsigned printTensorC=%x;\n" % int(globalParameters["PrintTensorC"])
  h += "const unsigned printTensorD=%x;\n" % int(globalParameters["PrintTensorD"])

  h += "const bool printWinnersOnly=%s;\n" % toCppBool(globalParameters["PrintWinnersOnly"])
  h += "\n"

  h += "const char indexChars[%u] = \"%s" \
      % (len(globalParameters["IndexChars"])+1, \
      globalParameters["IndexChars"][0])
  for i in range(1, len(globalParameters["IndexChars"])):
    h += globalParameters["IndexChars"][i]
  h += "\";\n"

  h += "unsigned int functionIdx;\n"
  h += "unsigned int dataTypeIdx;\n"
  h += "unsigned int problemTypeIdx;\n"
  h += "\n"

  ##############################################################################
  # Problem Types
  ##############################################################################
  #dataTypes = []
  #problemTypes = []
  #functionSerialToDataTypeAndIdx = []
  dataTypes = []
  problemTypes = []
  destDataTypes = {}
  computeDataTypes = {}
  problemTypesForDataType = {} # for data type
  schedulesForProblemType = {} # for problem type
  functionInfo = [] # dataTypeIdx, problemTypeIdx, idxWithinDataType, idxWithinProblemType
  #tileSelection = False

  if forBenchmark:
    problemType = solutions[0]["ProblemType"]
    dataType = problemType["DataType"]
    #tileSelection = problemType["TileAwareSelection"]

    destDataType = problemType["DestDataType"]
    destDataTypes[dataType] = destDataType

    computeDataType = problemType["ComputeDataType"]
    computeDataTypes[dataType] = computeDataType

    dataTypes.append(dataType)

    problemTypes.append(problemType)
    problemTypesForDataType[dataType] = [problemType]
    schedulesForProblemType[problemType] = solutions
    numProblemTypes = 1
    for solution in solutions:
      functionInfo.append([ 0, 0, 0, 0, 0, 0 ])
  else:
    for functionIdx in range(0, len(functionList)):
      function = functionList[functionIdx]
      scheduleName = function[0]
      problemType = function[1]
      dataType = problemType["DataType"]
      destDataType = problemType["DestDataType"]
      computeDataType = problemType["ComputeDataType"]
      if dataType not in dataTypes:
        dataTypes.append(dataType)
        destDataTypes[dataType] = destDataType
        computeDataTypes[dataType] = computeDataType
        problemTypesForDataType[dataType] = []
      if problemType not in problemTypesForDataType[dataType]:
        problemTypesForDataType[dataType].append(problemType)
        schedulesForProblemType[problemType] = []
      schedulesForProblemType[problemType].append(scheduleName)

    # sort
    dataTypes = sorted(dataTypes)
    for dataType in dataTypes:
      problemTypesForDataType[dataType] = \
          sorted(problemTypesForDataType[dataType],key=str)
      for problemType in problemTypesForDataType[dataType]:
        schedulesForProblemType[problemType] = \
            sorted(schedulesForProblemType[problemType],key=str)

    # assign info
    functionIdxSerial = 0
    problemTypeIdxSerial = 0
    for dataTypeIdxSerial in range(0, len(dataTypes)):
      dataType = dataTypes[dataTypeIdxSerial]
      functionIdxForDataType = 0
      for problemTypeIdxForDataType in range(0, \
          len(problemTypesForDataType[dataType])):
        problemType = \
            problemTypesForDataType[dataType][problemTypeIdxForDataType]
        problemTypes.append(problemType)
        functionIdxForProblemType = 0
        for functionIdxForProblemType in range(0, \
            len(schedulesForProblemType[problemType])):
          functionInfo.append([ \
              dataTypeIdxSerial, \
              problemTypeIdxForDataType, \
              problemTypeIdxSerial, \
              functionIdxSerial,\
              functionIdxForDataType,\
              functionIdxForProblemType, \
              ])
          functionIdxForProblemType += 1
          functionIdxForDataType += 1
          functionIdxSerial += 1
        problemTypeIdxSerial += 1
    numProblemTypes = problemTypeIdxSerial
    numFunctions = functionIdxSerial
    h += "const unsigned int numFunctions = %u;\n" % numFunctions

  ##############################################################################
  # Data Types
  ##############################################################################
  h += "/* data types */\n"
  numDataTypes = len(dataTypes)
  h += "const unsigned int numDataTypes = %u;\n" % numDataTypes
  h += "const DataTypeEnum dataTypeEnums[numDataTypes] = { enum_%s" \
      % dataTypes[0].toCpp()
  for dataTypeIdx in range(1, numDataTypes):
    h += ", enum_%s" % dataTypes[dataTypeIdx].toCpp()
  h += " };\n"
  # bytes per elements
  h += "const unsigned int bytesPerElement[numDataTypes] = { %u" \
      % (dataTypes[0].numBytes())
  for dataTypeIdx in range(1, numDataTypes):
    dataType = dataTypes[dataTypeIdx]
    h += ", %u" % dataType.numBytes()
  h += " };\n"
  # flops per mac
  if dataTypes[0].isInt8x4():
    h += "const unsigned int numFlopsPerMac[numDataTypes] = { %u" % (8 if dataTypes[0].isReal() else 32)
  else:
    h += "const unsigned int numFlopsPerMac[numDataTypes] = { %u" % (2 if dataTypes[0].isReal() else 8)
  for dataTypeIdx in range(1, numDataTypes):
    dataType = dataTypes[dataTypeIdx]
    h += ", %u" % (2 if dataType.isReal() else 8)
  h += " };\n"
  for dataTypeIdx in range(0, numDataTypes):
    h += "#define Tensile_DATA_TYPE_%s\n" \
        % dataTypes[dataTypeIdx].toCpp().upper()

  ##############################################################################
  # Problem Types
  ##############################################################################
  h += "/* problem types */\n"
  h += "const unsigned int numProblemTypes = %u;\n" % numProblemTypes
  # Num C Indices
  h += "const unsigned int numIndicesC[numProblemTypes] = { %u" \
      % problemTypes[0]["NumIndicesC"]
  for problemTypeIdx in range(1, numProblemTypes):
    problemType = problemTypes[problemTypeIdx]
    h += ", %u" % problemType["NumIndicesC"]
  h += " };\n"

  # Num AB Indices
  maxNumIndicesA = len(problemTypes[0]["IndexAssignmentsA"])
  maxNumIndicesB = len(problemTypes[0]["IndexAssignmentsB"])
  h += "const unsigned int numIndicesA[numProblemTypes] = { %u" \
      % len(problemTypes[0]["IndexAssignmentsA"])
  for problemTypeIdx in range(1, numProblemTypes):
    problemType = problemTypes[problemTypeIdx]
    numIndicesA = len(problemType["IndexAssignmentsA"])
    h += ", %u" % numIndicesA
    maxNumIndicesA = max(numIndicesA, maxNumIndicesA)
  h += " };\n"
  h += "const unsigned int maxNumIndicesA = %u;\n" % maxNumIndicesA

  h += "const unsigned int numIndicesB[numProblemTypes] = { %u" \
      % len(problemTypes[0]["IndexAssignmentsB"])
  for problemTypeIdx in range(1, numProblemTypes):
    problemType = problemTypes[problemTypeIdx]
    numIndicesB = len(problemType["IndexAssignmentsB"])
    h += ", %u" % numIndicesB
    maxNumIndicesB = max(numIndicesB, maxNumIndicesB)
  h += " };\n"
  h += "const unsigned int maxNumIndicesB = %u;\n" % maxNumIndicesB

  # Index Assignments A
  h += "const unsigned int indexAssignmentsA[numProblemTypes][maxNumIndicesA] = {\n"
  for problemTypeIdx in range(0, numProblemTypes):
    problemType = problemTypes[problemTypeIdx]
    indices = problemType["IndexAssignmentsA"]
    h += "  { %u" % indices[0]
    for i in range(1, maxNumIndicesA):
      if i < len(indices):
        h += ", %u" % indices[i]
      else:
        h += ", static_cast<unsigned int>(-1)"
    if problemTypeIdx < numProblemTypes-1:
      h += " },\n"
    else:
      h += " }\n"
  h += "};\n"
  # Index Assignments B
  h += "const unsigned int indexAssignmentsB[numProblemTypes][maxNumIndicesB] = {\n"
  for problemTypeIdx in range(0, numProblemTypes):
    problemType = problemTypes[problemTypeIdx]
    indices = problemType["IndexAssignmentsB"]
    h += "  { %u" % indices[0]
    for i in range(1, maxNumIndicesB):
      if i < len(indices):
        h += ", %u" % indices[i]
      else:
        h += ", static_cast<unsigned int>(-1)"
    if problemTypeIdx < numProblemTypes-1:
      h += " },\n"
    else:
      h += " }\n"
  h += "};\n"
  # Index Assignments LD
  h += "const unsigned int numIndicesLD = %u;\n" % problemType["NumIndicesLD"]
  h += "const unsigned int indexAssignmentsLD[numIndicesLD] = {"
  if problemType["NumIndicesLD"] > 0:
    h += " %u" % problemType["IndexAssignmentsLD"][0]
    for ldIdx in range(1, len(problemType["IndexAssignmentsLD"])):
      h += ", %u" % problemType["IndexAssignmentsLD"][ldIdx]
  h += "};\n"
  # beta
  h += "bool useBeta[numProblemTypes] = { %s" \
      % ("true" if problemTypes[0]["UseBeta"] else "false")
  for problemTypeIdx in range(1, numProblemTypes):
    problemType = problemTypes[problemTypeIdx]
    h += ", %s" % ("true" if problemType["UseBeta"] else "false")
  h += " };\n"
  # Complex Conjugates
  h += "const bool complexConjugateA[numProblemTypes] = { %s" \
      % ("true" if problemTypes[0]["ComplexConjugateA"] else "false" )
  for problemTypeIdx in range(1, numProblemTypes):
    problemType = problemTypes[problemTypeIdx]
    h += ", %s" % ("true" if problemTypes[0]["ComplexConjugateA"] else "false" )
  h += " };\n"
  h += "const bool complexConjugateB[numProblemTypes] = { %s" \
      % ("true" if problemTypes[0]["ComplexConjugateB"] else "false" )
  for problemTypeIdx in range(1, numProblemTypes):
    problemType = problemTypes[problemTypeIdx]
    h += ", %s" % ("true" if problemTypes[0]["ComplexConjugateB"] else "false" )
  h += " };\n"
  h += "\n"

  if not forBenchmark:
    h += "// dataTypeIdxSerial, problemTypeIdxForDataType, problemTypeIdxSerial, functionIdxSerial, functionIdxForDataType, functionIdxForProblemType\n"
    first = True
    h += "const unsigned int functionInfo[numFunctions][6] = {\n"
    for info in functionInfo:
      h += "%s{ %u, %u, %u, %u, %u, %u }" % ("  " if first else ",\n  ", \
          info[0], info[1], info[2], info[3], info[4], info[5] )
      first = False
    h += " };\n"


  ##############################################################################
  # Problem Sizes
  ##############################################################################
  maxNumIndices = problemTypes[0]["TotalIndices"]
  if not forBenchmark:
    for problemType in problemTypes:
      maxNumIndices = max(problemType["TotalIndices"], maxNumIndices)
  h += "const unsigned int maxNumIndices = %u;\n" % maxNumIndices
  h += "const unsigned int totalIndices[numProblemTypes] = { %u" \
      % problemTypes[0]["TotalIndices"]
  for problemTypeIdx in range(1, numProblemTypes):
      h += ", %u" % problemTypes[problemTypeIdx]["TotalIndices"]
  h += " };\n"
  if forBenchmark:
    h += "const unsigned int numProblems = %u;\n" \
        % problemSizes.totalProblemSizes
    h += "const unsigned int problemSizes[numProblems][%u] = {\n" \
        % (problemTypes[0]["TotalIndices"] + problemType["NumIndicesLD"])
    for i in range(problemSizes.totalProblemSizes):
      #assert problemSizes.problems[i].stridesA == None # new stride functionality only supported on new client, not here
      problemSize = problemSizes.problems[i].sizes
      line = "  {%5u" %problemSize[0]
      for j in range(1, problemTypes[0]["TotalIndices"] + problemType["NumIndicesLD"]):
        line += ",%5u" % problemSize[j]
      line += " }"
      h += line
      if i < problemSizes.totalProblemSizes-1:
        h += ","
      else:
        h += ""
    h += "};\n"
    h += "const unsigned int minStrides[%u] = {" \
        % problemTypes[0]["TotalIndices"]
    for i in range(0, len(problemSizes.minStrides)):
      if (i!=0):
        h += ", "
      h += str(problemSizes.minStrides[i])
    h += "};\n"
  else:
    h += "unsigned int userSizes[maxNumIndices];\n"
    h += "unsigned int minStrides[%u] = {" \
        % maxNumIndices
    for i in range(0, maxNumIndices):
      if (i!=0):
        h += ", "
      h += str(0); # always use 0 for minStrides in benchmark mode
    h += "};\n"

  if forBenchmark:
    h += "/* problem sizes */\n"
    """
    h += "const bool indexIsSized[maxNumIndices] = {"
    for i in range(0, problemSizes.totalIndices):
      h += " %s" % ("true" if problemSizes.indexIsSized[i] else "false")
      if i < problemSizes.totalIndices-1:
        h += ","
    h += " };\n"

    h += "const unsigned int numIndicesSized = %u;\n" \
        % len(problemSizes.indicesSized)
    h += "const unsigned int indicesSized[numIndicesSized][4] = {\n"
    h += "// { min, stride, stride_incr, max }\n"
    for i in range(0, len(problemSizes.indicesSized)):
      r = problemSizes.indicesSized[i]
      h += "  { %u, %u, %u, %u }" % (r[0], r[1], r[2], r[3])
      if i < len(problemSizes.indicesSized)-1:
        h += ","
      h += "\n"
    h += "  };\n"

    numIndicesMapped = len(problemSizes.indicesMapped)
    h += "const unsigned int numIndicesMapped = %u;\n" % numIndicesMapped
    if numIndicesMapped > 0:
      h += "#define Tensile_INDICES_MAPPED 1\n"
      h += "const unsigned int indicesMapped[numIndicesMapped] = {"
      for i in range(0, numIndicesMapped):
        h += " %u" % problemSizes.indicesMapped[i]
        if i < numIndicesMapped-1:
          h += ","
      h += " };\n"
    else:
      h += "#define Tensile_INDICES_MAPPED 0\n"
    """

  ##############################################################################
  # Max Problem Sizes
  ##############################################################################
  if forBenchmark:
    maximumD = problemSizes.maxD
    maximumC = problemSizes.maxC
    maximumA = problemSizes.maxA
    maximumB = problemSizes.maxB
    maximumW = problemSizes.maxD * 32;

    maxMT = getMaxSolutionSizes(solutions, solutionSummationSizes)

    maxMN = 1296 * maxMT[0] * maxMT[1]
    maxMK = 36 * maxMT[0] * maxMT[2]
    maxNK = 36 * maxMT[1] * maxMT[2]

    maximumA = max(maximumA, maxMK)
    maximumB = max(maximumB, maxNK)
    maximumC = max(maximumC, maxMN)
    maximumD = max(maximumD, maxMN)
    maximumW = max(maximumW, maxMN)

    h += "size_t maxSizeD = %u;\n" % (maximumD)
    h += "size_t maxSizeC = %u;\n" % (maximumC)
    h += "size_t maxSizeA = %u;\n" % (maximumA)
    h += "size_t maxSizeB = %u;\n" % (maximumB)
    h += "size_t maxSizeW = %u;\n" % (maximumW)
    h += "\n"
  else:
    h += "size_t maxSizeD;\n"
    h += "size_t maxSizeC;\n"
    h += "size_t maxSizeA;\n"
    h += "size_t maxSizeB;\n"
    h += "size_t maxSizeW;\n"
    h += "\n"

  ##############################################################################
  # Current Problem Size
  ##############################################################################
  h += "/* current problem size */\n"
  #h += "unsigned int fullSizes[maxNumIndices];\n"
    #h += "unsigned int currentSizedIndexSizes[numIndicesSized];\n"
    #h += "unsigned int currentSizedIndexIncrements[numIndicesSized];\n"
  h += "\n"

  ##############################################################################
  # Solutions
  ##############################################################################
  if forBenchmark:
    # Solution Ptrs
    h += "/* solutions */\n"
    # Problem Type Indices
    h += "const unsigned int maxNumSolutions = %u;\n" % len(solutions)
    h += "float solutionPerf[numProblems][maxNumSolutions]; // milliseconds\n"
    h += "\n"

    h += "static const SolutionInfo solutions[maxNumSolutions] = {\n"
    for i in range(0, len(solutions)):
      solution = solutions[i]
      solutionName = solutionWriter.getSolutionName(solution)
      h += "  {(void*)%s, \"%s\", {%d, %d, %d, %d, %s, %d, %d} }" % \
        (solutionName, solutionName,
          solution["AssertSummationElementMultiple"],
          solution["AssertFree0ElementMultiple"],
          solution["AssertFree1ElementMultiple"],
          solution["AssertMinApproxSize"],
          "false",
          solution["PackBatchDims"]==2, \
          solution["PackBatchDims"]==1, \
          )
      if i < len(solutions)-1:
        h += ","
      h += "\n"
    h += " };\n"
    h += "\n"

    numSummations = len(solutionSummationSizes)
    h += "const unsigned int numSummations = %d;\n" % (numSummations)

    h += "const unsigned int summations[numSummations] = {%d" % (solutionSummationSizes[0])
    for i in range(1, numSummations):
      h += ", %d" % (solutionSummationSizes[i])
    h += "};\n"

  ##############################################################################
  # Solution meta data
  ##############################################################################

    transA = solutions[0]["ProblemType"]["TransposeA"]
    transB = solutions[0]["ProblemType"]["TransposeB"]
    h += "const unsigned int solutionMetaData[maxNumSolutions][10] = {\n"
    for i in range(0, len(solutions)):
      solution = solutions[i]

      wg = solution["WorkGroup"]
      tt = solution["ThreadTile"]
      mt0 = wg[0] * tt[0]
      mt1 = wg[1] * tt[1]
      gsu = solution["GlobalSplitU"]
      lsu = wg[2]

      h += "  {%d, %d, %d, %d, %d, %d, %d, %d, %d, %d}" % (mt0,mt1,tt[0],tt[1],wg[0],wg[1],transA,transB,gsu,lsu)

      if (i < len(solutions) - 1):
        h += ",\n"
      else:
        h += "\n"
    h += " };\n"
    h += "\n"



  else:
    # Function Names
    functionNames = []
    for dataType in dataTypes:
      for problemType in problemTypesForDataType[dataType]:
        # example scheduleName is fiji, vega10, etc
        for scheduleName in schedulesForProblemType[problemType]:
          functionNames.append("tensile_%s" % (problemType))
    h += "const char *functionNames[numFunctions] = {\n"
    for functionIdx in range(0, len(functionNames)):
      functionName = functionNames[functionIdx]
      h += "    \"%s\"%s\n" % (functionName, \
          "," if functionIdx < len(functionNames)-1 else "" )
    h += " };\n"

  ##############################################################################
  # Runtime Structures
  ##############################################################################
  h += "/* runtime structures */\n"
  h += "TensileStatus status;\n"
  if globalParameters["RuntimeLanguage"] == "OCL":
    h += "cl_platform_id platform;\n"
    h += "cl_device_id device;\n"
    h += "cl_context context;\n"
    h += "cl_command_queue stream;\n"
  else:
    h += "hipStream_t stream;\n"
    #h += "int deviceIdx = %u;\n" \
    #    % (globalParameters["Device"])
  h += "\n"
  h += "void *deviceWS;\n"
  h += "void *deviceD;\n"
  h += "void *deviceC;\n"
  h += "void *deviceA;\n"
  h += "void *deviceB;\n"

  ##############################################################################
  # Benchmarking and Validation Parameters
  ##############################################################################
  h += "\n/* benchmarking parameters */\n"
  #h += "const bool measureKernelTime = %s;\n" \
  #    % ("true" if globalParameters["KernelTime"] else "false")
  #h += "const unsigned int numEnqueuesPerSync = %u;\n" \
  #    % (globalParameters["EnqueuesPerSync"])
  #h += "const unsigned int numSyncsPerBenchmark = %u;\n" \
  #    % (globalParameters["SyncsPerBenchmark"])
  #h += "unsigned int numElementsToValidate = %s;\n" \
  #    % (str(globalParameters["NumElementsToValidate"]) \
  #    if globalParameters["NumElementsToValidate"] >= 0 \
  #    else "0xFFFFFFFF" )
  #h += "unsigned int validationMaxToPrint = %u;\n" \
  #    % globalParameters["ValidationMaxToPrint"]
  #h += "bool validationPrintValids = %s;\n" \
  #    % ("true" if globalParameters["ValidationPrintValids"] else "false")
  h += "size_t validationStride;\n"
  if problemType["HighPrecisionAccumulate"]:
    h += "static bool useHighPrecisionAccumulate = true;\n"
  else:
    h += "static bool useHighPrecisionAccumulate = false;\n"
  #h += "unsigned int dataInitTypeC = %s;\n" % globalParameters["DataInitTypeC"]
  #h += "unsigned int dataInitTypeAB = %s;\n" % globalParameters["DataInitTypeAB"]
  h += "\n"

  ##############################################################################
  # Generated Call to Reference
  ##############################################################################
  h += "/* generated call to reference */\n"
  h += "template<typename DataType, typename DestDataType, typename ComputeDataType>\n"
  h += "TensileStatus generatedCallToReferenceCPU(\n"
  h += "    const unsigned int *sizes,\n"
  h += "    const unsigned int *minStrides,\n"
  h += "    DestDataType *referenceD,\n"
  h += "    DestDataType *referenceC,\n"
  h += "    DataType *initialA,\n"
  h += "    DataType *initialB,\n"
  h += "    const unsigned int lda,\n"
  h += "    const unsigned int ldb,\n"
  h += "    const unsigned int ldc,\n"
  h += "    const unsigned int ldd,\n"
  h += "    const unsigned int stride_a,\n"
  h += "    const unsigned int stride_b,\n"
  h += "    const unsigned int stride_c,\n"
  h += "    const unsigned int stride_d,\n"
  h += "    ComputeDataType alpha,\n"
  h += "    ComputeDataType beta,\n"
  h += "    bool useHighPrecisionAccumulate) {\n"
  h += "  return tensileReferenceCPU(\n"
  h += "      referenceD,\n"
  h += "      referenceC,\n"
  h += "      initialA,\n"
  h += "      initialB,\n"
  h += "      lda,\n"
  h += "      ldb,\n"
  h += "      ldc,\n"
  h += "      ldd,\n"
  h += "      stride_a,\n"
  h += "      stride_b,\n"
  h += "      stride_c,\n"
  h += "      stride_d,\n"
  h += "      alpha,\n"
  h += "      beta,\n"
  h += "      totalIndices[problemTypeIdx],\n"
  h += "      sizes,\n"
  h += "      minStrides,\n"
  h += "      numIndicesC[problemTypeIdx],\n"
  h += "      numIndicesA[problemTypeIdx],\n"
  h += "      numIndicesB[problemTypeIdx],\n"
  h += "      indexAssignmentsA[problemTypeIdx],\n"
  h += "      indexAssignmentsB[problemTypeIdx],\n"
  h += "      complexConjugateA[problemTypeIdx],\n"
  h += "      complexConjugateB[problemTypeIdx],\n"
  h += "      validationStride,\n"
  h += "      useHighPrecisionAccumulate);\n"
  h += "};\n"
  h += "\n"

  ##############################################################################
  # Generated Call to Solution
  ##############################################################################
  if forBenchmark:
    problemType = solutions[0]["ProblemType"]
    h += "/* generated call to solution */\n"
    h += "template<typename ComputeDataType, class SolutionInfoType>\n"
    h += "TensileStatus generatedCallToSolution(\n"
    h += "    const SolutionInfoType &solution,\n"
    h += "    SolutionLock *solutionLock,\n"
    h += "    const unsigned int *sizes,\n"
    h += "    const unsigned int *minStrides,\n"
    h += "    const unsigned int lda,\n"
    h += "    const unsigned int ldb,\n"
    h += "    const unsigned int ldc,\n"
    h += "    const unsigned int ldd,\n"
    h += "    const unsigned int stride_a,\n"
    h += "    const unsigned int stride_b,\n"
    h += "    const unsigned int stride_c,\n"
    h += "    const unsigned int stride_d,\n"
    h += "    ComputeDataType alpha,\n"
    h += "    ComputeDataType beta,\n"
    h += "    unsigned int numEvents = 0,\n"
    if globalParameters["RuntimeLanguage"] == "OCL":
      h += "    cl_event *event_wait_list = NULL,\n"
      h += "    cl_event *outputEvent = NULL ) {\n"
    else:
      h += "    hipEvent_t *startEvent = NULL,\n"
      h += "    hipEvent_t *stopEvent = NULL ) {\n"

    h += "  // calculate parameters assuming packed data\n"
    # strides
    indexChars = globalParameters["IndexChars"]
    firstStride = 1
    #assert(not problemType["UseInitialStridesCD"]) # not supported in old client
    if problemType["UseInitialStridesAB"]:
      firstStride = 0
    lastStrideD = problemType["NumIndicesC"]
    lastStrideC = problemType["NumIndicesC"]
    lastStrideA = len(problemType["IndexAssignmentsA"])
    lastStrideB = len(problemType["IndexAssignmentsB"])

    # calculate strides
    for i in range(0,lastStrideD):
      h += "  unsigned int strideD%u%s = 1" % (i, indexChars[i])
      for j in range(0, i):
        h += " * ("
        if j == 0:
          h += "(ldd != std::numeric_limits<unsigned int>::max()) ? ldd : "
        h += "std::max(minStrides[%i], sizes[%i]))" % (j,j)
      h += ";\n"
    h += "  if (stride_d != std::numeric_limits<unsigned int>::max())  strideD%u%s = stride_d;\n" % (lastStrideD-1, indexChars[lastStrideD-1])
    for i in range(0,lastStrideC):
      h += "  unsigned int strideC%u%s = 1 " % (i, indexChars[i])
      for j in range(0, i):
        h += " * ("
        if j == 0:
          h += "(ldc != std::numeric_limits<unsigned int>::max()) ? ldc : "
        h+= "std::max(minStrides[%i], sizes[%i]))" % (j,j)
      h += ";\n"
    h += "  if (stride_c != std::numeric_limits<unsigned int>::max())  strideC%u%s = stride_c;\n" % (lastStrideC-1, indexChars[lastStrideC-1])

    constStride = None
    for i in range(0,lastStrideA):
      idx = problemType["IndexAssignmentsA"][i]
      constStride = checkConstStride(problemType["SetConstStrideA"], idx)
      if constStride != None:
        h += "  unsigned int strideA%u%s = %d; //SetConstStrideA\n" % (i,
          indexChars[problemType["IndexAssignmentsA"][i]],
          constStride)
      else:
        h += "  unsigned int strideA%u%s = 1" % (i, \
            indexChars[problemType["IndexAssignmentsA"][i]])
        for j in range(0, i):
          h += " * ("
          if j == 0:
            h += "(lda != std::numeric_limits<unsigned int>::max()) ? lda : "
          h += "std::max(minStrides[%i], sizes[%i]))" % \
            (problemType["IndexAssignmentsA"][j],
             problemType["IndexAssignmentsA"][j])
        h += ";\n"
    if constStride == None:
      h += "  if (stride_a != std::numeric_limits<unsigned int>::max())  strideA%u%s = stride_a;\n" % (lastStrideA-1, indexChars[problemType["IndexAssignmentsA"][lastStrideA-1]])

    for i in range(0,lastStrideB):
      idx = problemType["IndexAssignmentsB"][i]
      constStride = checkConstStride(problemType["SetConstStrideB"], idx)
      if constStride != None:
        h += "  unsigned int strideB%u%s = %d; //SetConstStrideB\n" % (i,
          indexChars[problemType["IndexAssignmentsB"][i]],
          constStride)
      else:
        h += "  unsigned int strideB%u%s = 1" % (i, \
            indexChars[problemType["IndexAssignmentsB"][i]])
        for j in range(0, i):
          h += " * ("
          if j == 0:
            h += "(ldb != std::numeric_limits<unsigned int>::max()) ? ldb : "
          h+= "std::max(minStrides[%i], sizes[%i]))" % \
            (problemType["IndexAssignmentsB"][j],
             problemType["IndexAssignmentsB"][j])
        h += ";\n"
    h += "  if (stride_b != std::numeric_limits<unsigned int>::max())  strideB%u%s = stride_b;\n" % (lastStrideB-1, indexChars[problemType["IndexAssignmentsB"][lastStrideB-1]])

    for i in range(0, problemType["TotalIndices"]):
      h += "  unsigned int size%s = sizes[%u];\n" % (indexChars[i], i)
    h += "\n"


    # function call
    h += "  // Check assertions,\n"
    assert(not problemType["UseInitialStridesCD"]) # not supported in old client
    firstStride = 0 if problemType["UseInitialStridesAB"] else 1
    lastStrideD = problemType["NumIndicesC"]
    lastStrideC = problemType["NumIndicesC"]
    lastStrideA = len(problemType["IndexAssignmentsA"])
    lastStrideB = len(problemType["IndexAssignmentsB"])
    numSizes = problemType["TotalIndices"]
    h += "  typedef ProblemDims<%u,%u,%u,%u,%u,%u> ProblemDims_%s;\n" \
        % (firstStride, lastStrideD, lastStrideC, lastStrideA, lastStrideB, numSizes, problemType)
    # TODO - this should be initialized somewhere once?
    h += "  static const ProblemType problemType( "
    h += listToInitializer(problemType["IndicesFree"]) + ", "
    h += listToInitializer(problemType["IndicesSummation"]) + ", "
    h += listToInitializer(problemType["IndicesBatch"]) + ', '
    h += listToInitializer(problemType["IndexAssignmentsA"]) + ', '
    h += listToInitializer(problemType["IndexAssignmentsB"])
    h += ");\n"
    # create problem size - TODO could move this up to the caller
    h += "  ProblemDims_%s pdims(" % problemType
    indexChars = globalParameters["IndexChars"]
    for i in range(firstStride,lastStrideD):
      if i != firstStride: h += ", "
      h += "strideD%u%s" % (i, indexChars[i])
    for i in range(firstStride,lastStrideC):
      h += ", strideC%u%s" % (i, indexChars[i])
    for i in range(firstStride,lastStrideA):
      h += ", strideA%u%s" % (i, \
          indexChars[problemType["IndexAssignmentsA"][i]])
    for i in range(firstStride,lastStrideB):
      h += ", strideB%u%s" % (i, \
          indexChars[problemType["IndexAssignmentsB"][i]])
    for i in range(0, problemType["TotalIndices"]):
      h += ", size%s" % indexChars[i]
    h += ");\n"
    h += "  if (!ProblemProperties(pdims,&problemType).validForSolution(solution._assertionRequirements))\n"
    h += "    return tensileStatusAssertFailure;  // problem dims did not meet requirements for solution\n"
    h += "\n"

    h += "  // call solution function\n"
    h += "  TensileSolutionPointer_%s f = reinterpret_cast<TensileSolutionPointer_%s> (solution._functionPtr);\n" \
            % (problemType, problemType)
    if globalParameters["RuntimeLanguage"] == "OCL":
      h += "  return f(solutionLock, static_cast<cl_mem>(deviceD), static_cast<cl_mem>(deviceC), static_cast<cl_mem>(deviceA), static_cast<cl_mem>(deviceB),\n"
    else:
      typeName = dataTypes[0].toCpp()
      destTypeName = destDataTypes[dataType].toCpp()
      computeTypeName = computeDataTypes[dataType].toCpp()
      h += "  return f(solutionLock,\n"
      h += "      static_cast<%s *>(deviceD),\n" % destTypeName
      h += "      static_cast<%s *>(deviceC),\n" % destTypeName
      h += "      static_cast<%s *>(deviceA),\n" % typeName
      h += "      static_cast<%s *>(deviceB),\n" % typeName
    h += "      alpha,\n"
    if problemType["UseBeta"]:
      h += "      beta,\n"
    for i in range(firstStride,lastStrideD):
      h += "      strideD%u%s,\n" % (i, indexChars[i])
    for i in range(firstStride,lastStrideC):
      h += "      strideC%u%s,\n" % (i, indexChars[i])
    for i in range(firstStride,lastStrideA):
      h += "      strideA%u%s,\n" % (i, \
          indexChars[problemType["IndexAssignmentsA"][i]])
    for i in range(firstStride,lastStrideB):
      h += "      strideB%u%s,\n" % (i, \
          indexChars[problemType["IndexAssignmentsB"][i]])
    for i in range(0, problemType["TotalIndices"]):
      h += "      size%s,\n" % indexChars[i]
    h +=   "      stream,\n"
    if globalParameters["RuntimeLanguage"] == "OCL":
       h += "      numEvents, event_wait_list, outputEvent ); // events\n"
    else:
       h += "      numEvents,\n"
       h += "      startEvent,\n"
       h += "      stopEvent,\n"
       h += "      static_cast<float *>(deviceWS)); // events\n"

    h += "};\n"
    h += "\n"
  else:
    ############################################################################
    # Generated Call to Function
    ############################################################################
    for enqueue in [True, False]:
      functionName = "tensile" if enqueue else "tensileGetSolutionName"
      returnName = "TensileStatus" if enqueue else "const char *"
      h += "/* generated call to function */\n"
      h += "template<typename DataType, typename DestDataType, typename ComputeDataType>\n"
      h += "%s generatedCallTo_%s(\n" % (returnName, functionName)
      h += "    unsigned int *sizes,\n"
      h += "    unsigned int *minStrides,\n"
      h += "    ComputeDataType alpha,\n"
      h += "    ComputeDataType beta,\n"
      h += "    unsigned int lda,\n"
      h += "    unsigned int ldb,\n"
      h += "    unsigned int ldc,\n"
      h += "    unsigned int ldd,\n"
      h += "    unsigned int strideA,\n"
      h += "    unsigned int strideB,\n"
      h += "    unsigned int strideC,\n"
      h += "    unsigned int strideD,\n"
      h += "    unsigned int numEvents = 0,\n"

      if globalParameters["RuntimeLanguage"] == "OCL":
        h += "    cl_event *event_wait_list = NULL,\n"
        h += "    cl_event *outputEvent = NULL );\n\n"
      else:
        h += "    hipEvent_t *startEvent = NULL,\n"
        h += "    hipEvent_t *stopEvent = NULL );\n\n"


#need to get DestDataType in here
      for dataType in dataTypes:
        typeName = dataType.toCpp()
        destDataType = destDataTypes[dataType]
        destTypeName = destDataType.toCpp()
        computeDataType = computeDataTypes[dataType]
        computeTypeName = computeDataType.toCpp()
        functionsForDataType = []
        for problemType in problemTypesForDataType[dataType]:
          for scheduleName in schedulesForProblemType[problemType]:
            functionsForDataType.append([scheduleName, problemType])
        h += "template<>\n"
        h += "inline %s generatedCallTo_%s<%s, %s, %s>(\n" \
            % (returnName, functionName, typeName, destTypeName, computeTypeName)
        h += "    unsigned int *sizes,\n"
        h += "    unsigned int *minStrides,\n"
        h += "    %s alpha,\n" % computeTypeName
        h += "    %s beta,\n" % computeTypeName
        h += "    unsigned int lda,\n"
        h += "    unsigned int ldb,\n"
        h += "    unsigned int ldc,\n"
        h += "    unsigned int ldd,\n"
        h += "    unsigned int strideA,\n"
        h += "    unsigned int strideB,\n"
        h += "    unsigned int strideC,\n"
        h += "    unsigned int strideD,\n"
        h += "    unsigned int numEvents, \n"

        if globalParameters["RuntimeLanguage"] == "OCL":
          h += "    cl_event *event_wait_list,\n"
          h += "    cl_event *outputEvent ) {\n\n"
        else:
          h += "    hipEvent_t *startEvent,\n"
          h += "    hipEvent_t *stopEvent ) {\n\n"

        h += "    unsigned int functionIdxForDataType = functionInfo[functionIdx][4];\n"

        for functionIdx in range(0, len(list(functionsForDataType))):
          function = functionsForDataType[functionIdx]
          scheduleName = function[0]
          problemType = function[1]
          if len(list(functionsForDataType))> 1:
            if functionIdx == 0:
              h += "  if (functionIdxForDataType == %u) {\n" % functionIdx
            elif functionIdx == len(list(functionsForDataType))-1:
              h += "  } else {\n"
            else:
              h += "  } else if (functionIdxForDataType == %u) {\n" \
                  % functionIdx

          # strides
          indexChars = globalParameters["IndexChars"]
          firstStride = 1
          assert(not problemType["UseInitialStridesCD"]) # not supported in old client
          if problemType["UseInitialStridesAB"]:
            firstStride = 0
          lastStrideD = problemType["NumIndicesC"]
          lastStrideC = problemType["NumIndicesC"]
          lastStrideA = len(problemType["IndexAssignmentsA"])
          lastStrideB = len(problemType["IndexAssignmentsB"])

          # calculate strides
          for i in range(0,lastStrideD):
            h += "    unsigned int strideD%u%s = 1" % (i, indexChars[i])
            for j in range(0, i):
              h += "*sizes[%i]" % j
            h += ";\n"
          h += "    if (strideD != std::numeric_limits<unsigned int>::max())  strideD%u%s = strideD;\n" % (lastStrideD-1, indexChars[lastStrideD-1])
          for i in range(0,lastStrideC):
            h += "    unsigned int strideC%u%s = 1" % (i, indexChars[i])
            for j in range(0, i):
              h += "*sizes[%i]" % j
            h += ";\n"
          h += "    if (strideC != std::numeric_limits<unsigned int>::max())  strideC%u%s = strideC;\n" % (lastStrideC-1, indexChars[lastStrideC-1])

          for i in range(0,lastStrideA):
            h += "    unsigned int strideA%u%s = 1" % (i, \
                indexChars[problemType["IndexAssignmentsA"][i]])
            for j in range(0, i):
              h += "*sizes[%i]" % \
                problemType["IndexAssignmentsA"][j]
            h += ";\n"
          h += "    if (strideA != std::numeric_limits<unsigned int>::max())  strideA%u%s = strideA;\n" % (lastStrideA-1, indexChars[problemType["IndexAssignmentsA"][lastStrideA-1]])
          for i in range(0,lastStrideB):
            h += "    unsigned int strideB%u%s = 1" % (i, \
                indexChars[problemType["IndexAssignmentsB"][i]])
            for j in range(0, i):
              h += "*sizes[%i]" % \
                problemType["IndexAssignmentsB"][j]
            h += ";\n"
          h += "    if (strideB != std::numeric_limits<unsigned int>::max())  strideB%u%s = strideB;\n" % (lastStrideB-1, indexChars[problemType["IndexAssignmentsB"][lastStrideB-1]])
          for i in range(0, problemType["TotalIndices"]):
            h += "    unsigned int size%s = sizes[%u];\n" % (indexChars[i], i)

          # function call
          h += "    // call solution function\n"
          h += "    return %s_%s(\n" % (functionName, problemType)
          if enqueue:
            if globalParameters["RuntimeLanguage"] == "OCL":
              h += "        static_cast<cl_mem>(deviceD),\n"
              h += "        static_cast<cl_mem>(deviceC),\n"
              h += "        static_cast<cl_mem>(deviceA),\n"
              h += "        static_cast<cl_mem>(deviceB),\n"
            else:
              h += "        static_cast<%s *>(deviceD),\n" % destTypeName
              h += "        static_cast<%s *>(deviceC),\n" % destTypeName
              h += "        static_cast<%s *>(deviceA),\n" % typeName
              h += "        static_cast<%s *>(deviceB),\n" % typeName
            h += "        alpha,\n"
            if problemType["UseBeta"]:
              h += "        beta,\n"
          for i in range(firstStride,lastStrideD):
            h += "        strideD%u%s,\n" % (i, indexChars[i])
          for i in range(firstStride,lastStrideC):
            h += "        strideC%u%s,\n" % (i, indexChars[i])
          for i in range(firstStride,lastStrideA):
            h += "        strideA%u%s,\n" % (i, \
                indexChars[problemType["IndexAssignmentsA"][i]])
          for i in range(firstStride,lastStrideB):
            h += "        strideB%u%s,\n" % (i, \
                indexChars[problemType["IndexAssignmentsB"][i]])
          for i in range(0, problemType["TotalIndices"]):
            h += "        size%s%s\n" % (indexChars[i], "," if i != problemType["TotalIndices"]-1 else "")
          if enqueue:
            if globalParameters["RuntimeLanguage"] == "OCL":
              h += ", stream, numEvents, event_wait_list, outputEvent"
            else:
              h += ", stream, numEvents, startEvent, stopEvent, static_cast<float *>(deviceWS)"
          h += ");\n"

        if len(functionsForDataType) > 1:
          h += "  }\n" # close last if
        h += "};\n" # close callToFunction

  ##############################################################################
  # Results File Name
  ##############################################################################
  if forBenchmark:
    h += "/* results file name */\n"
    resultsFileName = os.path.join(stepBaseDir, \
        "../Data","%s.csv" % stepName)
    resultsFileName = resultsFileName.replace("\\", "\\\\")
    h += "const char *resultsFileName = \"%s\";\n" % resultsFileName

    granularityFileName = os.path.join(stepBaseDir, \
        "../Data","%s_Granularity.csv" % stepName)

    granularityFileName = granularityFileName.replace("\\", "\\\\")
    h += "const char *granularityFileName = \"%s\";\n" % granularityFileName

  ##############################################################################
  # Write File
  ##############################################################################
  clientParametersFile = open(os.path.join(globalParameters["WorkingPath"], \
      "ClientParameters.h"), "w")
  clientParametersFile.write(CHeader)
  clientParametersFile.write(h)
  clientParametersFile.close()<|MERGE_RESOLUTION|>--- conflicted
+++ resolved
@@ -1,10 +1,6 @@
 ################################################################################
-<<<<<<< HEAD
-# Copyright 2016-2022 Advanced Micro Devices, Inc. All rights reserved.
-=======
 #
 # Copyright (C) 2016-2022 Advanced Micro Devices, Inc. All rights reserved.
->>>>>>> 4b41b461
 #
 # Permission is hereby granted, free of charge, to any person obtaining a copy
 # of this software and associated documentation files (the "Software"), to deal
