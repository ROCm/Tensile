--- conflicted
+++ resolved
@@ -789,55 +789,6 @@
     buffer_load_short = MemoryInstruction("buffer_load_short_d16", 1, 0, 0, 0.5, \
         "UNUSED %s, %s, %s, %s offen offset:0 %s" )
 
-<<<<<<< HEAD
-        # name, numAddresses, numOffsets, offsetMultiplier, blockWidth, formatting):
-        ########################################
-        # Local Read
-        import pdb
-        pdb.set_trace()
-        ds_read_b128 = MemoryInstruction("ds_read_b128",  1, 1, 4, 4, \
-            "%s, %s offset:%s" )
-        ds_read2_b64 = MemoryInstruction("ds_read2_b64",  1, 2, 2, 2, \
-            "%s, %s offset0:%s, offset1:%s" )
-        ds_read_b64 = MemoryInstruction("ds_read_b64",    1, 1, 2, 2, \
-            "%s, %s offset:%s" )
-        ds_read2_b32 = MemoryInstruction("ds_read2_b32",  1, 2, 1, 1, \
-            "%s, %s offset0:%s offset1:%s" )
-        ds_read_b32 = MemoryInstruction("ds_read_b32",    1, 1, 1, 1, \
-            "%s, %s offset:%s" )
-        ########################################
-        # Local Write
-        ds_write_b128 = MemoryInstruction("ds_write_b128",  1, 1, 4, 4, \
-            "%s, %s offset:%s" )
-        ds_write2_b64 = MemoryInstruction("ds_write2_b64",  1, 2, 2, 2, \
-            "%s, %s, %s offset0:%s, offset1:%s" )
-        ds_write_b64 = MemoryInstruction("ds_write_b64",    1, 1, 2, 2, \
-            "%s, %s offset:%s" )
-        ds_write2_b32 = MemoryInstruction("ds_write2_b32",  1, 2, 1, 1, \
-            "%s, %s, %s offset0:%s offset1:%s" )
-        ds_write_b32 = MemoryInstruction("ds_write_b32",    1, 1, 1, 1, \
-            "%s, %s offset:%s" )
-        ds_write_b16 = MemoryInstruction("ds_write_b16",    1, 1, 1, 0.5, \
-            "%s, %s offset:%s" )
-        ########################################
-        # Global Read
-        flat_load_dwordx4 = MemoryInstruction("flat_load_dwordx4",  1, 0, 0, 4, \
-            "UNUSED %s, %s" )
-        flat_load_dwordx2 = MemoryInstruction("flat_load_dwordx2",  1, 0, 0, 2, \
-            "UNUSED %s, %s" )
-        flat_load_dword = MemoryInstruction("flat_load_dword",      1, 0, 0, 1, \
-            "UNUSED %s, %s" )
-
-        buffer_load_dwordx4 = MemoryInstruction("buffer_load_dwordx4", 1, 0, 0, 4, \
-            "UNUSED %s, %s, %s, %s offen offset:0 %s" )
-        buffer_load_dwordx2 = MemoryInstruction("buffer_load_dwordx2", 1, 0, 0, 2, \
-            "UNUSED %s, %s, %s, %s offen offset:0 %s" )
-        buffer_load_dword = MemoryInstruction("buffer_load_dword", 1, 0, 0, 1, \
-            "UNUSED %s, %s, %s, %s offen offset:0 %s" )
-        # generate half directly w/o using the format string to handle hi/lo correctly
-        buffer_load_short = MemoryInstruction("buffer_load_short_d16", 1, 0, 0, 0.5, \
-            "UNUSED %s, %s, %s, %s offen offset:0 %s" )
-=======
     ########################################
     # Global Write
     flat_store_dwordx4 = MemoryInstruction("flat_store_dwordx4",  1, 0, 0, 4, \
@@ -846,8 +797,6 @@
         "%s, %s" )
     flat_store_dword = MemoryInstruction("flat_store_dword",      1, 0, 0, 1, \
         "%s, %s" )
->>>>>>> a0015a96
-
 
     ########################################
     # Available Memory Instructions per Architecture
