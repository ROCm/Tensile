--- conflicted
+++ resolved
@@ -1277,8 +1277,6 @@
     # for conditionals
     self.lastPostLoopSgpr = self.sgprIdx
 
-<<<<<<< HEAD
-=======
     if kernel["FractionalLoad"]:
       if kernel["fractionalPerpOverhangA"]:
         self.defineSgpr("PerpOverhangVccA", 2, 2)
@@ -1293,11 +1291,6 @@
       self.defineSgpr("WrapUA", 1)  # Bytes to add to SrdA to reset address from N-1 iter to AddressA
       self.defineSgpr("WrapUB", 1)  # Bytes to add to SrdB to reset address from N-1 iter to AddressB
 
-    self.defineSgpr("OffsetC", numSgprOffsetC)
-    self.defineSgpr("OffsetA", numSgprOffsetA)
-    self.defineSgpr("OffsetB", numSgprOffsetB)
-
->>>>>>> efc0dd5a
     self.defineSgpr("GlobalReadIncsA", numSgprGlobalReadIncsA)
     self.defineSgpr("GlobalReadIncsB", numSgprGlobalReadIncsB)
 
