--- conflicted
+++ resolved
@@ -2276,20 +2276,10 @@
               sgpr("KernArgAddress",2), hex(self.kernArgOffset), "load beta" )
           kStr += self.getKernArg("Beta+0")
         elif kernel["ProblemType"]["DataType"].isDouble():
-<<<<<<< HEAD
-          kStr += inst("s_load_dword", sgpr("Beta+0"), \
-              sgpr("KernArgAddress",2), hex(kernArgOffset+0), "load beta" )
-          kStr += inst("s_load_dword", sgpr("Beta+1"), \
-              sgpr("KernArgAddress",2), hex(kernArgOffset+4), "load beta" )
-        kernArgOffset += 1*max(4,self.bpeCexternal)
-      for i in range(0, self.numSgprStridesD):
-        kStr += inst("s_load_dword", sgpr("StridesD+%u"%i), \
-            sgpr("KernArgAddress",2), hex(kernArgOffset), "load stride d %u"%i )
-        kernArgOffset += 1*4
-=======
           kStr += self.getKernArg("Beta+0")
           kStr += self.getKernArg("Beta+1")
->>>>>>> 169be308
+      for i in range(0, self.numSgprStridesD):
+        kStr += self.getKernArg("StridesD+%u"%i)
       for i in range(0, self.numSgprStridesC):
         kStr += self.getKernArg("StridesC+%u"%i)
       for i in range(0, self.numSgprStridesA):
@@ -6759,13 +6749,8 @@
           if coordOffset1 == 0:
             kStr += inst("v_mov_b32", vgpr(self.cinRowPtr), vgpr(self.cinRowStart), "rowPtr <- rowStart (first row)")
             kStr += inst("v_mov_b32", vgpr(self.coutRowPtr), vgpr(self.coutRowStart), "rowPtr <- rowStart (first row)")
-<<<<<<< HEAD
-          elif coordOffset1 == self.lastCoordOffset1 + 1:
+          elif coordOffset1 == self.ss.lastCoordOffset1 + 1:
             kStr += inst("_v_add_co_u32", vgpr(self.cinRowPtr), "vcc", vgpr(self.cinRowPtr), \
-=======
-          elif coordOffset1 == self.ss.lastCoordOffset1 + 1:
-            kStr += inst("_v_add_co_u32", vgpr(self.coutRowPtr), "vcc", vgpr(self.coutRowPtr), \
->>>>>>> 169be308
                       sgpr("StridesC+0"), "rowPtr <- move to start of new row")
             kStr += inst("_v_add_co_u32", vgpr(self.coutRowPtr), "vcc", vgpr(self.coutRowPtr), \
                       sgpr("StridesD+0"), "rowPtr <- move to start of new row")
@@ -6784,18 +6769,10 @@
       # end for elementIdx
 
       if kernel["BufferStore"]:
-<<<<<<< HEAD
-        kStr += inst("_v_add_lshl_u32", \
-            vgpr(addr), \
-            vgpr(self.cinRowPtr), \
-            vgpr(coordVgpr0), \
-            hex(log2(self.bpeCexternal)), \
-            "accumulate d0 lower and *= bpe into addr")
-=======
         if optStoreAddrVgpr and self.ss.firstBatch and elementIdx == 0:
           kStr += inst("_v_add_lshl_u32", \
               vgpr(addr), \
-              vgpr(self.coutRowStart), \
+              vgpr(self.cinRowStart), \
               vgpr(self.coord0), \
               hex(log2(self.bpeCexternal)), \
               "init cb addr <-  rowStart + coord0, scaled by BPE")
@@ -6803,11 +6780,11 @@
         if not optStoreAddrVgpr:
           kStr += inst("_v_add_lshl_u32", \
               vgpr(addr), \
-              vgpr(self.coutRowPtr), \
+              vgpr(self.cinRowPtr), \
               vgpr(coordVgpr0), \
               hex(log2(self.bpeCexternal)), \
               "accumulate d0 lower and *= bpe into addr")
->>>>>>> 169be308
+
         #kStr += inst("v_mov_b32", vgpr(addr), 0x0, "bozo")
         if edge:
           # Set address to -1 if OOB on either dimension
@@ -6819,20 +6796,9 @@
           #--
           kStr += self.comment1("TODO-packed: compare against product of packed sizes")
           kStr += inst("v_cmp_lt_u32",  sgpr(tmpS01,2), vgpr(     coordVgpr0), sgpr("SizesFree+0"), "coord0 < size0" )
-<<<<<<< HEAD
-          kStr += inst("v_cmp_lt_u32",  sgpr(tmpS23,2), vgpr(self.coordVgpr1), sgpr("SizesFree+1"), "coord1 < size1" )
-          kStr += inst("s_and_b64",  sgpr(mask,2), sgpr(tmpS01,2), sgpr(tmpS23,2), "in0 && in1")
-          kStr += inst("v_cndmask_b32", vgpr(addr), -1, vgpr(addr), sgpr(mask,2), "clip if OOB. offset")
-=======
           kStr += inst("v_cmp_lt_u32",  sgpr(tmpS23,2), vgpr(self.ss.coordVgpr1), sgpr("SizesFree+1"), "coord1 < size1" )
           kStr += inst("s_and_b64",  sgpr(mask,2), sgpr(tmpS01,2), sgpr(tmpS23,2), "in0 && in1" )
-          kStr += inst("v_cndmask_b32", \
-                       vgpr(addr), \
-                        -1,
-                       vgpr(addr), \
-                       sgpr(mask,2), \
-                        "clip if OOB. offset")
->>>>>>> 169be308
+          kStr += inst("v_cndmask_b32", vgpr(addr), -1, vgpr(addr), sgpr(mask,2), "clip if OOB. offset" )
       else:
         # flat: in-bounds exec mask
         if edge:
