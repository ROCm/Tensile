################################################################################
# Copyright (C) 2016 Advanced Micro Devices, Inc. All rights reserved.
#
# Permission is hereby granted, free of charge, to any person obtaining a copy
# of this software and associated documentation files (the "Software"), to deal
# in the Software without restriction, including without limitation the rights
# to use, copy, modify, merge, publish, distribute, sublicense, and/or sell cop-
# ies of the Software, and to permit persons to whom the Software is furnished
# to do so, subject to the following conditions:
#
# The above copyright notice and this permission notice shall be included in all
# copies or substantial portions of the Software.
#
# THE SOFTWARE IS PROVIDED "AS IS", WITHOUT WARRANTY OF ANY KIND, EXPRESS OR IM-
# PLIED, INCLUDING BUT NOT LIMITED TO THE WARRANTIES OF MERCHANTABILITY, FITNESS
# FOR A PARTICULAR PURPOSE AND NONINFRINGEMENT. IN NO EVENT SHALL THE AUTHORS OR
# COPYRIGHT HOLDERS BE LIABLE FOR ANY CLAIM, DAMAGES OR OTHER LIABILITY, WHETHER
# IN AN ACTION OF CONTRACT, TORT OR OTHERWISE, ARISING FROM, OUT OF OR IN CONNE-
# CTION WITH THE SOFTWARE OR THE USE OR OTHER DEALINGS IN THE SOFTWARE.
################################################################################

from SolutionStructs import DataType, isPackedIndex
from Common import globalParameters, printExit, printWarning, roundUp
from KernelWriter import KernelWriter
from math import log, ceil
import collections
import traceback
import Code

################################################################################
# Memory Instruction
################################################################################
class MemoryInstruction:
  def __init__(self, name, numAddresses, numOffsets, \
      offsetMultiplier, blockWidth, formatting):
    self.name = name
    self.formatting = formatting
    self.numAddresses = numAddresses
    self.numOffsets = numOffsets
    self.offsetMultiplier = offsetMultiplier
    self.blockWidth = blockWidth
    self.numBlocks = 2 if self.numAddresses > 1 or self.numOffsets > 1 else 1
    self.totalWidth = self.blockWidth * self.numBlocks
    self.endLine = "\n"
  ########################################
  # write in assembly format
  def toString(self, params, comment, nonTemporal=0, highBits=0):
    name = self.name
    if highBits:
      name += "_d16_hi"
    instStr = "%s %s" % (name, (self.formatting % params) )
    if nonTemporal%2==1:
      instStr += " glc"
    if nonTemporal/2==1:
      instStr += " slc"
    line = "%-50s // %s%s" % (instStr, comment, self.endLine)
    return line

  # Like toString, but don't add a comment or newline
  # Designed to feed into Code.Inst constructors, somewhat
  def toCodeInst(self, params, nonTemporal=0, highBits=0):
    name = self.name
    if highBits:
      name += "_d16_hi"
    instStr = "%s %s" % (name, (self.formatting % params) )
    if nonTemporal%2==1:
      instStr += " glc"
    if nonTemporal/2==1:
      instStr += " slc"
    line = "%-50s" % (instStr)
    return line


  def __str__(self):
    return self.name

################################################################################
# RegisterPool
# Debugging register performance problems:
# - Enable self.db["PrintRP" to see messages as vgprPool state changes.
# - Search for 'overlow' to see when pool grows dynamically - typically this
#   indicates growth for temps or other cases.
# - checkIn, checkout take optional tag but this is not widely used in tensile.
# - checkout returns vgpr index that was returned - can search disasm to see where
#   this vgpr is used.
################################################################################
class RegisterPool:
  statusUnAvailable = 0
  statusAvailable = 1
  statusInUse = 2

  class Register:
    def __init__(self, status, tag=""):
      self.status = status
      self.tag = tag


  ########################################
  # Init
  def __init__(self, size, type, printRP=0):
    self.printRP=printRP
    self.type = type
    self.pool = [self.Register(self.statusUnAvailable, "init") for i in range(0,size)]
    self.checkOutSize = {}

  ########################################
  # Adds registers to the pool so they can be used as temps
  # Add
  def add(self, start, size, tag=""):
    # reserve space
    if self.printRP:
      print "RP::add(%u..%u for '%s')"%(start,start+size-1,tag)
    newSize = start + size
    oldSize = len(self.pool)
    if newSize > oldSize:
      for i in range(0, newSize-oldSize):
        self.pool.addInst(self.Register(self.statusUnAvailable,tag))
    # mark as available
    for i in range(start, start+size):
      if self.pool[i].status == self.statusUnAvailable:
        self.pool[i].status = self.statusAvailable
      elif self.pool[i].status == self.statusAvailable:
        printWarning("RegisterPool::add(%u,%u) pool[%u] already available" % (start, size, i))
      elif self.pool[i].status == self.statusInUse:
        printWarning("RegisterPool::add(%u,%u) pool[%u] already in use" % (start, size, i))
      else:
        printExit("RegisterPool::add(%u,%u) pool[%u] = %s" % (start, size, i, self.pool[i].status))
    if self.printRP:
      print self.state()
  ########################################
  # Remove
  # Removes registers from the pool so they cannot be subsequently allocated for tmps
  def remove(self, start, size, tag=""):
    if self.printRP:
      print "RP::remove(%u..%u) for %s"%(start,size-1,tag)
    # reserve space
    newSize = start + size
    oldSize = len(self.pool)
    if newSize > oldSize:
      printWarning("RegisterPool::remove(%u,%u) but poolSize=%u" % (start, size, oldSize))
    # mark as unavailable
    for i in range(start, start+size):
      if  self.pool[i].status == self.statusAvailable:
        self.pool[i].status = self.statusUnAvailable
      elif self.pool[i].status == self.statusUnAvailable:
        printWarning("RegisterPool::remove(%u,%u) pool[%u] already unavailable" % (start, size, i))
      elif  self.pool[i].status == self.statusInUse:
        printWarning("RegisterPool::remove(%u,%u) pool[%u] still in use" % (start, size, i))
      else:
        printExit("RegisterPool::remove(%u,%u) pool[%u] = %s" % (start, size, i, self.pool[i].status))

  ########################################
  # Check Out
  def checkOut(self, size, tag="", preventOverflow=False):
    return self.checkOutAligned(size, 1, tag, preventOverflow)
  def checkOutAligned(self, size, alignment, tag="", preventOverflow=False):
    assert(size > 0)
    assert(self.type != 's') # use getTmpSgpr instead of checkout
    found = -1
    for i in range(0, len(self.pool)):
      # alignment
      if i % alignment != 0:
        continue
      # enough space
      if i + size > len(self.pool):
        continue
      # all available
      allAvailable = True
      for j in range(0, size):
        if self.pool[i+j].status != self.statusAvailable:
          allAvailable = False
          i = j+1
          break
      if allAvailable:
        found = i
        break
      else:
        continue

    # success without overflowing
    if found > -1:
      #print "Found: %u" % found
      for i in range(found, found+size):
        self.pool[i].status = self.statusInUse
      self.checkOutSize[found] = size
      if self.printRP:
        print "RP::checkOut '%s' (%u,%u) @ %u avail=%u"%(tag, size,alignment, found, self.available())
      return found
    # need overflow
    else:
      #print "RegisterPool::checkOutAligned(%u,%u) overflowing past %u" % (size, alignment, len(self.pool))
      # where does tail sequence of available registers begin
      assert (not preventOverflow)
      start = len(self.pool)
      for i in range(len(self.pool)-1, 0, -1):
        if self.pool[i].status == self.statusAvailable:
          start = i
          continue
        else:
          break
      #print "Start: ", start
      # move forward for alignment
      start = ((start + alignment - 1) / alignment) * alignment
      #print "Aligned Start: ", start
      # new checkout can begin at start
      newSize = start + size
      oldSize = len(self.pool)
      overflow = newSize - oldSize
      #print "Overflow: ", overflow
      for i in range(start, len(self.pool)):
        self.pool[i].status = self.statusInUse
      for i in range(0, overflow):
        self.pool.append(self.Register(self.statusInUse,tag))
      self.checkOutSize[start] = size
      if self.printRP:
        print self.state()
        print "RP::checkOut' %s' (%u,%u) @ %u (overflow)"%(tag, size, alignment, start)
      return start

  def initTmps(self, initValue, start=0, stop=-1):
    kStr = ""
    stop= len(self.pool) if stop== -1 or stop>len(self.pool) else stop+1
    for i in range(start, stop):
      #if self.type == 's':
      #  print i, self.pool[i].status
      if self.pool[i].status==self.statusAvailable:
        if self.type == 's':
          kStr += inst("s_mov_b32", sgpr(i), hex(initValue), "init tmp in pool")
        elif self.type == 'v':
          kStr += inst("v_mov_b32", vgpr(i), hex(initValue), "init tmp in pool")
        else:
          assert(0) # bad regpool type

    return kStr

  ########################################
  # Check In
  def checkIn(self, start, tag=""):
    if self.printRP:
      print "RP::checkIn '%s' () @ %u"%(tag, start)
    if start in self.checkOutSize:
      size = self.checkOutSize[start]
      for i in range(start, start+size):
        self.pool[i].status = self.statusAvailable
      self.checkOutSize.pop(start)
      if self.printRP:
        print "  RP::checkIn() @ %u +%u"%(start,size)
    else:
      if 0:
        traceback.print_stack(None)
      printWarning("RegisterPool::checkIn(%s) but it was never checked out"%start)

  ########################################
  # Size
  def size(self):
    return len(self.pool)


  ########################################
  # Number of available registers
  def available(self):
    numAvailable = 0
    for s in self.pool:
      if s.status == self.statusAvailable:
        numAvailable += 1
    return numAvailable

  ########################################
  # Size of largest consecutive block
  def availableBlock(self):
    maxAvailable = 0
    numAvailable = 0
    for s in self.pool:
      if s.status == self.statusAvailable:
        numAvailable += 1
      else:
        if numAvailable > maxAvailable:
          maxAvailable = numAvailable
        numAvailable = 0
    if numAvailable > maxAvailable:
      maxAvailable = numAvailable
    #print self.state()
    #print "available()=", self.available(), "availableBlock()=",maxAvailable
    return maxAvailable

  ########################################
  def checkFinalState(self):
    for si in range(0,len(self.pool)):
      if self.pool[si].status == self.statusInUse:
        printWarning("RegisterPool::checkFinalState: temp (%s, '%s') was never checked in." \
            %(si, self.pool[si].tag))
        if self.printRP:
          print self.state()

  ########################################
  # State
  def state(self):
    stateStr = ""
    placeValues = [1000, 100, 10, 1]
    for placeValueIdx in range(1, len(placeValues)):
      placeValue = placeValues[placeValueIdx]
      priorPlaceValue = placeValues[placeValueIdx-1]
      if len(self.pool) >= placeValue:
        pvs = "" # place value string
        for i in range(0, len(self.pool)):
          if i % placeValue==0:
            pvs += "%u"%((i%priorPlaceValue)/placeValue)
          else:
            pvs += " "
        stateStr += pvs + "\n"
    for i in range(0, len(self.pool)):
      if self.pool[i].status == self.statusUnAvailable:
        stateStr += "." # 'removed'
      elif self.pool[i].status == self.statusAvailable:
        stateStr += "|" # Can be allocated
      elif self.pool[i].status == self.statusInUse:
        stateStr += "#" # Checked out
    return stateStr


################################################################################
# Assembly Kernel
################################################################################
class KernelWriterAssembly(KernelWriter):

  ##############################################################################
  # Init
  ##############################################################################
  def __init__( self, kernelMinNaming, kernelSerialNaming ):
    super(KernelWriterAssembly, self).__init__( \
        kernelMinNaming, kernelSerialNaming)

    self.do = {}

    self.do["PreLoop"]     = True
    self.do["GlobalReadA"] = True
    self.do["GlobalReadB"] = True
    self.do["GlobalInc"]   = True
    self.do["LocalWrite"]  = True
    self.do["LocalReadA"]  = True
    self.do["LocalReadB"]  = True
    self.do["Wait"]        = True
    self.do["Sync"]        = True
    self.do["MAC"]         = True
    self.do["PostLoop"]    = True
    self.do["ApplyAlpha"]  = True
    self.do["GlobalWrite"] = True

    self.do["EdgeWrite"]   = True

    self.do["KeepDirectToLdsAlloc"] = False  # If true, keep regs used for LDS alloc even if not used

    # don't let write logic increase VGPR usage unless absolutely necessary.
    # doesn't actually work and is somewhat complicated
    self.minimizeWriteRegGrowth = False

    # Remove me if 906 can work with beta in SGPR
    # Also can push alpha/beta recalc back to host for HPA mode
    self.betaInSgpr = True

    # Various debug flags and modes
    self.db = {}
    self.db["EnableAsserts"]     = True  # Enable assertion codegen
    self.db["DebugKernelMaxItems"] = 16  # Capture first N(=16) print values, ignore subsequent.  If -1, debug writing is faster but writing more than 16 values is undefined.

    # Chicken bit to add conservative synchronization at strategic points:
    # 0x01 = waitcnt + barrier after vector load
    # 0x02 = waitcnt at self.wait() for globalRead
    # 0x04 = waitcnt at self.wait() for localWrite
    # 0x08 = waitcnt at self.wait() for localRead
    # 0x10 = waitcnt after summation iteration, this can catch lingering ds or vm activity from summation loop
    # 0x20 = waitcnt before each write batch
    # 0x40 = waitcnt after each write batch
    self.db["ConservativeWaitCnt"] = 0x00

    self.db["InitLds"]     = False  # Initialize LDS at start of kernel
    self.printedAssertCnt  = 0
    self.initLdsValue     = 0xFFFFFFFF  # Value to use for LDS Init, if enabled

    # InitSgpr and InitVgpr can initialize at various points:
    #  0x1: Init at kernel start
    #  0x2: Init at end of summation loop (after tail too) - this is just before store loop
    self.db["InitSgpr"]   = 0x0  # init SGPRs
    self.initSgprValue    = 0x0  # Value to use for Sgpr Init, if enabled

    self.db["InitVgpr"]   = 0x0  # init VGPRs
    self.initVgprValue    = 0xFFFFFFFF  # Value to use for Sgpr Init, if enabled

    # Debug and Check flags:
    # Check A and B values loaded from memory to ensure they are 1
    # Requires DataInitTypeAB=1.
    # Mismatches will assert (generate GPUVM fault)
    self.db["CheckValue1A"] = False
    self.db["CheckValue1B"] = False

    # Check value in C matrix.
    # Caveats:
    #  - Only works for single.
    #  - Checks after alpha calc for each element.  Later elements (in the TT) will not yet have applied their alpha.
    #  - Only works if matrix is integral multiple of macro-tile (no edges) - check is dumb so doesn't know
    #    which work-items are outside the valid edge.
    self.db["CheckValueC"]  = False
    # value expected if CheckValueC is set. Use '.' for FP.
    # For example could be 16.0 if U=8 and alpha=2
    self.db["CheckValueCExpectedValue"] = 16.0

    self.db["CheckStoreC"] = -1 # -1 disables, reload and verify output data.  Specify expected constant value.
    #self.db["CheckStoreC"] = 1024.0 # possible value

    self.db["ForceEdgeStores"] = 0 # 1=force use of edge store path for all tiles,  2=add assert in non-edge stores
    self.db["AssertNoEdge"] = 0 # Add assert in edge store code so crashes if executed

    # print vgpr register pool checkins and checkouts
    self.db["PrintRP"] = False

    # Number of times localReadDo(localWriteDo) has been called by the code-generator.
    # Used to control debug enablement.
    # Note this increments as the assembly code is generated not as it executes
    # so it can be used to determine which iteration of the unroll is being generated
    self.localReadDoCnt   = 0
    self.localWriteDoCnt  = 0


    self.maxVgprs = 256
    self.maxSgprs = 99

    self.endLine = "\n"
    self.syncStr = "s_barrier"
    self.commentPrefix = "/*"
    self.commentSuffix = "*/"
    self.commentHR = "*"*40
    self.indent = ""
    self.labels = {}
    self.localReadOffsetA = 0
    self.localReadOffsetB = 0
    self.inTailLoop = False

    self.vgprOccupancy = [0]*(256+1)
    for i in range(0,   24+1): self.vgprOccupancy[i] = 10
    for i in range(25,  28+1): self.vgprOccupancy[i] = 9
    for i in range(29,  32+1): self.vgprOccupancy[i] = 8
    for i in range(33,  36+1): self.vgprOccupancy[i] = 7
    for i in range(37,  40+1): self.vgprOccupancy[i] = 6
    for i in range(41,  48+1): self.vgprOccupancy[i] = 5
    for i in range(49,  64+1): self.vgprOccupancy[i] = 4
    for i in range(65,  84+1): self.vgprOccupancy[i] = 3
    for i in range(85, 128+1): self.vgprOccupancy[i] = 2
    for i in range(129,256+1): self.vgprOccupancy[i] = 1


  ########################################
  def getOccupancy(self, kernel, vgprs):
    multiplier = int(ceil(max(kernel["NumThreads"], 256) / 256.0))
    # example: wg=512 multiplier=2, 1024=4

    maxLds = 65536
    ldsSize = kernel["LdsNumElements"] * kernel["ProblemType"]["DataType"].numBytes()
    ldsSize = (ldsSize + 255) & 0xff00 # 256-byte granularity
    ldsLimitedOccupancy = int(ceil(maxLds / float(ldsSize)))

    vgprs *= multiplier
    vgprLimitedOccupancy =  self.vgprOccupancy[vgprs] if vgprs <= 256 else 0

    return min(ldsLimitedOccupancy, vgprLimitedOccupancy)

  ########################################
  # Get Label
  def getLabel(self, name):
    if name not in self.labels:
      self.labels[name] = len(self.labels)
    return self.labels[name]

  def getUniqLabel(self):
    name = "uniq_label_" + str(len(self.labels))
    return self.getLabel(name)

  ##############################################################################
  # Find Memory Instruction For Width and Stride
  ##############################################################################
  def findMemoryInstructionForWidthStride(self, width, strides, combine, \
      instructions):
    for i in range(0, len(instructions)):
      instruction = instructions[i]
      numAddresses = instruction.numAddresses
      numOffsets = instruction.numOffsets
      offsetMultiplier = instruction.offsetMultiplier
      blockWidth = instruction.blockWidth
      valid = True
      if width < blockWidth:
        valid = False
      if combine: # try to combine ops
        if numOffsets > 0: # if inst combines using offsets
          for stride in strides:
            if stride % offsetMultiplier != 0:
              valid = False
      else: # don't try to combine ops
        if numOffsets > 1 or numAddresses > 1:
          valid = False
      if valid:
        return i
      else:
        continue

    printWarning("Could not find valid memory instruction for width=%f" % width)
    return len(instructions)


  ##############################################################################
  # Select Memory Instruction
  # when selecting instruction, need to support stride in both dims
  ##############################################################################
  def selectMemoryInstruction(self,
      operation, # ReadGlobal, WriteLocal, ReadLocal
      width, # num registers 1 chunk
      write2, # Para, Perp, None
      para2, # NumLoadsPara >= 2
      perp2, # NumLoadsPerp >= 2
      strides ):

    #instructions = self.memoryArchitecture[operation]
    instructions = self.memoryInstructions[self.version][operation]
    # try to combine
    if (write2 == "Coalesced" and para2) \
        or (write2 == "Perpendicular" and perp2):
      instructionIdx = self.findMemoryInstructionForWidthStride( \
          width, strides, True, instructions)
      if instructionIdx < len(instructions): # found combined
        return instructionIdx

    # don't or can't combine
    return self.findMemoryInstructionForWidthStride( \
        width, strides, False, instructions)

  def setStartTmpPool(self, newStartTmpPool):
    #print "set tmpSgprPool to ", newStartTmpPool
    self.startSgprTmpPool = newStartTmpPool

  def getTmpSgpr(self, num):
    pad = 0 if num ==1 else self.startSgprTmpPool & 0x1
    if self.startSgprTmpPool+num+pad > self.totalSgprs:
      self.totalSgprs = self.startSgprTmpPool + num + pad
      #print "startSgprTmpPool=", self.startSgprTmpPool
      #print "warning: growing SGPR pool to ", self.totalSgprs

    return self.startSgprTmpPool + pad

  def dumpSgpr(self, sgprStore):
    kStr = ""
    if globalParameters["DebugKernel"]:
      afterDump = -1
      if self.db["DebugKernelMaxItems"] != -1:
        afterDump = self.getUniqLabel()
        kStr += inst("s_cmp_lt_u32", sgpr("DebugKernelItems"), 16,  "")
        kStr += inst("s_cbranch_scc0", "label_%04u"%afterDump, \
                     "skip if already wrote enough work-items" )
        kStr += inst("s_add_u32", sgpr("DebugKernelItems"), \
                     sgpr("DebugKernelItems"), \
                     hex(1), "inc items written" )

      tmp = self.vgprPool.checkOut(1)
      kStr += inst("v_mov_b32", vgpr(tmp), sgprStore, "Debug")
      kStr += inst("flat_store_dword", vgpr("AddressDbg", 2), \
          vgpr(tmp), "debug dump sgpr store" )
      kStr += inst("_v_add_co_u32", vgpr("AddressDbg"), "vcc", vgpr("AddressDbg"), \
          hex(4), "debug dump inc" )
      self.vgprPool.checkIn(tmp)

      if self.db["DebugKernelMaxItems"] != -1:
        kStr += "label_%04u:%s  %s" % (afterDump, "// skip debug target", self.endLine)

    return kStr


  ##############################################################################
  #
  #   Functions to Write Kernel Segments
  #
  ##############################################################################

  def defineSgpr(self, name, numSgprs, align=1):
    if numSgprs == 0: return

    # round up to next alignment boundary:
    self.sgprIdx = ((self.sgprIdx+align-1) / align) * align

    self.sgprs[name] = self.sgprIdx
    self.sgprIdx += numSgprs
    return

  ##############################################################################
  # Init Kernel
  ##############################################################################
  def initKernel(self, kernel, tPA, tPB ):
    super(KernelWriterAssembly, self).initKernel(kernel, tPA, tPB)

    dkp = kernel["DisableKernelPieces"]
    self.do["NullKernel"]  = dkp >= 9 or dkp == -9

    self.tPA = tPA
    self.tPB = tPB

    self.sgprs=collections.OrderedDict()
    self.sgprIdx = 0

    self.LdsOOB = 0xF00000

    #---
    # Internal optimization and debug controls.
    # These have a default which is almost always faster so don't make a full-blown YAML parm
    # But have a control here so we can disable for debugging and also easily tell
    # which parts of the code were changed to support the new mode.
    self.globalReadIncsUseVgpr = False if kernel["BufferLoad"] else True

    # If True, GRO are expressed as offsets from the beginning of the macro-tile, and the SRD
    # is set to the beginning of the macro-tile.
    # If False, GRO are expressed as offsets from the beginning of the lowest 2 dimensions
    # in the tensor.
    # True can allow Buffer-Based logic to have significantly higher range and handle larger tensors
    # groOffsetInMacroTile doesn't work with pointer-shift because it sets the SRD to point to the
    # start of the macro-tile - if we overhang by small number of elements (<GRVW) then can't shift
    # back to get all the data.
    self.groOffsetInMacroTile = kernel["BufferLoad"]

    # use 64-bit buffer limit shadow register
    self.use64bPbcLimit = 1 and kernel["BufferLoad"]


    # if >0, shift the start of the SRD left by specified #elements (not bytes)
    # Gives pointer shift some room to move left, even into the previous macro-tile
    # This slightly reduces the range of the GRO since they have to include the offset
    # Pointer shift still cannot be used with very small matrices < GRVW
    self.srdShiftLeft = {}
    self.srdShiftLeft["A"] = kernel["GlobalLoadVectorWidthA"]
    self.srdShiftLeft["B"] = kernel["GlobalLoadVectorWidthB"]

    self.checkGRO = False
    # checkGRO requires useSgprForGRO=0 so that code allocates and uses
    # the VGPRs that are used for the GRO offset checking
    assert not (kernel["UseSgprForGRO"] and self.checkGRO)

    # Debug mode to explore combining VGPRs.
    # Saves VGPRs but doesn't generate correct answer
    self.combineLocalAddresses = 0

    # ISA version, such as 803
    self.version = globalParameters["CurrentISA"]
    if "ISA" in kernel:
      self.version = kernel["ISA"]
    if not globalParameters["AsmCaps"][self.version]["SupportedIsa"]:
      defaultIsa = (9,0,0)
      print "warning: ISA:", self.version, " is not supported; overriding with ", defaultIsa
      self.version = defaultIsa

    self.AsmBugs = {}
    self.AsmBugs["ExplicitCO"] = globalParameters["AsmCaps"][self.version]["HasExplicitCO"]

    if not globalParameters["AsmCaps"][self.version]["HasDirectToLds"]:
      kernel["DirectToLdsA"] = False
      kernel["DirectToLdsB"] = False
      kernel["LocalWriteUseSgprA"] = False # Requires DirectToLdsA
      kernel["LocalWriteUseSgprB"] = False # Requires DirectToLdsB

    #######################################L
    # Available Memory Instructions
    ########################################

    # name, numAddresses, numOffsets, offsetMultiplier, blockWidth, formatting):
    ########################################
    # Local Read
    ds_read_b128 = MemoryInstruction("ds_read_b128",  1, 1, 4, 4, \
        "%s, %s offset:%s" )
    ds_read2_b64 = MemoryInstruction("ds_read2_b64",  1, 2, 2, 2, \
        "%s, %s offset0:%s, offset1:%s" )
    ds_read_b64 = MemoryInstruction("ds_read_b64",    1, 1, 2, 2, \
        "%s, %s offset:%s" )
    ds_read2_b32 = MemoryInstruction("ds_read2_b32",  1, 2, 1, 1, \
        "%s, %s offset0:%s offset1:%s" )
    ds_read_b32 = MemoryInstruction("ds_read_b32",    1, 1, 1, 1, \
        "%s, %s offset:%s" )
    ########################################
    # Local Write
    ds_write_b128 = MemoryInstruction("ds_write_b128",  1, 1, 4, 4, \
        "%s, %s offset:%s" )
    ds_write2_b64 = MemoryInstruction("ds_write2_b64",  1, 2, 2, 2, \
        "%s, %s, %s offset0:%s, offset1:%s" )
    ds_write_b64 = MemoryInstruction("ds_write_b64",    1, 1, 2, 2, \
        "%s, %s offset:%s" )
    ds_write2_b32 = MemoryInstruction("ds_write2_b32",  1, 2, 1, 1, \
        "%s, %s, %s offset0:%s offset1:%s" )
    ds_write_b32 = MemoryInstruction("ds_write_b32",    1, 1, 1, 1, \
        "%s, %s offset:%s" )
    ds_write_b16 = MemoryInstruction("ds_write_b16",    1, 1, 1, 0.5, \
        "%s, %s offset:%s" )
    ########################################
    # Global Read
    flat_load_dwordx4 = MemoryInstruction("flat_load_dwordx4",  1, 0, 0, 4, \
        "UNUSED %s, %s" )
    flat_load_dwordx2 = MemoryInstruction("flat_load_dwordx2",  1, 0, 0, 2, \
        "UNUSED %s, %s" )
    flat_load_dword = MemoryInstruction("flat_load_dword",      1, 0, 0, 1, \
        "UNUSED %s, %s" )

    buffer_load_dwordx4 = MemoryInstruction("buffer_load_dwordx4", 1, 0, 0, 4, \
        "UNUSED %s, %s, %s, %s offen offset:0 %s" )
    buffer_load_dwordx2 = MemoryInstruction("buffer_load_dwordx2", 1, 0, 0, 2, \
        "UNUSED %s, %s, %s, %s offen offset:0 %s" )
    buffer_load_dword = MemoryInstruction("buffer_load_dword", 1, 0, 0, 1, \
        "UNUSED %s, %s, %s, %s offen offset:0 %s" )
    # generate half directly w/o using the format string to handle hi/lo correctly
    buffer_load_short = MemoryInstruction("buffer_load_short_d16", 1, 0, 0, 0.5, \
        "UNUSED %s, %s, %s, %s offen offset:0 %s" )

    ########################################
    # Global Write
    flat_store_dwordx4 = MemoryInstruction("flat_store_dwordx4",  1, 0, 0, 4, \
        "%s, %s" )
    flat_store_dwordx2 = MemoryInstruction("flat_store_dwordx2",  1, 0, 0, 2, \
        "%s, %s" )
    flat_store_dword = MemoryInstruction("flat_store_dword",      1, 0, 0, 1, \
        "%s, %s" )


    ########################################
    # Available Memory Instructions per Architecture
    # gfx701 "Hawaii"
    # gfx801 "Carrizo"
    # gfx802 "Tonga"
    # gfx803 "Fiji"
    # gfx900
    ########################################
    if (kernel["BufferLoad"]):
      chosen_load_dwordx4 = buffer_load_dwordx4
      chosen_load_dwordx2 = buffer_load_dwordx2
      chosen_load_dword   = buffer_load_dword
      chosen_load_short    = buffer_load_short
    else:
      chosen_load_dwordx4 = flat_load_dwordx4
      chosen_load_dwordx2 = flat_load_dwordx2
      chosen_load_dword   = flat_load_dword
      chosen_load_short    = flat_load_dword # not supported

    chosen_store_dwordx4 = flat_store_dwordx4
    chosen_store_dwordx2 = flat_store_dwordx2
    chosen_store_dword   = flat_store_dword

    self.memoryInstructions = {
        (9,0,0): {
          "GlobalRead": [ chosen_load_dwordx4, chosen_load_dwordx2,
            chosen_load_dword, chosen_load_short ],
          "GlobalWrite": [ chosen_store_dwordx4, chosen_store_dwordx2,
            chosen_store_dword ],
          "LocalRead": [ ds_read_b128, ds_read2_b64,
            ds_read_b64, ds_read2_b32, ds_read_b32 ],
          "LocalWrite": [ ds_write_b128, ds_write2_b64,
            ds_write_b64, ds_write2_b32, ds_write_b32, ds_write_b16 ]
          }, # 900
        }
    self.memoryInstructions[(8,0,3)] = self.memoryInstructions[(9,0,0)]
    self.memoryInstructions[(9,0,6)] = self.memoryInstructions[(9,0,0)]

    if self.version == (9,0,0):
      self.mixinst = "v_mad_mix_f32"
    elif self.version == (9,0,6):
      self.mixinst = "v_fma_mix_f32"
    else:
      self.mixinst = "NOT_SUPPORTED"

    self.overflowedResources = False # if true, comment out whole kernel

    self.kernelName = self.getKernelName(kernel)
    self.inTailLoop = False

    # registers per element
    self.bpr = 4 # all registers are 32bit
    self.bpeAB = int(self.bpr*\
        kernel["ProblemType"]["DataType"].numRegisters())
    self.bpeCexternal = int(self.bpr*\
        kernel["ProblemType"]["DataType"].numRegisters())
#jgolds Need to check device for support
    if kernel["ProblemType"]["HighPrecisionAccumulate"]:
        if kernel["ProblemType"]["DataType"].isHalf():
            self.bpeCinternal = int(self.bpr*1)
        elif kernel["ProblemType"]["DataType"].isInt8x4():
            # numRegisters for Int8x4 = numRegisters for float = 1
            self.bpeCinternal = int(self.bpr* kernel["ProblemType"]["DataType"].numRegisters())
        else:
            print "HighPrecisionAccumulate only valid when DataType is half, Int8x4."
            self.bpeCinternal = int(self.bpr*\
                kernel["ProblemType"]["DataType"].numRegisters())
            kernel["ProblemType"]["HighPrecisionAccumulate"] = False
    else:
        self.bpeCinternal = int(self.bpr*\
            kernel["ProblemType"]["DataType"].numRegisters())
    assert self.bpeAB == tPA["bpe"]
    assert self.bpeAB == tPB["bpe"]
    # registers per global address
    self.rpga = 2 # 64-bit
    # registers per local address
    self.rpla = 1 # 32-bit
    # registers per global 32-bit offset (some intructions only support 32-bit offset)
    self.rpgo = 1 # 32-bit

    ####################################
    # choose memory instructions
    ####################################

    ########################################
    # globalReadA instruction; no flat_load2_*
    self.globalReadWidthA = (tPA["nrcv"]*tPA["bpe"])/(float)(self.bpr)
    self.globalRead2CoalescedA = kernel["NumLoadsCoalescedA"]>1 \
        or self.readCoalescedComponentsA
    self.globalRead2PerpendicularA = kernel["NumLoadsPerpendicularA"] > 1 \
        or self.readPerpendicularComponentsA
    self.globalReadInstructionIdxA = \
        self.selectMemoryInstruction("GlobalRead", self.globalReadWidthA, \
        kernel["GlobalRead2A"], \
        self.globalRead2CoalescedA, self.globalRead2PerpendicularA, [] )


    ########################################
    # globalReadB instruction; no flat_load2_
    self.globalReadWidthB = (tPB["nrcv"]*tPB["bpe"])/(float)(self.bpr)
    self.globalRead2CoalescedB = kernel["NumLoadsCoalescedB"]>1 \
        or self.readCoalescedComponentsB
    self.globalRead2PerpendicularB = kernel["NumLoadsPerpendicularB"] > 1 \
        or self.readPerpendicularComponentsB
    self.globalReadInstructionIdxB = \
        self.selectMemoryInstruction("GlobalRead", self.globalReadWidthB, \
        kernel["GlobalRead2B"], \
        self.globalRead2CoalescedB, self.globalRead2PerpendicularB, [] )

    ########################################
    # localWriteA instruction
    # for local, tile->para, unroll->perp
    #self.localWriteWidthA = 1 if (self.writeTileDimComponentsA \
    #    or self.writeUnrollDimComponentsA) else kernel["VectorWidth"]
    self.localWriteWidthA = (tPA["nwcv"]*tPA["bpe"])/self.bpr
    if self.localWriteWidthA < 1:
      self.localWriteWidthA = (1.0*tPA["nwcv"]*tPA["bpe"])/self.bpr
    self.localWrite2CoalescedA = tPA["nrc"]>1 \
        or self.writeTileDimComponentsA
    self.localWrite2PerpendicularA = tPA["nrp"]>1 \
        or self.writeUnrollDimComponentsA
    # localWriteA stride tile
    if kernel["ProblemType"]["TLUA"]:
      if self.writeTileDimComponentsA:
        self.localWriteStrideTileA = 1
        self.localWriteJoinTileA = "Components"
      else:
        self.localWriteStrideTileA = kernel["LSCA"]
        self.localWriteJoinTileA = "Coalesced"
    else:
      if self.writeUnrollDimComponentsA:
        self.localWriteStrideTileA = 1
        self.localWriteJoinTileA = "Components"
      else:
        self.localWriteStrideTileA = kernel["LSPA"]
        self.localWriteJoinTileA = "Perpendicular"
    self.localWriteStrideTileA = (self.localWriteStrideTileA*tPA["bpe"])/self.bpr
    # localWriteA stride unroll
    if kernel["ProblemType"]["TLUA"]:
      if self.writeUnrollDimComponentsA:
        self.localWriteStrideUnrollA = 1*kernel["MacroTileA"]
        self.localWriteJoinUnrollA = "Components"
      else:
        self.localWriteStrideUnrollA = kernel["LSCA"]*kernel["MacroTileA"]
        self.localWriteJoinUnrollA = "Perpendicular"
    else:
      if self.writeTileDimComponentsA:
        self.localWriteStrideUnrollA = 1*kernel["MacroTileA"]
        self.localWriteJoinUnrollA = "Components"
      else:
        self.localWriteStrideUnrollA = kernel["LSCA"]*kernel["MacroTileA"]
        self.localWriteJoinUnrollA = "Coalesced"
    self.localWriteStrideUnrollA = \
        (self.localWriteStrideUnrollA*tPA["bpe"])/self.bpr
    self.localWriteInstructionIdxA = \
        self.selectMemoryInstruction("LocalWrite", self.localWriteWidthA, \
        kernel["LocalWrite2A"], \
        self.localWrite2CoalescedA, self.localWrite2PerpendicularA,
        [self.localWriteStrideTileA, self.localWriteStrideUnrollA] )

    ########################################
    # localWriteB instruction
    # for local, tile->para, unroll->perp
    #self.localWriteWidthB = 1 if (self.writeTileDimComponentsB \
    #    or self.writeUnrollDimComponentsB) else kernel["VectorWidth"]
    self.localWriteWidthB = (tPB["nwcv"]*tPB["bpe"])/self.bpr
    if self.localWriteWidthB < 1:
      self.localWriteWidthB = (1.0*tPB["nwcv"]*tPB["bpe"])/self.bpr
    self.localWrite2CoalescedB = tPB["nrc"]>1 \
        or self.writeTileDimComponentsB
    self.localWrite2PerpendicularB = tPB["nrp"]>1 \
        or self.writeUnrollDimComponentsB
    # localWriteB stride tile
    if kernel["ProblemType"]["TLUB"]:
      if self.writeTileDimComponentsB:
        self.localWriteStrideTileB = 1
        self.localWriteJoinTileB = "Components"
      else:
        self.localWriteStrideTileB = kernel["LSCB"]
        self.localWriteJoinTileB = "Coalesced"
    else:
      if self.writeUnrollDimComponentsB:
        self.localWriteStrideTileB = 1
        self.localWriteJoinTileB = "Components"
      else:
        self.localWriteStrideTileB = kernel["LSPB"]
        self.localWriteJoinTileB = "Perpendicular"
    self.localWriteStrideTileB = (self.localWriteStrideTileB*tPB["bpe"])/self.bpr
    # localWriteB stride unroll
    if kernel["ProblemType"]["TLUB"]:
      if self.writeUnrollDimComponentsB:
        self.localWriteStrideUnrollB = 1*kernel["MacroTileB"]
        self.localWriteJoinUnrollB = "Components"
      else:
        self.localWriteStrideUnrollB = kernel["LSCB"]*kernel["MacroTileB"]
        self.localWriteJoinUnrollB = "Perpendicular"
    else:
      if self.writeTileDimComponentsB:
        self.localWriteStrideUnrollB = 1*kernel["MacroTileB"]
        self.localWriteJoinUnrollB = "Components"
      else:
        self.localWriteStrideUnrollB = kernel["LSCB"]*kernel["MacroTileB"]
        self.localWriteJoinUnrollB = "Coalesced"
    self.localWriteStrideUnrollB = \
        (self.localWriteStrideUnrollB*tPB["bpe"])/self.bpr
    self.localWriteInstructionIdxB = \
        self.selectMemoryInstruction("LocalWrite", self.localWriteWidthB, \
        kernel["LocalWrite2B"], \
        self.localWrite2CoalescedB, self.localWrite2PerpendicularB,
        [self.localWriteStrideTileB, self.localWriteStrideUnrollB] )

    ########################################
    # localRead A
    localReadWidth = (kernel["VectorWidth"] * tPA["bpe"])/self.bpr
    #localReadStridePerpendicular = 0
    localRead2Perpendicular = False
    self.localReadStrideCoalescedA = \
        (kernel["ThreadTile0"] * tPA["bpe"])/self.bpr
    self.localRead2CoalescedA = kernel["ThreadTile0"]/kernel["VectorWidth"] > 1
    self.localReadInstructionIdxA = \
        self.selectMemoryInstruction("LocalRead", localReadWidth, \
        kernel["LocalRead2A"], \
        self.localRead2CoalescedA, localRead2Perpendicular,
        [self.localReadStrideCoalescedA] )
    tPA["localReadSwapByteOffset"] = 0
    tPB["localReadSwapByteOffset"] = 0
    tPA["localWriteSwapByteOffset"] = 0
    tPB["localWriteSwapByteOffset"] = 0


    ########################################
    # localRead B
    localReadWidth = (kernel["VectorWidth"] * tPB["bpe"])/self.bpr
    #localReadStridePerpendicular = 0
    localRead2Perpendicular = False
    self.localReadStrideCoalescedB = \
    (kernel["ThreadTile1"] * tPB["bpe"])/self.bpr
    self.localRead2CoalescedB = kernel["ThreadTile1"]/kernel["VectorWidth"] > 1
    self.localReadInstructionIdxB = \
        self.selectMemoryInstruction("LocalRead", localReadWidth, \
        kernel["LocalRead2B"], \
        self.localRead2CoalescedB, localRead2Perpendicular,
        [self.localReadStrideCoalescedB] )

    instructions = self.memoryInstructions[self.version]
    self.globalReadInstructionA = instructions["GlobalRead"][ \
        self.globalReadInstructionIdxA]
    self.globalReadInstructionB = instructions["GlobalRead"][ \
        self.globalReadInstructionIdxB]
    self.localWriteInstructionA = instructions["LocalWrite"][ \
        self.localWriteInstructionIdxA]
    self.localWriteInstructionB = instructions["LocalWrite"][ \
        self.localWriteInstructionIdxB]
    self.localReadInstructionA = instructions["LocalRead"][ \
        self.localReadInstructionIdxA]
    self.localReadInstructionB = instructions["LocalRead"][ \
        self.localReadInstructionIdxB]
    # global reads per instruction
    tPA["nrcvpi"] = int((self.globalReadInstructionA.totalWidth*self.bpr) / tPA["bpe"])
    tPB["nrcvpi"] = int((self.globalReadInstructionB.totalWidth*self.bpr) / tPB["bpe"])
    tPA["nwcvpi"] = int((self.localWriteInstructionA.totalWidth*self.bpr) / tPA["bpe"])
    tPB["nwcvpi"] = int((self.localWriteInstructionB.totalWidth*self.bpr) / tPB["bpe"])

    ####################################
    # VGPR Allocation
    ####################################

    ####################################
    # num vgprs: valu
#jgolds bpeCinternal because we are allocating accumulation registers here
    self.numVgprValuC = (kernel["ThreadTile0"]*kernel["ThreadTile1"]*self.bpeCinternal)/self.bpr

    valuBlocks = (1+kernel["PrefetchLocalRead"]) * kernel["InnerUnroll"]
    self.numVgprValuAPerBlock = (kernel["ThreadTileA"]*tPA["bpe"])/self.bpr
    self.numVgprValuBPerBlock = (kernel["ThreadTileB"]*tPB["bpe"])/self.bpr
    numVgprValuA = self.numVgprValuAPerBlock * valuBlocks
    numVgprValuB = self.numVgprValuBPerBlock * valuBlocks

    ####################################
    # num vgprs: global -> local elements
    if not kernel["DirectToLdsA"] or self.do["KeepDirectToLdsAlloc"]:
      numVgprG2LA = roundUp((kernel["NumLoadsCoalescedA"] \
          * kernel["NumLoadsPerpendicularA"] * kernel["GlobalLoadVectorWidthA"] * tPA["bpe"])/(float)(self.bpr))
    if not kernel["DirectToLdsB"] or self.do["KeepDirectToLdsAlloc"]:
      numVgprG2LB = roundUp((kernel["NumLoadsCoalescedB"] \
          * kernel["NumLoadsPerpendicularB"] * kernel["GlobalLoadVectorWidthB"] * tPB["bpe"])/(float)(self.bpr))

    ####################################
    # num vgprs: local read addresses
    numVgprLocalReadAddressesA = 1 * self.rpla
    numVgprLocalReadAddressesB = 1 * self.rpla

    ####################################
    # num vgprs: local write addresses
    #numLocalWritesA = kernel["NumLoadsCoalescedA"] \
    #    * nlp * self.numWriteVectorComponentsA
    #numLocalWriteInstructionsA = numLocalWritesA \
    #    / self.localWriteInstructionA[self.instructionIdxNumOffsets]
    self.numVgprLocalWriteAddressesA = 0 if kernel["LocalWriteUseSgprA"] else 1 * self.rpla
    # TODO - if we only have one local write - can just map the overhang register to the LWO
    if kernel["FractionalLoad"]==1 and kernel["fractionalPerpOverhangA"]:
      self.numVgprLocalWriteAddressesA += 1*self.rpla

    #numLocalWritesB = kernel["NumLoadsCoalescedB"] \
    #    * nlp * self.numWriteVectorComponentsB
    #numLocalWriteInstructionsB = numLocalWritesB \
    #    / self.localWriteInstructionB[self.instructionIdxNumOffsets]
    self.numVgprLocalWriteAddressesB = 0 if kernel["LocalWriteUseSgprB"] else 1 * self.rpla
    if kernel["FractionalLoad"]==1 and kernel["fractionalPerpOverhangB"]:
      self.numVgprLocalWriteAddressesB += 1*self.rpla

    ####################################
    # num vgprs: global read addresses
    numGlobalReadsA = kernel["NumLoadsCoalescedA"] \
        * kernel["NumLoadsPerpendicularA"] * kernel["GlobalLoadVectorWidthA"] \
        * self.numReadVectorComponentsA
    numGlobalReadInstructionsA = (numGlobalReadsA * tPA["bpe"])\
        / (self.globalReadInstructionA.blockWidth * 4)

    if kernel["BufferLoad"]:
      numGlobalReadOffsetsA = roundUp(numGlobalReadInstructionsA * self.rpgo)
    else:
      numVgprGlobalReadAddressesA = numGlobalReadInstructionsA * self.rpga

    numGlobalReadsB = kernel["NumLoadsCoalescedB"] \
        * kernel["NumLoadsPerpendicularB"] * kernel["GlobalLoadVectorWidthB"] \
        * self.numReadVectorComponentsB
    numGlobalReadInstructionsB = (numGlobalReadsB * tPB["bpe"]) \
        / (self.globalReadInstructionB.blockWidth * 4)
    if kernel["BufferLoad"]:
      numGlobalReadOffsetsB = roundUp(numGlobalReadInstructionsB * self.rpgo)
    else:
      numVgprGlobalReadAddressesB = numGlobalReadInstructionsB * self.rpga
    if self.globalReadIncsUseVgpr:
      numVgprGlobalReadIncsA = kernel["ProblemType"]["NumIndicesSummation"] \
          * self.rpga
      numVgprGlobalReadIncsB = kernel["ProblemType"]["NumIndicesSummation"] \
          * self.rpga
    else:
      numVgprGlobalReadIncsA = 0
      numVgprGlobalReadIncsB = 0

    numVgprAddressDbg = self.rpga if globalParameters["DebugKernel"] else 0

    ####################################
    # num vgprs: c write address
    # 1 address where to write first value
    # 1 tmp address where to write current value


    ####################################
    # VGPR Assignment
    ####################################
    vgprIdx = 0


    self.startVgprValuC = vgprIdx; vgprIdx += self.numVgprValuC


    self.startVgprValuA = vgprIdx; vgprIdx += numVgprValuA



    valuBlocks = (1+kernel["PrefetchLocalRead"]) * kernel["InnerUnroll"]
    if not kernel["DirectToLdsA"] or self.do["KeepDirectToLdsAlloc"]:
      if kernel["PrefetchGlobalRead"]:
        self.startVgprG2LA = vgprIdx; vgprIdx += numVgprG2LA
      else: # g2l can overlap valu
        self.startVgprG2LA = self.startVgprValuA
        vgprIdx = self.startVgprValuA \
            + max(self.numVgprValuAPerBlock*valuBlocks, numVgprG2LA)

    self.startVgprValuB = vgprIdx; vgprIdx += numVgprValuB
    if not kernel["DirectToLdsB"] or self.do["KeepDirectToLdsAlloc"]:
      if kernel["PrefetchGlobalRead"]:
        self.startVgprG2LB = vgprIdx; vgprIdx += numVgprG2LB
      else: # g2l can overlap valu
        self.startVgprG2LB = self.startVgprValuB
        vgprIdx = self.startVgprValuB \
            + max(self.numVgprValuBPerBlock*valuBlocks, numVgprG2LB)

    # Registers allocated above this point can be used as temps during setup
    # Registers above here are reserved in initC, near the end of the setup
    # code
    self.lastValuAB = vgprIdx
    #----------------------------------


    self.startVgprLocalReadAddressesA = vgprIdx
    vgprIdx += numVgprLocalReadAddressesA
    if self.combineLocalAddresses:
      self.startVgprLocalReadAddressesB = self.startVgprLocalReadAddressesA
    else:
      self.startVgprLocalReadAddressesB = vgprIdx
      vgprIdx += numVgprLocalReadAddressesB
    if not kernel["LocalWriteUseSgprA"]:
      if self.combineLocalAddresses:
        self.startVgprLocalWriteAddressesA = self.startVgprLocalReadAddressesA
      else:
        self.startVgprLocalWriteAddressesA = vgprIdx
        vgprIdx += self.numVgprLocalWriteAddressesA

    if not kernel["LocalWriteUseSgprB"]:
      if self.combineLocalAddresses:
        self.startVgprLocalWriteAddressesB = self.startVgprLocalReadAddressesA
      else:
        self.startVgprLocalWriteAddressesB = vgprIdx
        vgprIdx += self.numVgprLocalWriteAddressesB

    # BufferLoad:
    # Uses a resource descriptor (SRD) which is stored in 4 SGPRs and thus shared by all work-items.
    # Each work-item also uses  a unique 32-bit offset into vgprGlobalReadOffset.  These offsets are set when 
    # the tile is initialized and stay constant through the execution of the kernel.
    # The base address in the SRD is updated when the algoritm moves to a new tile
    # BufferLoad disables the gptGlobalReadAddr used in flat addressing.
    if kernel["BufferLoad"]:
       self.startVgprGlobalReadOffsetA = vgprIdx
       vgprIdx += 1 if kernel["UseSgprForGRO"] else numGlobalReadOffsetsA
       self.startVgprGlobalReadOffsetB = vgprIdx
       vgprIdx += 1 if kernel["UseSgprForGRO"] else numGlobalReadOffsetsB
    else:
      self.startVgprGlobalReadAddressesA = vgprIdx
      vgprIdx += numVgprGlobalReadAddressesA
      self.startVgprGlobalReadAddressesB = vgprIdx
      vgprIdx += numVgprGlobalReadAddressesB
    self.startVgprGlobalReadIncsA = vgprIdx
    vgprIdx += numVgprGlobalReadIncsA
    self.startVgprGlobalReadIncsB = vgprIdx
    vgprIdx += numVgprGlobalReadIncsB

    # Point at last VGPR that can be reclaimed for use in the summation loop
    # If more VGPRs are added here be aware of the register reclaim code in
    # endSummation - registers that should be preserved after lastVgprForReads
    self.lastVgprForReads = vgprIdx
    #-----------


    # vgprSerial is used for the entire code so allocate just after the Values
    self.startVgprSerial = vgprIdx
    vgprIdx += 1

    self.startVgprAddressDbg = vgprIdx
    vgprIdx += numVgprAddressDbg

    # tmp vgprs
    #minVgprTmp = 1
    #if kernel["LoopTail"]:
    #  minVgprTmp += 4
    #if globalParameters["DebugKernel"]:
    #  minVgprTmp += 2
    #vgprIdx += minVgprTmp
    #print2("%3u vgprs <- %s" % (vgprIdx, self.kernelName) )
    vgprPerCU = 65536
    vgprPerThreadPerOccupancy = vgprPerCU / kernel["NumThreads"]
    numWorkGroupsPerCU = vgprPerThreadPerOccupancy / vgprIdx
    if numWorkGroupsPerCU < 1:
      self.overflowedResources = True
      numWorkGroupsPerCU  = 1 # dummy value

    self.totalVgprs = vgprIdx

    ########################################
    # SGPR Allocation
    ########################################

    ####################################
    # num sgprs: initial kernel state
    numSgprAddressD = self.rpga # til end
    numSgprAddressC = self.rpga # til end
    numSgprAddressA = self.rpga # til read offsets
    numSgprAddressB = self.rpga # til read offsets
    numSgprAlpha = max(1,int(tPA["bpe"]/4))
    numSgprBeta  = max(1,int(self.bpeCexternal/4)) if kernel["ProblemType"]["UseBeta"] else 0
    self.numSgprStridesD = kernel["ProblemType"]["NumIndicesC"]
    self.numSgprStridesC = kernel["ProblemType"]["NumIndicesC"]
    self.numSgprStridesA = len(kernel["ProblemType"]["IndexAssignmentsA"])
    self.numSgprStridesB = len(kernel["ProblemType"]["IndexAssignmentsB"])
    if not kernel["ProblemType"]["UseInitialStrides"]:
      self.numSgprStridesD -= 1
      self.numSgprStridesC -= 1
      self.numSgprStridesA -= 1
      self.numSgprStridesB -= 1
    self.numSgprSizesSum = kernel["ProblemType"]["NumIndicesSummation"]

    self.numSgprSizesFree = kernel["ProblemType"]["NumIndicesC"]
    self.numSgprAddressDbg = self.rpga if globalParameters["DebugKernel"] else 0

    ####################################
    # num sgprs: global read increments
    if self.globalReadIncsUseVgpr:
      numSgprGlobalReadIncsA = 0
      numSgprGlobalReadIncsB = 0
    else:
      numSgprGlobalReadIncsA = kernel["ProblemType"]["NumIndicesSummation"] \
          * self.rpgo
      numSgprGlobalReadIncsB = kernel["ProblemType"]["NumIndicesSummation"] \
          * self.rpgo

    numSgprLoopCounters = 1 * kernel["ProblemType"]["NumIndicesSummation"]


    ########################################
    # SGPR Assignment according to AMDGPU-ABI
    ########################################

    self.defineSgpr("KernArgAddress", self.rpga)
    assert(self.sgprs["KernArgAddress"] ==  0) # kernarg is passed to kernel as SGPR0

    if kernel["WorkGroupMapping"]>0 :
      self.defineSgpr("WorkGroup0", 1)
      self.defineSgpr("WorkGroup1", 1)
    else:
      self.defineSgpr("WorkGroup1", 1)
      self.defineSgpr("WorkGroup0", 1)

    for i in range(2, kernel["ProblemType"]["NumIndicesC"]):
      if 1 or not isPackedIndex(kernel,i): # TODO-packed - enable this check - we don't need WG in packed cases
        self.defineSgpr("WorkGroup%u"%i, 1)

    self.lastUserSgprPlus1=self.sgprIdx  # For initSgpr, this is one past the past user sgpr

    self.defineSgpr("NumWorkGroups0", 1)
    self.defineSgpr("NumWorkGroups1", 1)

    if kernel["BufferLoad"]:
       # resource descriptor (SRD) A and B, must be aligned on 4-SGPR boundary
      self.defineSgpr("SrdA", 4, 4)
      self.defineSgpr("SrdB", 4, 4)
    if kernel["BufferStore"]:
      self.defineSgpr("SrdD", 4, 4)
      self.defineSgpr("SrdC", 4, 4)

    self.defineSgpr("Tensor2dSizeC", 2,2)
    self.defineSgpr("Tensor2dSizeA", 2,2)
    self.defineSgpr("Tensor2dSizeB", 2,2)

    # To avoid corrupting tmp sgprs that may be used around the assert,
    # reserve some sgprs to save/restore the execmask
    if self.db["EnableAsserts"]:
      self.defineSgpr("SaveExecMask", 2, 2)

    self.defineSgpr("GSUSumIdx", 2 if kernel["GlobalSplitU"] > 1 else 0)
    self.defineSgpr("AddressD", numSgprAddressD)
    self.defineSgpr("AddressC", numSgprAddressC)
    self.defineSgpr("StridesD", self.numSgprStridesD)
    self.defineSgpr("StridesC", self.numSgprStridesC)

    # doubles need to be aligned to even
    #if tPA["bpe"] > 4 and self.sgprIdx%2==1:
    #  self.sgprIdx += 1
    self.defineSgpr("Alpha", numSgprAlpha, numSgprAlpha)
    if kernel["ProblemType"]["UseBeta"]:
      self.defineSgpr("Beta", numSgprBeta, numSgprBeta)

    self.defineSgpr("SizesFree", self.numSgprSizesFree)
    self.defineSgpr("SizesSum", self.numSgprSizesSum)
    for idxChar in kernel["PackedC0Indices"][:-1]:
      self.defineSgpr("MagicNumberSize%s"%idxChar, 1)
      self.defineSgpr("MagicShiftSize%s"%idxChar, 1)
    for idxChar in kernel["PackedC1Indices"][:-1]:
      self.defineSgpr("MagicNumberSize%s"%idxChar, 1)
      self.defineSgpr("MagicShiftSize%s"%idxChar, 1)

    self.defineSgpr("LoopCounters", numSgprLoopCounters)
    self.defineSgpr("OrigLoopCounter", 1)
    self.defineSgpr("StridesA", self.numSgprStridesA)
    self.defineSgpr("StridesB", self.numSgprStridesB)
    self.defineSgpr("AddressA", numSgprAddressA)
    self.defineSgpr("AddressB", numSgprAddressB)
    if globalParameters["DebugKernel"]:
      self.defineSgpr("AddressDbg", self.numSgprAddressDbg)
      self.defineSgpr("DebugKernelItems", 1)


    #------------------------
    # Registers defined below this point are not available in the post-loop
    # Post-loop is after tail loop exits, ie the store code.
    # (we reclaim them to use as temps, typically for execmasks)
    # Mostly impacts flat kernels and GSU edge since these need SGPR
    # for conditionals
    self.lastPostLoopSgpr = self.sgprIdx

    if kernel["FractionalLoad"] == 2:
      if kernel["fractionalPerpOverhangA"]:
        self.defineSgpr("PerpOverhangVccA", 2, 2)
      if kernel["fractionalPerpOverhangB"]:
        self.defineSgpr("PerpOverhangVccB", 2, 2)
    if self.use64bPbcLimit:
      # If need more SGPR could overlap this with the Tensor2dSize regs
      self.defineSgpr("ShadowLimitA", 2, 2)
      self.defineSgpr("ShadowLimitB", 2, 2)
    if self.staggerU:
      self.defineSgpr("StaggerUIter", 1)  # stagger loop iterations, used for various iter counts in the code
<<<<<<< HEAD
      self.defineSgpr("WrapUA", 1)  # Bytes to add to SrdA to reset address from N-1 iter to AddressA
      self.defineSgpr("WrapUB", 1)  # Bytes to add to SrdB to reset address from N-1 iter to AddressB
=======
      self.defineSgpr("WrapUA", 2)  # Bytes to add to SrdA to reset address from N-1 iter to AddressA
      self.defineSgpr("WrapUB", 2)  # Bytes to add to SrdB to reset address from N-1 iter to AddressB
>>>>>>> a44677b1

    self.defineSgpr("GlobalReadIncsA", numSgprGlobalReadIncsA)
    self.defineSgpr("GlobalReadIncsB", numSgprGlobalReadIncsB)

    if kernel["LocalWriteUseSgprA"]:
        self.defineSgpr("LocalWriteAddrA", 1)
    if kernel["LocalWriteUseSgprB"]:
        self.defineSgpr("LocalWriteAddrB", 1)

    if kernel["UseSgprForGRO"]:
      self.defineSgpr("ScalarGlobalReadOffsetA", numGlobalReadOffsetsA-1)
      self.defineSgpr("ScalarGlobalReadOffsetB", numGlobalReadOffsetsB-1)

    self.totalSgprs = self.sgprIdx
    self.setStartTmpPool(self.totalSgprs)

    ########################################
    # Register Pools
    ########################################
    #print "TotalVgprs", self.totalVgprs
    self.vgprPool = RegisterPool(self.totalVgprs, 'v', self.db["PrintRP"])
    #print self.vgprPool.state()

    # C regs are not used during initialization so mark them as available - 
    # we will claim then just before the start of the unroll loop:
    self.vgprPool.add(self.startVgprValuC, \
        self.numVgprValuC, "ValuC-Block") # Add as available
    self.vgprPool.add(self.startVgprValuA, \
        self.lastValuAB - self.startVgprValuA, "ValuAB") # Add as available
    #print self.vgprPool.state()

    self.sgprPool = RegisterPool(self.totalSgprs, 's', 0)

    # place any of these gpr inst values into tPA, tPB for later reference
    tPA["globalReadInstruction"] = self.globalReadInstructionA
    tPA["localWriteInstruction"] = self.localWriteInstructionA
    tPA["localReadInstruction"] = self.localReadInstructionA
    tPA["gpr"] = {}

    tPB["globalReadInstruction"] = self.globalReadInstructionB
    tPB["localWriteInstruction"] = self.localWriteInstructionB
    tPB["localReadInstruction"] = self.localReadInstructionB
    tPB["gpr"] = {}

    # pre-determine labels in order
    unrollChar = self.indexChars[ \
        kernel["ProblemType"]["IndicesSummation"][self.unrollIdx]]
    self.labels = {}
    #self.getLabel("PrefetchGlobalBegin")
    self.getLabel("PrefetchGlobalEnd")
    self.getLabel("LoopBegin%s"%(unrollChar))
    self.getLabel("LoopEnd%s"%(unrollChar))
    self.getLabel("LoopEnd%s_oddexit"%(unrollChar))
    self.getLabel("PrefetchGlobalLastIterEnd")
    self.getLabel("TailLoopBegin%s"%(unrollChar))
    self.getLabel("TailLoopEnd%s"%(unrollChar))
    # shift vectors determined later

    if self.db["InitLds"] : print ("\n***WARNING: InitLds enabled, may impact performance\n")
    if self.db["InitSgpr"] : print ("\n***WARNING: InitSgpr enabled, may impact performance\n")
    if self.db["InitVgpr"] : print ("\n***WARNING: InitVgpr enabled, may impact performance\n")
    if self.db["ConservativeWaitCnt"] : print ("\n***WARNING: ConservativeWaitCnt enabled, may impact performance\n")
    if self.do["KeepDirectToLdsAlloc"] : print ("\n***WARNING: KeepDirectToLdsAlloc enabled, may impact performance\n")
    if not kernel["LoopTail"] : print ("\n***WARNING: LoopTail disabled, kernel may not function correctly for all inputs\n")
    if self.db["CheckValue1A"] : print ("\n***WARNING: CheckValue1A enabled, may impact performance\n")
    if self.db["CheckValue1B"] : print ("\n***WARNING: CheckValue1B enabled, may impact performance\n")
    if self.db["CheckValueC"] : print ("\n***WARNING: CheckValueC enabled, may impact performance\n")
    if self.db["CheckStoreC"] >=0  : print ("\n***WARNING: CheckStoreC enabled, may impact performance\n")
    if self.db["ForceEdgeStores"] : print ("\n***WARNING: ForceEdgeStores enabled, may impact performance\n")
    if self.db["AssertNoEdge"] : print ("\n***WARNING: AssertNoEdge enabled, may impact functionality and performance\n")
    if self.db["PrintRP"] : print ("\n***WARNING: PrintRP enabled, may generate verbose output\n")
    if kernel["CheckTensorDimAsserts"] : print ("\n***WARNING: CheckTensorDimAsserts enabled, may impact performance\n")
    if kernel["CheckDimOverflow"] : print ("\n***WARNING: CheckDimOverflow enabled, may impact performance\n")


  ##############################################################################
  # format macro
  def macroRegister(self, name, value):
    return ".set %s, %s%s" % (name, value, self.endLine)


  ##############################################################################
  # Function Prefix
  ##############################################################################
  def functionPrefix(self, kernel):
    kStr = ""


    return kStr

  def defineMACMacro(self, kernel, innerUnroll):

    kStr = ""
    # Create a macro version that processes just one U iter
    # (used in tail loop in some cases)
    oneIUI = kernel["InnerUnroll"] > 1 and innerUnroll==1

    ########################################
    # MACs
    kStr += self.comment3("%dx%d thread-tile" \
        % (kernel["ThreadTile0"], kernel["ThreadTile1"]) )
    for m in range(0, 1+kernel["PrefetchLocalRead"]):
      # Create a special macro that does one K iter if needed:
      ext = "_OneIUI" if oneIUI else ""
      kStr += ".macro MAC_%ux%u_X%u%s" \
          % (kernel["ThreadTile0"], kernel["ThreadTile1"], m, ext)
      kStr += self.endLine
      macIdx = 0
      # half precision
      if kernel["ProblemType"]["DataType"].isHalf():
        for blockB in range(0, kernel["ThreadTile1"]/2):
          for blockA in range(0, kernel["ThreadTile0"]/2):
            if self.version == (8,0,3):
              for b in range(blockB*2, (blockB+1)*2):
                for a in range(blockA*2, (blockA+1)*2):
                  for iui in range(0, innerUnroll):
                    # v_mac_f16 or v_fma_f16
                    cStr = "v[%s+%u+%u*%u+0]" % ("vgprValuC", blockA, blockB, kernel["ThreadTile0"])
                    aStr = "v[%s+%u]" \
                        % ("vgprValuA_X%u_I%u"%(m,iui), blockA)
                    bStr = "v[%s+%u]" \
                        % ("vgprValuB_X%u_I%u"%(m,iui), blockB)
                    kStr += "v_mac_f16 %s, %s, %s%s" % (cStr, aStr, bStr, self.endLine) # FIXME op_sel
            elif self.version == (9,0,0):
              if kernel["ProblemType"]["HighPrecisionAccumulate"]:
                # we treat HighPrecisionAccumulate as expanded packed math
                b = blockB*2
                a = blockA*2
                if kernel["LocalDotLayout"] > 1 and innerUnroll == 2:    # Only supports LocalDotLayout == 2 for now
                  cStr = "v[%s+%u*2+%u*%u*2+0*2+0]" % ("vgprValuC", blockA, blockB, kernel["ThreadTile0"]) # *2 b/c of fp32
                  cidx = blockA*2 + blockB*kernel["ThreadTile0"]*2 + 0
                  aStr = "v[%s+%u]" \
                      % ("vgprValuA_X%u_I0"%m, blockA)
                  bStr = "v[%s+%u]" \
                      % ("vgprValuB_X%u_I0"%m, blockB)
                  kStr += "v_mad_mix_f32 %s, %s, %s, %s op_sel:[0,0,0] op_sel_hi:[1,1,0] //ValuC[%u] %s" % (cStr, aStr, bStr, cStr, cidx, self.endLine)
                  kStr += "v_mad_mix_f32 %s, %s, %s, %s op_sel:[1,1,0] op_sel_hi:[1,1,0] //ValuC[%u] %s" % (cStr, aStr, bStr, cStr, cidx, self.endLine)
                  cidx = blockA*2 + blockB*kernel["ThreadTile0"]*2 + 1
                  aStr = "v[%s+%u]" \
                      % ("vgprValuA_X%u_I1"%m, blockA)
                  bStr = "v[%s+%u]" \
                      % ("vgprValuB_X%u_I0"%m, blockB)
                  cStr = "v[%s+%u*2+%u*%u*2+0*2+1]" % ("vgprValuC", blockA, blockB, kernel["ThreadTile0"]) # *2 b/c of fp32
                  kStr += "v_mad_mix_f32 %s, %s, %s, %s op_sel:[0,0,0] op_sel_hi:[1,1,0] //ValuC[%u]%s" % (cStr, aStr, bStr, cStr, cidx, self.endLine)
                  kStr += "v_mad_mix_f32 %s, %s, %s, %s op_sel:[1,1,0] op_sel_hi:[1,1,0] //ValuC[%u]%s" % (cStr, aStr, bStr, cStr, cidx, self.endLine)
                  cidx = blockA*2 + blockB*kernel["ThreadTile0"]*2 + kernel["ThreadTile0"] + 0
                  aStr = "v[%s+%u]" \
                      % ("vgprValuA_X%u_I0"%m, blockA)
                  bStr = "v[%s+%u]" \
                      % ("vgprValuB_X%u_I1"%m, blockB)
                  cStr = "v[%s+%u*2+%u*%u*2+%u*2+0]" % ("vgprValuC", blockA, blockB, kernel["ThreadTile0"], kernel["ThreadTile0"]/2)
                  kStr += "v_mad_mix_f32 %s, %s, %s, %s op_sel:[0,0,0] op_sel_hi:[1,1,0] //ValuC[%u]%s" % (cStr, aStr, bStr, cStr, cidx, self.endLine)
                  kStr += "v_mad_mix_f32 %s, %s, %s, %s op_sel:[1,1,0] op_sel_hi:[1,1,0] //ValuC[%u]%s" % (cStr, aStr, bStr, cStr, cidx, self.endLine)
                  cidx = blockA*2 + blockB*kernel["ThreadTile0"]*2 + kernel["ThreadTile0"] + 1
                  aStr = "v[%s+%u]" \
                      % ("vgprValuA_X%u_I1"%m, blockA)
                  bStr = "v[%s+%u]" \
                      % ("vgprValuB_X%u_I1"%m, blockB)
                  cStr = "v[%s+%u*2+%u*%u*2+%u*2+1]" % ("vgprValuC", blockA, blockB, kernel["ThreadTile0"], kernel["ThreadTile0"]/2)
                  kStr += "v_mad_mix_f32 %s, %s, %s, %s op_sel:[0,0,0] op_sel_hi:[1,1,0] //valuC[%u]%s" % (cStr, aStr, bStr, cStr, cidx, self.endLine)
                  kStr += "v_mad_mix_f32 %s, %s, %s, %s op_sel:[1,1,0] op_sel_hi:[1,1,0] //valuC[%u]%s" % (cStr, aStr, bStr, cStr, cidx, self.endLine)
                  #kStr += self.bomb(-13)
                  """
                  ignore this, not quite correct for mixed precision
                  D.f[31:16] = S0.f[31:16] * S1.f[31:16] + S2.f[31:16]
                  D.f[15:00] = S0.f[15:00] * S1.f[15:00] + S2.f[15:00]
                  C[0] = A[0]*B[0]+D[0]
                  C[1] = A[1]*B[1]+D[1]
                  """
                else:
                  for iui in range(0, innerUnroll):
                    cStr = "v[%s+%u*2+%u*%u*2+0*2+0]" % ("vgprValuC", blockA, blockB, kernel["ThreadTile0"]) # *2 b/c of fp32
                    cidx = blockA*2 + blockB*kernel["ThreadTile0"]*2 + 0
                    aStr = "v[%s+%u]" \
                        % ("vgprValuA_X%u_I%u"%(m,iui), blockA)
                    bStr = "v[%s+%u]" \
                        % ("vgprValuB_X%u_I%u"%(m,iui), blockB)
                    kStr += "v_mad_mix_f32 %s, %s, %s, %s op_sel:[0,0,0] op_sel_hi:[1,1,0] //ValuC[%u] iui=%u%s" % (cStr, aStr, bStr, cStr, cidx, iui, self.endLine)
                    cidx = blockA*2 + blockB*kernel["ThreadTile0"]*2 + 1
                    cStr = "v[%s+%u*2+%u*%u*2+0*2+1]" % ("vgprValuC", blockA, blockB, kernel["ThreadTile0"]) # *2 b/c of fp32
                    kStr += "v_mad_mix_f32 %s, %s, %s, %s op_sel:[1,0,0] op_sel_hi:[1,1,0] //ValuC[%u]%s" % (cStr, aStr, bStr, cStr, cidx, self.endLine)
                    cidx = blockA*2 + blockB*kernel["ThreadTile0"]*2 + kernel["ThreadTile0"] + 0
                    cStr = "v[%s+%u*2+%u*%u*2+%u*2+0]" % ("vgprValuC", blockA, blockB, kernel["ThreadTile0"], kernel["ThreadTile0"]/2)
                    kStr += "v_mad_mix_f32 %s, %s, %s, %s op_sel:[0,1,0] op_sel_hi:[1,1,0] //ValuC[%u]%s" % (cStr, aStr, bStr, cStr, cidx, self.endLine)
                    cidx = blockA*2 + blockB*kernel["ThreadTile0"]*2 + kernel["ThreadTile0"] + 1
                    cStr = "v[%s+%u*2+%u*%u*2+%u*2+1]" % ("vgprValuC", blockA, blockB, kernel["ThreadTile0"], kernel["ThreadTile0"]/2)
                    kStr += "v_mad_mix_f32 %s, %s, %s, %s op_sel:[1,1,0] op_sel_hi:[1,1,0] //valuC[%u]%s" % (cStr, aStr, bStr, cStr, cidx, self.endLine)
                    """
                    ignore this, not quite correct for mixed precision
                    D.f[31:16] = S0.f[31:16] * S1.f[31:16] + S2.f[31:16]
                    D.f[15:00] = S0.f[15:00] * S1.f[15:00] + S2.f[15:00]
                    C[0] = A[0]*B[0]+D[0]
                    C[1] = A[1]*B[1]+D[1]
                    """
              else:
                b = blockB*2
                a = blockA*2
                for iui in range(0, innerUnroll):
                  cStr = "v[%s+%u+%u*%u+0]" % ("vgprValuC", blockA, blockB, kernel["ThreadTile0"]) # /2 b/c of 2 f16's per 32-bit vgpr
                  aStr = "v[%s+%u]" \
                      % ("vgprValuA_X%u_I%u"%(m,iui), blockA)
                  bStr = "v[%s+%u]" \
                      % ("vgprValuB_X%u_I%u"%(m,iui), blockB)
                  kStr += "v_pk_fma_f16 %s, %s, %s, %s op_sel:[0,0,0] op_sel_hi:[1,0,1]%s" % (cStr, aStr, bStr, cStr, self.endLine)

                  cStr = "v[%s+%u+%u*%u+%u]" % ("vgprValuC", blockA, blockB, kernel["ThreadTile0"], kernel["ThreadTile0"]/2)
                  kStr += "v_pk_fma_f16 %s, %s, %s, %s op_sel:[0,1,0] op_sel_hi:[1,1,1]%s" % (cStr, aStr, bStr, cStr, self.endLine)
                  """
                  D.f[31:16] = S0.f[31:16] * S1.f[31:16] + S2.f[31:16]
                  D.f[15:00] = S0.f[15:00] * S1.f[15:00] + S2.f[15:00]
                  C[0] = A[0]*B[0]+D[0]
                  C[1] = A[1]*B[1]+D[1]
                  """
            elif self.version == (9,0,6):
              if kernel["ProblemType"]["HighPrecisionAccumulate"]:
                # we treat HighPrecisionAccumulate as expanded packed math
                b = blockB*2
                a = blockA*2
                if kernel["LocalDotLayout"] > 1 and innerUnroll == 2:    # Only supports LocalDotLayout == 2 for now
                  cStr = "v[%s+%u*2+%u*%u*2+0*2+0]" % ("vgprValuC", blockA, blockB, kernel["ThreadTile0"]) # *2 b/c of fp32
                  cidx = blockA*2 + blockB*kernel["ThreadTile0"]*2 + 0
                  aStr = "v[%s+%u]" \
                      % ("vgprValuA_X%u_I0"%m, blockA)
                  bStr = "v[%s+%u]" \
                      % ("vgprValuB_X%u_I0"%m, blockB)
                  kStr += "v_dot2_f32_f16 %s, %s, %s, %s op_sel:[0,0] op_sel_hi:[1,1] //ValuC[%u] %s" % (cStr, aStr, bStr, cStr, cidx, self.endLine)
                  cidx = blockA*2 + blockB*kernel["ThreadTile0"]*2 + 1
                  aStr = "v[%s+%u]" \
                      % ("vgprValuA_X%u_I1"%m, blockA)
                  bStr = "v[%s+%u]" \
                      % ("vgprValuB_X%u_I0"%m, blockB)
                  cStr = "v[%s+%u*2+%u*%u*2+0*2+1]" % ("vgprValuC", blockA, blockB, kernel["ThreadTile0"]) # *2 b/c of fp32
                  kStr += "v_dot2_f32_f16 %s, %s, %s, %s op_sel:[0,0] op_sel_hi:[1,1] //ValuC[%u]%s" % (cStr, aStr, bStr, cStr, cidx, self.endLine)
                  cidx = blockA*2 + blockB*kernel["ThreadTile0"]*2 + kernel["ThreadTile0"] + 0
                  aStr = "v[%s+%u]" \
                      % ("vgprValuA_X%u_I0"%m, blockA)
                  bStr = "v[%s+%u]" \
                      % ("vgprValuB_X%u_I1"%m, blockB)
                  cStr = "v[%s+%u*2+%u*%u*2+%u*2+0]" % ("vgprValuC", blockA, blockB, kernel["ThreadTile0"], kernel["ThreadTile0"]/2)
                  kStr += "v_dot2_f32_f16 %s, %s, %s, %s op_sel:[0,0] op_sel_hi:[1,1] //ValuC[%u]%s" % (cStr, aStr, bStr, cStr, cidx, self.endLine)
                  cidx = blockA*2 + blockB*kernel["ThreadTile0"]*2 + kernel["ThreadTile0"] + 1
                  aStr = "v[%s+%u]" \
                      % ("vgprValuA_X%u_I1"%m, blockA)
                  bStr = "v[%s+%u]" \
                      % ("vgprValuB_X%u_I1"%m, blockB)
                  cStr = "v[%s+%u*2+%u*%u*2+%u*2+1]" % ("vgprValuC", blockA, blockB, kernel["ThreadTile0"], kernel["ThreadTile0"]/2)
                  kStr += "v_dot2_f32_f16 %s, %s, %s, %s op_sel:[0,0] op_sel_hi:[1,1] //valuC[%u]%s" % (cStr, aStr, bStr, cStr, cidx, self.endLine)
                  #kStr += self.bomb(-13)
                  """
                  ignore this, not quite correct for mixed precision
                  D.f[31:16] = S0.f[31:16] * S1.f[31:16] + S2.f[31:16]
                  D.f[15:00] = S0.f[15:00] * S1.f[15:00] + S2.f[15:00]
                  C[0] = A[0]*B[0]+D[0]
                  C[1] = A[1]*B[1]+D[1]
                  """
                else:
                  for iui in range(0, innerUnroll):
                    cStr = "v[%s+%u*2+%u*%u*2+0*2+0]" % ("vgprValuC", blockA, blockB, kernel["ThreadTile0"]) # *2 b/c of fp32
                    cidx = blockA*2 + blockB*kernel["ThreadTile0"]*2 + 0
                    aStr = "v[%s+%u]" \
                        % ("vgprValuA_X%u_I%u"%(m,iui), blockA)
                    bStr = "v[%s+%u]" \
                        % ("vgprValuB_X%u_I%u"%(m,iui), blockB)
                    kStr += "v_fma_mix_f32 %s, %s, %s, %s op_sel:[0,0,0] op_sel_hi:[1,1,0] //ValuC[%u] iui=%u%s" % (cStr, aStr, bStr, cStr, cidx, iui, self.endLine)
                    cidx = blockA*2 + blockB*kernel["ThreadTile0"]*2 + 1
                    cStr = "v[%s+%u*2+%u*%u*2+0*2+1]" % ("vgprValuC", blockA, blockB, kernel["ThreadTile0"]) # *2 b/c of fp32
                    kStr += "v_fma_mix_f32 %s, %s, %s, %s op_sel:[1,0,0] op_sel_hi:[1,1,0] //ValuC[%u]%s" % (cStr, aStr, bStr, cStr, cidx, self.endLine)
                    cidx = blockA*2 + blockB*kernel["ThreadTile0"]*2 + kernel["ThreadTile0"] + 0
                    cStr = "v[%s+%u*2+%u*%u*2+%u*2+0]" % ("vgprValuC", blockA, blockB, kernel["ThreadTile0"], kernel["ThreadTile0"]/2)
                    kStr += "v_fma_mix_f32 %s, %s, %s, %s op_sel:[0,1,0] op_sel_hi:[1,1,0] //ValuC[%u]%s" % (cStr, aStr, bStr, cStr, cidx, self.endLine)
                    cidx = blockA*2 + blockB*kernel["ThreadTile0"]*2 + kernel["ThreadTile0"] + 1
                    cStr = "v[%s+%u*2+%u*%u*2+%u*2+1]" % ("vgprValuC", blockA, blockB, kernel["ThreadTile0"], kernel["ThreadTile0"]/2)
                    kStr += "v_fma_mix_f32 %s, %s, %s, %s op_sel:[1,1,0] op_sel_hi:[1,1,0] //valuC[%u]%s" % (cStr, aStr, bStr, cStr, cidx, self.endLine)
                    """
                    ignore this, not quite correct for mixed precision
                    D.f[31:16] = S0.f[31:16] * S1.f[31:16] + S2.f[31:16]
                    D.f[15:00] = S0.f[15:00] * S1.f[15:00] + S2.f[15:00]
                    C[0] = A[0]*B[0]+D[0]
                    C[1] = A[1]*B[1]+D[1]
                    """
                  #kStr += self.bomb(-13)
              else:
                b = blockB*2
                a = blockA*2
                for iui in range(0, innerUnroll):
                  cStr = "v[%s+%u+%u*%u+0]" % ("vgprValuC", blockA, blockB, kernel["ThreadTile0"]) # /2 b/c of 2 f16's per 32-bit vgpr
                  aStr = "v[%s+%u]" \
                      % ("vgprValuA_X%u_I%u"%(m,iui), blockA)
                  bStr = "v[%s+%u]" \
                      % ("vgprValuB_X%u_I%u"%(m,iui), blockB)
                  kStr += "v_pk_fma_f16 %s, %s, %s, %s op_sel:[0,0,0] op_sel_hi:[1,0,1]%s" % (cStr, aStr, bStr, cStr, self.endLine)

                  cStr = "v[%s+%u+%u*%u+%u]" % ("vgprValuC", blockA, blockB, kernel["ThreadTile0"], kernel["ThreadTile0"]/2)
                  kStr += "v_pk_fma_f16 %s, %s, %s, %s op_sel:[0,1,0] op_sel_hi:[1,1,1]%s" % (cStr, aStr, bStr, cStr, self.endLine)
                  """
                  D.f[31:16] = S0.f[31:16] * S1.f[31:16] + S2.f[31:16]
                  D.f[15:00] = S0.f[15:00] * S1.f[15:00] + S2.f[15:00]
                  C[0] = A[0]*B[0]+D[0]
                  C[1] = A[1]*B[1]+D[1]
                  """
            else:
              printExit("Half-precision not supported for arch=%u" % self.version )

      # integer i8
      elif kernel["ProblemType"]["DataType"].isInt8x4():
        for b in range(0, kernel["ThreadTile1"]):
          for a in range(0, kernel["ThreadTile0"]):
            if self.version == (8,0,3):
              kStr += self.comment3("int8 not implemented yet for gfx803:")
            elif self.version == (9,0,0):
              kStr += self.comment3("int8 not implemented yet for gfx900:")
            elif self.version == (9,0,6):
              for iui in range(0, innerUnroll):
                cidx = a + b*kernel["ThreadTile0"] + 0
                cStr = "v[%s+%u+%u*%u]" % ("vgprValuC", a, b, kernel["ThreadTile0"])
                aStr = "v[%s+%u]"       % ("vgprValuA_X%u_I%u"%(m,iui), a)
                bStr = "v[%s+%u]"       % ("vgprValuB_X%u_I%u"%(m,iui), b)
                kStr += "v_dot4_i32_i8  %s, %s, %s, %s op_sel:[0,0] op_sel_hi:[1,1] //valuC[%u]%s" % (cStr, aStr, bStr, cStr, cidx, self.endLine)

      # single precision
      elif kernel["ProblemType"]["DataType"].isSingle():
        for b in range(0, kernel["ThreadTile1"]):
          for a in range(0, kernel["ThreadTile0"]):
            for iui in range(0, innerUnroll):
              cStr = "v[%s+%u+%u*%u]" % ("vgprValuC", a, b, kernel["ThreadTile0"])
              aStr = "v[%s+%u]" \
                  % ("vgprValuA_X%u_I%u"%(m,iui), a)
              bStr = "v[%s+%u]" \
                  % ("vgprValuB_X%u_I%u"%(m,iui), b)
              #if a==0 and b==0:
              #  kStr += dump(aStr)
              kStr += "v_mac_f32 %s, %s, %s%s" % (cStr, aStr, bStr, self.endLine)
              if macIdx == kernel["PerformanceWaitLocation"]:
                  kStr += "s_waitcnt lgkmcnt(%u) // extra wait for performance%s" \
                      % (kernel["PerformanceWaitCount"], self.endLine)
              if macIdx == kernel["PerformanceSyncLocation"]:
                  kStr += "s_barrier // extra barrier for performance%s" \
                      % (self.endLine)
              macIdx += 1

      # double precision
      elif kernel["ProblemType"]["DataType"].isDouble():
        doOnce = False
        beAggressive = kernel["AggressivePerfMode"]
        for b in range(0, kernel["ThreadTile1"]):
          for a in range(0, kernel["ThreadTile0"]):
            for iui in range(0, innerUnroll):
              cStr = "v[%s+(%u+%u*%u)*2:(%s+%u+%u*%u)*2+1]" % ("vgprValuC", a, b, kernel["ThreadTile0"], "vgprValuC", a, b, kernel["ThreadTile0"])
              aStr = "v[%s+%u*2:%s+%u*2+1]" \
                  % ("vgprValuA_X%u_I%u"%(m,iui) , a, "vgprValuA_X%u_I%u"%(m,iui), a)
              bStr = "v[%s+%u*2:%s+%u*2+1]" \
                  % ("vgprValuB_X%u_I%u"%(m,iui) , b, "vgprValuB_X%u_I%u"%(m,iui), b)
              kStr += "v_fma_f64 %s, %s, %s, %s%s" % (cStr, aStr, bStr, cStr, self.endLine)
              if beAggressive and not doOnce:
                kStr += "s_setprio 1 // Raise priority while processing macs %s" % self.endLine
                doOnce = True
        if beAggressive:
          kStr += "s_setprio 0 // Reset priority after macs %s" % self.endLine

      # other precision
      else:
        printExit("Assembly doesn't support %s" % kernel["ProblemType"]["DataType"])

      kStr += ".endm%s" % self.endLine


    return kStr

  ##############################################################################
  # Function Signature
  ##############################################################################
  def functionSignature(self, kernel ):
    kStr = ""

    # begin kernel descriptor
    kStr += ".hsa_code_object_version 2,0%s" % self.endLine
    kStr += ".hsa_code_object_isa %u, %u, %u, \"AMD\", \"AMDGPU\" %s" \
        % (self.version[0], self.version[1], self.version[2], self.endLine)
    kStr += ".text%s" % self.endLine
    kStr += ".p2align 8%s" % self.endLine
    kStr += ".amdgpu_hsa_kernel %s%s" % (self.kernelName, self.endLine)
    kStr += "%s:%s" % (self.kernelName, self.endLine)
    kStr += ".amd_kernel_code_t%s" % self.endLine
    kStr += "  is_ptr64 = 1%s" % self.endLine
    kStr += "  enable_sgpr_kernarg_segment_ptr = 1%s" % self.endLine

    # kern arg size
    kernArgReg = 0
    kernArgReg += 3*self.rpga
    kernArgReg += max(1,int(self.bpeAB/4)) # alpha
    if kernel["ProblemType"]["UseBeta"]:
      kernArgReg += max(1,int(self.bpeCexternal/4)) # beta
    kernArgReg += kernel["ProblemType"]["NumIndicesC"] # strides
    kernArgReg += kernel["ProblemType"]["NumIndicesC"] # strides
    kernArgReg += len(kernel["ProblemType"]["IndexAssignmentsA"]) # strides
    kernArgReg += len(kernel["ProblemType"]["IndexAssignmentsB"]) # strides
    if not kernel["ProblemType"]["UseInitialStrides"]:
      kernArgReg -= 4 # strides
    kernArgReg += kernel["ProblemType"]["NumIndicesSummation"]
    kernArgReg += kernel["ProblemType"]["NumIndicesC"]
    if globalParameters["DebugKernel"]:
      kernArgReg += self.rpga # debug buffer
    kernArgBytes = kernArgReg * 4 # bytes/reg
    kStr += "  kernarg_segment_byte_size = %u // bytes of kern args%s" \
        % (kernArgBytes, self.endLine)

    # register allocation
    totalVgprs = self.vgprPool.size()
    if self.vgprPool.size() > self.maxVgprs:
      self.overflowedResources = True
    if self.overflowedResources:
      totalVgprs = 1
    assert(self.totalSgprs >= self.sgprPool.size())
    kStr += "  workitem_vgpr_count = %u // vgprs%s" \
        % (totalVgprs, self.endLine)
    kStr += "  wavefront_sgpr_count = %u // sgprs%s" \
        % (self.totalSgprs, self.endLine)
    kStr += "  compute_pgm_rsrc1_vgprs = %u // floor((%u-1)/4)%s" \
        % ( (totalVgprs-1)/4, totalVgprs, self.endLine)
    kStr += "  compute_pgm_rsrc1_sgprs = %u // floor((%u-1)/8)%s" \
        % ( 1+(self.totalSgprs-1)/8, self.totalSgprs, self.endLine)

    # work-group dimensions
    kStr += "  compute_pgm_rsrc2_tidig_comp_cnt = 0 // 1D wg%s" % self.endLine

    # grid dimensions
    kStr += "  compute_pgm_rsrc2_tgid_x_en = 1 // wg.x%s" % self.endLine
    kStr += "  compute_pgm_rsrc2_tgid_y_en = 1 // wg.y%s" % self.endLine
    if kernel["ProblemType"]["NumIndicesC"] > 2:
      kStr += "  compute_pgm_rsrc2_tgid_z_en = %u // wg.z%s" % (1 if kernel["ProblemType"]["NumIndicesC"] > 2 else 0, self.endLine)
    #if abs(kernel["WorkGroupMapping"]) > 1:
    #  kStr += "  enable_sgpr_grid_workgroup_count_x = 1 // nwg0%s" % self.endLine
    #  kStr += "  enable_sgpr_grid_workgroup_count_y = 1 // nwg1%s" % self.endLine

    # lds size
    #kStr += "  compute_pgm_rsrc2_lds_size = 1 // ?%s" % self.endLine # don't use, it eats up 512 bytes of LDS
    #jgolds HACK
    # only want to enable this for cases we know it helps: 4x4 TT size and 16x16 WG size. Feel free to add more
    # cases after validating performance
    if kernel["AggressivePerfMode"]>=2 and kernel["ProblemType"]["DataType"].isDouble() and \
      kernel["ThreadTile0"] == 4 and kernel["ThreadTile1"] == 4 and kernel["WorkGroup"] == [16,16,1]:
      kStr += "  workgroup_group_segment_byte_size = 32768 // lds bytes%s" \
          % ( self.endLine ) # Pad LDS to ensure we run exactly two waves
    else:
      kStr += "  workgroup_group_segment_byte_size = %u // lds bytes%s" \
          % ( kernel["LdsNumElements"] * self.bpeAB, self.endLine )

    # other
    kStr += "  compute_pgm_rsrc2_user_sgpr = 2 // vcc%s" % self.endLine
    kStr += "  kernarg_segment_alignment = 4%s" % self.endLine
    kStr += "  group_segment_alignment = 4%s" % self.endLine
    kStr += "  private_segment_alignment = 4%s" % self.endLine
    kStr += ".end_amd_kernel_code_t%s" % self.endLine

    kStr += self.comment3("Optimizations and Config:")
    kStr += self.comment1("ThreadTile= %u x %u" % (kernel["ThreadTile0"], kernel["ThreadTile1"]))
    kStr += self.comment1("SubGroup= %u x %u" % (kernel["SubGroup0"], kernel["SubGroup1"]))
    kStr += self.comment1("VectorWidth=%u" % (kernel["VectorWidth"]))
    kStr += self.comment1("GlobalLoadVectorWidthA=%u, GlobalLoadVectorWidthB=%u" % (kernel["GlobalLoadVectorWidthA"], kernel["GlobalLoadVectorWidthB"]))
    kStr += self.comment1("DirectToLdsA=%s" % kernel["DirectToLdsA"])
    kStr += self.comment1("DirectToLdsB=%s" % kernel["DirectToLdsB"])
    kStr += self.comment1("UseSgprForGRO=%s" % kernel["UseSgprForGRO"])


    kStr += self.comment3("Asm syntax workarounds")
    kStr += ".macro _v_add_co_u32 dst, cc, src0, src1, dpp=" + self.endLine
    if self.AsmBugs["ExplicitCO"]:
        kStr += "   v_add_co_u32 \dst, \cc, \src0, \src1 \dpp" + self.endLine
    else:
        kStr += "   v_add_u32 \dst, \cc, \src0, \src1 \dpp" + self.endLine
    kStr += ".endm" + self.endLine

    kStr += ".macro _v_sub_co_u32 dst, cc, src0, src1, dpp=" + self.endLine
    if self.AsmBugs["ExplicitCO"]:
        kStr += "   v_sub_co_u32 \dst, \cc, \src0, \src1 \dpp" + self.endLine
    else:
        kStr += "   v_sub_u32 \dst, \cc, \src0, \src1 \dpp" + self.endLine
    kStr += ".endm" + self.endLine

    kStr += ".macro _v_addc_co_u32 dst, ccOut, src0, ccIn, src1, dpp=" + self.endLine
    if self.AsmBugs["ExplicitCO"]:
        kStr += "   v_addc_co_u32 \dst, \ccOut, \src0, \ccIn, \src1 \dpp" + self.endLine
    else:
        kStr += "   v_addc_u32 \dst, \ccOut, \src0, \ccIn, \src1 \dpp" + self.endLine
    kStr += ".endm" + self.endLine

    # Use combined add+shift, where available:
    kStr += ".macro _v_add_lshl_u32 dst, src0, src1, shiftCnt" + self.endLine
    if globalParameters["AsmCaps"][self.version]["HasAddLshl"]:
      kStr += "    v_add_lshl_u32 \dst, \src0, \src1, \shiftCnt" + self.endLine
    else:
      if self.AsmBugs["ExplicitCO"]:
        kStr += "    v_add_co_u32 \dst, vcc, \src0, \src1" + self.endLine
      else:
        kStr += "    v_add_u32 \dst, vcc, \src0, \src1" + self.endLine
      kStr += "    v_lshlrev_b32 \dst, \shiftCnt, \dst" + self.endLine
    kStr += ".endm" + self.endLine


    # Use combined shift+add, where available:
    kStr += ".macro _v_lshl_add_u32 dst, src0, src1, shiftCnt" + self.endLine
    if globalParameters["AsmCaps"][self.version]["HasAddLshl"]:
      kStr += "    v_lshl_add_u32 \dst, \src0, \src1, \shiftCnt" + self.endLine
    else:
      kStr += "    v_lshlrev_b32 \dst, \shiftCnt, \dst" + self.endLine
      if self.AsmBugs["ExplicitCO"]:
        kStr += "    v_add_co_u32 \dst, vcc, \src0, \src1" + self.endLine
      else:
        kStr += "    v_add_u32 \dst, vcc, \src0, \src1" + self.endLine
    kStr += ".endm" + self.endLine


    # Performs a division using 'magic number' computed on host
    # Argument requirements:
    #   - dstIdx must be two consecutive registers ; on exit the lower one will contain the quotient.  The upper is used as a temp.
    #   - First parm is passed as an integer vgpr index ; remaining are vgpr or sgpr symbolic names
    kStr += self.comment3("Magic div and mod functions")
    kStr += ".macro V_MAGIC_DIV dstIdx, dividend, magicNumber, magicShift" + self.endLine
    kStr += "    v_mul_lo_u32 v[\dstIdx+0], \dividend, \magicNumber" + self.endLine
    kStr += "    v_mul_hi_u32 v[\dstIdx+1], \dividend, \magicNumber" + self.endLine
    kStr += "    v_lshrrev_b64 v[\dstIdx:\dstIdx+1], \magicShift, v[\dstIdx:\dstIdx+1]" + self.endLine
    kStr += ".endm" + self.endLine

    ########################################
    # VGPR Macros
    ########################################
    kStr += self.comment3("VGPR Assignments")
    kStr += self.macroRegister("vgprValuC", self.startVgprValuC)

    kStr += self.comment1("ValuA/B   Xn=PLR buffer idx,  In=InnerUnroll idx")
    ri = 0
    for bi in range(0,kernel["PrefetchLocalRead"]+1): # buffer indicies
      for iui in range(0, kernel["InnerUnroll"]):
        kStr += self.macroRegister("vgprValuA_X%u_I%u"%(bi,iui), self.startVgprValuA+ri)
        ri += self.numVgprValuAPerBlock
    if not kernel["DirectToLdsA"] or self.do["KeepDirectToLdsAlloc"]:
        kStr += self.macroRegister("vgprG2LA", self.startVgprG2LA)

    ri = 0
    for bi in range(0,kernel["PrefetchLocalRead"]+1): # buffer indicies
      for iui in range(0, kernel["InnerUnroll"]):
        kStr += self.macroRegister("vgprValuB_X%u_I%u"%(bi,iui), self.startVgprValuB+ri)
        ri += self.numVgprValuBPerBlock
    if not kernel["DirectToLdsB"] or self.do["KeepDirectToLdsAlloc"]:
        kStr += self.macroRegister("vgprG2LB", self.startVgprG2LB)
    kStr += self.macroRegister("vgprLocalReadAddrA", \
        self.startVgprLocalReadAddressesA)
    kStr += self.macroRegister("vgprLocalReadAddrB", \
        self.startVgprLocalReadAddressesB)
    if not kernel["LocalWriteUseSgprA"]:
      kStr += self.macroRegister("vgprLocalWriteAddrA", \
          self.startVgprLocalWriteAddressesA)
      if self.numVgprLocalWriteAddressesA > 1:
        kStr += self.macroRegister("vgprLocalWriteAddrOverhangA", \
            self.startVgprLocalWriteAddressesA+1)
    if not kernel["LocalWriteUseSgprB"]:
      kStr += self.macroRegister("vgprLocalWriteAddrB", \
          self.startVgprLocalWriteAddressesB)
      if self.numVgprLocalWriteAddressesB > 1:
        kStr += self.macroRegister("vgprLocalWriteAddrOverhangB", \
            self.startVgprLocalWriteAddressesB+1)
    if kernel["BufferLoad"]:
      kStr += self.macroRegister("vgprGlobalReadOffsetA", \
          self.startVgprGlobalReadOffsetA)
      kStr += self.macroRegister("vgprGlobalReadOffsetB", \
          self.startVgprGlobalReadOffsetB)
    else:
      kStr += self.macroRegister("vgprGlobalReadAddrA", \
          self.startVgprGlobalReadAddressesA)
      kStr += self.macroRegister("vgprGlobalReadAddrB", \
          self.startVgprGlobalReadAddressesB)
    if self.globalReadIncsUseVgpr:
      kStr += self.macroRegister("vgprGlobalReadIncsA", \
          self.startVgprGlobalReadIncsA)
      kStr += self.macroRegister("vgprGlobalReadIncsB", \
          self.startVgprGlobalReadIncsB)

    kStr += self.macroRegister("vgprSerial", self.startVgprSerial)

    if globalParameters["DebugKernel"]:
      kStr += self.macroRegister("vgprAddressDbg", \
          self.startVgprAddressDbg)
    #kStr += self.comment1("Occu: %u waves/simd" % self.numWavesPerSimd )
    kStr += self.comment1("max VGPR=%u"%self.vgprPool.size())


    ########################################
    # SGPR Macros
    ########################################
    kStr += self.comment3("SGPR Assignments")


    # Emit declarations for all sgprs allocated with defineSgpr
    # in the order they were declared
    for skey in self.sgprs:
      kStr += self.macroRegister("sgpr"+skey, self.sgprs[skey])
    kStr += self.comment1("max SGPR=%u"%self.totalSgprs)


    if kernel["BufferLoad"] or kernel["BufferStore"]:
      kStr += self.comment3("2GB limit - set offsets to -1 to exceed this and clamp")
      kStr += self.macroRegister("BufferLimit", "0x80000000")
      kStr += self.comment3("Bits 127:96 of SRD.  Set DataFormat = 32 bit")
      kStr += self.macroRegister("Srd127_96",   "0x0020000")
      #TODO-64 : This is max 32-bit negative value, the tail loop
      # does incrementally step through the GRO and increment GRO
      # which are initialized with this value
      kStr += self.macroRegister("BufferOOB", "0x80000000")

    ########################################
    # Global Offsets
    ########################################
    # justOffset32 means we should only write the 32-bit offset
    # This is used in Buffer addressing modes.
    # Flat addressing modes expect the GLOBAL_OFFSET to initialize a full 64-bit address
    for (tensorChar, indices, justOffset32, tP) in [ \
        ("C", range(0, kernel["ProblemType"]["NumIndicesC"]), kernel["BufferStore"], None), \
        ("A", kernel["ProblemType"]["IndexAssignmentsA"], kernel["BufferLoad"], self.tPA), \
        ("B", kernel["ProblemType"]["IndexAssignmentsB"], kernel["BufferLoad"], self.tPB) ]:

      # BufferStore does not use this macro so don't generate it:
      if tensorChar == "C" and kernel["BufferStore"]:
        continue

      kStr += self.comment("Global Offset %s"%tensorChar)
      numDim = len(indices)
      idxChars = []
      for i in indices:
        idxChars.append(self.indexChars[i])

      packBatchDims = tP["PackBatchDims"] if tP != None else 0x3

      # macro declaration
      kStr += ".macro GLOBAL_OFFSET_%s vgprAddr"%tensorChar
      for i in range(0, numDim):
        # tile index or unroll vgpr
        if indices[i] == kernel["ProblemType"]["Index0"] \
            or indices[i] == kernel["ProblemType"]["Index1"] \
            or indices[i] == kernel["ProblemType"]["IndexUnroll"]:
          kStr += " vgprOffset%s" % idxChars[i]
        # other c index sgpr
        elif indices[i] < kernel["ProblemType"]["NumIndicesC"]:
          if isPackedIndex(kernel, indices[i], packBatchDims):
            kStr += " vgprOffset%s" % idxChars[i]
          elif not justOffset32: # buffer/justOffset32 scalars are included in SRD not the offset, so skip here
            kStr += " sgprOffset%s" % idxChars[i]
        # other sum index
        else:
          pass # these offsets are zero
      kStr += " vgprTmp%s" % self.endLine

      ########################################
      # index 0
      # tile index or unroll vgpr
      if indices[0] == kernel["ProblemType"]["Index0"] \
          or indices[0] == kernel["ProblemType"]["Index1"] \
          or indices[0] == kernel["ProblemType"]["IndexUnroll"]:
        offset = "v[\\vgprOffset%s]" % idxChars[0]
      # other c index sgpr (free or batch)
      elif indices[0] < kernel["ProblemType"]["NumIndicesC"]:
        if isPackedIndex(kernel, indices[i], packBatchDims):
          offset = "s[\\vgprOffset%s]" % idxChars[0]
        else:
          offset = "s[\\sgprOffset%s]" % idxChars[0]
      # other sum index
      else:
        offset = None

      # d1+
      startStrideSub = 0 if kernel["ProblemType"]["UseInitialStrides"] else 1
      for i in range(1, numDim):
        # tile index or unroll vgpr
        if indices[i] == kernel["ProblemType"]["Index0"] \
            or indices[i] == kernel["ProblemType"]["Index1"] \
            or indices[i] == kernel["ProblemType"]["IndexUnroll"]:
          # offset * stride
          kStr += inst("v_mul_lo_u32", \
              "v[\\vgprTmp+0]", \
              sgpr("Strides%s+%u"%(tensorChar,i-startStrideSub)), \
              "v[\\vgprOffset%s]" % idxChars[i],  \
              "mul d%u lower"%i)
          if not justOffset32:
            kStr += inst("v_mul_hi_u32", \
                "v[\\vgprTmp+1]", \
                sgpr("Strides%s+%u"%(tensorChar,i-startStrideSub)), \
                "v[\\vgprOffset%s]" % idxChars[i],  \
                "mul d%u upper"%i)
          needAdd = 1
        # other c index sgpr
        elif indices[i] < kernel["ProblemType"]["NumIndicesC"]:
          if isPackedIndex(kernel, indices[i], packBatchDims):
            assert (justOffset32) # packed only supported for buffer addressing
            kStr += inst("v_mul_lo_u32", \
                "v[\\vgprTmp+0]", \
                sgpr("Strides%s+%u"%(tensorChar,i-startStrideSub)), \
                "v[\\vgprOffset%s]" % idxChars[i],  \
                "mul d%u lower"%i)
            needAdd = 1
          elif not justOffset32: # buffer mode (aka justOffset32) does scalars into SRD not offset
            kStr += inst("v_mov_b32", \
                "v[\\vgprTmp+2]", \
                "s[\\sgprOffset%s]"%idxChars[i], \
                "sgprOffset -> vgprTmp+2")
            # offset * stride
            kStr += inst("v_mul_lo_u32", \
                "v[\\vgprTmp+0]", \
                sgpr("Strides%s+%u"%(tensorChar,i-startStrideSub)), \
                "v[\\vgprTmp+2]",  \
                "other stride mul d%u lower"%i)
            if not justOffset32:
              kStr += inst("v_mul_hi_u32", \
                  "v[\\vgprTmp+1]", \
                  sgpr("Strides%s+%u"%(tensorChar,i-startStrideSub)), \
                  "v[\\vgprTmp+2]",  \
                  "mul d%u upper"%i)
            needAdd = 1
          else:
            needAdd = 0
        # other sum index
        else:
          # don't even need to add b/c offset=zero
          needAdd = 0

        destLo = "v[\\vgprAddr+0]"
        if needAdd:
          # addr += offset * stride (lo)
          kStr += inst("_v_add_co_u32", \
              destLo, \
              "vcc", \
              "v[\\vgprTmp+0]", \
              offset, \
              "accumulate d%u lower"%i)
          # addr += offset * stride (hi)
          if not justOffset32:
            kStr += inst("_v_addc_co_u32", \
                "v[\\vgprAddr+1]", \
                "vcc", \
                "v[\\vgprTmp+1]",  \
                0, \
                "vcc", \
                "accumulate d%u upper"%i)
        else:
          if destLo != offset and offset != None:
            kStr += inst("v_mov_b32", destLo, offset, "setup d0 lower")
          if not justOffset32:
            kStr += inst("v_mov_b32", "v[\\vgprAddr+1]", hex(0), "d0 upper")


        # Change offset for subsequent dims (if needed)
        offset = destLo

      if tP != None and kernel["BufferLoad"] and self.srdShiftLeft[tensorChar]:
        kStr += inst("_v_add_co_u32", \
            "v[\\vgprAddr+0]", \
            "vcc", \
            hex(self.srdShiftLeft[tensorChar]), \
            "v[\\vgprAddr+0]", \
            "add prepad for pointer shift")


      # addr *= bytes/element
      if justOffset32:
        kStr += inst("v_lshlrev_b32", \
            "v[\\vgprAddr+0]", \
            hex(log2(self.bpeAB)), \
            "v[\\vgprAddr+0]", \
            "offset *= bytes/element")
      else:
        kStr += inst("v_lshlrev_b64", \
            "v[\\vgprAddr+0:\\vgprAddr+1]", \
            hex(log2(self.bpeAB)), \
            "v[\\vgprAddr+0:\\vgprAddr+1]", \
            "offset *= bytes/element")
      #kStr += "s_endpgm\n"
      kStr += ".endm%s" % self.endLine

    ########################################
    # Dynamic Scalar Divide
    kStr += self.comment3("Dynamic Scalar Divide: vQuotient=vDividend/vDivisor; vRemainder=vDividend%vDivisor;")
    kStr += ".macro DYNAMIC_VECTOR_DIVIDE vQuotient vRemainder vDividend vDivisor vTmp0 vTmp1 sTmp%s" % self.endLine
    kStr += inst("v_cvt_f32_u32", "v[\\vQuotient]",  "v[\\vDivisor]",  "" )
    kStr += inst("v_rcp_f32",     "v[\\vQuotient]",  "v[\\vQuotient]", "" )
    kStr += inst("v_mul_f32",     "v[\\vQuotient]",  "0x4f800000",     "v[\\vQuotient]", "" )
    kStr += inst("v_cvt_u32_f32", "v[\\vQuotient]",  "v[\\vQuotient]", "" )
    kStr += inst("v_mul_lo_u32",  "v[\\vRemainder]", "v[\\vDivisor]", "v[\\vQuotient]", "" )
    kStr += inst("v_mul_hi_u32",  "v[\\vTmp0]",      "v[\\vDivisor]", "v[\\vQuotient]", "" )
    kStr += inst("_v_sub_co_u32",     "v[\\vTmp1]",      "vcc", hex(0),    "v[\\vRemainder]", "" )
    kStr += inst("v_cmp_ne_i32",  "s[\\sTmp:\\sTmp+1]", hex(0),        "v[\\vTmp0]", "" )
    kStr += inst("v_cndmask_b32", "v[\\vRemainder]", "v[\\vTmp1]",     "v[\\vRemainder]", "s[\\sTmp:\\sTmp+1]", "" )
    kStr += inst("v_mul_hi_u32",  "v[\\vRemainder]", "v[\\vRemainder]", "v[\\vQuotient]", "" )
    kStr += inst("_v_sub_co_u32",     "v[\\vTmp0]",      "vcc",            "v[\\vQuotient]", "v[\\vRemainder]", "" )
    kStr += inst("_v_add_co_u32",     "v[\\vQuotient]",  "vcc",            "v[\\vQuotient]", "v[\\vRemainder]", "" )
    kStr += inst("v_cndmask_b32", "v[\\vQuotient]",  "v[\\vQuotient]", "v[\\vTmp0]", "s[\\sTmp:\\sTmp+1]", "" )
    kStr += inst("v_mul_hi_u32",  "v[\\vQuotient]",  "v[\\vQuotient]", "v[\\vDividend]", "" )
    kStr += inst("v_mul_lo_u32",  "v[\\vRemainder]", "v[\\vQuotient]", "v[\\vDivisor]", "" )
    kStr += inst("_v_sub_co_u32",     "v[\\vTmp0]",      "vcc",            "v[\\vDividend]", "v[\\vRemainder]", "" )
    kStr += inst("v_cmp_ge_u32",  "s[\\sTmp:\\sTmp+1]", "v[\\vDividend]", "v[\\vRemainder]", "" )
    kStr += inst("_v_add_co_u32",     "v[\\vRemainder]", "vcc",            hex(1), "v[\\vQuotient]", "" )
    kStr += inst("_v_add_co_u32",     "v[\\vTmp1]",      "vcc", -1,        "v[\\vQuotient]", "" )
    kStr += inst("v_cmp_le_u32",  "vcc",             "v[\\vDivisor]", "v[\\vTmp0]", "" )
    kStr += inst("s_and_b64",     "vcc",             "s[\\sTmp:\\sTmp+1]", "vcc", "" )
    kStr += inst("v_cndmask_b32", "v[\\vQuotient]",  "v[\\vQuotient]", "v[\\vRemainder]", "vcc", "" )
    kStr += inst("v_cndmask_b32", "v[\\vQuotient]",  "v[\\vTmp1]",     "v[\\vQuotient]", "s[\\sTmp:\\sTmp+1]", "" )
    kStr += inst("v_cmp_ne_i32",  "vcc", hex(0),     "v[\\vDivisor]", "" )
    kStr += inst("v_cndmask_b32", "v[\\vQuotient]",  -1, "v[\\vQuotient]", "vcc", "final result" )
    kStr += inst("v_mul_lo_u32",  "v[\\vRemainder]", "v[\\vQuotient]", "v[\\vDivisor]", "" )
    kStr += inst("_v_sub_co_u32",     "v[\\vRemainder]", "vcc",            "v[\\vDividend]", "v[\\vRemainder]", "final result" )
    kStr += ".endm%s" % self.endLine

    kStr += self.defineMACMacro(kernel, kernel["InnerUnroll"])
    if kernel["InnerUnroll"] > 1:
      kStr += self.defineMACMacro(kernel, 1) # define OneIter case

    # if overflowed vgpr pool, comment out the whole kernel body and let it fail gracefully
    if self.vgprPool.size() > self.maxVgprs or self.sgprPool.size() > self.maxSgprs:
      self.overflowedResources = True
    if self.overflowedResources:
      print ""
      printWarning("%s invalid: too many vgprs(%u) or sgprs(%u)" \
          % (self.kernelName, self.vgprPool.size(), self.sgprPool.size()) )
      kStr += "s_endpgm // too many vgprs\n"
      kStr += ".if 0\n"


    return kStr


  ##############################################################################
  # Function Beginning
  ##############################################################################
  def functionSignaturePrefix(self, kernel): return ""
  def functionSignatureSuffix(self, kernel): return ""
  def functionBegin(self, kernel): return ""
  def allocateResources(self, kernel):
    kStr = ""
    if self.do["NullKernel"]:
      kStr += inst("s_endpgm", "Skip the whole kernel")

    if self.do["PreLoop"]: 
      if self.db["InitSgpr"] & 0x1:
        kStr += self.comment("Init SGPRs")
        for i in range(self.lastUserSgprPlus1, self.totalSgprs):
          kStr += inst("s_mov_b32", sgpr(i), hex(self.initSgprValue), "InitSgpr&0x1")
        kStr += "\n"

      if self.db["InitVgpr"] & 0x1:
        kStr += self.comment("Init VGPRs")
        for i in range(1, self.totalVgprs):
          kStr += inst("v_mov_b32", vgpr(i), hex(self.initVgprValue), "InitVgpr&0x1")
        kStr += "\n"

      # set m0
      kStr += inst("s_mov_b32", "m0", hex(kernel["LdsNumElements"] \
          * self.bpeAB), "LDS clamp at %u bytes" \
          %(kernel["LdsNumElements"] * self.bpeAB) )

      kStr += inst("v_mov_b32", vgpr("Serial"), vgpr(0), "thread serial id")

      ########################################
      # load kernel args
      kStr += self.comment("Load Kernel Args")
      kernArgOffset = 0
      if globalParameters["DebugKernel"]:
        kStr += inst("s_load_dword", sgpr("AddressDbg"), \
            sgpr("KernArgAddress",2), hex(kernArgOffset), "load addr debug" )
        kernArgOffset += 1*4
        kStr += inst("s_load_dword", sgpr("AddressDbg+1"), \
            sgpr("KernArgAddress",2), hex(kernArgOffset), "load addr debug + 1" )
        kernArgOffset += 1*4
      kStr += inst("s_load_dword", sgpr("Tensor2dSizeC+0"), \
            sgpr("KernArgAddress",2), hex(kernArgOffset+0), "load tensor size" )
      kStr += inst("s_load_dword", sgpr("Tensor2dSizeC+1"), \
            sgpr("KernArgAddress",2), hex(kernArgOffset+4), "load tensor size" )
      kernArgOffset += 2*4
      kStr += inst("s_load_dword", sgpr("Tensor2dSizeA+0"), \
            sgpr("KernArgAddress",2), hex(kernArgOffset+0), "load tensor size" )
      kStr += inst("s_load_dword", sgpr("Tensor2dSizeA+1"), \
            sgpr("KernArgAddress",2), hex(kernArgOffset+4), "load tensor size" )
      kernArgOffset += 2*4
      kStr += inst("s_load_dword", sgpr("Tensor2dSizeB+0"), \
            sgpr("KernArgAddress",2), hex(kernArgOffset+0), "load tensor size" )
      kStr += inst("s_load_dword", sgpr("Tensor2dSizeB+1"), \
            sgpr("KernArgAddress",2), hex(kernArgOffset+4), "load tensor size" )
      kernArgOffset += 2*4

      kStr += inst("s_load_dword", sgpr("AddressD"), \
          sgpr("KernArgAddress",2), hex(kernArgOffset), "load addr d" )
      kernArgOffset += 1*4
      kStr += inst("s_load_dword", sgpr("AddressD+1"), \
          sgpr("KernArgAddress",2), hex(kernArgOffset), "load addr d" )
      kernArgOffset += 1*4
      kStr += inst("s_load_dword", sgpr("AddressC"), \
          sgpr("KernArgAddress",2), hex(kernArgOffset), "load addr c" )
      kernArgOffset += 1*4
      kStr += inst("s_load_dword", sgpr("AddressC+1"), \
          sgpr("KernArgAddress",2), hex(kernArgOffset), "load addr c" )
      kernArgOffset += 1*4
      kStr += inst("s_load_dword", sgpr("AddressA"), \
          sgpr("KernArgAddress",2), hex(kernArgOffset), "load addr a" )
      kernArgOffset += 1*4
      kStr += inst("s_load_dword", sgpr("AddressA+1"), \
          sgpr("KernArgAddress",2), hex(kernArgOffset), "load addr a" )
      kernArgOffset += 1*4
      kStr += inst("s_load_dword", sgpr("AddressB"), \
          sgpr("KernArgAddress",2), hex(kernArgOffset), "load addr b" )
      kernArgOffset += 1*4
      kStr += inst("s_load_dword", sgpr("AddressB+1"), \
          sgpr("KernArgAddress",2), hex(kernArgOffset), "load addr b" )
      kernArgOffset += 1*4
      # for half precision or smaller, data is padded to fill up 32-bits
      if kernel["ProblemType"]["DataType"].isHalf() or \
         kernel["ProblemType"]["DataType"].isSingle() or \
         kernel["ProblemType"]["DataType"].isInt8x4():
        kStr += inst("s_load_dword", sgpr("Alpha"), \
            sgpr("KernArgAddress",2), hex(kernArgOffset), "load alpha" )
      elif kernel["ProblemType"]["DataType"].isDouble():
        kStr += inst("s_load_dword", sgpr("Alpha+0"), \
            sgpr("KernArgAddress",2), hex(kernArgOffset+0), "load alpha" )
        kStr += inst("s_load_dword", sgpr("Alpha+1"), \
            sgpr("KernArgAddress",2), hex(kernArgOffset+4), "load alpha" )
      kernArgOffset += 1*max(4,self.bpeAB)
      if kernel["ProblemType"]["UseBeta"]:
        if kernel["ProblemType"]["DataType"].isHalf() or \
           kernel["ProblemType"]["DataType"].isSingle() or \
           kernel["ProblemType"]["DataType"].isInt8x4():
          kStr += inst("s_load_dword", sgpr("Beta"), \
              sgpr("KernArgAddress",2), hex(kernArgOffset), "load beta" )
        elif kernel["ProblemType"]["DataType"].isDouble():
          kStr += inst("s_load_dword", sgpr("Beta+0"), \
              sgpr("KernArgAddress",2), hex(kernArgOffset+0), "load beta" )
          kStr += inst("s_load_dword", sgpr("Beta+1"), \
              sgpr("KernArgAddress",2), hex(kernArgOffset+4), "load beta" )
        kernArgOffset += 1*max(4,self.bpeCexternal)
<<<<<<< HEAD
      for i in range(0, self.numSgprStridesD):
        kStr += inst("s_load_dword", sgpr("StridesD+%u"%i), \
            sgpr("KernArgAddress",2), hex(kernArgOffset), "load stride d %u"%i )
        kernArgOffset += 1*4
=======
>>>>>>> a44677b1
      for i in range(0, self.numSgprStridesC):
        kStr += inst("s_load_dword", sgpr("StridesC+%u"%i), \
            sgpr("KernArgAddress",2), hex(kernArgOffset), "load stride c %u"%i )
        kernArgOffset += 1*4
      for i in range(0, self.numSgprStridesA):
        kStr += inst("s_load_dword", sgpr("StridesA+%u"%i), \
            sgpr("KernArgAddress",2), hex(kernArgOffset), "load stride a %u"%i )
        kernArgOffset += 1*4
      for i in range(0, self.numSgprStridesB):
        kStr += inst("s_load_dword", sgpr("StridesB+%u"%i), \
            sgpr("KernArgAddress",2), hex(kernArgOffset), "load stride b %u"%i )
        kernArgOffset += 1*4
      for i in range(0, self.numSgprSizesFree):
        kStr += inst("s_load_dword", sgpr("SizesFree+%u"%i), \
            sgpr("KernArgAddress",2), hex(kernArgOffset), "load size free %u"%i )
        kernArgOffset += 1*4
      for i in range(0, self.numSgprSizesSum):
        kStr += inst("s_load_dword", sgpr("SizesSum+%u"%i), \
            sgpr("KernArgAddress",2), hex(kernArgOffset), "load size sum %u"%i )
        kernArgOffset += 1*4
      for idxChar in kernel["PackedC0Indices"][:-1]:
        kStr += inst("s_load_dword", sgpr("MagicNumberSize%s"%idxChar), \
            sgpr("KernArgAddress",2), hex(kernArgOffset), "load magic number (C0)")
        kernArgOffset += 1*4
        kStr += inst("s_load_dword", sgpr("MagicShiftSize%s"%idxChar), \
            sgpr("KernArgAddress",2), hex(kernArgOffset), "load magic shift (C0)")
        kernArgOffset += 1*4
      for idxChar in kernel["PackedC1Indices"][:-1]:
        kStr += inst("s_load_dword", sgpr("MagicNumberSize%s"%idxChar), \
            sgpr("KernArgAddress",2), hex(kernArgOffset), "load magic number (C1)")
        kernArgOffset += 1*4
        kStr += inst("s_load_dword", sgpr("MagicShiftSize%s"%idxChar), \
            sgpr("KernArgAddress",2), hex(kernArgOffset), "load magic shift (C1)")
        kernArgOffset += 1*4
      if self.staggerU:
        kStr += inst("s_load_dword", sgpr("StaggerUIter"), \
            sgpr("KernArgAddress",2), hex(kernArgOffset), "load StaggerUIter")
      kernArgOffset += 1*4

      kStr += inst("s_waitcnt", "lgkmcnt(0)", \
          "wait for %u bytes of kern args" % kernArgOffset )
    else:
      kStr += ".if 0\n"

    #kStr += self.bomb()

    ########################################
    # NumWorkGroups
    # nwg0
    size0 = self.vgprPool.checkOut(1)
    tmpVgpr = self.vgprPool.checkOut(2)
    nwg0 = self.vgprPool.checkOut(1)
    tmpSgpr = self.getTmpSgpr(1)
    kStr += "// size0 = (size%s + MT%s - 1) / MT%s;%s" \
        % (self.tileChar0, self.tileChar0, self.tileChar0, self.endLine)
    kStr += inst("v_mov_b32", vgpr(size0), sgpr("SizesFree+0"), "")
    kStr += inst("s_mov_b32", sgpr(tmpSgpr), hex(kernel["MacroTile0"]-1), "")
    kStr += inst("_v_add_co_u32", vgpr(size0), "vcc", sgpr(tmpSgpr), vgpr(size0), \
        "%s = size0+MT0-1"%vgpr(size0))
    kStr += vectorStaticDivide(nwg0, size0, kernel["MacroTile0"], tmpVgpr, tmpSgpr)
    self.vgprPool.checkIn(size0)
    self.vgprPool.checkIn(tmpVgpr)
    kStr += inst("v_readfirstlane_b32", sgpr("NumWorkGroups0"), \
        vgpr(nwg0), "")
    self.vgprPool.checkIn(nwg0)

    # nwg1
    size1 = self.vgprPool.checkOut(1)
    tmpVgpr = self.vgprPool.checkOut(2)
    nwg1 = self.vgprPool.checkOut(1)
    tmpSgpr = self.getTmpSgpr(1)
    kStr += "// size1 = (size%s + MT%s - 1) / MT%s;%s" \
        % (self.tileChar1, self.tileChar1, self.tileChar1, self.endLine)
    kStr += inst("v_mov_b32", vgpr(size1), sgpr("SizesFree+1"), "")
    kStr += inst("s_mov_b32", sgpr(tmpSgpr), hex(kernel["MacroTile1"]-1), "")
    kStr += inst("_v_add_co_u32", vgpr(size1), "vcc", sgpr(tmpSgpr), vgpr(size1), \
        "%s = size1+MT1-1"%vgpr(size1))
    kStr += vectorStaticDivide(nwg1, size1, kernel["MacroTile1"], tmpVgpr, tmpSgpr)
    self.vgprPool.checkIn(size1)
    self.vgprPool.checkIn(tmpVgpr)
    kStr += inst("v_readfirstlane_b32", sgpr("NumWorkGroups1"), \
        vgpr(nwg1), "")
    self.vgprPool.checkIn(nwg1)


    ########################################
    # Debug Buffer
    if globalParameters["DebugKernel"]:
      kStr += self.comment("Debug Buffer")

      # nwg0 FIXME use nwg0 from above
      nwg0 = self.vgprPool.checkOut(1)
      tmpVgpr = self.vgprPool.checkOut(2)
      tmpSgpr = self.getTmpSgpr(1)
      kStr += "// nwg0 = (size%s + MT%s - 1) / MT%s;%s" \
          % (self.tileChar0, self.tileChar0, self.tileChar0, self.endLine)
      kStr += inst("s_mov_b32", sgpr(tmpSgpr), hex(kernel["MacroTile0"]-1), "MT0-1")
      kStr += inst("v_mov_b32", vgpr(tmpVgpr), sgpr(tmpSgpr), "MT0-1")
      kStr += inst("_v_add_co_u32", vgpr(nwg0), "vcc", sgpr("SizesFree+0"), \
          vgpr(tmpVgpr), "%s = size0+MT0-1"%vgpr(nwg0))
      kStr += vectorStaticDivide(nwg0, nwg0, kernel["MacroTile0"], tmpVgpr, tmpSgpr)
      self.vgprPool.checkIn(tmpVgpr)
      self.nipt = 16 # num integers per thread
      v = self.vgprPool.checkOut(3)
      kStr += inst("v_mov_b32", vgpr(v), sgpr("WorkGroup0"), "%s=wg0"%vgpr(v) )
      kStr += inst("v_mov_b32", vgpr(v+1), sgpr("WorkGroup1"), "%s=wg1"%vgpr(v+1) )
      kStr += inst("v_mul_lo_u32", vgpr(v+1), vgpr(v+1), vgpr(nwg0), \
          "%s=wg1*nwg0"%vgpr(v+1) )
      kStr += inst("_v_add_co_u32", vgpr(v), "vcc", vgpr(v), vgpr(v+1), \
          "%s=wg1*nwg0+wg0"%vgpr(v) )
      kStr += staticMultiply(vgpr(v), vgpr(v), kernel["NumThreads"], sgpr(tmpSgpr))
      kStr += inst("_v_add_co_u32", vgpr(v), "vcc", vgpr(v), vgpr("Serial"), \
          "%s=tid+NT*(wg1*nwg0+wg0)=serial"%vgpr(v) )
      kStr += inst("v_mul_lo_u32", vgpr(v), hex(self.nipt*4), vgpr(v), \
          "%s=serial*nipt*4"%vgpr(v) )
      kStr += inst("v_mov_b32", vgpr(v+1), 0, "")
      kStr += inst("_v_add_co_u32", vgpr("AddressDbg"), "vcc", sgpr("AddressDbg"), \
          vgpr(v), "%s=AddrD* + serial*nipt*4"%vgpr("AddressDbg") )
      kStr += inst("v_mov_b32", vgpr(v+2), sgpr("AddressDbg+1"), "%s=AddressD1"%vgpr(v+2) )
      kStr += inst("_v_addc_co_u32", vgpr("AddressDbg+1"), "vcc", vgpr(v+2), \
          vgpr(v+1), "vcc", "%s=AddrD* + serial*nipt*4"%vgpr("AddressDbg") )
      kStr += inst("s_mov_b32", sgpr("DebugKernelItems"), 0, "")
      self.vgprPool.checkIn(v)
      self.vgprPool.checkIn(nwg0)


    if self.db["InitLds"]:
      kStr += self.initLds(kernel, self.initLdsValue)

    if kernel["CheckTensorDimAsserts"]:
      kStr += self.assert_multiple_b32(sgpr("SizesSum+%u"%(self.numSgprSizesSum-1)),
                kernel["AssertSummationElementMultiple"], 0x1001)
      kStr += self.assert_multiple_b32(sgpr("SizesFree+0"),
                kernel["AssertFree0ElementMultiple"], 0x1002)
      kStr += self.assert_multiple_b32(sgpr("SizesFree+1"),
                kernel["AssertFree1ElementMultiple"], 0x1003)

    return kStr


  ##############################################################################
  # Global Read Addresses: WorkGroup
  ##############################################################################
  def graWorkGroup(self, kernel):
    kStr = ""

    if kernel["GlobalSplitU"] > 1:
      if kernel["GlobalSplitUWorkGroupMappingRoundRobin"]:
        # gsuSumIdx = wg1 / nwg1
        # wg1       = wg1 % nwg1

        # nwg1
        nwg1 = self.vgprPool.checkOut(1)
        tmpVgpr = self.vgprPool.checkOut(2)
        quotient = self.vgprPool.checkOut(1)
        tmpSgpr = self.getTmpSgpr(1)
        kStr += "// nwg1 = (size%s + MT%s - 1) / MT%s;%s" \
            % (self.tileChar1, self.tileChar1, self.tileChar1, self.endLine)
        kStr += inst("v_mov_b32", vgpr(nwg1), sgpr("SizesFree+1"), "")
        kStr += inst("s_mov_b32", sgpr(tmpSgpr), hex(kernel["MacroTile1"]-1), "")
        kStr += inst("_v_add_co_u32", vgpr(nwg1), "vcc", sgpr(tmpSgpr), vgpr(nwg1), \
            "%s = size1+MT1-1"%vgpr(nwg1))
        kStr += vectorStaticDivide(quotient, nwg1, kernel["MacroTile1"], tmpVgpr, tmpSgpr)
        self.vgprPool.checkIn(nwg1)
        nwg1 = quotient

        # wg1
        wg1 = self.vgprPool.checkOut(1)
        kStr += inst("v_mov_b32", vgpr(wg1), sgpr("WorkGroup1"), "wg1")

        # gsuSumIdx = wg1 / nwg1
        # wg1       = wg1 % nwg1
        quotient = self.vgprPool.checkOut(1)
        remainder = self.vgprPool.checkOut(1)
        tmpVgpr1 = self.vgprPool.checkOut(1)
        dividend = wg1
        divisor = nwg1
        kStr += "DYNAMIC_VECTOR_DIVIDE %s %s %s %s %s %s %s%s" \
            % ( quotient, remainder, dividend, divisor, \
            tmpVgpr, tmpVgpr1, tmpSgpr, self.endLine )

        # move vgprs into sgprs
        kStr += inst("v_readfirstlane_b32", sgpr("GSUSumIdx"), \
            vgpr(quotient), "")
        kStr += inst("v_readfirstlane_b32", sgpr("WorkGroup1"), \
            vgpr(remainder), "")
        self.vgprPool.checkIn(tmpVgpr)
        self.vgprPool.checkIn(tmpVgpr1)
        self.vgprPool.checkIn(nwg1)
        self.vgprPool.checkIn(wg1)
        self.vgprPool.checkIn(quotient)
        self.vgprPool.checkIn(remainder)
      else:
        if False:
          quotient = self.vgprPool.checkOut(1)
          remainder = self.vgprPool.checkOut(1)
          dividend = "Serial"
          tmpVgpr = self.vgprPool.checkOut(3)
          tmpSgpr = self.getTmpSgpr(1)
          divisor = 3
          kStr += vectorStaticDivideAndRemainder(quotient, remainder, dividend, divisor, tmpVgpr, tmpSgpr, True )
          kStr += "s_endpgm\n"


        # gsuSumIdx = wg1 % GSU
        # wg1       = wg1 / GSU
        tmpSgpr = self.getTmpSgpr(3) # needs 3
        divisor = tmpSgpr+2
        kStr += inst("s_mov_b32", sgpr(divisor), sgpr("WorkGroup1"), \
            "copying for divisor")

        #tmp = self.vgprPool.checkOut(1)

        #kStr += inst("v_mov_b32", vgpr(tmp), sgpr("WorkGroup1"), "wg1")
        #kStr += dump(vgpr(tmp)) # numerator

        kStr += scalarStaticDivideAndRemainder("WorkGroup1", "GSUSumIdx", \
            divisor, kernel["GlobalSplitU"], tmpSgpr, True)

        #kStr += inst("v_mov_b32", vgpr(tmp), sgpr("WorkGroup1"), "wg1")
        #kStr += dump(vgpr(tmp)) # quotient
        #kStr += inst("v_mov_b32", vgpr(tmp), sgpr("GSUSumIdx"), "gsusumidx")
        #kStr += dump(vgpr(tmp)) # remainder
        #self.vgprPool.checkIn(tmp)
        #kStr += "s_endpgm\n"

    ########################################
    # Blocked rows or columns
    if kernel["WorkGroupMappingType"] == "B" and abs(kernel["WorkGroupMapping"]) > 1:
      tmpVgpr = self.vgprPool.checkOut(2)
      # nwg0
      nwg0 = self.vgprPool.checkOut(1)
      tmpSgpr = self.getTmpSgpr(2)
      kStr += "// nwg0 = (size%s + MT%s - 1) / MT%s;%s" \
          % (self.tileChar0, self.tileChar0, self.tileChar0, self.endLine)
      kStr += inst("v_mov_b32", vgpr(nwg0), sgpr("SizesFree+0"), "")
      kStr += inst("s_mov_b32", sgpr(tmpSgpr), hex(kernel["MacroTile0"]-1), "")
      kStr += inst("_v_add_co_u32", vgpr(nwg0), "vcc", sgpr(tmpSgpr), vgpr(nwg0), \
          "%s = size0+MT0-1"%vgpr(nwg0))
      kStr += vectorStaticDivide(nwg0, nwg0, kernel["MacroTile0"], tmpVgpr, tmpSgpr)
      #kStr += dump(vgpr(nwg0))

      # nwg1
      nwg1 = self.vgprPool.checkOut(1)
      kStr += "// nwg1 = (size%s + MT%s - 1) / MT%s;%s" \
          % (self.tileChar1, self.tileChar1, self.tileChar1, self.endLine)
      kStr += inst("v_mov_b32", vgpr(nwg1), sgpr("SizesFree+1"), "")
      kStr += inst("s_mov_b32", sgpr(tmpSgpr), hex(kernel["MacroTile1"]-1), "")
      kStr += inst("_v_add_co_u32", vgpr(nwg1), "vcc", sgpr(tmpSgpr), vgpr(nwg1), \
          "%s = size1+MT1-1"%vgpr(nwg1))
      kStr += vectorStaticDivide(nwg1, nwg1, kernel["MacroTile1"], tmpVgpr, tmpSgpr)
      #kStr += dump(vgpr(nwg1))

      # blockId and serial within block
      blockId = self.vgprPool.checkOut(1)
      wgSerial = self.vgprPool.checkOut(1)
      wg1 = self.vgprPool.checkOut(1)
      kStr += inst("v_mov_b32", vgpr(wg1), sgpr("WorkGroup1"), "wg1")

      #kStr += inst("v_mov_b32", vgpr(tmpVgpr), sgpr("WorkGroup0"), "wg0")
      #kStr += dump(vgpr(tmpVgpr))
      #kStr += dump(vgpr(wg1))

      kStr += vectorStaticDivideAndRemainder(blockId, wgSerial, wg1, \
          abs(kernel["WorkGroupMapping"]), tmpVgpr, tmpSgpr)
      kStr += inst("v_mul_lo_u32", vgpr(wgSerial), vgpr(wgSerial), \
          vgpr(nwg0), "(wg1 % WGM)*nwg0")
      self.vgprPool.checkIn(nwg0)
      kStr += inst("_v_add_co_u32", vgpr(wgSerial), "vcc", sgpr("WorkGroup0"), vgpr(wgSerial), \
          "wgSerial = wg0 + (wg1 % WGM)*nwg0")
      #kStr += "s_endpgm\n"
      #return kStr

      # num full blocks
      numFullBlocks = self.vgprPool.checkOut(1)
      kStr += "// numFullBlocks = (nwg1) / WGM%s" % (self.endLine)
      blockRemainder = self.vgprPool.checkOut(1)
      kStr += vectorStaticDivideAndRemainder(numFullBlocks, blockRemainder, \
          nwg1, abs(kernel["WorkGroupMapping"]), tmpVgpr, tmpSgpr)
      self.vgprPool.checkIn(nwg1)

      #kStr += dump(vgpr(blockId))
      #kStr += dump(vgpr(numFullBlocks))
      #kStr += dump(vgpr(blockRemainder))
      # lastBlockWidth = blockRemainder

      # my block's width
      #kStr += inst("v_mov_b32", vgpr(tmpVgpr), hex(111), "")
      #kStr += dump(vgpr(tmpVgpr))
      kStr += inst("v_cmp_lt_u32", sgpr(tmpSgpr,2), vgpr(blockId), vgpr(numFullBlocks), "blockId < numFullBlocks" )
      self.vgprPool.checkIn(numFullBlocks)
      blockWidth = self.vgprPool.checkOut(1)
      kStr += inst("v_cndmask_b32", vgpr(blockWidth), vgpr(blockRemainder), hex(abs(kernel["WorkGroupMapping"])), sgpr(tmpSgpr,2), "blockWidth = (blockId < numFullBlocks) ? WGM : remainder" )
      self.vgprPool.checkIn(blockRemainder)
      #kStr += dump(vgpr(blockWidth))

      # dynamic divide and remainder
      # wg0 = wgSerialInBlock / myBlockWidth
      # wg1 = wgSerialInBlock % myBlockWidth + blockId*WGM
      wg0 = self.vgprPool.checkOut(1)
      kStr += "DYNAMIC_VECTOR_DIVIDE %s %s %s %s %s %s %s%s" % ( wg0, wg1, wgSerial, blockWidth, tmpVgpr, tmpVgpr+1, tmpSgpr, self.endLine )
      kStr += inst("v_mul_lo_u32", vgpr(blockId), vgpr(blockId), \
          abs(kernel["WorkGroupMapping"]), "blockId * WGM")
      kStr += inst("_v_add_co_u32", vgpr(wg1), "vcc", vgpr(wg1), \
          vgpr(blockId), "wg1 += blockId * WGM")

      # move wg0,1 in vgprs into sgprs
      kStr += inst("v_readfirstlane_b32", sgpr("WorkGroup0"), vgpr(wg0), "")
      kStr += inst("v_readfirstlane_b32", sgpr("WorkGroup1"), vgpr(wg1), "")

      # checkin scratch registers
      self.vgprPool.checkIn(wg0)
      self.vgprPool.checkIn(wg1)
      self.vgprPool.checkIn(blockWidth)
      self.vgprPool.checkIn(wgSerial)
      self.vgprPool.checkIn(blockId)

      #kStr += inst("v_mov_b32", vgpr(tmpVgpr), sgpr("WorkGroup0"), "")
      #kStr += dump(vgpr(tmpVgpr))
      #kStr += inst("v_mov_b32", vgpr(tmpVgpr), sgpr("WorkGroup1"), "")
      #kStr += dump(vgpr(tmpVgpr))
      self.vgprPool.checkIn(tmpVgpr)
      #kStr += "s_endpgm\n"

    return kStr

  ##############################################################################
  # Global Read Addresses: Subgroup
  ##############################################################################
  def graSubgroup(self, kernel):
    return self.comment1("  not needed until local read addresses")


  ##############################################################################
  # Global Read Addresses: Tile Assignment A/B
  # global read addresses: tile offset assignment (message from .s)
  ##############################################################################
  def graTileAssignment(self, kernel, tP):
    kStr = ""
    if tP["grcg"]:
      if tP["grcv"]:
        divisorName = tP["lvc"]
      else:
        # Fractional load use the more accurate lsc, multiply by VW later
        divisorName = tP["lsc"]
    else:
      if tP["grcv"]:
        divisorName = tP["lsp"]
      else:
        divisorName = tP["lvp"]
    divisor = kernel[divisorName]

    if tP["grcg"] == tP["tlu"]:
      rReg = self.vgprPool.checkOut(1) # gro-tile = serial%divisor
      qReg = self.vgprPool.checkOut(1) # gro-unroll = serial/divisor
      tReg = rReg
      uReg = qReg
      tOpStr = "%"
      uOpStr = "/"
    else:
      qReg = self.vgprPool.checkOut(1) # gro-tile = serial/divisor
      rReg = self.vgprPool.checkOut(1) # gro-unroll = serial%divisor
      tReg = qReg
      uReg = rReg
      tOpStr = "/"
      uOpStr = "%"
    kStr += self.comment1("%s = %u" % (divisorName, kernel[divisorName]))
    if self.groOffsetInMacroTile:
      tReg2 = tReg
      # treg2 and treg same register and value - we store the 'static'
      # part of the address calculation in the SRD to maximize the
      # range of the 32-bit GRO
      kStr += self.comment1("%s = (local)gro%s-tile = serial%s%s (note (wg%s*MT%s) will be added to SRD)" \
          % (vgpr(tReg2), tP["tensorChar"], tOpStr, divisorName, tP["tensorChar"], tP["tensorChar"]) )
    else:
      tReg2 = self.vgprPool.checkOut(1)
      kStr += self.comment1("%s = gro%s-tile = serial%s%s + (wg%s*MT%s)" \
          % (vgpr(tReg2), tP["tensorChar"], tOpStr, divisorName, tP["tensorChar"], tP["tensorChar"]) )

    kStr += self.comment1("%s = gro%s-unroll = serial%s%s" \
        % (vgpr(uReg), tP["tensorChar"], uOpStr, divisorName) )
    dividendReg = "Serial" # local serial
    tmpVgpr = self.vgprPool.checkOut(2)
    tmpSgpr = self.getTmpSgpr(1)
    kStr += vectorStaticDivideAndRemainder(qReg, rReg, dividendReg, divisor, \
        tmpVgpr, tmpSgpr)

    if tP["glvw"] > 1:
      if tP["grcv"] == tP["tlu"]:
        kStr += self.comment1("gro-tile *= glvw")
        kStr += staticMultiply(vgpr(tReg), vgpr(tReg), tP["glvw"], sgpr(tmpSgpr))
      else:
        kStr += self.comment1("gro-unroll *= glvw")
        kStr += staticMultiply(vgpr(uReg), vgpr(uReg), tP["glvw"], sgpr(tmpSgpr))
    if not self.groOffsetInMacroTile:
      # Buffer Load will set the SRD to start of the MacroTile
      # So don't add the static wg-related component here - save for later.
      kStr += staticMultiply(vgpr(tmpVgpr), sgpr(tP["wg"]), kernel[tP["mt"]])  # workgroup
      kStr += inst("_v_add_co_u32", vgpr(tReg2), "vcc", vgpr(tmpVgpr), \
          vgpr(tReg), "gro%s-tile = serial%s%s*VW + (wg%s*MT%s)" \
          % (tP["tensorChar"], tOpStr, divisorName, tP["tensorChar"], tP["tensorChar"]) )

    if kernel["GlobalSplitU"] > 1:
      uReg2 = self.vgprPool.checkOut(1)
      kStr += inst("v_mov_b32", vgpr(uReg2), vgpr(uReg), "copy for GlobalSplitU")
      tP["gpr"]["uReg2"] = uReg2
    tP["gpr"]["lwoT"] = tReg
    tP["gpr"]["tReg"] = tReg2
    tP["gpr"]["uReg"] = uReg
    self.vgprPool.checkIn(tmpVgpr)
    #kStr += dump(vgpr(tReg2))
    #kStr += dump(vgpr(uReg))
    #kStr += "s_endpgm\n"
    return kStr

  ##############################################################################
  # Global Read Addresses: Unroll Assignment
  ##############################################################################
  def graUnrollAssignment(self, kernel, tP):
    kStr = ""
    # note groOffsetInMacroTile rolls these into SRD so don't change here:
    if not self.groOffsetInMacroTile and kernel["GlobalSplitU"] > 1:
      gsuOffset = self.vgprPool.checkOut(1)
      kStr += inst("v_mov_b32", vgpr(gsuOffset), sgpr("GSUSumIdx"), "=gsuSumIdx")
      if kernel["GlobalSplitUSummationAssignmentRoundRobin"]:
        # graUnrollAssignment += gsuSumIdx*DepthU
        tmpSgpr = self.getTmpSgpr(1)
        kStr += staticMultiply(vgpr(gsuOffset), vgpr(gsuOffset), kernel["DepthU"], sgpr(tmpSgpr))
      else:
        # graUnrollAssignment += gsuSumIdx*(SizeU/GSU)
        sizeU = self.vgprPool.checkOut(1)
        kStr += inst("v_mov_b32", vgpr(sizeU), sgpr("SizesSum+0"), \
            "=Size%s"%self.unrollChar)
        quotient = self.vgprPool.checkOut(1)
        dummy = self.vgprPool.checkOut(1)
        tmpVgpr = self.vgprPool.checkOut(2)
        tmpSgpr = self.getTmpSgpr(1)
        kStr += vectorStaticDivideAndRemainder(quotient, dummy, sizeU, \
            kernel["GlobalSplitU"], tmpVgpr, tmpSgpr)
        self.vgprPool.checkIn(sizeU)
        self.vgprPool.checkIn(dummy)
        self.vgprPool.checkIn(tmpVgpr)
        #kStr += " + (size%s/GLOBAL_SPLITU)*" % self.unrollChar
        kStr += inst("v_mul_lo_u32", vgpr(gsuOffset), vgpr(quotient), \
            vgpr(gsuOffset), "gsuOffset=gsuSumIdx*(SizeU/GSU)")
        self.vgprPool.checkIn(quotient)

      kStr += inst("_v_add_co_u32", vgpr(tP["gpr"]["uReg"]), "vcc", \
          vgpr(gsuOffset), vgpr(tP["gpr"]["uReg"]), \
          "graUnrollAssignment += gsuOffset")
      self.vgprPool.checkIn(gsuOffset)
    else:
      kStr += self.comment1(vgpr(tP["gpr"]["uReg"]))

    return kStr

  ##############################################################################
  # Global Read Addresses: Other Free Assignments
  ##############################################################################
  def graOtherFreeAssignments(self, kernel):
    return self.comment1(sgpr("WorkGroup2"))

  ##############################################################################
  # Global Read Addresses: Other Summation Assignments
  ##############################################################################
  def graOtherSummationAssignments(self, kernel):
    kStr = ""
    for i in range(0,kernel["ProblemType"]["NumIndicesSummation"]-1):
      index = i
      kStr += ".set globalReadOffsetA%s 0%s" \
          % (self.indexChars[index], self.endLine)
      kStr += ".set globalReadOffsetB%s 0%s" \
          % (self.indexChars[index], self.endLine)
    return kStr

  ##############################################################################
  # Global Read Addresses: Tile Offsets A/B
  ##############################################################################
  def graTileOffsets(self, kernel, tP):
    kStr = ""
    tc = tP["tensorChar"]
    tP["vgprPackedOffsets"] = None
    if kernel["UseSgprForGRO"]:
      # Let the vgprTileOffsets checkin handle tReg later since these are same vgpr
      tP["vgprTileOffsets"] = tP["gpr"]["tReg"]
    else:
      numTileOffsets = tP["nrt"]
      if tP["rtc"]:
        numTileOffsets *= tP["glvw"]
      tP["vgprTileOffsets"] = self.vgprPool.checkOut(numTileOffsets)
      v = tP["vgprTileOffsets"]
      numExtraPackedOffsetsPerTile = len(tP["PackedIndices"])-1
      if numExtraPackedOffsetsPerTile:
        tP["vgprPackedOffsets"] = self.vgprPool.checkOut(numExtraPackedOffsetsPerTile * numTileOffsets)
      strideIdx = tP["lsc"] if tP["tlu"] else tP["lsp"]
      stride = kernel[strideIdx]
      if tP["rtc"]:
        assert(numExtraPackedOffsetsPerTile == 0) # not supported here
        # l=0, s=0
        kStr += inst("v_mov_b32", vgpr(v), \
            vgpr(tP["gpr"]["tReg"]), "gro%s%s_%u_s%u"%(tP["tensorChar"], tP["tileChar"], 0, 0) )
        # l=0, s>0
        for s in range(1, tP["glvw"]):
          kStr += inst("_v_add_co_u32", vgpr(v+s), "vcc", 1, \
              vgpr(v+s-1), "gro%s%s_%u_s%u"%(tP["tensorChar"], tP["tileChar"], 0, s) )
        for l in range(1, tP["nrt"]):
          # l>0, s=0
          kStr += inst("_v_add_co_u32", vgpr(v+l*tP["glvw"]), "vcc", stride, \
              vgpr(v+(l-1)*tP["glvw"]), \
              "gro%s%s_%u_s%u + %s"%(tP["tensorChar"], tP["tileChar"], l, 0, strideIdx) )
          # l>0, s>0
          for s in range(1, tP["glvw"]):
            kStr += inst("_v_add_co_u32", vgpr(v+l*tP["glvw"]+s), "vcc", \
                1, vgpr(v+l*tP["glvw"]+(s-1)), \
                "gro%s%s_%u_s%u"%(tP["tensorChar"], tP["tileChar"], l, s) )

      else:
        kStr += inst("v_mov_b32", vgpr(v), \
            vgpr(tP["gpr"]["tReg"]), "gro%s%s_%u"%(tP["tensorChar"], tP["tileChar"], 0) )
        for l in range(1, tP["nrt"]):
          kStr += inst("_v_add_co_u32", vgpr(v+l), "vcc", stride, \
              vgpr(v+l-1), "gro%s%s_%u += %s"%(tP["tensorChar"], tP["tileChar"], l, strideIdx) )
        if numExtraPackedOffsetsPerTile:
          tmpV = self.vgprPool.checkOutAligned(2,2,"packTmp")

          for l in range(0, tP["nrt"]):
            lastGroVgpr = vgpr(v+l)
            lastGroIdx = 0
            kStr += "\n"
            for p in range(0, numExtraPackedOffsetsPerTile):
              groChar = tP["PackedIndices"][p+1]
              groIdx  = ord(groChar) - ord(globalParameters["IndexChars"][0])  # convert char to index
              groVgpr = vgpr(tP["vgprPackedOffsets"] + l*numExtraPackedOffsetsPerTile + p)
              kStr += "V_MAGIC_DIV %s, %s, %s, %s\n" \
                  % (tmpV, lastGroVgpr, sgpr("MagicNumberSize%s"%tP["PackedIndices"][p]), sgpr("MagicShiftSize%s"%tP["PackedIndices"][p]))
              kStr += inst("v_mov_b32", groVgpr, vgpr(tmpV), "extract gro%s%s_%u (%s)"%(tc,groChar,l,groVgpr))
              kStr += inst("v_mul_lo_u32", vgpr(tmpV), groVgpr, sgpr("SizesFree+%u"%lastGroIdx), "remainder part 1")
              kStr += inst("v_sub_u32", lastGroVgpr, lastGroVgpr, vgpr(tmpV), \
                  "remove extracted bits from gro%s%s_%u (%s)"%(tc, globalParameters["IndexChars"][lastGroIdx], l, lastGroVgpr))
              lastGroVgpr = groVgpr
              lastGroIdx = groIdx
          self.vgprPool.checkIn(tmpV)

      # groOffsetInMacroTile uses same register for both of these, don't free it here:
      if tP["gpr"]["lwoT"] != tP["gpr"]["tReg"] :
        self.vgprPool.checkIn(tP["gpr"]["tReg"])
        tP["gpr"]["tReg"] = None
    return kStr


  ##############################################################################
  # Global Read Addresses: Unroll Offsets A/B
  ##############################################################################
  def graUnrollOffsets(self, kernel, tP):
    kStr = ""
    if kernel["UseSgprForGRO"]:
      tP["gpr"]["unrollOffsets"] = tP["gpr"]["uReg"]
    else:
      numUnrollOffsets = tP["nru"]
      if tP["ruc"]:
        numUnrollOffsets *= tP["glvw"]
      tP["gpr"]["unrollOffsets"] = self.vgprPool.checkOut(numUnrollOffsets)
      v = tP["gpr"]["unrollOffsets"]
      strideIdx = (tP["lsp"] if tP["tlu"] else tP["lsc"])
      stride = kernel[strideIdx]
      if tP["ruc"]:
        # l=0, s=0
        kStr += inst("v_mov_b32", vgpr(v), \
            vgpr(tP["gpr"]["uReg"]), "gro%s%s_%u_s%u"%(tP["tensorChar"], self.unrollChar, 0, 0) )
        # l=0, s>0
        for s in range(1, tP["glvw"]):
          kStr += inst("_v_add_co_u32", vgpr(v+s), "vcc", 1, \
              vgpr(v+s-1), "gro%s%s_%u_s%u"%(tP["tensorChar"], self.unrollChar, 0, s) )
        for l in range(1, tP["nru"]):
          # l>0, s=0
          kStr += inst("_v_add_co_u32", vgpr(v+l*tP["glvw"]), "vcc", stride, \
              vgpr(v+(l-1)*tP["glvw"]), \
              "gro%s%s_%u_s%u + %s"%(tP["tensorChar"], self.unrollChar, l, 0, strideIdx) )
          # l>0, s>0
          for s in range(1, tP["glvw"]):
            kStr += inst("_v_add_co_u32", vgpr(v+l*tP["glvw"]+s), "vcc", \
                1, vgpr(v+l*tP["glvw"]+(s-1)), \
                "gro%s%s_%u_s%u"%(tP["tensorChar"], self.unrollChar, 0, s) )
      else:
        kStr += inst("v_mov_b32", vgpr(v), \
            vgpr(tP["gpr"]["uReg"]), "gro%s%s_%u"%(tP["tensorChar"], self.unrollChar, 0) )
        for l in range(1, tP["nru"]):
          kStr += inst("_v_add_co_u32", vgpr(v+l), "vcc", stride, \
              vgpr(v+l-1), "gro%s%s_%u + %s"%(tP["tensorChar"], self.unrollChar, l, strideIdx) )
      #self.vgprPool.checkIn(tP["gpr"]["uReg"])
    return kStr


  ##############################################################################
  # Global Read Addresses: Branch A/B
  ##############################################################################
  def graBranch(self, kernel, tP):
    return ""

  ##############################################################################
  # Global Read Addresses: Shift A/B
  # See if the load (including vw) will extend past the 'free' dim of the 
  # tensor.  If so clip to the last legal value which is inside the array

  ##############################################################################
  def graShift(self, kernel, tP):
    # FractionalLoad maps addresses in a different way?

    # graShift requires a vgpr for each address component (so each component
    # can be examined and shifted if necessary) - therefore does not work
    # with UseSgprForGRO.
    assert(not kernel["UseSgprForGRO"])

    kStr = ""
    tc = tP["tensorChar"]
    # edge value
    margin = tP["glvw"] if tP["rtv"] else 1
    edge = self.vgprPool.checkOut(1)

    if self.groOffsetInMacroTile:
      # Subtract the static component from SizesFree:
      tmpSgpr = self.getTmpSgpr(1)
      kStr += inst("s_mul_i32", sgpr(tmpSgpr), sgpr(tP["wg"]), kernel[tP["mt"]], "WorkGroup[01] * MT")
      kStr += inst("s_sub_u32", sgpr(tmpSgpr), sgpr("SizesFree+%u"%tP["idx"]), sgpr(tmpSgpr), \
                "edge = Size%s - WG*MT"%(tP["tileChar"]))
      # use math here to use unsigned (to increase range)
      #  - add srdShiftLeft to tmpSgpr - ensure it is always positive
      #  - below add srdShiftLeft to a tmp copy of the offset used for the compare
      kStr += inst("s_sub_u32", sgpr(tmpSgpr), sgpr(tmpSgpr), margin, "edge -= margin")
      kStr += inst("v_mov_b32", vgpr(edge), sgpr(tmpSgpr), \
          "edge vgpr = Size%s-%u"%(tP["tileChar"], margin) )
      shiftedEdge = self.vgprPool.checkOut(1)
      kStr += inst("_v_add_co_u32", vgpr(shiftedEdge), "vcc", vgpr(edge), self.srdShiftLeft[tc], "add srdShiftLift")
    else:
      tmpSgpr = self.getTmpSgpr(1)
      kStr += inst("s_sub_u32", sgpr(tmpSgpr), sgpr("SizesFree+%u"%tP["idx"]), margin, \
          "edge = Size%s-%u"%(tP["tileChar"], margin) )
      kStr += inst("v_mov_b32", vgpr(edge), sgpr(tmpSgpr), \
          "edge vgpr = Size%s-%u"%(tP["tileChar"], margin) )

    if kernel["CheckDimOverflow"]:
      # if tensor is really skinnty (SizesFree is less then glvw) then shifting fails-
      # can detect here if the computed edge after subtracting marging is <0
      kStr += self.assert_ge_i32(vgpr(edge), 0)
    #kStr += self.assert_ne(sgpr("WorkGroup0"),1)

    # shift offsets
    v = tP["vgprTileOffsets"]
    tmpSgpr = self.getTmpSgpr(2)
    for l in range(0, tP["nrt"]):
      # compare
      if self.groOffsetInMacroTile:
        shiftedOffset = self.vgprPool.checkOut(1)
        kStr += inst("_v_add_co_u32", vgpr(shiftedOffset), "vcc", vgpr(v+l), self.srdShiftLeft[tc], "")
        # int cmp since if we are near the front of the tile this may go negative:
        kStr += inst("v_cmp_lt_u32", sgpr(tmpSgpr,2), vgpr(shiftedOffset), vgpr(shiftedEdge), "offset < edge" )
        self.vgprPool.checkIn(shiftedOffset)
      else:
        kStr += inst("v_cmp_lt_u32", sgpr(tmpSgpr,2), vgpr(v+l), vgpr(edge), "offset < edge" )
      # shift
      kStr += inst("v_cndmask_b32", vgpr(v+l), vgpr(edge), vgpr(v+l), sgpr(tmpSgpr,2), "offset = (offset < edge) ? offset : edge" )
    self.vgprPool.checkIn(edge)
    if self.groOffsetInMacroTile:
      self.vgprPool.checkIn(shiftedEdge)

    #if tP["isB"]:
    #  kStr += "s_endpgm\n"

    return kStr

  ##############################################################################
  # Global Read Addresses: Final Offsets A/B
  ##############################################################################
  def graFinalOffsets(self, kernel, tP):
    kStr = ""
    tc = tP["tensorChar"]
    tVW = 1
    tVS = 0
    uVW = 1
    uVS = 0
    if tP["rtc"]:
      tVW = tP["glvw"]
      tVS = 1
    elif tP["ruc"]:
      uVW = tP["glvw"]
      uVS = 1
    tileOffsets = tP["vgprTileOffsets"]
    unrollOffsets = tP["gpr"]["unrollOffsets"]
    tmp = self.vgprPool.checkOut(3)
    graIdx = 0
    for perp in range(0, tP["nrp"]):
      for sPerp in range(0, tP["nrpv"]):
        for para in range(0, tP["nrc"]):
          for sPara in range(0, tP["nrcv"]/tP["nrcvpi"]):
            # vgpr assignments
            if tP["tlu"]:
              vgprTile   = tileOffsets   + para*tVW + sPara*tVS
              vgprUnroll = unrollOffsets + perp*uVW + sPerp*uVS
            else:
              vgprTile   = tileOffsets   + perp*tVW + sPara*tVS
              vgprUnroll = unrollOffsets + para*uVW + sPerp*uVS

            if graIdx==0 or not kernel["UseSgprForGRO"]:
              # emit global offset macro
              if kernel["BufferLoad"]:
                kStr += "GLOBAL_OFFSET_%s vgprGlobalReadOffset%s+%u"%(tP["tensorChar"], tP["tensorChar"], graIdx)
              else:
                kStr += "GLOBAL_OFFSET_%s vgprGlobalReadAddr%s+%u"%(tP["tensorChar"], tP["tensorChar"], graIdx)
              packedIter = 0 #iterator through ia
              for i in tP["ia"]:
                if i < kernel["ProblemType"]["NumIndicesC"]:
                  if i == tP["tileIdx"]:
                    kStr += ", %2u" % vgprTile
                  else:
                    if isPackedIndex(kernel,i, tP["PackBatchDims"]):
                      #kStr += ", %2u" % tP["vgprPackedOffsets"]+i-1  #??
                      kStr += ", %2u" % (tP["vgprPackedOffsets"] + \
                                         (vgprTile-tileOffsets)*(len(tP["PackedIndices"])-1) +
                                         packedIter)
                      packedIter += 1
                    else:
                      # just a group index
                      if not kernel["BufferLoad"]:  # buffer load adds these to SRD not the GLOBAL_OFFSET here
                        kStr += ", sgprWorkGroup%u"%i
                else: # summation index
                  if i == kernel["ProblemType"]["IndexUnroll"]:
                    kStr += ", %2u" % vgprUnroll
                  else:
                    kStr += "globalReadOffset%s%s" % (tP["tensorChar"], self.indexChars[i] )
              kStr += ", %u // gRO%s_%u_%u_%u_%u%s" % (tmp, tP["tensorChar"], \
                  para, sPara, perp, sPerp, self.endLine)

              if kernel["BufferLoad"] and kernel["FractionalLoad"]:
                tmpSgpr = self.getTmpSgpr(2)
                lastValidThread = kernel[tP["lsc"]]*kernel[tP["lsp"]]/tP["glvw"]
                if lastValidThread < kernel["NumThreads"]:
                  kStr += "// Offset only valid for %u/%u threads inside the PerLoadTile\n" \
                       % (lastValidThread, kernel["NumThreads"])
                  kStr += inst("s_mov_b32", sgpr(tmpSgpr), lastValidThread, "" )
                  kStr += inst("v_cmp_lt_u32", \
                      "vcc", \
                      vgpr("Serial"), \
                      sgpr(tmpSgpr), \
                      "tid < valid-tid")
                  boundsVgpr = self.vgprPool.checkOut(3)
                  kStr += inst("s_mov_b32", sgpr(tmpSgpr), "BufferOOB", "" )
                  kStr += inst("v_mov_b32", vgpr(boundsVgpr), sgpr(tmpSgpr), "" )
                  kStr += inst("v_cndmask_b32", \
                       vgpr("GlobalReadOffset%s+%u"%(tP["tensorChar"], graIdx)), \
                       vgpr(boundsVgpr), \
                       vgpr("GlobalReadOffset%s+%u"%(tP["tensorChar"], graIdx)), \
                       "vcc",
                       "Mask load so OOB will return 0")
                  self.vgprPool.checkIn(boundsVgpr)

            if graIdx >0 and (kernel["UseSgprForGRO"] or self.checkGRO):
              if kernel["UseSgprForGRO"]:
                scalarGro = "ScalarGlobalReadOffset%s+%u"%(tc, graIdx-1)
              else:
                scalarGro = self.getTmpSgpr(1)

              if tP["tlu"]:
                tileStride   = kernel[tP["lsc"]] * (para*tVW + sPara*tVS)
                unrollStride = kernel[tP["lsp"]] * (perp*uVW + sPerp*uVS)
                kStr += inst("s_mul_i32", sgpr(scalarGro), sgpr("Strides%s+0"%tc), unrollStride, \
                             "compute offset diff (scaled unrollDim)")
                if tileStride:
                  kStr += inst("s_add_u32", sgpr(scalarGro), sgpr(scalarGro), tileStride, \
                             "compute offset diff (tileDim)")
              else:
                tileStride   = kernel[tP["lsp"]] * (perp*tVW + sPara*tVS)
                unrollStride = kernel[tP["lsc"]] * (para*uVW + sPerp*uVS)
                kStr += inst("s_mul_i32", sgpr(scalarGro), sgpr("Strides%s+0"%tc), tileStride, \
                             "compute offset diff (scaled tileDim)")
                if unrollStride:
                  kStr += inst("s_add_u32", sgpr(scalarGro), sgpr(scalarGro), unrollStride, \
                             "compute offset diff (unrollDim)")

              # Using offsets so GRO holds a byte offset not an element offset
              # So scale here before comparison:
              kStr += inst("s_lshl_b32", \
                  sgpr(scalarGro), \
                  sgpr(scalarGro), \
                  hex(log2(tP["bpe"])), \
                  "scalar offset *= bytes/element")

              if self.checkGRO:
                # Debug mode to verify that the computed offsets are offset by the expected scalar
                print tc, "tileStride=", tileStride, "unrollStride=", unrollStride, \
                      "Strides%s="%tc

                kStr += self.assert_vector_diff(vgpr("GlobalReadOffset%s+%u"%(tc,0)), \
                                                vgpr("GlobalReadOffset%s+%u"%(tc,graIdx)), \
                                                sgpr(scalarGro))

              #-- End UseSgprForGRO
            # dump final offsets
            # BufferLoad flavor:
            #if tP["isA"]:
            #  kStr += self.dump(vgpr("GlobalReadOffset%s+%u+0"%(tP["tensorChar"], graIdx)))
            # Flat load flavor:
            #kStr += dump(vgpr("GlobalReadAddr%s+%u+0"%(tP["tensorChar"], graIdx)))
            #kStr += dump(vgpr("GlobalReadAddr%s+%u+1"%(tP["tensorChar"], graIdx)))
            graIdx += self.rpgo if kernel["BufferLoad"] else self.rpga

    if not kernel["UseSgprForGRO"]:
      self.vgprPool.checkIn(tP["vgprTileOffsets"])
      tP["vgprTileOffsets"] = None
      # UseSgprForGRO uses same vgpr for ureg and unrollOffsets so
      # let checkin(ureg) do the checkin
      # vgprTileOffsets is renamed version of treg/lwo so checkin here
      self.vgprPool.checkIn(unrollOffsets)
    if tP["vgprPackedOffsets"] != None:
      self.vgprPool.checkIn(tP["vgprPackedOffsets"])
      tP["vgprPackedOffsets"] = None

    self.vgprPool.checkIn(tmp)
    #if tP["isB"]:
    #  kStr += self.bomb(0x100)

    return kStr

  ##############################################################################
  # Global Read Addresses: Apply User Offsets
  ##############################################################################
  def graApplyUserOffsets(self, kernel):
    kStr = ""
    kStr += self.comment1("moved earlier")
    return kStr


  ##############################################################################
  # Add the constant offsets to the specified srd.
  # Srd is set to point to the base of the tile. All offsets except lowest-order
  # 2d dims are computed into the SRD.
  # GRO are offset from the tile SRD and the first GRO will be 0
  # Only called for BufferLoad=1 (or eventually BufferStore=1)
  ##############################################################################
  def computeSrd(self, kernel, tP, tc, indices, bpe):
    kStr = ""

    stmp = self.getTmpSgpr(2+2)
    tileStart = stmp+2
    wroteTileStart = False

    #---
    # Compute tileStart #elements from the 2D array start
    # Add tile (and unroll if GSU) component into SRD - SRD will point to beginning of the macro-tile:
    if self.groOffsetInMacroTile:
      wroteTileStart = True
      startStride = 1 if kernel["ProblemType"]["UseInitialStrides"] else 0

      # This is guaranteed to fit in 32-bit since the WG*MT is a number of elements in some unsigned direction:
      kStr += self.s_mul_u64_u32(sgpr(tileStart+0), sgpr(tileStart+1), sgpr(tP["wg"]), kernel[tP["mt"]], "WorkGroup[01] * MT")
      if kernel["CheckDimOverflow"] >=2:
        kStr += self.assert_eq(sgpr(tileStart+1),0)
      if not tP["tlu"]: # transpose case, tile is in perp dim and should be scaled by Stride
        kStr += self.s_mul_u64_u32(sgpr(tileStart), sgpr(tileStart+1), sgpr(tileStart+0), \
                  sgpr("Strides%s+%u"%(tc,startStride)), "tlu=0, scaled tile-offset by stride")

      if kernel["GlobalSplitU"] > 1:
        # Only GlobalSplitUSummationAssignmentRoundRobin supported for groOffsetInMacroTile - would need different math here for start:
        assert(kernel["GlobalSplitUSummationAssignmentRoundRobin"])

        kStr += self.s_mul_u64_u32(sgpr(stmp+0), sgpr(stmp+1), kernel["DepthU"], sgpr("GSUSumIdx"), "gsuOffset = DepthU*bpe*GSUSumIdx")
        if kernel["CheckDimOverflow"] >=2:
          kStr += self.assert_eq(sgpr(stmp+1),0)
        if tP["tlu"]: # non-transpose case, tile is in perp dim and should be scaled by Stride
          kStr += self.s_mul_u64_u32(sgpr(stmp), sgpr(stmp+1), sgpr(stmp+0), \
                    sgpr("Strides%s+%u"%(tc,startStride)), "tlu=1, scaled unroll-offset by stride")

        kStr += inst("s_add_u32",  sgpr(tileStart+0), sgpr(tileStart+0), sgpr(stmp+0), "accum GsuOffet term to tilestart")
        kStr += inst("s_addc_u32", sgpr(tileStart+1), sgpr(tileStart+1), sgpr(stmp+1), "accum GsuOffet term to tilestart")


    # Output : tileStart[0:1] have offset in elements from the 2D start of the tile.
    # if groOffsetInMacroTile=1, 2DStart + tileStart gives the the start of the macro-tile; 
    # This is used to compute the limit.
    # Later we modify tileStart to include batch and higher-order dims and add this to SRD.

    #---
    # Compute BUFFER Limit:
    prePad = self.srdShiftLeft[tc] * tP["bpe"] # leave room in case we have to pointer shift
    if not wroteTileStart:
      kStr += inst("s_mov_b32", sgpr(tileStart+0), 0, "set default tileStart")
      kStr += inst("s_mov_b32", sgpr(tileStart+1), 0, "set default tileStart")

    startStride = 1 if kernel["ProblemType"]["UseInitialStrides"] else 0
    if self.use64bPbcLimit:
      limitTmp0 = "ShadowLimit%s+0"%tc
      limitTmp1 = "ShadowLimit%s+1"%tc
    else:
      limitTmp0 = stmp+0
      limitTmp1 = stmp+1

    kStr += inst("s_sub_u32",  sgpr(limitTmp0), sgpr("Tensor2dSize%s"%tc), sgpr(tileStart+0), "sub tileStart")
    kStr += inst("s_subb_u32", sgpr(limitTmp1), sgpr("Tensor2dSize%s+1"%tc), sgpr(tileStart+1), "sub tileStart")

    if self.use64bPbcLimit:
      # Set initial buffer limit
      # if the limit is >64bit, incrementSrd decrements the shadow as the SRD increments,
      # and when we get within 32-bit we start to step down the SRD
      # if the limit is <32bits, set it accurately here:
      # Note lshl_b64 the higher-numbered SGPR has the upper 32-bits
      kStr += inst("s_lshl_b64", sgpr("ShadowLimit%s"%tc,2),  sgpr("ShadowLimit%s"%tc,2), \
          hex(log2(tP["bpe"])), "Set limit to use bytes")
      if prePad:
        kStr += inst("s_add_u32",  sgpr("ShadowLimit%s+0"%tc), sgpr("ShadowLimit%s+0"%tc), prePad, "extend limit for pre-pad")
        kStr += inst("s_addc_u32", sgpr("ShadowLimit%s+1"%tc), sgpr("ShadowLimit%s+1"%tc), 0, "extend limit for pre-pad")

      kStr += inst("s_cmp_eq_u32", sgpr("ShadowLimit%s+1"%tc), 0, "are we within 2^32?")
      kStr += inst("s_cselect_b32", sgpr("Srd%s+2"%tc), sgpr("ShadowLimit%s+0"%tc), "BufferLimit", "Move shadow to real if we are within 2^32")
    else:
      # put limit directly into SRD:
      kStr += inst("s_lshl_b32", sgpr("Srd%s+2"%tc), sgpr(stmp+0), hex(log2(tP["bpe"])), "Set limit to use bytes")
      kStr += inst("s_add_u32",  sgpr("Srd%s+2"%tc), sgpr("Srd%s+2"%tc), prePad, "extend limit for pre-pad")

    # Apply any high-order address components to the tileStart and eventually the SRD - these include batch idx for batched gemm, >4D tensors, etc
    numDim = len(indices)
    for i in range(1, numDim):
      idx = indices[i]
      if idx == kernel["ProblemType"]["Index0"] \
          or idx == kernel["ProblemType"]["Index1"] \
          or idx == kernel["ProblemType"]["IndexUnroll"] \
          or isPackedIndex(kernel, i):
            continue # these will be captured in GRO not the SRD
      else:
        if not wroteTileStart:
          kStr += self.s_mul_u64_u32(sgpr(tileStart+0), sgpr(tileStart+1), sgpr("Strides%s+%u"%(tc,i-1)), sgpr("WorkGroup%u"%i), "Stride*WG")
          wroteTileStart = True
        else:
          kStr += self.s_mul_u64_u32(sgpr(stmp+0), sgpr(stmp+1), sgpr("Strides%s+%u"%(tc,i-1)), sgpr("WorkGroup%u"%i), "Stride*WG")
          kStr += inst("s_add_u32",  sgpr(tileStart+0), sgpr(tileStart+0), sgpr(stmp+0), "accum wg term to tilestart")
          kStr += inst("s_addc_u32", sgpr(tileStart+1), sgpr(tileStart+1), sgpr(stmp+1), "accum wg term to tilestart")

    # Add the tile start to the SRD
    if wroteTileStart:
      kStr += inst("s_lshl_b64", sgpr(tileStart,2), sgpr(tileStart,2), log2(bpe), "tileStart *= BPE")
      kStr += inst("s_add_u32",  sgpr("Srd%s+0"%tc), sgpr("Address%s+0"%tc), sgpr(tileStart+0), "SRD base = Address+ tileStart0")
      kStr += inst("s_addc_u32", sgpr("Srd%s+1"%tc), sgpr("Address%s+1"%tc), sgpr(tileStart+1), "SRD base = Address+ tileStart1");
    else:
      kStr += inst("s_mov_b32", sgpr("Srd%s+0"%tc), sgpr("Address%s+0"%tc), "init SRD base address (lower )" )
      kStr += inst("s_mov_b32", sgpr("Srd%s+1"%tc), sgpr("Address%s+1"%tc), "init SRD base address (upper) + other fields" )

    if prePad:
      kStr += inst("s_sub_u32",  sgpr("Srd%s+0"%tc), sgpr("Srd%s+0"%tc), prePad, "pre-pad to make room for possible pointer shift")
      kStr += inst("s_subb_u32",  sgpr("Srd%s+1"%tc), sgpr("Srd%s+1"%tc), 0, "pre-pad to make room for possible pointer shift")

    kStr += inst("s_mov_b32", sgpr("Srd%s+3"%tc), "Srd127_96", "Set bits 127_96 in SRD")

    #if tP["isB"]:
   #   kStr += self.assert_ne(sgpr("WorkGroup1"), 0xA)

    if kernel["CheckDimOverflow"]>=2:
      # double-check to make sure the SRD limit is inside the allowed tensor:
      #   - compute size of tensor in elements (including all dimensions)
      #   - subtract the SRD base and SRD buffer limit
      #   - Make sure the 64bit result is >0
      kStr += inst("s_lshl_b64", sgpr(stmp,2), sgpr("Tensor2dSize%s"%tc,2), log2(bpe), "tensor size in bytes")
      kStr += inst("s_add_u32",  sgpr(stmp+0), sgpr(stmp+0), sgpr("Address%s+0"%tc), "add start ptr to compute tensor%s bot-right"%tc)
      kStr += inst("s_addc_u32", sgpr(stmp+1), sgpr(stmp+1), sgpr("Address%s+1"%tc), "add start ptr to compute tensor%s bot-right"%tc)
      kStr += inst("s_sub_u32",  sgpr(stmp+0), sgpr(stmp+0), sgpr("Srd%s+0"%tc), "sub SRD base")
      kStr += inst("s_subb_u32", sgpr(stmp+1), sgpr(stmp+1), sgpr("Srd%s+1"%tc), "sub SRD base")
      if self.use64bPbcLimit:
        kStr += inst("s_sub_u32", sgpr(stmp+0), sgpr(stmp+0), sgpr("ShadowLimit%s+0"%tc), "sub buffer size")
        kStr += inst("s_subb_u32", sgpr(stmp+1), sgpr(stmp+1), sgpr("ShadowLimit%s+1"%tc), "sub buffer size")
      else:
        kStr += inst("s_sub_u32",  sgpr(stmp+0), sgpr(stmp+0), sgpr("Srd%s+2"%tc), "sub buffer limit")

      kStr += self.assert_eq(sgpr(stmp+1), 0)  # must be 0 or we are way OOB
      kStr += self.assert_ge_u32(sgpr(stmp+0), 0) # diff greater than zero
      if 0 and tP["isB"]:
        t = self.vgprPool.checkOut(1)
        kStr += inst("s_add_u32", sgpr(stmp+0), sgpr("WorkGroup1"), sgpr("WorkGroup2"), "bozo, debug")
        kStr += inst("v_mov_b32", vgpr(t), 0x54, "")
        kStr += self.assert_ne(sgpr(stmp+0), vgpr(t) )
        self.vgprPool.checkIn(t)


    return kStr

##############################################################################
# Global Read Addresses: Addresses A/B
  ##############################################################################
  def graAddresses(self, kernel, tP):
    kStr = ""
    tc = tP["tensorChar"]
    graIdx = 0

    if kernel["BufferLoad"]:
      # maxAddrSgpr = size[n] * stride[n-1]
      kStr += self.comment1("max read offset = size[n] * stride[n-1]")

      kStr += self.computeSrd(kernel, tP, tc, kernel["ProblemType"]["IndexAssignments%s"%tc], tP["bpe"])

      #kStr += self.bomb(0x13) # after addresses and SRD set
    else:
      tmp = self.vgprPool.checkOut(2)
      kStr += inst("v_mov_b32", vgpr(tmp+0), sgpr("Address%s+0"%tP["tensorChar"]), "" )
      kStr += inst("v_mov_b32", vgpr(tmp+1), sgpr("Address%s+1"%tP["tensorChar"]), "" )
      for perp in range(0, tP["nrp"]):
        for sPerp in range(0, tP["nrpv"]):
          for para in range(0, tP["nrc"]):
            for sPara in range(0, tP["nrcv"]/tP["nrcvpi"]):

              comment = "gRA%s_%u_%u_%u_%u = addr%s+grO%s_%u_%u_%u_%u" \
                  % (tP["tensorChar"], para, sPara, perp, sPerp, \
                  tP["tensorChar"], tP["tensorChar"], \
                  para, sPara, perp, sPerp )
              kStr += inst("_v_add_co_u32", \
                  vgpr("GlobalReadAddr%s+%u+0"%(tP["tensorChar"], graIdx)), \
                  "vcc", \
                  vgpr("GlobalReadAddr%s+%u+0"%(tP["tensorChar"], graIdx)),  \
                  vgpr(tmp+0), \
                  comment+" (lower)")
              kStr += inst("_v_addc_co_u32", \
                  vgpr("GlobalReadAddr%s+%u+1"%(tP["tensorChar"], graIdx)), \
                  "vcc", \
                  vgpr("GlobalReadAddr%s+%u+1"%(tP["tensorChar"], graIdx)), \
                  vgpr(tmp+1), \
                  "vcc", \
                  comment+" (upper)")
              #kStr += dump(vgpr("GlobalReadAddr%s+%u+0"%(tP["tensorChar"], graIdx)))
              #kStr += dump(vgpr("GlobalReadAddr%s+%u+1"%(tP["tensorChar"], graIdx)))
              graIdx += self.rpga
      #kStr += "s_endpgm\n"
      self.vgprPool.checkIn(tmp)

    return kStr

  ##############################################################################
  # Global Read Addresses: Increments
  ##############################################################################
  def graIncrements(self, kernel, loopIdx, tP):
    kStr = ""
    # depthU
    depthU = kernel["DepthU"]
    if kernel["GlobalSplitU"] > 1 \
        and kernel["GlobalSplitUSummationAssignmentRoundRobin"]:
      depthU *= kernel["GlobalSplitU"]

    if loopIdx==kernel["ProblemType"]["NumIndicesSummation"]-1:
      if tP["tlu"]:
        if self.globalReadIncsUseVgpr:
          tmpSgpr = self.getTmpSgpr(1)
          kStr += inst("s_mul_i32", sgpr(tmpSgpr+0), \
              hex(depthU*tP["bpe"]), sgpr("Strides%s"%tP["tensorChar"]), \
              "incr = stride*%u*bytes"%depthU )
          """
          kStr += inst("s_addc_u32", \
              sgpr(tmpSgpr+1), \
              hex(0), \
              hex(0), \
              "(carry)")
          """
          kStr += inst("s_mov_b32", \
              sgpr(tmpSgpr+1), \
              hex(0), \
              "(carry)")
          kStr += inst("v_mov_b32", \
              vgpr("GlobalReadIncs%s+0"%tP["tensorChar"]), \
              sgpr(tmpSgpr+0), \
              "" )
          kStr += inst("v_mov_b32", \
              vgpr("GlobalReadIncs%s+1"%tP["tensorChar"]), \
              sgpr(tmpSgpr+1), \
              "" )
        else: # not globalReadIncsUseVgpr, ie use SGPR
          kStr += inst("s_mul_i32", sgpr("GlobalReadIncs%s+0"%tP["tensorChar"]), \
              hex(depthU*tP["bpe"]), sgpr("Strides%s"%tP["tensorChar"]), \
              "incr = stride*%u*bytes"%depthU )

      else: # transposed
        if self.globalReadIncsUseVgpr:
          kStr += inst("v_mov_b32", vgpr("GlobalReadIncs%s+0"%tP["tensorChar"]), \
              hex(depthU*tP["bpe"]), \
              "incr = %u*bytes"%depthU )
          kStr += inst("v_mov_b32", vgpr("GlobalReadIncs%s+1"%tP["tensorChar"]), \
              hex(0), "incr = %u*bytes (upper)"%depthU )
        else:
          kStr += inst("s_mov_b32", sgpr("GlobalReadIncs%s+0"%tP["tensorChar"]), \
              hex(depthU*tP["bpe"]), \
              "incr = %u*bytes"%depthU )
    else:
      printExit("NumIndicesSummation=%u not yet supported in assembly" \
          % kernel["ProblemType"]["NumIndicesSummation"] )

    #kStr += dump(vgpr("GlobalReadIncs%s"%tP["tensorChar"]))
    #kStr += "s_endpgm\n"
    #if tP["isB"]:
    #  kStr += self.bomb(0x100)
    return kStr

  ##############################################################################
  # Local Write Addresses: Tile Assignment A/B
  ##############################################################################
  def lwaTileAssignment(self, kernel, tP):
    return self.comment1("lwaTile%s = %s" % (tP["tensorChar"], \
        vgpr(tP["gpr"]["lwoT"])))

  ##############################################################################
  # Local Write Addresses: Unroll Assignment A/B
  ##############################################################################
  def lwaUnrollAssignment(self, kernel, tP):
    return self.comment1("lwaUnroll%s = %s" % (tP["tensorChar"], \
        vgpr(tP["gpr"]["uReg2" if kernel["GlobalSplitU"] > 1 else "uReg"])))

  ##############################################################################
  # Local Write Addresses: First Offset A/B
  ##############################################################################
  def lwaFirstOffset(self, kernel, tP):
    kStr = ""
    tc = tP["tensorChar"]
    #"lwFOA = lwA%s + lwA%s*MT%s" \
    #    % (tP["tileChar"], self.unrollChar, tP["tileChar"])
    uReg = tP["gpr"]["uReg2" if kernel["GlobalSplitU"] > 1 else "uReg"]
    if kernel["LocalWriteUseSgpr%s"%tc]:
      destVgpr = self.vgprPool.checkOut(1)
    else:
      destVgpr = "LocalWriteAddr%s"%tc

    dotInterleave = kernel["LocalDotLayout"]

    if dotInterleave == 1:
      kStr += inst("v_mul_u32_u24", \
          vgpr(destVgpr), \
          hex(kernel["MacroTile%s"%tP["tensorChar"]] + kernel["LdsPad%s"%tc]), \
          vgpr(uReg), \
          "lw%s%s**(MT%s + PAD)"%(tP["tensorChar"], self.unrollChar, tP["tensorChar"]))
      kStr += inst("_v_add_lshl_u32", \
          vgpr(destVgpr), \
          vgpr(tP["gpr"]["lwoT"]), \
          vgpr(destVgpr), \
          hex(log2(tP["bpe"])), \
          "lwFO%s = (lw%s%s + lw%s%s*(MT%s+PAD))*bpe" \
          % (tc, tc, tc, tc, self.unrollChar, tP["tileChar"]) )
    else:
      ldlOffsetVgpr = self.vgprPool.checkOut(1)
      uRegScrap = self.vgprPool.checkOut(1)
      # likely broken for dot4, revisit
      # odd tiles will write to MT, even tiles to normal location
      kStr += inst("v_and_b32", \
          vgpr(destVgpr), \
          ~(kernel["LocalDotLayout"]-1), \
          vgpr(tP["gpr"]["lwoT"]), \
          "lwoT & ~(LDL-1)")
      # uReg bit 1 maps to LDS offset bit 1 (calculateLdsWriteOffset) or LocalWriteAddr (here)
      kStr += inst("v_and_b32", \
          vgpr(uRegScrap), \
          kernel["LocalDotLayout"]-1, \
          vgpr(uReg), \
          "uReg & LDL-1")
      kStr += inst("v_and_b32", \
          vgpr(uReg), \
          ~(kernel["LocalDotLayout"]-1), \
          vgpr(uReg), \
          "uReg & LDL-1")
      kStr += inst("v_and_b32", \
          vgpr(ldlOffsetVgpr), \
          kernel["LocalDotLayout"]-1, \
          vgpr(tP["gpr"]["lwoT"]), \
          "lwoT & LDL-1")
      kStr += inst("_v_lshl_add_u32", \
          vgpr(uReg), \
          vgpr(ldlOffsetVgpr), \
          #log2(kernel["LocalDotLayout"]), \
          0, \
          vgpr(uReg), \
          "shift scrap by LDL")
      kStr += inst("v_mul_u32_u24", \
          vgpr(uReg), \
          hex(kernel["MacroTile%s"%tP["tensorChar"]] + kernel["LdsPad%s"%tc]), \
          vgpr(uReg), \
          "lw%s%s**(MT%s + PAD)"%(tP["tensorChar"], self.unrollChar, tP["tensorChar"]))
      kStr += inst("_v_add_co_u32", \
          vgpr(uReg), \
          "vcc", \
          vgpr(uRegScrap), \
          vgpr(uReg), \
          "add scraps from LDL masking")
      kStr += inst("_v_add_lshl_u32", \
          vgpr(destVgpr), \
          vgpr(uReg), \
          vgpr(destVgpr), \
          hex(log2(tP["bpe"])), \
          " *= bpe")
      self.vgprPool.checkIn(uRegScrap)
      self.vgprPool.checkIn(ldlOffsetVgpr)

    if tP["isB"]:
      kStr += inst("_v_add_co_u32", \
          vgpr(destVgpr), \
          "vcc", \
          hex(kernel["LdsOffsetB"]*tP["bpe"]), \
          vgpr(destVgpr), \
          "lwFOB = lwB%s + lwB%s*MT%s + LDS_OFFSET_B=%u*%u" % (tP["tileChar"], \
          self.unrollChar, tP["tileChar"], kernel["LdsOffsetB"], self.bpeAB) )
    self.vgprPool.checkIn(tP["gpr"]["lwoT"])
    tP["gpr"]["lwoT"] = None
    self.vgprPool.checkIn(tP["gpr"]["uReg"])
    if kernel["GlobalSplitU"] > 1:
      self.vgprPool.checkIn(tP["gpr"]["uReg2"])

    #LSC_ * LSP_
    numBytesPerElement = kernel["ProblemType"]["DataType"].numBytes()
    validWIPerLoad = kernel[tP["lsc"]] * kernel[tP["lsp"]] / tP["glvw"]
    validBytesPerLoad = kernel[tP["lsc"]] * kernel[tP["lsp"]] * numBytesPerElement
    maxBytesPerLoad = kernel["NumThreads"] * tP["glvw"] * numBytesPerElement

    assert (validBytesPerLoad <= maxBytesPerLoad)
    assert (kernel[tP["lsc"]] * kernel[tP["lsp"]] % tP["glvw"] == 0)

    if validBytesPerLoad != maxBytesPerLoad:
      tmpSgpr = self.getTmpSgpr(1)
      kStr += inst("s_mov_b32", sgpr(tmpSgpr), validWIPerLoad, \
          "lsc*lsp=%u*%u"%(kernel[tP["lsc"]],kernel[tP["lsp"]] ))
      kStr += inst("v_cmp_lt_u32", \
          "vcc", \
          vgpr("Serial"), \
          sgpr(tmpSgpr), \
          "fractional: ensure tid < global read tile elements")
      tmpVgpr = self.vgprPool.checkOut(1)
      kStr += inst("v_mov_b32", vgpr(tmpVgpr), hex(self.LdsOOB), "")
      kStr += inst("v_cndmask_b32", \
                  vgpr(destVgpr), \
                  vgpr(tmpVgpr), \
                  vgpr(destVgpr), \
                   "vcc", \
                   "Mask load so out-of-gr-tile bounds returns 0")
      self.vgprPool.checkIn(tmpVgpr)

    if kernel["LocalWriteUseSgpr%s"%tc]:
      # TODO: Can refactor code above to Compute this directly:
      kStr += inst("v_readfirstlane_b32", \
          sgpr("LocalWriteAddr%s"%tc), \
          vgpr(destVgpr), \
          "Copy lds write address VGPR to SGPR")
      self.vgprPool.checkIn(destVgpr)

    if kernel["FractionalLoad"] and kernel["fractionalPerpOverhang%s"%tc]:
      overhang = kernel["fractionalPerpOverhang%s"%tc]
      validWI = overhang*kernel[tP["lsc"]]/tP["glvw"]
      if kernel["FractionalLoad"] == 2:
        mask = "PerpOverhangVcc%s"%tc
      else:
        mask = self.getTmpSgpr(2)
      kStr += self.comment1("Compute fractional overhang")
      kStr += inst("s_mov_b32", sgpr(mask), validWI, \
          "overhang=%u, validWI=%u" % (overhang, validWI))
      kStr += inst("v_cmp_lt_u32", \
          sgpr(mask,2),
          vgpr("Serial"), \
          sgpr(mask,2),
          "fractional-overhang: some wi write to harmless LDS location")
      if kernel["FractionalLoad"] == 1:
        kStr += inst("v_cndmask_b32", \
                    vgpr("LocalWriteAddrOverhang%s"%tc), \
                    1.0, \
                    vgpr("LocalWriteAddr%s"%tc), \
                    sgpr(mask,2), \
                    "Mask load so out-of-gr-tile bounds returns 0. Note 1.0f=0x3f80000 which is large non-neg int")


    # dump lds write offsets
    #if tP["isA"]:
      #kStr += self.dump(vgpr("LocalWriteAddr%s"%tP["tensorChar"]))
      #kStr += self.bomb(-40)
    return kStr

  ##############################################################################
  # Local Write Addresses: Final Offsets A/B
  ##############################################################################
  def lwaFinalOffsets(self, kernel, tP):
    return self.comment("N/A")

  ##############################################################################
  # Local Write Addresses: Declare Addresses A/B
  ##############################################################################
  def lwaDeclareAddresses(self, kernel, tP):
    return self.comment1("N/A")

  ##############################################################################
  # Local Read Addresses: Tile Assignment A
  ##############################################################################
  def lraTileAssignmentA(self, kernel, tP):
    kStr = ""
    kStr += "%slr%s = serial %% SG%s%s%s" \
        % (self.commentPrefix, tP["tileChar"], tP["tileChar"], \
        self.commentSuffix, self.endLine)

    divisor = kernel["SubGroup0"]
    qReg = self.vgprPool.checkOut(1) # quotient
    rReg = self.vgprPool.checkOut(1) # remainder
    dividendReg = "Serial" # local serial
    tmpVgpr = self.vgprPool.checkOut(2)
    tmpSgpr = self.getTmpSgpr(1)
    kStr += vectorStaticDivideAndRemainder(qReg, rReg, dividendReg, divisor, \
        tmpVgpr, tmpSgpr)
    tP["gpr"]["lro"] = rReg
    self.tmplroB = qReg
    self.vgprPool.checkIn(tmpVgpr)
    return kStr

  ##############################################################################
  # Local Read Addresses: Tile Assignment B
  ##############################################################################
  def lraTileAssignmentB(self, kernel, tP):
    kStr = ""
    kStr += "%slr%s = (serial / SG%s) %% SG%s%s%s" \
        % (self.commentPrefix, tP["tileChar"], tP["tileChar"], \
        tP["tileChar"], self.commentSuffix, self.endLine)
    divisor = kernel["SubGroup1"]
    qReg = self.vgprPool.checkOut(1) # quotient
    rReg = self.vgprPool.checkOut(1) # remainder
    dividendReg = self.tmplroB
    tmpVgpr = self.vgprPool.checkOut(2)
    tmpSgpr = self.getTmpSgpr(1)
    kStr += vectorStaticDivideAndRemainder(qReg, rReg, dividendReg, divisor, \
        tmpVgpr, tmpSgpr)
    self.vgprPool.checkIn(self.tmplroB) # old
    tP["gpr"]["lro"] = rReg
    self.vgprPool.checkIn(qReg)
    self.vgprPool.checkIn(tmpVgpr)
    return kStr

  ##############################################################################
  # Local Read Addresses: Final Offset A/B
  ##############################################################################
  def lraFinalOffset(self, kernel, tP):
    kStr = ""
    tc = tP["tensorChar"]
    divisor = kernel["SubGroup0"]*kernel["SubGroup1"]
    qReg = self.vgprPool.checkOut(1) # quotient
    rReg = self.vgprPool.checkOut(1) # remainder, unused here
    dividendReg = "Serial"
    tmpVgpr = self.vgprPool.checkOut(2)
    tmpSgpr = self.getTmpSgpr(1)
    kStr += vectorStaticDivideAndRemainder(qReg, rReg, dividendReg, divisor, \
        tmpVgpr, tmpSgpr)
    sgid = qReg

    kStr += inst("s_mov_b32", \
        sgpr(tmpSgpr), \
        hex(kernel["MacroTile%u"%tP["tensorIdx"]] + kernel["LdsPad%s"%tc]), \
        "MT%u+PAD"%tP["tensorIdx"] )
    kStr += inst("v_mul_lo_u32", \
        vgpr(sgid), \
        sgpr(tmpSgpr), \
        vgpr(sgid), \
        "sgid=sgid*(MT%u+PAD)"%tP["tensorIdx"] )
    if kernel["VectorWidth"] > 1:
      kStr += staticMultiply(vgpr(tP["gpr"]["lro"]), vgpr(tP["gpr"]["lro"]), \
          kernel["VectorWidth"], sgpr(tmpSgpr))
    kStr += inst("_v_add_lshl_u32", \
        vgpr("LocalReadAddr%s"%tc), \
        vgpr(sgid), \
        vgpr(tP["gpr"]["lro"]), \
        hex(log2(tP["bpe"])), \
        "o = (lro%s*VW+sgid*MT%u)*bpe"%(tc, tP["tensorIdx"]) )

    #if tP["isA"]:
    #  kStr += self.bomb(113)

    # dump lra final offset
    #if tP["isA"]:
    #  kStr += dump(vgpr("LocalReadAddr%s"%tP["tensorChar"]))
    #  kStr += dump(vgpr("ElementIndex%s"%tP["tensorChar"])) 


    self.vgprPool.checkIn(tmpVgpr)
    self.vgprPool.checkIn(qReg)
    self.vgprPool.checkIn(rReg)
    self.vgprPool.checkIn(tP["gpr"]["lro"])
    return kStr

  ##############################################################################
  # Local Read Addresses: Declare Addresses A/B
  ##############################################################################
  def lraDeclareAddresses(self, kernel, tP):
    if tP["isA"]:
      return self.comment1("N/A")
    else:
      return inst("_v_add_co_u32", \
          vgpr("LocalReadAddr%s+0"%tP["tensorChar"]), \
          "vcc", \
          hex(kernel["LdsOffset%s"%tP["tensorChar"]]*tP["bpe"]), \
          vgpr("LocalReadAddr%s+0"%tP["tensorChar"]), \
          " += LdsOffset%s (lower)"%tP["tensorChar"])


  ##############################################################################
  # Initialize C
  ##############################################################################
  def initC(self, kernel):
    # remove the C regs from the pool since we are about to write them here:
    self.vgprPool.remove(self.startVgprValuC, self.numVgprValuC, "ValuC")
    self.vgprPool.remove(self.startVgprValuA, \
        self.lastValuAB - self.startVgprValuA, "ValuAB")

    kStr = ""
    for i in range(0, self.numVgprValuC):
      kStr += inst("v_mov_b32", vgpr("ValuC+%u"%i), hex(0), "initC")

    return kStr


  ##############################################################################
  # Declare Loop Num Iterations
  ##############################################################################
  def declareLoopNumIter(self, kernel):
    return ""


  ##############################################################################
  # Calculate and apply stagger offsets and edge
  # Output: Sets sgpr(StaggerRowMask)
  ##############################################################################
  def declareStaggerParms(self, kernel):

    kStr=""
    if self.staggerU:
      # this coud be dynamic?
      if kernel["StaggerUMapping"] == 0:
        staggerInput = sgpr("WorkGroup0")
      elif kernel["StaggerUMapping"] == 1:
        staggerInput = sgpr("WorkGroup1")
      elif kernel["StaggerUMapping"] == 2:
        staggerInput = sgpr("WorkGroup2")
      elif kernel["StaggerUMapping"] == 3:
        # TODO: add some adds
        assert(0)
      elif kernel["StaggerUMapping"] == 4:
        staggerInput = -1

      kStr += inst("s_and_b32", sgpr("StaggerUIter"), sgpr("StaggerUIter"), \
                    staggerInput, \
                    "Compute actual stagger start for this kernel")
      kStr += inst("s_lshl_b32", sgpr("StaggerUIter"), sgpr("StaggerUIter"), \
                kernel["_staggerStrideShift"], "shift by StaggerUStride")
    return kStr

  ##############################################################################
  # Calculate and apply stagger offsets and edge
  ##############################################################################
  def calculateStagger(self, kernel, tP):

    kStr=""
    tc = tP["tensorChar"]

    if self.staggerU:
      assert (kernel["BufferLoad"])
      staggerTmp = self.getTmpSgpr(1)

      #---
      kStr += self.comment1("SRDs += (StaggerUIter) * GlobalReadIncs%s"% (tc))

      kStr += inst("s_mul_i32", \
        sgpr(staggerTmp),\
        sgpr("StaggerUIter"),\
        sgpr("GlobalReadIncs%s"%tc), \
        " stagger byte offset")

      # Amount of bytes to add to get back to start.
      # on the llop iteration which matches StaggerUIter, this offset added instead of GlobalReadInc
      # Note LoopCounters is negative
      kStr += self.s_mul_i64_i32(sgpr("WrapU%s+0"%tc), sgpr("WrapU%s+1"%tc), \
                    sgpr("LoopCounters+%u"%self.unrollIdx), sgpr("GlobalReadIncs%s"%tc), \
                    "Number of bytes accessed by the unroll loop")

      kStr += inst("s_add_u32", sgpr("WrapU%s+0"%tc),  sgpr("GlobalReadIncs%s"%tc), \
                sgpr("WrapU%s+0"%tc), "Negative, and remove one iteration")
      kStr += inst("s_addc_u32", sgpr("WrapU%s+1"%tc),  0, \
                sgpr("WrapU%s+1"%tc), "Negative, and remove one iteration")

      kStr += self.incrementSrd(kernel, tP, sgpr(staggerTmp), 0)

      if tP["isB"]:
        # Convert passed in S' to S for easy loop comparison.  S=(PGR-1)-S'
        kStr += inst("s_sub_i32", sgpr("StaggerUIter"), (-kernel["PrefetchGlobalRead"]-1), sgpr("StaggerUIter"), \
                  "Subtract (PGR-1); StaggerUIter now contains target iteration to wrap")
    return kStr

  ##############################################################################
  # Remove stagger offset (before tail loop)
  # |          |           |   |
  # |-- S'*I --|
  # |---------- W' --------|-I-|
  #           ^ current SRD pos
  # ^unrollLoopStart           ^tailLoopStart   (in summation0 dimension)

  #
  # S = sgprStaggerUIter = (-PGR-1)-S'
  # W = sgprWrapU
  # PGR = kernel["PrefetchGlobalRead"]
  #
  # S' = StaggUIter that is passed into the kernel = PGR-1-S
  # S'*I is also the global read offset (from unrollLoopStart) at unroll loop exit ?
  # I = GlobalReadIncs
  # W' = -W

  # Need to move it to tailLoopStart

  # To compute position where tail loop should start:
  #  = W' - S'*I + I
  #  = -W - (-PGR-1-S)*I) + I
  #  = -W + (PGR+1+S)*I + I
  #  = -W + (S+2+PGR)*I
  #  = (S+2+PGR)*I - W
  ##############################################################################
  def removeStagger(self, kernel, tP):
    kStr = ""
    if self.staggerU:
      tc = tP["tensorChar"]
      tmp = self.getTmpSgpr(1)
      kStr += inst("s_add_i32", sgpr(tmp), sgpr("StaggerUIter"), 2+kernel["PrefetchGlobalRead"], "")
      kStr += inst("s_mul_i32", sgpr(tmp), sgpr(tmp), 
                    sgpr("GlobalReadIncs%s"%tc), \
                    "start offset S in bytes")
      kStr += inst("s_sub_u32", sgpr(tmp), sgpr(tmp), sgpr("WrapU%s"%tc), "S - WrapU")

      kStr += self.incrementSrd(kernel, tP, sgpr(tmp), 0)

    return kStr

  ##############################################################################
  # Calculate Loop Num Iter
  ##############################################################################
  def calculateLoopNumIter(self, kernel, loopIdx):
    kStr = ""

    tailLoop = loopIdx < 0
    if tailLoop:
      loopIdx = self.unrollIdx
    loopChar = self.indexChars[ \
        kernel["ProblemType"]["IndicesSummation"][loopIdx]]

    ########################################
    # Tail Loop
    if tailLoop:
      tmpSgpr = self.getTmpSgpr(4)
      kStr += "\n"
      if kernel["SuppressNoLoadLoop"]:
        # If the tail loop is suppressed, then final iterations will have moved the Srd base forward
        # (and also moved back the srd shadow limit) and slammed Limit to 0, so need to 'undo'
        # those increments - see setTailSrd
        assert(kernel["PrefetchGlobalRead"] == 1) #if >1 would need a multiply here
        kStr += inst("s_cmp_eq_u32", sgpr("OrigLoopCounter"), 0, "completely skipped unroll loop?")
        kStr += inst("s_cselect_b32", sgpr(tmpSgpr+0), 0, sgpr("GlobalReadIncsA"), "force to 0?")
        kStr += inst("s_cselect_b32", sgpr(tmpSgpr+1), 0, sgpr("GlobalReadIncsB"), "force to 0?")
        kStr += self.setTailSrd(kernel, self.tPA, sgpr(tmpSgpr+0))
        kStr += "\n"
        kStr += self.setTailSrd(kernel, self.tPB, sgpr(tmpSgpr+1))
        kStr += "\n"
        #kStr += self.bomb()

      kStr += "%s//numIter%s = (((size%s %% LOCAL_DEPTHU) + LOCAL_SPLITU - 1) / LOCAL_SPLITU)%s" \
          % (self.indent, self.unrollChar, self.unrollChar, self.endLine)
      # size % DepthU
      kStr += scalarStaticDivideAndRemainder(tmpSgpr, "LoopCounters+%u"%loopIdx, "SizesSum+%u"%loopIdx, kernel["DepthU"], tmpSgpr+2, True)


      if kernel["LocalSplitU"] > 1:
        # (size % DepthU) + LSU - 1
        kStr += inst("s_add_u32", sgpr("LoopCounters+%u"%loopIdx), hex(kernel["LocalSplitU"]-1), sgpr("LoopCounters+%u"%loopIdx), "(size % DepthU) + LSU - 1" )
        dividend = tmpSgpr+2
        kStr += inst("s_mov_b32", sgpr(dividend), sgpr("LoopCounters+%u"%loopIdx), "copy for divide" )
        kStr += scalarStaticDivideAndRemainder( "LoopCounters+%u"%loopIdx, None, dividend, kernel["LocalSplitU"], tmpSgpr, False)

      # if GSU numIter=0 if gsuSumIdx != remainder
      if kernel["GlobalSplitU"] > 1:
        kStr += inst("s_cmp_eq_u32", sgpr("GSUSumIdx"), sgpr("GSUSumIdx+1"), \
            "gsuSumIdx == numIterPerWgRemainder" )
        afterZero = self.getLabel("AfterNumIterZero")
        kStr += inst("s_cbranch_scc1", "label_%04u"%afterZero, "skip" )
        kStr += inst("s_mov_b32", sgpr("LoopCounters+%u"%loopIdx), hex(0), "numIter=0" )
        kStr += "label_%04u:%s" % (afterZero, self.endLine)

      # if tail numIter == 0 skip altogether
      tailLoopLabelEnd = self.getLabel("TailLoopEnd%s"%(loopChar) )
      kStr += inst("s_cmp_eq_u32", sgpr("LoopCounters+%u"%loopIdx), \
          hex(0), "numIter%s == 0"%loopChar )
      kStr += inst("s_cbranch_scc1 label_%04u"\
          % tailLoopLabelEnd, \
          "skip to end of tail loop b/c numIter==0")

    ########################################
    # Unrolled Loop
    elif loopIdx == self.unrollIdx:
      if not self.do["PreLoop"]: kStr += ".endif\n"
      tmpSgpr = self.getTmpSgpr(2)
      quotient = "LoopCounters+%u"%loopIdx
      dividend = "SizesSum+%u"%loopIdx
      divisor = kernel["DepthU"]
      kStr += scalarStaticDivideAndRemainder(quotient, None, dividend, divisor, tmpSgpr, False)

      # if GSU numIter++ if gsuSumIdx < remainder
      if kernel["GlobalSplitU"] > 1:
        tmpSgpr = self.getTmpSgpr(3)
        quotient = "LoopCounters+%u"%loopIdx
        remainder = "GSUSumIdx+1" # numIterPerWgRemainder
        dividend = tmpSgpr+2 # numIterMyWg
        divisor = kernel["GlobalSplitU"]
        kStr += inst("s_mov_b32", sgpr(dividend), sgpr("LoopCounters+%u"%loopIdx), "copy for divide" )
        kStr += scalarStaticDivideAndRemainder(quotient, remainder, dividend, divisor, tmpSgpr, True)

        # if gsuSumIdx < numIterPerWgRemainder
        kStr += inst("s_cmp_lt_u32", sgpr("GSUSumIdx"), sgpr("GSUSumIdx+1"), \
            "gsuSumIdx < numIterPerWgRemainder" )
        afterInc = self.getLabel("AfterNumIterInc")
        kStr += inst("s_cbranch_scc0", "label_%04u"%afterInc, "skip" )
        kStr += inst("s_add_u32", sgpr("LoopCounters+%u"%loopIdx), hex(1), sgpr("LoopCounters+%u"%loopIdx), "numIterMyWg++" )
        kStr += "label_%04u:%s" % (afterInc, self.endLine)

      kStr += inst("s_mov_b32", sgpr("OrigLoopCounter"), \
                sgpr("LoopCounters+%u"%loopIdx), \
                "copy loop counter")
    ########################################
    # Multi-dimensional summation
    else:
      printExit("no assembly support for 2+ dimensional summation")
      kStr += "%snumIter%s = size%s" \
          % (self.indent, loopChar, loopChar)


    # counter = -counter
    kStr += inst("s_sub_u32", \
        sgpr("LoopCounters+%u"%loopIdx), \
        hex(0), \
        sgpr("LoopCounters+%u"%loopIdx), \
        "counter%s = -size%s"%(loopChar, loopChar) )
    return kStr

  ##############################################################################
  # Open Loop
  ##############################################################################
  def openLoop(self, kernel, loopIdx):
    kStr = ""
    #kStr += "s_endpgm\n"
    tailLoop = loopIdx < 0
    if tailLoop:
      loopIdx = self.unrollIdx
      self.inTailLoop = True
    loopChar = self.indexChars[ \
        kernel["ProblemType"]["IndicesSummation"][loopIdx]]
    loopLabelBegin = self.getLabel("%sLoopBegin%s"%("Tail" if tailLoop else "", loopChar) )
    loopLabelEnd = self.getLabel("%sLoopEnd%s"%("Tail" if tailLoop else "", loopChar) )

    # is numIter at least 1? otherwise skip to end
    # PGL needs a skip-check here if not bufferload
    # If kernel["SuppressNoLoadLoop"] we don't have a special loop for the 'last iter'
    if tailLoop:
      endCounter = 0
    elif kernel["PrefetchGlobalRead"]:
      if kernel["SuppressNoLoadLoop"]:
        endCounter =  0
      else:
        endCounter = -1
    else:
      endCounter =  0

    kStr += inst("s_cmp_ge_i32", \
        sgpr("LoopCounters+%u"%loopIdx), \
        hex(endCounter), \
        "LoopCounter%s < EndCounter"%(loopChar) )
    kStr += inst("s_cbranch_scc1 label_%04u"%loopLabelEnd, \
        "don't enter Loop%s"%loopChar )

    # LSU not all threads will do summation
    if tailLoop and kernel["LocalSplitU"] > 1:
      tmpSgpr = self.getTmpSgpr(2)
      kStr += self.comment("apply exec mask for LSU")
      tmpVgpr = self.vgprPool.checkOut(2)
      dummy = self.vgprPool.checkOut(1)
      sgId = self.vgprPool.checkOut(1)
      divisor = kernel["SubGroup0"]*kernel["SubGroup1"]
      kStr += vectorStaticDivide(sgId, "Serial", divisor, tmpVgpr, tmpSgpr)
      numIter = self.vgprPool.checkOut(1)
      kStr += inst("v_mov_b32", vgpr(numIter), sgpr("SizesSum+0"), "sizeU to vgpr")
      divisor = kernel["DepthU"]
      kStr += vectorStaticDivideAndRemainder(dummy, numIter, numIter, divisor, tmpVgpr, tmpSgpr)
      self.vgprPool.checkIn(dummy)
      #kStr += dump(vgpr(sgId))
      #kStr += dump(vgpr(numIter))
      kStr += inst("v_cmpx_lt_u32", "vcc", \
          vgpr(sgId), vgpr(numIter), "sgId < numIter")
      self.vgprPool.checkIn(tmpVgpr)
      #self.tailNumIter = numIter
      #self.vgprPool.checkIn(numIter)

      # thread is active is sgId < numIter % LocalSplitU
    # begin loop
    kStr += "label_%04u:%s" % (loopLabelBegin, self.endLine)

    # LSU mask for this iteration
    if tailLoop and kernel["LocalSplitU"] > 1:
      kStr += inst("v_cmpx_lt_u32", "vcc", \
          vgpr(sgId), vgpr(numIter), "sgId < numIter")
      kStr += inst("_v_add_co_u32", vgpr(sgId), "vcc", hex(kernel["LocalSplitU"]), \
          vgpr(sgId), "sgId+=LSU")
      self.vgprPool.checkIn(sgId)
      self.vgprPool.checkIn(numIter)
      #kStr += dump(vgpr(sgId))

    return kStr


  ##############################################################################
  # Close Loop
  ##############################################################################
  def closeLoop(self, kernel, loopIdx, finalLoop):
    kStr = ""
    #kStr += self.indent + self.syncStr + self.endLine
    #kStr += "s_endpgm\n"
    tailLoop = loopIdx < 0
    if tailLoop:
      loopIdx = self.unrollIdx
    loopChar = self.indexChars[ \
        kernel["ProblemType"]["IndicesSummation"][loopIdx]]
    loopLabelBegin = self.getLabel("%sLoopBegin%s"%("Tail" if tailLoop else "", loopChar) )
    loopLabelEnd = self.getLabel("%sLoopEnd%s"%("Tail" if tailLoop else "", loopChar) )
    loopLabelEndOddExit = self.getLabel("%sLoopEnd%s_oddexit"%("Tail" if tailLoop else "", loopChar) )

    if tailLoop and kernel["AssertSummationElementMultiple"]%kernel["InnerUnroll"]==0:
      unrollInc = kernel["InnerUnroll"]
    else:
      unrollInc = 1

    kStr += inst("s_add_u32", \
        sgpr("LoopCounters+%u"%loopIdx), \
        sgpr("LoopCounters+%u"%loopIdx), \
        hex(unrollInc), \
        "inc counter%s"%(loopChar) )

    if tailLoop:
      endCounter = 0
    else:
      # If PrefetchGlobalRead=1 the loads in the loop prefetch next macro-tile
      # For the final trip through the unroll loop we need to ensure those loads stay in bounds.

      # One technique is to create a copy of the unroll loop with all loads removed.
      # However buffer load doesn't need this loop copy since we OOB loads can be supressed by buffer limit hardware
      # So can do one more iteration (endCounter==0) in the main unroll loop, and adjust the pointer
      # increments appropriately
      if kernel["PrefetchGlobalRead"] and not kernel["SuppressNoLoadLoop"]:
        endCounter = -1
      else:
        endCounter = 0

    kStr += inst("s_cmp_eq_i32", \
        sgpr("LoopCounters+%u"%loopIdx), \
        hex(endCounter), \
        "counter%s==0"%(loopChar) )

    if not finalLoop:
      # just an exit check, else fall through to the next loop copy
      kStr += inst("s_cbranch_scc1 label_%04u"%(loopLabelEndOddExit), "exit Loop%s"%loopChar )
    else: #finalLoop:
      kStr += inst("s_cbranch_scc0 label_%04u"%loopLabelBegin, \
          "restart Loop%s"%(loopChar ))

      if not tailLoop:
        oddIterCode = Code.Module()
        if not kernel["SuppressNoLoadLoop"] and kernel["ExpandPointerSwap"]:
          # In this case we kept the 'no-load' loop which has LDS offsets assuming first bank of LDS
          # if we exit the main loop at an odd iter - need to swap LDS read pointers
          # so the ds_reads read from the 'high' buffer of LDS
          oddIterCode.addText(self.localReadSwapOffsets(kernel, False, self.tPA))
          oddIterCode.addText(self.localReadSwapOffsets(kernel, False, self.tPB))

        if oddIterCode.count():
          kStr += inst("s_branch label_%04u"%loopLabelEnd, \
              "restart unrolled Loop%s"%(loopChar ))
        kStr += "label_%04u: // unroll loop odditer exit\n" % (loopLabelEndOddExit)
        kStr += str(oddIterCode)

      kStr += "label_%04u:%s" % (loopLabelEnd, self.endLine)

    # restore all threads
    if tailLoop and kernel["LocalSplitU"] > 1:
      kStr += self.comment("restore full exec mask")
      fullExec = self.getTmpSgpr(2)
      kStr += inst("s_mov_b64", sgpr(fullExec,2), \
          "0xFFFFFFFFFFFFFFFF", "restore all threads active")
      kStr += inst("s_or_saveexec_b64",  sgpr(fullExec,2), sgpr(fullExec,2), "full mask -> exec" )
    return kStr

  ##############################################################################
  # End Summation
  ##############################################################################
  def endSummation(self, kernel):
    self.vgprPool.add(self.startVgprValuA, \
        self.lastVgprForReads - self.startVgprValuA, "endSummation")

    self.setStartTmpPool(self.lastPostLoopSgpr)

    kStr = ""
    if self.db["InitVgpr"] & 0x2:
      #kStr += self.vgprPool.initTmps(self.initVgprValue)
      kStr += self.vgprPool.initTmps(self.initVgprValue,start=0, stop=100)
    if 0:
      for i in range(0,16+1):
         #kStr += inst("v_mov_b32", vgpr(21), hex(self.initVgprValue), "hack tmp in pool")
         kStr += inst("v_mov_b32", vgpr(21), vgpr(21), "hack tmp in pool")

    # this doesn't seem to do anything - not being aggressive with lastPostLoopSgpr
    if self.db["InitSgpr"] & 0x2:
      kStr += self.sgprPool.initTmps(self.initSgprValue)

    if self.db["ConservativeWaitCnt"] & 0x10:
      kStr += "s_barrier // debug\n"
      kStr += "s_waitcnt lgkmcnt(0) & vmcnt(0)\n"

    if kernel["SuppressNoLoadLoop"]:
      kStr += inst("s_waitcnt", "lgkmcnt(0) & vmcnt(0)", "wait for all summation activity")

    return kStr

  ##############################################################################
  # MAC Iteration
  ##############################################################################
  def macIter(self, kernel, bufferIdx, iuiCount):
    if not self.do["MAC"]: return ""
    imod = Code.Module("macIter_X%u_I%u"%(bufferIdx, iuiCount))

    if kernel["ProblemType"]["DataType"].isHalf():
      imod.addInst(".align32 8, 0xbf800001", "align v_pk_fma")   # Align v_pk_fma instructions used in MAC_ blocks

    if kernel["InnerUnroll"] > 1 and iuiCount==1:
      # This it tail-loop case where we just want one IUI,
      imod.addText("MAC_%ux%u_X%u_OneIUI" % (kernel["ThreadTile0"],kernel["ThreadTile1"], bufferIdx))
    else:
      imod.addText("MAC_%ux%u_X%u" % (kernel["ThreadTile0"],kernel["ThreadTile1"], bufferIdx))

    return imod

  ##############################################################################
  # At Least 1 Unroll
  ##############################################################################
  def openSumAtLeastUnroll(self, kernel, prefetch):
    kStr = ""
    if prefetch:
      if kernel["SuppressNoLoadLoop"]:
        loopChar = self.indexChars[ \
            kernel["ProblemType"]["IndicesSummation"][self.unrollIdx]]
        lastIterEnd = self.getLabel("LoopEnd%s"%loopChar)
      else:
        lastIterEnd = self.getLabel("PrefetchGlobalLastIterEnd")

      kStr += inst("s_cmp_eq_u32", sgpr("LoopCounters+%u"%self.unrollIdx), \
          hex(0), "numIter%s == 0"%self.indexChars[self.unrollIdx])
      kStr += inst("s_cbranch_scc1 label_%04u"\
          % lastIterEnd, \
          "skip to end of prefetch last iter b/c numIter==0")
    return kStr

  def closeSumAtLeastUnroll(self, kernel, prefetch):
    kStr = ""
    if not prefetch:
      label = self.getLabel("PrefetchGlobalLastIterEnd")
      kStr += "label_%04u:%s" % (label, self.endLine)
    return kStr


  ##############################################################################
  ##############################################################################
  # incLower must be constant or SGRP unsigned value
  def incrementSrd(self, kernel, tP, incLower, incUpper, checkShadowLimitCopy=True):
    tc = tP["tensorChar"]
    kStr = ""

    kStr += inst("s_add_u32 ", \
         sgpr("Srd%s+0"%(tc)), \
         sgpr("Srd%s+0"%(tc)), \
         incLower, \
        "gra SRD += inc(lower)" )
    kStr += inst("s_addc_u32 ", \
         sgpr("Srd%s+1"%(tc)), \
         sgpr("Srd%s+1"%(tc)), \
         incUpper, \
        "gra SRD += inc(upper)" )

    # also have to move the boundary since we change the base
    # so less buffers to the edge:
    if self.use64bPbcLimit:
      kStr += inst("s_sub_u32", \
          sgpr("ShadowLimit%s+0"%tc), \
          sgpr("ShadowLimit%s+0"%tc), \
           incLower, \
            "limit -= inc)")
      kStr += inst("s_subb_u32", \
          sgpr("ShadowLimit%s+1"%tc), \
          sgpr("ShadowLimit%s+1"%tc), \
           incUpper, \
            "limit -= inc)" )
      if checkShadowLimitCopy:
        kStr += inst("s_cmp_eq_u32", sgpr("ShadowLimit%s+1"%tc), 0, "are we within 2^32?")
        kStr += inst("s_cmov_b32", sgpr("Srd%s+2"%tc), sgpr("ShadowLimit%s+0"%tc), "Move shadow to real if we are within 2^32")
    else:
      kStr += inst("s_sub_u32", \
           sgpr("Srd%s+2"%(tc)), \
           sgpr("Srd%s+2"%(tc)), \
           incLower, \
            "limit -= inc)" )

    return kStr


  ##############################################################################
  ##############################################################################
  # incLower must be constant or SGRP unsigned value
  def setTailSrd(self, kernel, tP, incLower):
    # In SuppressNoLoadLoop, the final loop iteration moves the SRD base forward
    # and the ShadowLimit backwards by one extra 'click' of GlobalReadIncs[AB].
    # Note the ShadowLimit may become negative - for example edge tiles where the
    # increment is > tile width.
    # The SuppressNoLoadLoop mode also forces the SRD limit to 0 on the final iteration.
    # The code here undoes the final click step by moving the base backwards and the
    # limit forwards (reading from the ShadowLimit).
    # It only works if use64bPbcLimit is enabled (since this enables use of the ShadowLimit)

    tc = tP["tensorChar"]
    kStr = ""
    incUpper = 0

    kStr += inst("s_sub_u32 ", \
         sgpr("Srd%s+0"%(tc)), \
         sgpr("Srd%s+0"%(tc)), \
         incLower, \
        "gra SRD -= inc(lower)" )
    kStr += inst("s_subb_u32 ", \
         sgpr("Srd%s+1"%(tc)), \
         sgpr("Srd%s+1"%(tc)), \
         incUpper, \
        "gra SRD -= inc(upper)" )

    # using Shadow limit here which only works with 64-bit PBC:
    assert(self.use64bPbcLimit)

    kStr += inst("s_add_u32", \
        sgpr("ShadowLimit%s+0"%tc), \
        sgpr("ShadowLimit%s+0"%tc), \
         incLower, \
          "limit -= inc)")
    kStr += inst("s_addc_u32", \
        sgpr("ShadowLimit%s+1"%tc), \
        sgpr("ShadowLimit%s+1"%tc), \
         incUpper, \
          "limit -= inc)" )
    kStr += inst("s_cmp_eq_u32", sgpr("ShadowLimit%s+1"%tc), 0, "are we within 2^32?")
    kStr += inst("s_cmov_b32", sgpr("Srd%s+2"%tc), sgpr("ShadowLimit%s+0"%tc), "Move shadow to real if we are within 2^32")

    return kStr

  ##############################################################################
  # Global Read: Increment A/B
  # loopIdx is summation idx:
  #   self.unrollIdx, or an idx from 0..NumIndicesSummation
  # prefetchIndex is >0 (1...PrefetchGlobalRead) if this increment follows a
  #   global prefetch or 0 otherwise
  ##############################################################################
  def globalReadIncrement(self, kernel, loopIdx, tP, prefetchIndex):
    if not self.do["GlobalInc"]: return ""
    tc = tP["tensorChar"]

    imod = Code.Module("globalReadIncrement%s"%tc)
    imod.addComment1("global read inc %s"%tc)

    if kernel["BufferLoad"]:
      # TODO - does this handle N-dim tensors correctly?
      #if tP["isB"]:
      #  kStr += inst("s_mov_b32", sgpr("OffsetB"), sgpr("SrdB+0"), "hack to save")
      if self.staggerU:
        # add a wrap increment, if needed:
        incLower = self.getTmpSgpr(3)
        incUpper = incLower + 1
        tmpS =    incLower + 2
        if prefetchIndex:
          imod.addInst("s_sub_u32", sgpr(tmpS), sgpr("LoopCounters+%u"%self.unrollIdx), prefetchIndex, "remove pf(%u)"%prefetchIndex)
          imod.addInst("s_cmp_eq_u32",  sgpr("StaggerUIter"), sgpr(tmpS), "Is this wrapIter? (pf)")
        else:
          imod.addInst("s_cmp_eq_u32",  sgpr("LoopCounters+%u"%self.unrollIdx), \
                    sgpr("StaggerUIter"), "Is this the wrapIter?")
        #kStr += self.assert_scc_is_1() # break at the wrap iteration
        imod.addInst("s_cselect_b32", sgpr(incLower), sgpr("WrapU%s+0"%tc), sgpr("GlobalReadIncs%s"%tc), \
                    "incLower <- ?")
        imod.addInst("s_cselect_b32", sgpr(incUpper), sgpr("WrapU%s+1"%tc), 0,
                    "incUpper <- ?")
        imod.addText(self.incrementSrd(kernel, tP, sgpr(incLower), sgpr(incUpper), checkShadowLimitCopy=True))
        if 0 and tP["isB"] and prefetchIndex==0:
          tv = self.vgprPool.checkOut(1, "hack")
          imod.addInst( "v_mov_b32", vgpr(tv), sgpr("LoopCounters"), "")
          imod.addText( self.assert_ne(vgpr(tv), sgpr("StaggerUIter"))) # break at the wrap iteration
          self.vgprPool.checkIn(tv)
      else:
        imod.addText( self.incrementSrd(kernel, tP, sgpr("GlobalReadIncs%s"%tc), 0))
    else:
      loopChar = self.indexChars[ \
          kernel["ProblemType"]["IndicesSummation"][loopIdx]]
      graIdx = 0
      #for perp in range(0, tP["nrp"]):
      #  for para in range(0, tP["nrc"]):
      #    for s in range(0, tP["nrcv"]):
      for perp in range(0, tP["nrp"]):
        for sPerp in range(0, tP["nrpv"]):
          for para in range(0, tP["nrc"]):
            for sPara in range(0, tP["nrcv"]/tP["nrcvpi"]):
              if self.globalReadIncsUseVgpr:
                imod.addInst("_v_add_co_u32 ", \
                    vgpr("GlobalReadAddr%s+%u+0"%(tP["tensorChar"], graIdx)), \
                    "vcc", \
                    vgpr("GlobalReadAddr%s+%u+0"%(tP["tensorChar"], graIdx)),  \
                    vgpr("GlobalReadIncs%s+%u+0"%(tP["tensorChar"], loopIdx)), \
                    "gra += inc%s%s (lower)"%(tP["tensorChar"], loopChar))
                imod.addInst("_v_addc_co_u32", \
                    vgpr("GlobalReadAddr%s+%u+1"%(tP["tensorChar"], graIdx)), \
                    "vcc", \
                    vgpr("GlobalReadAddr%s+%u+1"%(tP["tensorChar"], graIdx)), \
                    vgpr("GlobalReadIncs%s+%u+1"%(tP["tensorChar"], loopIdx)), \
                    "vcc", \
                    "gra += inc%s%s (upper)"%(tP["tensorChar"], loopChar))
              else:
                imod.addInst("_v_add_co_u32 ", \
                    vgpr("GlobalReadAddr%s+%u+0"%(tP["tensorChar"], graIdx)), \
                    "vcc", \
                    vgpr("GlobalReadAddr%s+%u+0"%(tP["tensorChar"], graIdx)),  \
                    sgpr("GlobalReadIncs%s+%u+0"%(tP["tensorChar"], loopIdx)), \
                    "gra += inc%s%s (lower)"%(tP["tensorChar"], loopChar))
                imod.addInst("_v_addc_co_u32", \
                    vgpr("GlobalReadAddr%s+%u+1"%(tP["tensorChar"], graIdx)), \
                    "vcc", \
                    vgpr("GlobalReadAddr%s+%u+1"%(tP["tensorChar"], graIdx)), \
                    0,
                    "vcc", \
                    "gra += inc%s%s (upper)"%(tP["tensorChar"], loopChar))
              graIdx += self.rpga
      #kStr += dump(vgpr("GlobalReadAddrA+0"))
      #kStr += dump(vgpr("GlobalReadAddrA+1"))
      #kStr += "s_endpgm\n"

    return imod


  ##############################################################################
  # Global Read:
  # globalReadGuardK is called for loads in the tail loop
  # Must ensure each load is in bounds - either using buffer bounds 
  # or exec-mask checks.
  ##############################################################################
  def globalReadGuardK(self, kernel, tP):
    kStr = ""
    tc = tP["tensorChar"]
    graIdx = 0
    g2lIdx = 0
    loadWidth = tP["globalReadInstruction"].totalWidth

    ########################################
    # Calculate Max Addr
    ########################################
    maxAddrSgpr = self.getTmpSgpr(4)
    tmpSgpr = maxAddrSgpr + 2

    if not kernel["BufferLoad"]:
      kStr += self.comment1("flat addressing - max read address = size[n] * stride[n-1]")
      dim = len(tP["ia"])-1 # dim
      strideIdx = dim-1 # largest stride
      sizeIdx = tP["ia"][dim]
      sizeIdxIsSum = sizeIdx in kernel["ProblemType"]["IndicesSummation"]
      if sizeIdxIsSum:
        sizeIdx -= kernel["ProblemType"]["NumIndicesC"]
      kStr += self.s_mul_u64_u32(sgpr(maxAddrSgpr+0), sgpr(maxAddrSgpr+1),  \
		  sgpr("Sizes%s+%u"%("Sum" if sizeIdxIsSum else "Free", sizeIdx)),  \
		  sgpr("Strides%s+%u"%(tP["tensorChar"],strideIdx)), \
		  "64b tensor%s size in elements"%tc)
      kStr += inst("s_lshl_b64", \
	sgpr(maxAddrSgpr,2), \
	sgpr(maxAddrSgpr,2), \
	hex(log2(tP["bpe"])), "<- tensor%s size in bytes"%tc)

      kStr += inst("s_add_u32", \
          sgpr(maxAddrSgpr+0), \
          sgpr(self.sgprs["AddressA"] if tP["isA"] else self.sgprs["AddressB"]), \
          sgpr(maxAddrSgpr+0), \
          "prepend address lower")
      kStr += inst("s_addc_u32", \
          sgpr(maxAddrSgpr+1), \
          sgpr((self.sgprs["AddressA"] if tP["isA"] else self.sgprs["AddressB"])+1), \
          sgpr(maxAddrSgpr+1), \
          "prepend address upper")
      # sgpr->vgpr
      maxAddrVgpr = self.vgprPool.checkOut(2, "maxAddrVgpr")
      kStr += inst("v_mov_b32", vgpr(maxAddrVgpr+0), sgpr(maxAddrSgpr+0), "sgpr->vgpr")
      kStr += inst("v_mov_b32", vgpr(maxAddrVgpr+1), sgpr(maxAddrSgpr+1), "sgpr->vgpr")

      # full exec mask
      fullExec = tmpSgpr
      kStr += inst("s_mov_b64", sgpr(fullExec,2), \
          "0xFFFFFFFFFFFFFFFF", "to restore all threads active")
      bpeVgpr = self.vgprPool.checkOut(1, "bpeVgpr")
      kStr += inst("v_mov_b32", vgpr(bpeVgpr), hex(tP["bpe"]), "bpe")

      # can remove this?
      zeroVgpr = self.vgprPool.checkOut(1)
      kStr += inst("v_mov_b32", vgpr(zeroVgpr), hex(0), "zero")

    extraFields = ""
    if tP["NonTemporal"]%2==1:
      extraFields += " glc"
    if tP["NonTemporal"]/2==1:
      extraFields += " slc"
    if kernel["DirectToLds%s"%tc]:
      extraFields += " lds"

    directToLdsLoads = 0

    loopCnt = -1
    for perp in range(0, tP["nrp"]):
      for sPerp in range(0, tP["nrpv"]):
        for para in range(0, tP["nrc"]):
          for sPara in range(0, tP["nrcv"]/tP["nrcvpi"]):
            i = sPara + (tP["nrcv"]/tP["nrcvpi"]) * (para + tP["nrc"] * (sPerp + tP["nrpv"] * perp))
            loopCnt += 1
            graIdx = i * self.rpgo if kernel["BufferLoad"] else i * self.rpga
            g2lIdx = i * loadWidth

            r = 0
            # for each component in vector
            while r < loadWidth*self.bpr/tP["bpe"]:
              numElementsPerLoad = 1
              if kernel["ProblemType"]["DataType"].isHalf():
                if tP["glvw"]>1 and kernel["AssertSummationElementMultiple"] % 2 == 0:
                  # Pack two FP16 values into a single load dword x2
                  numElementsPerLoad = 2
                regIdx = r/2
              elif kernel["ProblemType"]["DataType"].isInt8x4() or \
                   kernel["ProblemType"]["DataType"].isSingle():
                regIdx = r
              elif kernel["ProblemType"]["DataType"].isDouble():
                regIdx = r*2
              else:
                printWarning("DataType unsupported")
              kStr += self.comment1("g2l=%u, load component %u"%(g2lIdx, r))

              offset = 0

              if kernel["BufferLoad"]:
                # Use buffer limit to stay in-bounds - the limit was set to edge when SRD initialized
                # and each increment of SRD base in the unroll loop does a corresponding decrement
                # of the srd limit - so base+limit stays constant and also points at maximum
                # element that should be accessed.
		if kernel["UseSgprForGRO"]:
		  offsetVgpr = "GlobalReadOffset%s+0"%(tc)
		  if graIdx==0:
		    soffset = "0"
		  else:
		    soffset = sgpr("ScalarGlobalReadOffset%s+%u"%(tc, graIdx-1))
		else:
		  offsetVgpr = "GlobalReadOffset%s+%u"%(tc, graIdx)
		  soffset = "0"

                if kernel["DirectToLds%s"%tc]:
                  if directToLdsLoads != 0:
                    ldsInc = kernel["NumThreads"]*4
                    kStr += inst("s_add_u32", "m0", "m0", ldsInc, \
                        "Move LDS write address to next line" )
                  directToLdsLoads+=1

                  # Assembler expects a destination VGPR even though not written
                  destVgpr=0
                else:
                  destVgpr="G2L%s+%u+%u"%(tc, g2lIdx, regIdx)

		offset = r * tP["bpe"]
                hi16 = 0
                if kernel["ProblemType"]["DataType"].isHalf():
                  if numElementsPerLoad==2:
                    # Pack two FP16 values into a single load dword x2
                    r += 1 # skip next element since we loaded 2X here
                    comment="load packed 2X half buffer value"
                  elif not kernel["DirectToLds%s"%tc]:
                    hi16=loopCnt%2 if tP["glvw"]==1 else r%2
                    comment="load half buffer value"
                else:
                  comment="load one buffer value"

                bpl = numElementsPerLoad*self.bpeAB # bytesPerLoad

                kStr += self.chooseGlobalRead(True, \
                          bpl, destVgpr=destVgpr, \
                          addr0=vgpr(offsetVgpr), addr1=sgpr("Srd%s"%tc, 4), \
                          soffset=soffset, offset=offset, \
                          extraFields=extraFields, \
                          hi16=hi16, \
                          comment=comment).toStr()

              else: # Not buffer load, ie 'flat' load
                # mask if current address if in bounds
                kStr += inst("v_cmpx_lt_u64", "vcc", \
                    vgpr("GlobalReadAddr%s+%u"%(tP["tensorChar"], graIdx),2), \
                    vgpr(maxAddrVgpr,2), \
                    "addr < maxAddr")

                # load one element from address
                kStr += self.chooseGlobalRead(False, \
                          self.bpeAB, destVgpr="G2L%s+%u+%u"%(tc, g2lIdx, regIdx), \
                          addr0=vgpr("GlobalReadAddr%s+%u"%(tc,graIdx),2), addr1="", \
                          soffset=0, offset=0, \
                          extraFields=extraFields, \
                          hi16=kernel["ProblemType"]["DataType"].isHalf() and r%2==1, \
                          comment="load one flat value").toStr()

                # restore full exec mask
                kStr += inst("s_or_saveexec_b64", "vcc", sgpr(fullExec,2), \
                    "all threads active")

                # increment address by 1 element (BPE)
                kStr += inst("_v_add_co_u32", \
                    vgpr("GlobalReadAddr%s+%u+0"%(tP["tensorChar"], graIdx)), \
                    "vcc", \
                    vgpr("GlobalReadAddr%s+%u+0"%(tP["tensorChar"], graIdx)),  \
                    vgpr(bpeVgpr), "gra += 1 (lower)")
                kStr += inst("_v_addc_co_u32", \
                    vgpr("GlobalReadAddr%s+%u+1"%(tP["tensorChar"], graIdx)), \
                    "vcc", \
                    vgpr("GlobalReadAddr%s+%u+1"%(tP["tensorChar"], graIdx)), \
                    vgpr(zeroVgpr), \
                    "vcc", \
                    "gra += 1 (upper)")
              r += 1 # next component (for half)
            # end R loop
            # increment offset by 1 element
            if kernel["BufferLoad"] and not kernel["UseSgprForGRO"]:
	      kStr += inst("_v_add_co_u32", \
		  vgpr("GlobalReadOffset%s+%u"%(tc, graIdx)), \
		  "vcc", \
		  vgpr("GlobalReadOffset%s+%u"%(tc, graIdx)), \
		    numElementsPerLoad * tP["bpe"], "graOffset += %u * bpe" % (numElementsPerLoad))

    if self.db["ConservativeWaitCnt"] & 0x1:
        kStr += "s_barrier // debug\n"
        kStr += "s_waitcnt lgkmcnt(0) & vmcnt(0)\n"
        kStr += "s_barrier // debug\n"
        #kStr += self.assert_lt(vgpr("Serial"), 64) # examine second wavefront

    if kernel["UseSgprForGRO"]:
      # increment offset 0 by 1 element
      # have to do this after all the component loads since they all use 0
      # This factors into address for the next tail-loop iteration
      kStr += inst("_v_add_co_u32", \
	  vgpr("GlobalReadOffset%s+0"%(tc)), \
	  "vcc", \
	  vgpr("GlobalReadOffset%s+0"%(tc)), \
	  tP["bpe"], "graOffset += bpe")

    # TODO - can remove one of these m0 restores if A and B both TLU
    if kernel["DirectToLds%s"%tP["tensorChar"]]:
      kStr += inst("s_mov_b32", "m0", \
          hex(kernel["LdsNumElements"] * tP["bpe"]), \
          "Restore LDS clamp at %u bytes"%(kernel["LdsNumElements"] * tP["bpe"]))

    if not kernel["BufferLoad"]:
      self.vgprPool.checkIn(maxAddrVgpr)
      self.vgprPool.checkIn(bpeVgpr)
      self.vgprPool.checkIn(zeroVgpr)

    return kStr


  ##############################################################################
  # Global Read: Do It A/B
  ##############################################################################
  def globalReadDo(self, kernel, mode, tP):
    if not self.do["GlobalRead%s"%tP["tensorChar"]]: return ""
    tc = tP["tensorChar"]
    imod = Code.StructuredModule("globalReadDo%s_%u"%(tc,mode))
    #imod.header.addComment("global read header %s"%tc)
    graIdx = 0
    g2lIdx = 0
    loadWidth = tP["globalReadInstruction"].totalWidth # load width in elements?
    bpl = self.bpeAB * tP["glvw"] # bytes per load
    ldsOffset = 0

    loopIdx = self.unrollIdx # TODO - does this handle multiple summation indices?
    if kernel["SuppressNoLoadLoop"]:
      if mode==1 and tP["isA"]:
        imod.header.addInst("s_cmp_eq_i32", \
              sgpr("LoopCounters+%u"%loopIdx), \
              "%u"%-1, \
              "%s"%"is this the last iteration")
        imod.header.addInst("s_cmov_b32", \
              sgpr("SrdA+2"), \
              0,
              "Set limit to 0 for last iteration")
        imod.header.addInst("s_cmov_b32", \
              sgpr("SrdB+2"), \
              0,
              "Set limit to 0 for last iteration")

    if tP["isA"] and (kernel["DirectToLdsA"] or kernel["DirectToLdsB"]):
      imod.header.addText(self.comment1("before DirectToLds load, ensure prior ds_reads have finished"))
      imod.header.addText(self.syncThreads(kernel))

    if kernel["DirectToLds%s"%tP["tensorChar"]]:
      # DirectToLds only enabled for TLU=1 cases, where the registers are directly copied into LDS
      assert (kernel["LocalWriteUseSgpr%s"%tc])
      if kernel["ExpandPointerSwap"]:
        imod.header.addInst("s_add_u32", "m0", sgpr("LocalWriteAddr%s"%tc), \
                      tP["localWriteSwapByteOffset"], "m0 <- LDS write address")
      else:
        imod.header.addInst("s_mov_b32", "m0", sgpr("LocalWriteAddr%s"%tc), "m0 <- LDS write address")


    # sizeK % LOCAL_DEPTHU
    guardK = (mode==2)
    if guardK:
      imod.middle.addText(self.globalReadGuardK(kernel, tP))
      return imod

    # else not-guardK below:

    extraFields = ""
    if tP["NonTemporal"]%2==1:
      extraFields += " glc"
    if tP["NonTemporal"]/2==1:
      extraFields += " slc"
    if kernel["DirectToLds%s"%tc]:
      extraFields += " lds"

    directToLdsLoads = 0

    loopCnt = -1
    for perp in range(0, tP["nrp"]):
      for sPerp in range(0, tP["nrpv"]):
        for para in range(0, tP["nrc"]):
          for sPara in range(0, tP["nrcv"]/tP["nrcvpi"]):
            i = sPara + (tP["nrcv"]/tP["nrcvpi"]) * (para + tP["nrc"] * (sPerp + tP["nrpv"] * perp))
            loopCnt += 1
            graIdx = i * self.rpgo if kernel["BufferLoad"] else i * self.rpga
            g2lIdx = i * loadWidth
            # Each load may contains a small bundle of instructions, package them together in loadModule:
            loadModule = Code.Module("load%u"%loopCnt)
            imod.middle.addCode(loadModule)

            if kernel["BufferLoad"]:
              if graIdx==0 or not kernel["UseSgprForGRO"]:
                offsetVgpr= "GlobalReadOffset%s+%u"%(tc, graIdx)
                soffset = "0"
              else:
                offsetVgpr= "GlobalReadOffset%s+0"%(tc)
                soffset = sgpr("ScalarGlobalReadOffset%s+%u"%(tc, graIdx-1))

              if kernel["DirectToLds%s"%tc]:

                # Get offset (for checking, see comment below) and comment:
                (checkOffset, iDummy, comment) = \
                    self.calculateLdsWriteOffset(perp, para, sPerp, sPara, kernel, tP, 0)

                # Direct to LDS always writes consecutive LDS locations at m0 + 4 * TidInWave
                # Therefore we double-check here to ensure the desired LDS write offset
                # is moving at NumThreads*4.  This should already be guaranteed since
                # we only use direct-to-lds for non-transpose cases but double-check here.
                ldsInc = kernel["NumThreads"]*4
                #print ("checkOffset=", checkOffset, "ldsOffset=", ldsOffset, "ldsInc=", ldsInc)


                if directToLdsLoads != 0:
                  loadModule.addInst("s_add_u32", "m0", "m0", ldsInc, \
                      "Move LDS write address to next line" )
                directToLdsLoads+=1
                ldsOffset += ldsInc
                destVgpr=0
              else:
                destVgpr="G2L%s+%u"%(tc, g2lIdx)

              loadModule.addCode( self.chooseGlobalRead(kernel["BufferLoad"], \
                        bpl, destVgpr=destVgpr, \
                        addr0=vgpr(offsetVgpr), addr1=sgpr("Srd%s"%tc, 4), \
                        soffset=soffset, offset=0, \
                        extraFields=extraFields, \
                        hi16=kernel["ProblemType"]["DataType"].isHalf() and loopCnt%2==1, \
                        comment="G -> Reg %u_%u_%u_%u"%(para, sPara, perp, sPerp)))
              #print "IM=", type(imod.instList[-1]), imod.instList[-1], 
            else: # not buffer load
              # load one element from address
              loadModule.addCode( self.chooseGlobalRead(False, \
                        bpl, \
                        destVgpr="G2L%s+%u"%(tc, g2lIdx), \
                        addr0=vgpr("GlobalReadAddr%s+%u"%(tc,graIdx),2), addr1="", \
                        soffset=0, offset=0, \
                        extraFields=extraFields, \
                        hi16=kernel["ProblemType"]["DataType"].isHalf() and loopCnt%2==1, \
                        comment="G -> Reg %u_%u_%u_%u"%(para, sPara, perp, sPerp )))

    if self.db["ConservativeWaitCnt"] & 0x1:
        imod.footer.addInst( "s_barrier", "debug")
        imod.footer.addInst( "s_waitcnt", "lgkmcnt(0) & vmcnt(0)")
        imod.footer.addInst( "s_barrier", "debug")
        #kStr += self.assert_lt(vgpr("Serial"), 64) # examine second wavefront


    # TODO - can remove one of these m0 restores if A and B both TLU
    if kernel["DirectToLds%s"%tP["tensorChar"]]:
      imod.footer.addInst("s_mov_b32", "m0", \
          hex(kernel["LdsNumElements"] * tP["bpe"]), \
          "Restore LDS clamp at %u bytes"%(kernel["LdsNumElements"] * tP["bpe"]))

    return imod

  ##############################################################################
  # Local Write: Swap Offsets A/B
  ##############################################################################
  def localWriteSwapOffsets(self, kernel, tP):
    if not self.do["LocalWrite"]: return ""
    kStr = ""
    tc = tP["tensorChar"]
#fixme-iui  need to use wrapping increment for double or triple buffering:
    if kernel["ExpandPointerSwap"]:
      tP["localWriteSwapByteOffset"] = 0 if tP["localWriteSwapByteOffset"] else kernel["LdsOffsetA_Blk"]*tP["bpe"]
    else:
      if kernel["LocalWriteUseSgpr%s"%tc]:
        kStr += inst("s_xor_b32", \
            sgpr("LocalWriteAddr%s"%tP["tensorChar"]), \
            hex(kernel["LdsOffsetA_Blk"]*tP["bpe"]), \
            sgpr("LocalWriteAddr%s"%tP["tensorChar"]), \
            "swap Red Blk SGPR")
      else:
        numLwa = self.numVgprLocalWriteAddressesA if tP["isA"] else self.numVgprLocalWriteAddressesB
        for i in range(0,numLwa):
          kStr += inst("v_xor_b32", \
              vgpr("LocalWriteAddr%s+%u"%(tc,i)), \
              hex(kernel["LdsOffsetA_Blk"]*tP["bpe"]), \
              vgpr("LocalWriteAddr%s+%u"%(tc,i)), \
              "swap Red Blk")
    return kStr

  ##############################################################################
  # Local Write: Reset Offsets A/B
  # used for global-read + tail-loop to reset to writing in red
  ##############################################################################
  def localWriteResetOffsets(self, kernel, tP):
    if not self.do["LocalWrite"]: return ""
    kStr = ""
    resetMask = hex(kernel["LdsOffsetA_Blk"]*tP["bpe"]-1 | self.LdsOOB)
    tc = tP["tensorChar"]
    if kernel["ExpandPointerSwap"]:
      tP["localWriteSwapByteOffset"] = 0
    else:
      if kernel["LocalWriteUseSgpr%s"%tc]:
        kStr += inst("s_and_b32", \
            sgpr("LocalWriteAddr%s"%tP["tensorChar"]), \
            resetMask, \
            sgpr("LocalWriteAddr%s"%tP["tensorChar"]), \
            "reset to Red")
      else:
        kStr += inst("v_and_b32", \
            vgpr("LocalWriteAddr%s"%tP["tensorChar"]), \
            resetMask, \
            vgpr("LocalWriteAddr%s"%tP["tensorChar"]), \
            "reset to Red")
    return kStr

  ##############################################################################
  # Local Write: Init Pointers A/B
  ##############################################################################
  def localWriteInitPointers(self, kernel, tP):
    return self.comment1("N/A")


  ##############################################################################
  # Calculate offset to use for LDS write
  # Intro:
  #   Each WI has a 2D tile index (coal, perp).
  #     - Code above computes global mem address by scaling one dim by the
  #       lda and adding the other.
  #     - Here we compute a linear LDS offset by scaling one dim by the MT
  #       dim and adding the other.
  #   Result is we map a tile from global memory into LDS.  Consecutive LDS
  #   locations contain elements from different summation 'rows' - therefore
  #   loading a row of LDS will feed computations for different C tile indices.
  #   LocalDotLayout>1 will place N elements from same summation 'row' in
  #   adjacent dims, which is handy for feeding dot instructions.
  # Notes:
  #   Total load insts is nrc * nrp which load the macro-tile.
  #   Par and coalesced are ~synonyms referring to same dimension
  #   Either nrpv or nrvc must be 1 - can't have vectors in both dimensions.
  #     Thus either sPerp or sPara is 0.
  # Inputs:
  #   perp : index of the load in perp dimension (0...nrp)
  #   par  : index of the load in the para dim (0...nrc)
  #   sPerp : component index of the perp vector (0...nrpv)
  #   sPara : component index of the par vector (0...nrcv)
  # Outputs:
  #   offsetBytes : Offset in bytes for the ds_write instruction
  #   i : ?
  #   comment : Comment with the text version of the formula
  #############################################################################
  def calculateLdsWriteOffset(self, perp, para, sPerp, sPara, kernel, tP, localWriteCnt):
    tc = tP["tensorChar"]
    ldl = kernel["LocalDotLayout"]
    mask = ldl-1
    #print "tc ", tc, " perp ", perp, " para ", para, " sPerp ", sPerp, " sPara ", sPara
    lscaOffset = para * kernel[tP["lsc"]]
    perp_masked = perp
    perp_rem = 0
    if (ldl > 1):
      if (kernel[tP["mt"]] >= kernel["SubGroup0"] * kernel["SubGroup1"] * tP["glvw"]):
        # Since it will take multiple fetches to get a full MT, we map low bits of perp to small,
        # horizontal shift to fill in gaps we made by spacing out the data for LDL.
        # Other cases will be handled by low bits of uReg in lwaFirstOffset().
        perp_masked = perp & ~mask
        perp_rem = perp & mask
    lspaOffset = perp_masked * kernel[tP["lsp"]]
    rem = 0

    # Add component offset to interleave from different regs
    # and compute mysterious "i"
    assert(sPerp==0 or sPara==0)
    if tP["tlu"]:
      lspaOffset += sPerp & mask
      lscaOffset += sPara
      rem = (sPerp & ~mask) >> log2(ldl)
      if ldl > 1:
        #i = sPara + (tP["nrcv"]/tP["nrcvpi"]) * (para * tP["glvw"] + tP["nrc"] * (sPerp + tP["glvw"] * tP["nrpv"] * perp ))
        i = localWriteCnt
      else:
        i = sPara + (tP["nrcv"]/tP["nrcvpi"]) * (para + tP["nrc"] * (sPerp + tP["nrpv"] * perp_masked))
      #print "nrcv ", tP["nrcv"], " nrcvpi ", tP["nrcvpi"], " nrc ", tP["nrc"], " nrpv ", tP["nrpv"]
    else:
      lscaOffset += (sPara / ldl) * ldl
      lspaOffset += sPerp
      rem = sPara % ldl
      i = sPara + (tP["nrcv"]/tP["nrcvpi"]) * (para * tP["glvw"] + tP["nrc"] * (sPerp + tP["glvw"] * tP["nrpv"] * perp ))

    #if not tP["tlu"]:
    #  tmp = sPara
    #  sPara = sPerp
    #  sPerp = tmp
    #print "0lspaOffset", lspaOffset
    #print "0lscaOffset", lscaOffset

    if tP["tlu"]:
      lspaOffset *= (kernel[tP["mt"]] + kernel["LdsPad%s"%tc])
      lspaOffset += rem * ldl + perp_rem
    else:
      lscaOffset *= (kernel[tP["mt"]] + kernel["LdsPad%s"%tc])
      lscaOffset += rem
    #print "1lspaOffset", lspaOffset
    #print "1lscaOffset", lscaOffset
    #if tP["tlu"] == tP["grcv"]:
    #  lspaOffset *= tP["glvw"]
    #  lscaOffset *= tP["glvw"]

    #print "2lspaOffset", lspaOffset
    #print "2lscaOffset", lscaOffset
    offsetElements = (lspaOffset + lscaOffset)
    #print "offsetElements", offsetElements
    offsetBytes = offsetElements*tP["bpe"]

    offsetBytes += tP["localWriteSwapByteOffset"]

    #print "offsetBytes", offsetBytes
    #print "offset", offset

    comment = "lwo%s_%u_%u_%u_%u = (%s%d*%s)" \
        % (tP["tensorChar"], \
        para, sPara, perp, sPerp, \
        (("%u + "%sPara) if tP["wtc"] else ""), \
        para, tP["lsc"] )
    if not tP["tlu"]:
      comment += "*(MT%s+PAD)" % (tP["tileChar"])
    comment += " + (%s%d*%s)" % (
        (("%u + "%sPerp) if tP["wuc"] else ""), perp, \
        tP["lsp"])
    if tP["tlu"]:
      comment += "(*MT%s+PAD)" % (tP["tileChar"])
    comment += " = %u" % (offsetBytes)

    return (offsetBytes, i, comment)

  ##############################################################################
  # Local Write: Do It A/B
  ##############################################################################
  def localWriteDo(self, kernel, tP):

    if not self.do["LocalWrite"]: return ""
    tc = tP["tensorChar"]
    self.localWriteDoCnt += 1
    imod = Code.Module()
    if not kernel["DirectToLds%s"%tc]:
      instruction = tP["localWriteInstruction"]
      numBlocks = instruction.numBlocks
      numOffsets = instruction.numOffsets
      blockWidth = instruction.blockWidth
      #offsetMultiplier = instruction.offsetMultiplier
      g2lIdx = 0
      #kStr += dump(vgpr("LocalWriteAddr%s"%tP["tensorChar"]))
      if 0:
        print "\nLocalWrite", tP["tensorChar"]
        print "tlu", tP["tlu"]
        print "lsc", kernel[tP["lsc"]]
        print "lsp", kernel[tP["lsp"]]
        print "grcv", tP["grcv"]
        print "wtc", tP["wtc"]
        print "wuc", tP["wuc"]
        print "nrc", tP["nrc"]
        print "nrp", tP["nrp"]
        print "nwcv", tP["nwcv"]
        print "nwpv", tP["nwpv"]
        print "nrcvpi", tP["nrcvpi"]
        print "nwcvpi", tP["nwcvpi"]

      tmpLocalWriteAddr = -1

      loopCnt = 0
      # if transposing, positions of sPerp and sPara are transposed
      instructionCnt = -1
      for perp in range(0, tP["nrp"]):
        instructionCnt += 1
        localWriteCode = imod.addCode(Code.Module("LocalWrite%u perp=%d"%(instructionCnt,perp)))
        lwa = "LocalWriteAddr%s"%tc  # default
        if kernel["FractionalLoad"] and perp==tP["nrp"]-1:
          # add inline here:
          overhang = kernel["fractionalPerpOverhang%s"%tc]
          if overhang:
            if kernel["FractionalLoad"]==1:
              # Use already-computed vpr:
              lwa = "LocalWriteAddrOverhang%s"%tc
            elif kernel["FractionalLoad"]==2:
              if tmpLocalWriteAddr == -1:
                tmpLocalWriteAddr = self.vgprPool.checkOut(1)

              validWI = overhang*kernel[tP["lsc"]]/tP["glvw"]
              #print "%s: overhang=%u element validWI=%u" % (tc, overhang, validWI)
              localWriteCode.addText(self.comment1("LastPerp.  overhang=%u, mask WI>%u" % (overhang, validWI)))
              localWriteCode.addInst("v_cndmask_b32", \
                          vgpr(tmpLocalWriteAddr), \
                          1.0, \
                          vgpr("LocalWriteAddr%s"%tc), \
                          sgpr("PerpOverhangVcc%s"%tc,2), \
                          "Mask load so out-of-gr-tile bounds returns 0. Note 1.0f=0x3f80000 which is large non-neg int")
              lwa = tmpLocalWriteAddr
        for para in range(0, tP["nrc"]):
          if para>=1:
            localWriteCode = imod.addCode(Code.Module("LocalWrite%u perp=%d para=%d"%(instructionCnt,perp,para)))
          for s in range(0, max(tP["nwcv"],tP["nwpv"])/tP["nwcvpi"]):

            sPerp = 0
            sPara = 0
            if tP["tlu"]:
              if tP["wtc"] == tP["grcv"]:
                sPerp = s
              elif tP["wuc"] == tP["grcv"]:
                sPara = s
            else:
              if tP["wtc"] == tP["grcv"]:
                sPara = s
              elif tP["wuc"] == tP["grcv"]:
                sPerp = s

            (offset, i, comment) = self.calculateLdsWriteOffset(perp, para, sPerp, sPara, kernel, tP, loopCnt)
            g2lIdx = i*blockWidth


            paramList = []
            paramList.append(vgpr(lwa))
            for blockIdx in range(0, numBlocks):
              if blockWidth == 1:
                paramList.append(vgpr("G2L%s+%u"%(tP["tensorChar"], g2lIdx)))
              else:
                paramList.append( vgpr("G2L%s+%u"%(tP["tensorChar"], g2lIdx), \
                    blockWidth))
            for oIdx in range(0, numOffsets):
              paramList.append(offset)

            #print "offset", offset

            paramTuple = tuple(paramList)
            #comment = "Reg -> L %u_%u_%u_%u"%(para, sPara, perp, sPerp)
            #comment += " #%u"%self.localWriteDoCnt
            nonTemporal = 0
            highBits = False
            if kernel["ProblemType"]["DataType"].isHalf():
              if s%2==1:
                highBits = True
              if tP["glvw"]==1 and instructionCnt%2==1:
                highBits = True
            localWriteCode.addCode(Code.LocalWriteInst( \
                tP["localWriteInstruction"].toCodeInst(paramTuple, \
                nonTemporal, highBits),comment))

            loopCnt+=1

      if tmpLocalWriteAddr != -1:
        self.vgprPool.checkIn(tmpLocalWriteAddr)

    # localWriteDoCnt<=2 is prefetch if PrefetchGlobalRead:
    if 0 and tP["isB"]:
    #if 0 and self.localWriteDoCnt >= 0:
      localWriteCode.addInst( "s_waitcnt lgkmcnt(0) & vmcnt(0)", "")
      localWriteCode.addInst("s_barrier", "dump LDS" )
      localWriteCode.addText(self.bomb())

    return imod

  ##############################################################################
  # Local Read: Swap Offsets A/B
  # internalPointerSwap: swap internally tracked offsets - rather than
  #    emit specific instructions to do the pointer swap
  ##############################################################################
  def localReadSwapOffsets(self, kernel, internalPointerSwap, tP):
    tc=tP["tensorChar"]
    if not self.do["LocalRead%s"%tc]: return ""
    kStr = ""

    if internalPointerSwap:
      tP["localReadSwapByteOffset"] = 0 if tP["localReadSwapByteOffset"] else kernel["LdsOffsetA_Blk"]*tP["bpe"]
      kStr += self.comment("local read swap internal offset -> %u" % tP["localReadSwapByteOffset"])
    else:
      kStr += inst("v_xor_b32", \
          vgpr("LocalReadAddr%s"%tP["tensorChar"]), \
          hex(kernel["LdsOffsetA_Blk"]*tP["bpe"]), \
          vgpr("LocalReadAddr%s"%tP["tensorChar"]), \
          "swap Red Blk")
    return kStr

  ##############################################################################
  # Local Read: Reset Offsets A/B
  # x % n == n & (n-1) for n power of 2
  ##############################################################################
  def localReadResetOffsets(self, kernel, tP):
    tc=tP["tensorChar"]
    if not self.do["LocalRead%s"%tc]: return ""
    kStr = ""
    if tP["localReadInstruction"].numOffsets == 1:
      tP["localReadSwapByteOffset"] = 0
      tP["localReadOffset"] = 0
      kStr += self.comment1("handled internally")
    kStr += inst("v_and_b32", \
        vgpr("LocalReadAddr%s"%tP["tensorChar"]), \
        hex(kernel["LdsOffsetA_Blk"]*tP["bpe"]-1), \
        vgpr("LocalReadAddr%s"%tP["tensorChar"]), \
        "reset Red,Blk -> Red")
    return kStr

  ##############################################################################
  # Local Read: Init Pointers A/B
  ##############################################################################
  def localReadInitPointers(self, kernel, tP):
    tc=tP["tensorChar"]
    if not self.do["LocalRead%s"%tc]: return ""
    kStr = ""
    if self.localReadInstructionA.numOffsets == 1:
      tP["localReadOffset"] = 0
    else:
      kStr += inst("v_and_b32", \
          vgpr("LocalReadAddr%s"%tP["tensorChar"]), \
          hex(kernel["LdsOffset%s_Blk"%tP["tensorChar"]]*tP["bpe"]-1), \
          vgpr("LocalReadAddr%s"%tP["tensorChar"]), \
          "reset Red,Blk -> Red")
    return kStr

  ##############################################################################
  # Local Read: Increment A/B
  ##############################################################################
  def localReadInc(self, kernel, iui, tP):
    tc=tP["tensorChar"]
    if not self.do["LocalRead%s"%tc]: return ""
    kStr = ""
    tc = tP["tensorChar"]
    if self.inTailLoop:
      inc = kernel["LocalSplitU"]*(kernel["MacroTile%u"%tP["tensorIdx"]]+kernel["LdsPad%s"%tc])*tP["bpe"]
      tmpSgpr = self.getTmpSgpr(1)
      kStr += inst("s_mov_b32", sgpr(tmpSgpr), hex(inc), "inc")
      kStr += inst("_v_add_co_u32", \
          vgpr("LocalReadAddr%s"%tP["tensorChar"]), \
          "vcc", \
          sgpr(tmpSgpr), \
          vgpr("LocalReadAddr%s"%tP["tensorChar"]), \
          "lr%s += %u (LSU*(MT+PAD)*bpe)"%(tP["tensorChar"], inc) )
    else:
      if tP["localReadInstruction"].numOffsets == 1:
        tP["localReadOffset"] += kernel["LocalSplitU"]*(kernel["MacroTile%u"%tP["tensorIdx"]] + kernel["LdsPad%s"%tc])
        kStr += self.comment1("N/A, lro->%d"%tP["localReadOffset"])
      else:
        inc = kernel["LocalSplitU"]*(kernel["MacroTile%u"%tP["tensorIdx"]]+kernel["LdsPad%s"%tc])
        kStr += inst("_v_add_co_u32", \
            vgpr("LocalReadAddr%s"%tP["tensorChar"]), \
            "vcc", \
            hex(inc), \
            vgpr("LocalReadAddr%s"%tP["tensorChar"]), \
            "lr%s += %u (LSU+(MT+Pad)*bpe"%(tP["tensorChar"], inc) )
    return kStr

  ##############################################################################
  # Local Read: Do It A/B
  # iui = Inner Unroll Idx
  ##############################################################################
  def localReadDo(self, kernel, bufferIdx, iui, tP):

    tc=tP["tensorChar"]
    if not self.do["LocalRead%s"%tc]: return ""
    imod = Code.Module("LocalReadDo%s"%tc)
    self.localReadDoCnt += 1
    instruction = tP["localReadInstruction"]
    numOffsets = instruction.numOffsets
    blockWidth = instruction.blockWidth
    offsetMultiplier = 1 # instruction.offsetMultiplier
    #totalReads = (kernel["ThreadTile%u"%tP["tensorIdx"]]/blockWidth) / numOffsets
    valuIdx = 0
    numVectorsPerTile = (kernel["ThreadTile%u"%tP["tensorIdx"]]/kernel["VectorWidth"])
    #print "numVectorsPerTile", numVectorsPerTile
    numReadsPerVector = (kernel["VectorWidth"] * tP["bpe"] ) / (blockWidth*4) # bytes/register
    #print "numReadsPerVector", numReadsPerVector
    for vIdx in range(0, numVectorsPerTile):
      for rIdx in range(0, numReadsPerVector):
        localReadCode = imod.addCode (Code.Module("LocalRead%s Valu%u"%(tc,valuIdx)))
        paramList = []
        destVgpr = vgpr("Valu%s_X%u_I%u+%u"%(tc, bufferIdx, iui, valuIdx), blockWidth)
        paramList.append(destVgpr)
        paramList.append(vgpr("LocalReadAddr%s"%tc))
        for oIdx in range(0, numOffsets):
          paramList.append(((rIdx*blockWidth + kernel["SubGroup%u"%tP["tensorIdx"]]*(vIdx*numOffsets+oIdx)*kernel["VectorWidth"] \
              + tP["localReadOffset"])*tP["bpe"]+tP["localReadSwapByteOffset"])/offsetMultiplier)
        paramTuple = tuple(paramList)
        comment = "L -> Reg lro=%d swapByteOffset=%u ti=%u vIdx=%u rIdx=%u oIdx=%u buffer=%u iui=%u"\
            %(tP["localReadOffset"],tP["localReadSwapByteOffset"],kernel["SubGroup%u"%tP["tensorIdx"]], vIdx, rIdx, oIdx, bufferIdx, iui)
        localReadCode.addCode(Code.LocalReadInst(instruction.toCodeInst(paramTuple), comment))
        valuIdx += blockWidth

        # TODO - handle vector-load
        if self.db["CheckValue1%s"%tc]:
            localReadCode.addInst("s_waitcnt lgkmcnt(0)", "CheckValue1 wait for LDS read")
            if kernel["ProblemType"]["DataType"].isHalf():
              localReadCode.append(self.assert_eq(destVgpr, hex(0x3c003c00))) # packed 1s
            elif kernel["ProblemType"]["DataType"].isInt8x4() or \
                 kernel["ProblemType"]["DataType"].isSingle():
              localReadCode.append(self.assert_eq(destVgpr, 1.0))

    #if tP["isB"]:
    #  kStr += self.dumpLds(kernel, 0, 16)
    #  kStr += "s_endpgm\n"
    #if tP["isA"]:
    #kStr += "s_waitcnt lgkmcnt(0)\n"
    #if tP["isA"]:
    #  kStr += dump(vgpr("Valu%s%s+%u"%("Blk" if bufferColor else "", tP["tensorChar"], 0)))
    #if tP["isB"]:
    #  kStr += dump(vgpr("Valu%s%s+%u"%("Blk" if bufferColor else "", tP["tensorChar"], 0)))

    if 0 and tP["isA"] and self.localReadDoCnt==3:
      # skip over tmp used above, so it doesn't get trashed
      tmpVgpr = self.vgprPool.checkOut(3)
      localReadCode.append(self.bomb(self.localReadDoCnt + 10, tmpVgpr+1))
      self.vgprPool.checkIn(tmpVgpr)
    return imod

  ##############################################################################
  # Shift Vector Components d0,1
  ##############################################################################
  def shiftVectorComponents(self, kernel, tP):
    kStr = ""

    # glvw
    vw = tP["glvw"]
    numVectors = kernel[tP["tt"]]/vw

    # labels
    svrLabels = []
    sviLabels = []
    for i in range(0, vw):
      r = (i+1) % vw
      label = self.getLabel("ShiftVectorComponents%u_R%u"%(tP["idx"], r) )
      svrLabels.append(label)
      tmpLabels = []
      for v in range(0, numVectors):
        label = self.getLabel("ShiftVectorComponents%u_R%u_V%u"%(tP["idx"], r, v) )
        tmpLabels.append(label)
      sviLabels.append(tmpLabels)

    # wgMT value
    tmpSgpr = self.getTmpSgpr(2)
    tmpVgpr = self.vgprPool.checkOut(2)
    wgMT = self.vgprPool.checkOut(1)
    kStr += inst("v_mov_b32", vgpr(wgMT), sgpr(tP["wg"]), "")
    kStr += inst("v_mul_i32_i24", vgpr(wgMT), hex(-kernel[tP["mt"]]), vgpr(wgMT), \
        "wg*MT")
    kStr += inst("_v_add_co_u32", vgpr(wgMT), "vcc", sgpr("SizesFree+%u"%tP["idx"]), \
        vgpr(wgMT), "wgMT = Size - wg*MT")
    kStr += inst("v_mov_b32", vgpr(tmpVgpr), hex(kernel[tP["mt"]]), "MT")
    kStr += inst("v_cmp_lt_u32", sgpr(tmpSgpr,2), vgpr(wgMT), \
        vgpr(tmpVgpr), "wgMT < MT" )
    kStr += inst("v_cndmask_b32", vgpr(wgMT), vgpr(tmpVgpr), \
        vgpr(wgMT), sgpr(tmpSgpr,2), "wgMT = (wgMT < MT) ? wgMT : MT" )
    dummy = self.vgprPool.checkOut(1)

    # qReg
    qReg = self.vgprPool.checkOut(1)
    divisor = kernel["VectorWidth"] # vw
    kStr += vectorStaticDivide(qReg, wgMT, divisor, \
        tmpVgpr, tmpSgpr)

    # rReg
    rReg = self.vgprPool.checkOut(1)
    divisor = vw
    kStr += vectorStaticRemainder(dummy, rReg, wgMT, divisor, \
        tmpVgpr, tmpSgpr)

    # qReg %/ SG
    sReg = self.vgprPool.checkOut(1)
    eReg = self.vgprPool.checkOut(1)
    divisor = kernel[tP["sg"]]
    kStr += vectorStaticDivideAndRemainder(sReg, eReg, qReg, divisor, \
        tmpVgpr, tmpSgpr)

    if tP["isA"]:
      # thread = serial % SG0
      thread = self.vgprPool.checkOut(1)
      divisor = kernel["SubGroup0"]
      kStr += vectorStaticRemainder(dummy, thread, "Serial", divisor, \
          tmpVgpr, tmpSgpr)
      #kStr += dump(vgpr(thread))
      #kStr += dump(vgpr(thread))
    else:
      # thread = (serial / SG0) % SG1
      sd0 = self.vgprPool.checkOut(1)
      divisor = kernel["SubGroup0"]
      kStr += vectorStaticDivide(sd0, "Serial", divisor, \
          tmpVgpr, tmpSgpr) # thread = serial / SG0
      divisor = kernel["SubGroup1"]
      thread = self.vgprPool.checkOut(1)
      kStr += vectorStaticRemainder(dummy, thread, sd0, divisor, \
          tmpVgpr, tmpSgpr) # thread = (serial / SG0) % SG1
      self.vgprPool.checkIn(sd0)

    # which glvw vector of thread to shift? wgMT / (SG0*VW) -> (wgMT%VW) / glvw
    # (wgMT/(WG0*VW))*(VW/glvw) + (wgMT%VW) / glvw
    if tP["tt"] > kernel["VectorWidth"]:
      mvReg = self.vgprPool.checkOut(1)
      divisor = kernel[tP["sg"]]*kernel["VectorWidth"]
      kStr += vectorStaticDivide(mvReg, wgMT, divisor, \
          tmpVgpr, tmpSgpr)
      if vw < kernel["VectorWidth"]:
        kStr += inst("v_lshlrev_b32", vgpr(mvReg), hex(log2(kernel["VectorWidth"]/vw)), vgpr(mvReg), "vId *= VW/glvw")
    #kStr += dump(vgpr(mvReg))

    vReg = self.vgprPool.checkOut(1)
    divisor = kernel["VectorWidth"]
    kStr += vectorStaticRemainder(dummy, vReg, wgMT, divisor, \
        tmpVgpr, tmpSgpr)
    vRegD = self.vgprPool.checkOut(1)
    kStr += inst("v_mov_b32", vgpr(vRegD), vgpr(vReg), "duplicate")
    divisor = vw
    kStr += vectorStaticDivide(vReg, vRegD, divisor, \
        tmpVgpr, tmpSgpr)
    #kStr += dump(vgpr(vReg))

    if tP["tt"] > kernel["VectorWidth"]:
      kStr += inst("_v_add_co_u32", vgpr(vReg), "vcc", vgpr(mvReg), vgpr(vReg), "vId = 2 components")
      self.vgprPool.checkIn(mvReg)
      self.vgprPool.checkIn(vRegD)

    kStr += inst("v_cmp_eq_u32", sgpr(tmpSgpr,2), vgpr(thread), \
        vgpr(eReg), "mask" )
    kStr += inst("v_mov_b32", vgpr(tmpVgpr+0), sgpr(tmpSgpr+0), "")
    kStr += inst("v_mov_b32", vgpr(tmpVgpr+1), sgpr(tmpSgpr+1), "")

    # for each remainder, jump
    for r in range(1, vw):
      kStr += inst("v_cmp_eq_u32", "vcc", vgpr(rReg), \
          hex(r), "wgMT%%VW == %u"%r )
      kStr += inst("s_cbranch_vccnz label_%04u"\
          % svrLabels[(r-1)%vw], \
          "shift d%u r=%u"%(tP["idx"], r))
      #kStr += inst("s_mov_b32", sgpr(sgprLoc), hex(location), \
      #    "location=%u"%location) location *= 2
      #kStr += inst("v_or_b32", vgpr(vgprPath), sgpr(sgprLoc), \
      #    vgpr(vgprPath), "path+=location")
    kStr += inst("s_branch label_%04u"%svrLabels[vw-1], \
        "no shifting" )

    # code blocks for shifting
    for r in range(1, vw):
      kStr += self.comment3("shift d%u r=%u"%(tP["idx"], r))
      kStr += "label_%04u:%s" % (svrLabels[r-1], self.endLine)
      #if r==3 and tP["isA"]:
      #  kStr += dump(vgpr("Serial"))

      # for each vector index, jump
      for vectorIdx in range(0, numVectors):
        kStr += inst("v_cmp_eq_u32", "vcc", vgpr(vReg), \
            hex(vectorIdx), "wgMT/(SG*VW) == %u"%vectorIdx )
        kStr += inst("s_cbranch_vccnz label_%04u"\
            % sviLabels[(r-1)%vw][vectorIdx], \
            "shift d%u, r=%u, v=%u"%(tP["idx"], r, vectorIdx))

      # code blocks for shifting vector
      for vectorIdx in range(0, numVectors):
        kStr += self.comment("shift d%u r=%u v=%u"%(tP["idx"], r, vectorIdx))
        kStr += "label_%04u:%s" % (sviLabels[r-1][vectorIdx], self.endLine)
        # mask if last thread in thread#-tile column
        kStr += inst("v_cmpx_eq_u32", sgpr(tmpSgpr,2), vgpr(thread), \
          vgpr(eReg), "serial % SG == (wgMT/VECTOR_WIDTH)%SG" )
        tto = kernel["ThreadTile%u"%((tP["idx"]+1)%2)] # thread tile orthogonal
        for tt in range(0, tto):
          for s in range(0, r):
            if tP["isA"]: # shift d0
              dst = (s) \
                  + vectorIdx * vw + tt * kernel["ThreadTile0"]
              src = (s+vw-r) \
                  + vectorIdx * vw + tt * kernel["ThreadTile0"]
              comment = "rC[%u+%u*VW+%u*TT%s] = rC[%u+%u*VW+%u*TT%s]" \
                  % (s, vectorIdx, tt, self.tileChar0, \
                  s+vw-r, vectorIdx, tt, self.tileChar0 )
            else: # shift d1
              dst = (tt) \
                  + vectorIdx*vw*kernel["ThreadTile0"] + s * kernel["ThreadTile0"]
              src = (tt) \
                  + vectorIdx * vw*kernel["ThreadTile0"] + (s+vw-r) * kernel["ThreadTile0"]
              comment = "rC[%u+%u*TT%s*VW+%u*TT%s] = rC[%u+%u*TT%s*VW+%u*TT%s]" \
                % (tt, vectorIdx, self.tileChar0, s, self.tileChar0, \
                tt, vectorIdx, self.tileChar0, \
                s+vw-r, self.tileChar0)

            kStr += "// src=%u, dst=%u\n" % (src,dst)

            # f16
#jgolds I think this should be bpeCinternal
            if self.bpeCinternal == 2:
              srcVgpr = self.startVgprValuC+src*self.bpeCinternal/self.bpr
              dstVgpr = self.startVgprValuC+dst*self.bpeCinternal/self.bpr
              kStr += "// %u, %u, %u, %u, %u, %u\n" % (r, vectorIdx, tt, s, dst, src)
              if tP["isA"]: # f16 d0
                if r % 2 == 0: # even shift can use mov_b32
                  if s % 2 == 0:
                    kStr += inst("v_mov_b32", vgpr(dstVgpr), \
                        vgpr(srcVgpr), comment)
                  else:
                    pass # above command performs two moves
                else: # odd shift
                  srcLo = src % 2 == 0 # even
                  dstLo = dst % 2 == 0 # even
                  kStr += "// srcLo=%u, dstLo=%u\n" % (srcLo,dstLo)
                  if dstLo: # hi src to lo dst; can clobber hi bits
                    kStr += inst("v_lshrrev_b32", vgpr(dstVgpr), \
                        hex(16), vgpr(srcVgpr), "hi16 -> lo16")
                  else: # dstHi; cannot clobber lo bits
                    tmpSrcVgpr = self.vgprPool.checkOut(1)
                    # zero out dst hi bits -> dst
                    kStr += inst("v_and_b32", vgpr(dstVgpr), \
                        "0x0000FFFF", vgpr(dstVgpr), "zero out dst hi16")
                    if srcLo: # lo src to hi dst
                      # left shift src 16 bits -> tmpSrc
                      kStr += inst("v_lshlrev_b32", vgpr(tmpSrcVgpr), \
                          hex(16), vgpr(srcVgpr), "left shift src 16 bits")
                    else: # hi src to hi dst
                      # zero out src lo bits -> tmpSrc
                      kStr += inst("v_and_b32", vgpr(srcVgpr), \
                          "0xFFFF0000", vgpr(tmpSrcVgpr), "zero out src lo16")
                    # dst = tmpSrc | dst
                    kStr += inst("v_or_b32", vgpr(dstVgpr), \
                        vgpr(tmpSrcVgpr), vgpr(dstVgpr), "dst = tmpSrc | dst")
                    self.vgprPool.checkIn(tmpSrcVgpr)


              else: # f16 d1
                if tt%2==0:
                  kStr += inst("v_mov_b32", vgpr(dstVgpr), \
                      vgpr(srcVgpr), comment)
                else:
                  pass # above shift moves two f16


            # f32 or larger
            else:
              for i in range(0, self.bpeCinternal/self.bpr):
                kStr += inst("v_mov_b32", vgpr(self.startVgprValuC+dst*self.bpeCinternal/self.bpr+i), \
                    vgpr(self.startVgprValuC+src*self.bpeCinternal/self.bpr+i), comment)

        # end shift reset mask and jump out
        kStr += inst("s_mov_b64", sgpr(tmpSgpr,2), \
            "0xFFFFFFFFFFFFFFFF", "to restore all threads active")
        kStr += inst("s_or_saveexec_b64", "vcc", sgpr(tmpSgpr,2), \
            "all threads active")
        kStr += inst("s_branch label_%04u"%svrLabels[vw-1], \
            "done shifting" )
    #kStr += inst("s_mov_b32", sgpr(sgprLoc), hex(location), "location=%u"%location) location *= 2
    #kStr += inst("v_or_b32", vgpr(vgprPath), sgpr(sgprLoc), vgpr(vgprPath), "path+=location")
    kStr += "label_%04u: // end shift0%s" % (svrLabels[vw-1], self.endLine)
    #kStr += inst("s_mov_b64", "exec","0xFFFFFFFFFFFFFFFF","")
    #kStr += dump(vgpr(vgprPath))

    # checkin scratch vgprs
    self.vgprPool.checkIn(wgMT)
    self.vgprPool.checkIn(tmpVgpr)
    self.vgprPool.checkIn(qReg)
    self.vgprPool.checkIn(rReg)
    self.vgprPool.checkIn(sReg)
    self.vgprPool.checkIn(eReg)
    self.vgprPool.checkIn(thread)
    self.vgprPool.checkIn(dummy)
    self.vgprPool.checkIn(vReg)
    return kStr

  ##############################################################################
  # Complex Declare Tmp Registers - SKIP
  ##############################################################################
  def complexDeclareTmpRegisters(self, kernel):
    kStr = ""
    return kStr
    if kernel["ProblemType"]["DataType"].value == DataType.complexSingle:
      kStr += "  float type_mac_tmp" + self.endLine
    if kernel["ProblemType"]["DataType"].value == DataType.complexDouble:
      kStr += "  double type_mac_tmp" + self.endLine
    return kStr

  ##############################################################################
  # isLds = true if querying about LDS operations (which can use dword operations)
  #     isLds=False if we want element step for the VALU add operations
  ##############################################################################
  def getLocalSplitUElementStep(self, kernel, isLds):

    if isLds and \
       kernel["VectorWidth"]*self.bpeCinternal >= 8 and \
       kernel["GlobalWriteVectorWidth"]*self.bpeCinternal >= 8:
      useDwordX2 = 1
    else:
      useDwordX2 = 0

    #useDwordX2 = 0

    if kernel["ProblemType"]["DataType"].isHalf() and not kernel["ProblemType"]["HighPrecisionAccumulate"]:
      assert(kernel["VectorWidth"]%2 == 0)
      elementStep = 2*(useDwordX2+1)
    elif kernel["ProblemType"]["DataType"].isInt8x4() or \
         kernel["ProblemType"]["DataType"].isSingle():
      elementStep = 1*(useDwordX2+1)
    elif kernel["ProblemType"]["DataType"].isDouble():
      if isLds:
        assert (useDwordX2==1)
      elementStep = 1

    return (elementStep, useDwordX2)

  ##############################################################################
  # LocalSplitU: Local Write
  ##############################################################################
  def localSplitULocalWrite(self, kernel):
    kStr = ""
    # wait for summation to be done with lds before writing reduction values
    kStr += self.syncThreads(kernel, "pre-lsu local write")

    tmpVgpr = self.vgprPool.checkOut(2)
    lr0 = self.vgprPool.checkOut(1)
    lr1 = self.vgprPool.checkOut(1)
    sg = self.vgprPool.checkOut(1)
    copy = self.vgprPool.checkOut(1)
    tmpSgpr = self.getTmpSgpr(1)

    # lr0 = serial % SG0
    kStr += vectorStaticDivideAndRemainder(lr1, lr0, "Serial", \
        kernel["SubGroup0"], tmpVgpr, tmpSgpr)

    # lr1 = (serial / SG0) % SG1
    # sg  = (serial / SG0) / SG1
    kStr += inst("v_mov_b32", vgpr(copy), vgpr(lr1), "copy for divide")
    kStr += vectorStaticDivideAndRemainder(sg, lr1, copy, \
        kernel["SubGroup1"], tmpVgpr, tmpSgpr)

    # lr0 *= VW
    kStr += inst("s_mov_b32", sgpr(tmpSgpr), hex(kernel["VectorWidth"]*self.bpeCinternal), "VW")
    kStr += inst("v_mul_lo_u32", vgpr(lr0), sgpr(tmpSgpr), vgpr(lr0), \
        "lr0 *= VW")
    # lr1 *= VW*MT0
    kStr += inst("s_mov_b32", sgpr(tmpSgpr), \
        hex(kernel["VectorWidth"]*kernel["MacroTile0"]*self.bpeCinternal), "VW*MT0")
    kStr += inst("v_mul_lo_u32", vgpr(lr1), sgpr(tmpSgpr), vgpr(lr1), \
        "lr1 *= VW*MT0")
    # sg  *= MT0*MT1
    kStr += inst("s_mov_b32", sgpr(tmpSgpr), \
        hex(kernel["MacroTile0"]*kernel["MacroTile1"]*self.bpeCinternal), "MT0*MT1")
    kStr += inst("v_mul_lo_u32", vgpr(sg), sgpr(tmpSgpr), vgpr(sg), \
        "sg *= MT0*MT1")

    # thread offset
    addr = lr0
    kStr += inst("_v_add_co_u32", vgpr(addr), "vcc", vgpr(lr1), vgpr(addr),  "")
    kStr += inst("_v_add_co_u32", vgpr(addr), "vcc", vgpr(sg), vgpr(addr),  "threadOffset")
    self.vgprPool.checkIn(lr0)
    self.vgprPool.checkIn(lr1)
    self.vgprPool.checkIn(sg)
    self.vgprPool.checkIn(copy)
    self.vgprPool.checkIn(tmpVgpr)

    # dump addr
    #kStr += dump(vgpr(addr))

    # do writes
    # LDS Layout example (for Sgemm, LSU=4, TT=8x8, WG=[8,4,4]), 128 WI/WG
    # VectorWidth = GlobalWriteVectorWidth = 4
    # SubGroup0 (WI:00-32)  : LDS 0x0000-
    # SubGroup1 (WI:33-64)  : LDS 0x2000-
    # SubGroup2 (WI:65-95)  : LDS 0x4000-
    # SubGroup3 (WI:96-127) : LDS 0x6000-

    # Interleave within a subgroup is interesting...
    #       Start LDS Addr
    # WI00 - 0x000
    # WI01 - 0x010
    # ...
    # WI07 - 0x070
    # WI08 - 0x400
    # WI09 - 0x410
    # ...
    # WI0F - 0x470
    # WI10 - 0x800
    # ...
    # ...
    # WI1f - 0xc70
    # WI20 - 0x1000  (start SubGroup1)

    # so a zoom-in on the pattern at beginning of LDS, for the case above:
    #   WI (hex) |x00-|x01-|...   |x07-|0x0-|0x1-|...|0x7-|0x0-| ... ... ||0x8-|
    # ValuC      |0123|0123|...   |0123|4567|4567|...|4567|89AB| ... ... ||0123
    #            |                     |                  |               |
    # LDS Addr  0x0                  0x80               0x100           0x400

    # Perhaps could optimize this into something simpler with fewer bank conflicts
    (elementStep, useDwordX2) = self.getLocalSplitUElementStep(kernel, True)
    for j in range(0, kernel["ThreadTile1"]/kernel["VectorWidth"]):
      for i in range(0, kernel["ThreadTile0"]/kernel["VectorWidth"]):
        for s in range(0, kernel["VectorWidth"]):
          for vc in range(0, kernel["VectorWidth"], elementStep):
            # for half, write 2 elements (4 bytes)
            # for single, write 1 element (4 bytes)
            # double doesn't work yet
            writeOffset = vc \
                + i*kernel["SubGroup0"]*kernel["VectorWidth"] \
                + s*kernel["MacroTile0"] \
                + j*kernel["MacroTile0"]*kernel["SubGroup1"]*kernel["VectorWidth"]
            regIdx = vc \
                + i*kernel["VectorWidth"] \
                + s*kernel["ThreadTile0"] \
                + j*kernel["ThreadTile0"]*kernel["VectorWidth"]
            writeOffset /= elementStep
            if useDwordX2:
              regIdx = regIdx * self.bpeCinternal / 4
              kStr += inst("ds_write_b64", vgpr(addr), vgpr("ValuC+%u"%regIdx,2), \
                           "offset:%u"%(elementStep*writeOffset*self.bpeCinternal), 
                           "j=%u i=%u s=%u vc=%u"%(j,i,s,vc))
            else:
              regIdx /= elementStep
              kStr += inst("ds_write_b32", vgpr(addr), vgpr("ValuC+%u"%regIdx), \
                           "offset:%u"%(elementStep*writeOffset*self.bpeCinternal), 
                           "j=%u i=%u s=%u vc=%u"%(j,i,s,vc))
            # ds_write value
            #kStr += dump(vgpr(regIdx))
    kStr += inst("s_waitcnt", "lgkmcnt(0)", "wait for all writes")
    kStr += self.syncThreads(kernel, "post-lsu local write")
    #kStr += self.dumpLds(kernel, 0, 16)
    #kStr += self.bomb(5)
    return kStr

  ##############################################################################
  # LocalSplitU: Local Read
  ##############################################################################
  def localSplitULocalRead(self, kernel):
    kStr = ""
    tmpSgpr = self.getTmpSgpr(1)
    baseAddr = self.vgprPool.checkOut(1)
    kStr += staticMultiply(vgpr(baseAddr), vgpr("Serial"), kernel["GlobalWriteVectorWidth"]*self.bpeAB, sgpr(tmpSgpr))
    (elementStep, useDwordX2) = self.getLocalSplitUElementStep(kernel, True)
    # Load values for each subgroup
    for r in range(0, kernel["LocalSplitU"]):
      for i in range(0, kernel["NumGlobalWriteVectorsPerThread"]):
        for s in range(0, kernel["GlobalWriteVectorWidth"], elementStep):
          offset = s + i*kernel["NumThreads"]*kernel["GlobalWriteVectorWidth"] + r * kernel["MacroTile0"]*kernel["MacroTile1"]
          regIdx = s + i*kernel["GlobalWriteVectorWidth"] + r*kernel["GlobalWriteVectorWidth"]*kernel["NumGlobalWriteVectorsPerThread"]
          if useDwordX2:
            regIdx = regIdx * self.bpeCinternal / 4
            kStr += inst("ds_read_b64", vgpr("ValuC+%u"%regIdx,2), \
                vgpr(baseAddr), "offset:%u"%(offset*self.bpeCinternal), "r=%u i=%u s=%u"%(r,i,s))
          else:
            regIdx /= elementStep
            kStr += inst("ds_read_b32", vgpr("ValuC+%u"%regIdx), \
                vgpr(baseAddr), "offset:%u"%(offset*self.bpeCinternal), "r=%u i=%u s=%u"%(r,i,s))
    kStr += inst("s_waitcnt", "lgkmcnt(0)", "wait for all reads")
    self.vgprPool.checkIn(baseAddr)
    return kStr

  ##############################################################################
  # LocalSplitU: Reduction
  ##############################################################################
  def localSplitUReduction(self, kernel):
    kStr = ""
    (elementStep, useDwordX2) = self.getLocalSplitUElementStep(kernel, False)
    for r in range(1, kernel["LocalSplitU"]):
      for i in range(0, kernel["NumGlobalWriteVectorsPerThread"]):
        for s in range(0, kernel["GlobalWriteVectorWidth"],elementStep):
          cIdx = s + i*kernel["GlobalWriteVectorWidth"]
          regIdx = s + i*kernel["GlobalWriteVectorWidth"] \
              + r*kernel["GlobalWriteVectorWidth"]*kernel["NumGlobalWriteVectorsPerThread"]

          if kernel["ProblemType"]["DataType"].isHalf() and not kernel["ProblemType"]["HighPrecisionAccumulate"]:
            cIdx /= elementStep
            regIdx /= elementStep
            kStr += inst("v_pk_add_f16", vgpr("ValuC+%u"%cIdx), \
                vgpr("ValuC+%u" % regIdx), vgpr("ValuC+%u"%cIdx), "c[%u] += c[%u]"%(cIdx, regIdx) )
          elif kernel["ProblemType"]["DataType"].isInt8x4():
            cIdx /= elementStep
            regIdx /= elementStep
            # assume v_add_i32 can be used in place of v_add_f32
            # may need to add saturation directive to v_add_i32 instruction to clamp integer arithmetic
            kStr += inst("v_add_i32", vgpr("ValuC+%u"%cIdx), \
                vgpr("ValuC+%u" % regIdx), vgpr("ValuC+%u"%cIdx), "c[%u] += c[%u]"%(cIdx, regIdx) )
          elif kernel["ProblemType"]["DataType"].isSingle():
            cIdx /= elementStep
            regIdx /= elementStep
            kStr += inst("v_add_f32", vgpr("ValuC+%u"%cIdx), \
                vgpr("ValuC+%u" % regIdx), vgpr("ValuC+%u"%cIdx), "c[%u] += c[%u]"%(cIdx, regIdx) )
          elif kernel["ProblemType"]["DataType"].isDouble():
            cIdx *= 2
            regIdx *= 2 # for doubles, each element takes two regs
            kStr += inst("v_add_f64", vgpr("ValuC+%u"%cIdx,2), \
                vgpr("ValuC+%u" % regIdx,2), vgpr("ValuC+%u"%cIdx,2), "c[%u] += c[%u]"%(cIdx, regIdx) )
          else:
            assert(0) # unsupported data type, need to modify here and LSU write/read code
    return kStr


  def computeStoreStart(self, kernel, divisor, tid0Scale, tid1Scale):
    kStr = ""
    # tid0, tid1: element offsets from the start of macroTile in 0 and 1 direction
    # These will live for entire GlobalWrite loop - allocate before tmps
    # to avoid fragmentation
    tid0 = self.vgprPool.checkOut(1)
    tid1 = self.vgprPool.checkOut(1)

    tmpS0 = self.getTmpSgpr(3)
    tmpS1 = tmpS0+1
    wgMT1 = tmpS0+2

    tmpV0 = self.vgprPool.checkOut(2)
    kStr += vectorStaticDivideAndRemainder(tid1, tid0, "Serial", divisor, \
        tmpV0, tmpS0)
    kStr += staticMultiply(vgpr(tid0), vgpr(tid0), tid0Scale, sgpr(tmpS1))
    if tid1Scale != 1:
      kStr += staticMultiply(vgpr(tid1), vgpr(tid1), tid1Scale, sgpr(tmpS1))
    self.vgprPool.checkIn(tmpV0)

    # Compute and save wg1*MT1 - the element offset that is top of the macro-tile in output space
    kStr += "\n"
    kStr += inst("s_mul_i32", \
        sgpr(wgMT1), \
        hex(kernel["MacroTile1"]), \
        sgpr("WorkGroup1"), \
        "<- wg1*MT1")

    if kernel["BufferStore"]:
      self.cinRowStart  = self.vgprPool.checkOut(1, "cinRowStart")
      self.cinRowPtr    = self.vgprPool.checkOut(1, "cinRowPtr")  # running pointer to start of batch
      self.coutRowStart = self.vgprPool.checkOut(1, "coutRowStart")
      self.coutRowPtr   = self.vgprPool.checkOut(1, "coutRowPtr")  # running pointer to start of batch

      # Overall strategy is to set the SRD to the start of the row that contains the output tile.
      # TT offsets are from this base (and include the column)

      # In non-packed mode:
      # higher-order tensor dims are static since this kernel operates within
      # the 2D Tensor formed by Index0 and Indexa.
      # Index0 and Index1 vary for each work-item (aka 'dynamic') so roll these into the VGPR

      # In packed mode:
      # Higher-order dimensions may be packed into coord0 / coord1 - see rowstart calculation below

      # Walk through addressing components (each tensor index) in C
      # For static dims add to SrdC to compute a new base.
      # For dynamic (based on TT assignment) - save in coutRowStart, which saves the TT assignment for each WI scaled by StrideC0
      # TODO - future opportunities for store vgpr and other optimization
      #  - coutRowStart and tid1 are strongly related - can we merge or remove one of these?
      # Packed follows same philosophy but may have more vector components
      indices = range(0, kernel["ProblemType"]["NumIndicesC"])
      numDim = len(indices)
      for i in range(1, numDim):
        if i == kernel["ProblemType"]["Index0"]:
          # Used if the output is transposed?
          addToSrd = False
        elif i == kernel["ProblemType"]["Index1"]:
          # TODO-packed : this likely needs to change for packedc1, we are using raw packed Index1 here
          #--
          coord = sgpr(wgMT1)
          addToSrd = True
        else: # group index, this is higher-order Tensor dimension, just add to SRD base:
          # TODO-packed - modify to ignore packed, perhaps:
          # if not isPackedIndex(kernel, i):
          #--
          coord = sgpr("WorkGroup%u"%i)
          addToSrd = True

        if addToSrd:
          # These are constant across all workitems, just add to the SRD:
          kStr += self.s_mul_u64_u32(sgpr(tmpS0), sgpr(tmpS1), coord, sgpr("StridesD+%u"%(i-1)), "Scale %s by Stride"%coord)
          #kStr += assert_no_shift_of(tmpS1, log2(self.bpeCexternal), "Need temp")
          kStr += inst("s_lshl_b64", sgpr(tmpS0,2), sgpr(tmpS0,2), log2(self.bpeCexternal), "scale by bpe")

          kStr += inst("s_add_u32",  sgpr("SrdD+0"), sgpr("SrdD+0"), sgpr(tmpS0), "add lo to SRD")
          kStr += inst("s_addc_u32", sgpr("SrdD+1"), sgpr("SrdD+1"), sgpr(tmpS1), "add hi to SRD")
          kStr += "\n"

          # These are constant across all workitems, just add to the SRD:
          kStr += self.s_mul_u64_u32(sgpr(tmpS0), sgpr(tmpS1), coord, sgpr("StridesC+%u"%(i-1)), "Scale %s by Stride"%coord)
          #kStr += assert_no_shift_of(tmpS1, log2(self.bpeCexternal), "Need temp")
          kStr += inst("s_lshl_b64", sgpr(tmpS0,2), sgpr(tmpS0,2), log2(self.bpeCexternal), "scale by bpe")

          kStr += inst("s_add_u32",  sgpr("SrdD+0"), sgpr("SrdD+0"), sgpr(tmpS0), "add lo to SRD")
          kStr += inst("s_addc_u32", sgpr("SrdD+1"), sgpr("SrdD+1"), sgpr(tmpS1), "add hi to SRD")
          kStr += inst("s_add_u32",  sgpr("SrdC+0"), sgpr("SrdC+0"), sgpr(tmpS0), "add lo to SRD")
          kStr += inst("s_addc_u32", sgpr("SrdC+1"), sgpr("SrdC+1"), sgpr(tmpS1), "add hi to SRD")
          kStr += "\n"


      # Save the start of the row - this is just tid1 scaled by appropriate stride.
      # Do this before code below which overwries the tid1:
      # TODO-packed
      # Eventually need to modify if supporting packed coord1, to start just assert if that case is detected
      #--
      assert (len(kernel["PackedC1Indices"]) == 1) # would need to extract/scale indices from coord1
      startStride = 1 if kernel["ProblemType"]["UseInitialStrides"] else 0
      kStr += inst("v_mul_lo_u32", vgpr(self.coutRowStart),
                  vgpr(tid1), sgpr("StridesD+%u"%(startStride)), \
                  "rowStart vgpr")
      kStr += inst("v_mul_lo_u32", vgpr(self.cinRowStart),
                  vgpr(tid1), sgpr("StridesC+%u"%(startStride)), \
                  "rowStart vgpr")
      kStr += "\n"

      #kStr += self.assert_ne(sgpr("WorkGroup1"),1)

    # Compute coord0 and coord1
    # These are element offsets from the beginning of the tensor.
    # These are 'flattened' meaning they span packed tensor dims.
    # They need to be preserved so can use in comparisons against product-of-packed sizes to determine OOB cases.
    kStr += inst("s_mul_i32", \
        sgpr(tmpS0), \
        hex(kernel["MacroTile0"]), \
        sgpr("WorkGroup0"), \
        "%s = wg0*MT0"%sgpr(tmpS0))

    # coord = tid*VW + workgroup offset
    kStr += inst("_v_add_co_u32", \
        vgpr(tid0), \
        "vcc", \
        sgpr(tmpS0), \
        vgpr(tid0), \
        "coord0 = tid0*VW + wg0*MT0")
    kStr += inst("_v_add_co_u32", \
        vgpr(tid1), \
        "vcc", \
        sgpr(wgMT1), \
        vgpr(tid1), \
        "coord1 = tid1*VW + wg1*MT1")
    self.coord0 = tid0
    self.coord1 = tid1

    return kStr

  ##############################################################################
  # LocalSplitU: Global Write Indices
  ##############################################################################
  def localSplitUGlobalWriteIndices(self, kernel):
    kStr = ""

    if kernel["BufferStore"]:
      kStr += self.allocPostLoopSrd(kernel, "D")
      kStr += self.allocPostLoopSrd(kernel, "C")

    # lr0 = serial % SG0
    kStr += self.computeStoreStart(kernel, \
              divisor = kernel["MacroTile0"] / kernel["GlobalWriteVectorWidth"], \
              tid0Scale=kernel["GlobalWriteVectorWidth"], \
              tid1Scale=1)

    if kernel["BufferStore"]:
      #print "----AddressC-LocalSplitU"
      #print self.vgprPool.state()
      self.addrD = -1
      self.addrC = -1
    else:
      self.addrD = self.vgprPool.checkOut(2)
      kStr += inst("v_mov_b32", \
          vgpr(self.addrD+0), \
          sgpr("AddressD+0"), \
          "sgpr -> vgpr")
      kStr += inst("v_mov_b32", \
          vgpr(self.addrD+1), \
          sgpr("AddressD+1"), \
          "sgpr -> vgpr")
      self.addrC = self.vgprPool.checkOut(2)
      kStr += inst("v_mov_b32", \
          vgpr(self.addrC+0), \
          sgpr("AddressC+0"), \
          "sgpr -> vgpr")
      kStr += inst("v_mov_b32", \
          vgpr(self.addrC+1), \
          sgpr("AddressC+1"), \
          "sgpr -> vgpr")

    return kStr

  ##############################################################################
  ##############################################################################
  def allocPostLoopSrd(self, kernel, ch):
    kStr = ""
    # Buffer-load uses one base read pointer stored in the SRD - set it here:
    kStr += inst("s_mov_b32", sgpr("Srd%s+0"%ch), sgpr("Address%s+0"%ch), "init SRD base address (lower)" )
    kStr += inst("s_mov_b32", sgpr("Srd%s+1"%ch), sgpr("Address%s+1"%ch), "init SRD base address (upper) + other fields" )
    kStr += inst("s_mov_b32", sgpr("Srd%s+2"%ch), hex(0x80000000), "")
    kStr += inst("s_mov_b32", sgpr("Srd%s+3"%ch), "Srd127_96", "Set bits 127_96 in SRD")
    kStr += "\n"
    return kStr


  ##############################################################################
  # Not LocalSplitU: Global Write Indices
  ##############################################################################
  def notLocalSplitUGlobalWriteIndices(self, kernel):
    #print "GlobalWriteIndices"
    if not self.do["PostLoop"]: return ""
    kStr = ""

    if kernel["BufferStore"]:
      kStr += self.allocPostLoopSrd(kernel, "D")
      kStr += self.allocPostLoopSrd(kernel, "C")

    kStr += self.computeStoreStart(kernel,
              divisor = kernel["SubGroup0"],\
              tid0Scale=kernel["VectorWidth"], \
              tid1Scale=kernel["VectorWidth"])

    if kernel["BufferStore"]:
      #print "----AddressC-nonLSU-----"
      #print self.vgprPool.state()
      self.addrD = -1
      self.addrC = -1
    else:
      self.addrD = self.vgprPool.checkOut(2)
      kStr += inst("v_mov_b32", \
          vgpr(self.addrD+0), \
          sgpr("AddressD+0"), \
          "sgpr -> vgpr")
      kStr += inst("v_mov_b32", \
          vgpr(self.addrD+1), \
          sgpr("AddressD+1"), \
          "sgpr -> vgpr")
      self.addrC = self.vgprPool.checkOut(2)
      kStr += inst("v_mov_b32", \
          vgpr(self.addrC+0), \
          sgpr("AddressC+0"), \
          "sgpr -> vgpr")
      kStr += inst("v_mov_b32", \
          vgpr(self.addrC+1), \
          sgpr("AddressC+1"), \
          "sgpr -> vgpr")
    return kStr

  ##############################################################################
  # Release any resources used by the global write
  def cleanupGlobalWrite(self, kernel):
    self.vgprPool.checkIn(self.coord0)
    self.vgprPool.checkIn(self.coord1)

    if kernel["BufferStore"]:
      self.vgprPool.checkIn(self.cinRowStart)
      self.vgprPool.checkIn(self.cinRowPtr)
      self.vgprPool.checkIn(self.coutRowStart)
      self.vgprPool.checkIn(self.coutRowPtr)
    if not kernel["BufferStore"]:
      self.vgprPool.checkIn(self.addrD)
      self.vgprPool.checkIn(self.addrC)

    if self.betaVgpr != None:
      self.vgprPool.checkIn(self.betaVgpr)

  ##############################################################################
  # Return max global write vector width, in elements
  def maxGwvw(self, kernel):
    atomic = kernel["GlobalSplitU"] > 1

    if kernel["BufferStore"]:
      if atomic:
        return kernel["VectorAtomicWidth"]
      else:
        return 1000  # no limit
    else:
      if atomic:
        return 1  # flat vector atomic is not tested
      else:
        return 1000  # no limit


  ##############################################################################
  # Not LocalSplitU: Global Write
  # Determine write batching pattern
  # element() specifies TT 'coordinate' to write
  # vectorWidths specifies width of vector to store
  # TODO - why does this use VectorWidth to control store width?  Could be GlobalWriteVectorWidth?
  ##############################################################################
  def notLocalSplitUGlobalWrite(self, kernel):
    if not self.do["PostLoop"]: return ""
    lsu = False


    fullVw = kernel["VectorWidth"] if kernel["VectorStore"] else 1
    fullVw = min(fullVw, self.maxGwvw(kernel))
    elements = [[] for y in range(2)] # 2D array for Full, Edge

    # Full tile loop:
    for tt1 in range(0, kernel["ThreadTile1"]/kernel["VectorWidth"]):
      for tt0 in range(0, kernel["ThreadTile0"]/kernel["VectorWidth"]):
        for vc1 in range(0, kernel["VectorWidth"]):
          for vc0 in range(0, kernel["VectorWidth"], fullVw): # note step by fullVw
            element = (tt1, tt0, vc1, vc0)
            elements[False].append(element)

    # Edge tile loop - note if we know AF0EM we can can use a larger vector
    # and reduce the boundary checks accordingly.  But if no AF0EM guarantee 
    # then use a conservative 1
    edgeVw = kernel["VectorWidth"] if kernel["VectorStore"] else 1
    edgeVw = min(edgeVw, self.maxGwvw(kernel), kernel["AssertFree0ElementMultiple"])
    assert(kernel["VectorWidth"]%edgeVw == 0)
    for tt1 in range(0, kernel["ThreadTile1"]/kernel["VectorWidth"]):
      for tt0 in range(0, kernel["ThreadTile0"]/kernel["VectorWidth"]):
        for vc1 in range(0, kernel["VectorWidth"]):
          for vc0 in range(0, kernel["VectorWidth"], edgeVw):
            element = (tt1, tt0, vc1, vc0)
            elements[True].append(element)

    vectorWidths = [fullVw, edgeVw]
    kStr =  self.globalWriteElements(kernel, lsu, vectorWidths, elements)
    self.cleanupGlobalWrite(kernel)
    return kStr

  ##############################################################################
  # LocalSplitU: Global Write
  ##############################################################################
  def localSplitUGlobalWrite(self, kernel):
    if not self.do["PostLoop"]: return ""
    lsu = True

    fullVw = kernel["GlobalWriteVectorWidth"] if kernel["VectorStore"] else 1
    fullVw = min(fullVw, self.maxGwvw(kernel))
    elements = [[] for y in range(2)] # 2D array for Full, Edge
    # Full tile loop:
    for tt1 in range(0, kernel["NumGlobalWriteVectorsPerThread"]):
      for tt0 in range(0, 1):
        for vc1 in range(0, 1):
          for vc0 in range(0, kernel["GlobalWriteVectorWidth"], fullVw): # note step by fullVw
            element = (tt1, tt0, vc1, vc0)
            elements[False].append(element)

    # Edge tile loop - note if we know AF0EM we can can use a larger vector
    # and reduce the boundary checks accordingly.  But if no AF0EM guarantee 
    # then use a conservative 1
    edgeVw = kernel["GlobalWriteVectorWidth"] if kernel["VectorStore"] else 1
    edgeVw = min(edgeVw, self.maxGwvw(kernel), kernel["AssertFree0ElementMultiple"])
    assert(kernel["GlobalWriteVectorWidth"]%edgeVw == 0)
    for tt1 in range(0, kernel["NumGlobalWriteVectorsPerThread"]):
      for tt0 in range(0, 1):
        for vc1 in range(0, 1):
          for vc0 in range(0, kernel["GlobalWriteVectorWidth"], edgeVw):
            element = (tt1, tt0, vc1, vc0)
            elements[True].append(element)

    vectorWidths = [fullVw, edgeVw]
    kStr =  self.globalWriteElements(kernel, lsu, vectorWidths, elements)
    self.cleanupGlobalWrite(kernel)
    return kStr

  ##############################################################################
  # Global Write Elements
  ##############################################################################
  def globalWriteElements(self, kernel, lsu, vectorWidths, elements):
    if not self.do["PostLoop"]: return ""
    kStr = ""
    atomic = kernel["GlobalSplitU"] > 1

    # write possibilities and labels
    betas = [False, True] if kernel["ProblemType"]["UseBeta"] else [False]
    edges = [False, True] if self.do["EdgeWrite"] else [False]
    writeLabels = {}
    for beta in betas:
      writeLabels[beta] = {}
      for edge in edges:
        writeLabels[beta]["EdgeCheck0"] = self.getLabel("GW_B%u_E%u_EdgeCheck0" % ( 1 if beta else 0, 1 if edge else 0) )
        writeLabels[beta]["EdgeCheck1"] = self.getLabel("GW_B%u_E%u_EdgeCheck1" % ( 1 if beta else 0, 1 if edge else 0) )
        writeLabels[beta][edge] = self.getLabel("GW_B%u_E%u" % ( 1 if beta else 0, 1 if edge else 0) )
      if not beta:
        betaLabel = self.getLabel("GW_Beta")
    endLabel = self.getLabel("GW_End")

    # Layout
    """
    if B1 goto label_B1

    if E1 goto label_B0_E1
    label_B0_E0:
    writes
    goto label_End
    label_B0_E1:
    writes
    goto label_End

    label_B1:
    if E1 goto label_B1_E1

    label_B1_E0:
    writes
    goto label_End
    label_B1_E1:
    writes
    goto label_End
    label_End
    """
    self.betaVgpr = None
    # Also can push alpha/beta recalc back to host for HPA mode?
    if kernel["ProblemType"]["DataType"].isHalf():
      if kernel["ProblemType"]["HighPrecisionAccumulate"]:
        alphaVgprTmp = self.vgprPool.checkOut(1, "alpha")
        # alpha, beta are packed halfs in half mode (f16.hi == f16.lo) - setup on host
        kStr += inst("v_mov_b32", vgpr(alphaVgprTmp), sgpr("Alpha"), "sgpr -> vgpr b/c op_sel")
        kStr += inst("v_cvt_f32_f16", vgpr(alphaVgprTmp), vgpr(alphaVgprTmp), "convert alpha to fp32")
        kStr += inst("v_readfirstlane_b32", sgpr("Alpha"), vgpr(alphaVgprTmp), "restore alpha sgpr")
        self.vgprPool.checkIn(alphaVgprTmp, "alpha")

      if beta:
#jgolds look at moving these converted values back to scalar regs and free up the VGPRs
# TODO - for hpa the host should pass in an F32 alpha so we don't have to do it here
        if kernel["ProblemType"]["HighPrecisionAccumulate"]:
          self.betaVgpr = self.vgprPool.checkOut(1, "beta")
          kStr += inst("v_mov_b32", vgpr(self.betaVgpr), sgpr("Beta"), "sgpr -> vgpr b/c op_sel")
          kStr += inst("v_cvt_f32_f16", vgpr(self.betaVgpr), vgpr(self.betaVgpr), "convert beta to fp32")
          if self.betaInSgpr:
            kStr += inst("v_readfirstlane_b32", sgpr("Beta"), vgpr(self.betaVgpr), "restore beta sgpr")
            self.vgprPool.checkIn(self.betaVgpr, "beta")
            self.betaVgpr = None

    ########################################
    # Vgprs
    goc = 0 if kernel["BufferStore"] else 3 # GLOBAL_OFFSET_C
    tmpVgpr = self.vgprPool.checkOut(2+goc,"coord+GOC") # 2 for coord + GLOBAL_OFFSET_C

    ########################################
    # Sgprs
    numSgprsPerElement = 2
    maxElementsPerBatch = 4 if not beta else 8
    numSgprsForPostLoop = 2+6+ maxElementsPerBatch*numSgprsPerElement
    globalWriteSgprs = self.getTmpSgpr(numSgprsForPostLoop)
    tmpSgpr = globalWriteSgprs
    globalWriteSgprs += 6
    elementSgprs = globalWriteSgprs

    # branch B1 or B0
    if kernel["ProblemType"]["UseBeta"]:
      betaLabel = self.getLabel("GW_Beta")
      if self.bpeCinternal <= self.bpr: # 1 register to check for Beta==0
        kStr += inst("s_cmpk_eq_u32", sgpr("Beta"), hex(0), "Beta == 0")
      else: # multiple registers to check for Beta==0
        kStr += inst("s_mov_b32", sgpr(tmpSgpr), sgpr("Beta+0"), "tmp = Beta[0]")
        for i in range(1, self.bpeCinternal/self.bpr):
          kStr += inst("s_or_b32", sgpr(tmpSgpr), sgpr("Beta+%u"%i), sgpr(tmpSgpr), "tmp |= Beta[%u] " % i)
        kStr += inst("s_cmpk_eq_u32", sgpr(tmpSgpr), hex(0), "Beta == 0")
      kStr += inst("s_cbranch_scc0 label_%04u" % betaLabel, \
          "Beta is not zero; so jump to B nonzero")
      kStr += "\n"

    for beta in betas:
      # start B1
      if beta:
        kStr += "label_%04u:%s"%(betaLabel, self.endLine)
      tmpS01 = tmpSgpr
      tmpS23 = tmpS01 + 2
      tmpS45 = tmpS23 + 2

      ########################################
      # branch E1 or E0

      # check edge0 ###

      # s01 = rMT0
      kStr += inst("s_mov_b32", sgpr(tmpS01), hex(0), "rMT0=0" )

      # s23 = nwg0-1
      kStr += inst("s_add_u32", sgpr(tmpS23), hex(-1), sgpr("NumWorkGroups0"), "" )
      kStr += inst("s_cmp_lt_u32", sgpr("WorkGroup0"), sgpr(tmpS23), "wg0 < nwg0-1")
      kStr += inst("s_cbranch_scc1 label_%04u" % writeLabels[beta]["EdgeCheck0"], \
          "wg0 < nwg0-1 so skip rMT0 = Size0 % MT0")

      # s23 = rMT0 = Size0 % MT0
      # TODO-packed #
      # something like:
      # for idxChar in kernel["PackedC0Indices"]:
      #   sizesFreeIndex = ord(idcChar) - ord(globalParameters["IndexChars"][0])  # convert char to index
      #   packedSize *= sgpr[SizedFree+%u"%sizesFreeIndex]
      # May want to allocate an SGPR to save this value
      #--
      kStr += self.comment1("TODO-packed- compare against product of all packed C0 sizes not just SizesFree+0")
      kStr += scalarStaticDivideAndRemainder(tmpS23, tmpS01, "SizesFree+0", \
          kernel["MacroTile0"], tmpS45, True)
      kStr += "label_%04u:%s"%(writeLabels[beta]["EdgeCheck0"], self.endLine)
      # s01 now = myMT0 = wg0 < nwg0-1 ? MT0 : rMT0

      # if rMT0 > 0 goto label_B?_E1
      if self.do["EdgeWrite"]:
        kStr += inst("s_cmpk_gt_u32", sgpr(tmpS01), hex(0), "rMT0 > 0")
        if self.db["ForceEdgeStores"]:
          kStr += inst("s_cmp_eq_u32", sgpr(tmpS01), sgpr(tmpS01), "ForceEdgeStores!")
        kStr += inst("s_cbranch_scc1 label_%04u" % writeLabels[beta][True], \
            "edges required so jump to E1")

      # check edge1 ###
      # TODO-packed - this only needs to change to handle packing into C1 index
      # change would be similar to above - multiply by product of packed sizes in C1
      # --

      # s01 = rMT1
      kStr += inst("s_mov_b32", sgpr(tmpS01), hex(0), "rMT1=0" )

      # s23 = nwg1-1
      kStr += inst("s_add_u32", sgpr(tmpS23), hex(-1), sgpr("NumWorkGroups1"), "" )
      kStr += inst("s_cmp_lt_u32", sgpr("WorkGroup1"), sgpr(tmpS23), "wg1 < nwg1-1")
      kStr += inst("s_cbranch_scc1 label_%04u" % writeLabels[beta]["EdgeCheck1"], \
          "wg1 < nwg1-1 so skip rMT1 = Size1 % MT1")

      # s23 = rMT1 = Size1 % MT1
      kStr += scalarStaticDivideAndRemainder(tmpS23, tmpS01, "SizesFree+1", \
          kernel["MacroTile1"], tmpS45, True)
      kStr += "label_%04u:%s"%(writeLabels[beta]["EdgeCheck1"], self.endLine)
      # s01 now = myMT1 = wg1 < nwg1-1 ? MT1 : rMT1

      # if rMT1 > 0 goto label_B?_E1
      if self.do["EdgeWrite"]:
        kStr += inst("s_cmpk_gt_u32", sgpr(tmpS01), hex(0), "rMT1 > 0")
        kStr += inst("s_cbranch_scc1 label_%04u" % writeLabels[beta][True], \
            "edges required so jump to E1")

      # by now we either jumped to E1 or stayed at E0
      for edge in edges:
        kStr += "label_%04u:%s"%(writeLabels[beta][edge], self.endLine)

        edgeI = edge
        #edgeI = True  # set to True to disable vector stores

        gwvw = vectorWidths[edgeI]

        ########################################
        # Calculate Vgprs for Write Batching
        ########################################

        numElementSgprs = self.totalSgprs - elementSgprs
        numElementsPerBatchLimitedBySgprs = numElementSgprs / numSgprsPerElement
        # how many vgprs are needed for zero elements
        # 2 for addressC in vgpr for addition - already checked out
        # 2 for coord0,1 of thread - already checked out
        # 2 for tmp - already checked out

        # 5 = how many vgprs are needed per element
        # 2 for addr
        # 3 for GLOBAL_OFFSET_C calculation (can overlap below, therefore max)
        # if beta gwvw*rpe for new value
        # if atomic 2*rpe for old and cmp values

        # Use bpeCexternal for all external values

        numVgprsPerAddr = self.rpgo if kernel["BufferStore"] else self.rpga
        numVgprsPerDataPerVI = 0


        if atomic:
          # flat atomics have another VGPR to allow different data for return#
          regsPerElement = 2 if kernel["BufferStore"] else 3
          # The atomic loop processes multiple elements in single instruction
          # so will use VGPR from consec elements? TODO
          numVgprsPerDataPerVI = (regsPerElement*self.bpeCexternal)/self.bpr
        elif beta:
          numVgprsPerDataPerVI = (1.0*self.bpeCexternal)/self.bpr
        numVgprsPerElement = numVgprsPerAddr + int(ceil(numVgprsPerDataPerVI * gwvw))

        # indicates each vector element is actually half -
        # changes vgpr allocation so two elements share a data vgpr
        # Really only used if gwvw=1 - edge cases 
        halfDataRegPerVI = True if gwvw*numVgprsPerDataPerVI < 1.0 else False

        #print self.vgprPool.state()
        numVgprAvailable = self.vgprPool.available()
        # Grow the register pool if needed - we need enough regs for at least one element
        # Unfortunate since this means the write logic is setting the VGPR requirement
        # for the entire kernel but at least we have a functional kernel
        # TODO : the vgprSerial is needed for-ever and if we grow here will split the
        # range of the tmps.  Maybe want to move vgprSerial to first vgpr?
        minElements = 2 if kernel["ProblemType"]["DataType"].isHalf() else 1
        shrinkDb = 0
        if shrinkDb:
          print "numVgprAvailable=", numVgprAvailable, "minElements=", minElements, "needed=", minElements*numVgprsPerElement
        subBatches = 1
        if numVgprAvailable < minElements*numVgprsPerElement:
          gwvwOrig = gwvw
          currentOccupancy = self.getOccupancy(kernel, self.vgprPool.size())
          futureOccupancy = self.getOccupancy(kernel, \
              self.vgprPool.size() - numVgprAvailable + minElements*numVgprsPerElement)
          # This doesn't actually work - we have already created the batches above with specific gwvw
          # Would need to loop again inside each batch to call globalWriteBatch foer each subBatch

          while self.minimizeWriteRegGrowth and gwvw > kernel["MinGlobalWriteVectorWidth"]:
            futureOccupancy = self.getOccupancy(kernel, \
                self.vgprPool.size() - numVgprAvailable + minElements*numVgprsPerElement)
            if futureOccupancy < currentOccupancy:
              if shrinkDb:
                print "shrink-gwvw-before: gwvw=%u  numVgprsPerElement=%u %s" % (gwvw, numVgprsPerElement, self.kernelName)
              gwvw = gwvw/2
              subBatches *= 2
              numVgprsPerElement = numVgprsPerAddr + int(numVgprsPerDataPerVI * gwvw)
              if shrinkDb:
                print "shrink-gwvw-after: gwvw=%u  numVgprsPerElement=%u" % (gwvw, numVgprsPerElement)
            else:
              break  # good enough

          if shrinkDb:
            print "currentOccupancy=%u futureOccupancy=%u VGPRs=%u numVgprAvail=%u vgprPerElem=%u" \
                % (currentOccupancy, futureOccupancy, self.vgprPool.size(), \
                   numVgprAvailable, minElements*numVgprsPerElement)
          if futureOccupancy > currentOccupancy:
            print "warning: %s growing VGPR for GlobalWrite batching - this may bloat VGPR usage" % \
                  (self.kernelName)
            print "   numVgprAvailable=", numVgprAvailable, \
                  "numVgprsPerElement=", numVgprsPerElement, "atomic=", atomic, \
                  "beta=", beta, "gwvw=", gwvw
          elif gwvw != gwvwOrig:
            if shrinkDb:
              print "info: %s shrank gwvw from %u to %u but kept occupancy same=%u." \
                  % (self.kernelName, gwvwOrig, gwvw, currentOccupancy)


          if numVgprAvailable < minElements*numVgprsPerElement:
            print "info: growing pool += %d * %d for GlobalWrite\n" \
                % (minElements,numVgprsPerElement)
            print self.vgprPool.state()
            tl = []
            for i in range(0,minElements):
              tl.append(self.vgprPool.checkOut(numVgprsPerElement, "grow-pool for GlobalWrite"))
            for t in tl:
              self.vgprPool.checkIn(t)
            numVgprAvailable = self.vgprPool.available()

        # set atomicW after we potentially resize GWVW
        atomicW = min(gwvw, kernel["VectorAtomicWidth"])

        #print "NumVgprAvailable", numVgprAvailable
        numElementsPerBatch = min(numVgprAvailable / numVgprsPerElement, \
                                  maxElementsPerBatch)
        #print "NumElementsPerBatch", numElementsPerBatch, "LimitedBySgprs", numElementsPerBatchLimitedBySgprs, "WARNING" if numElementsPerBatchLimitedBySgprs < numElementsPerBatch else "okay"
        if numElementsPerBatchLimitedBySgprs < numElementsPerBatch:
          numElementsPerBatch = numElementsPerBatchLimitedBySgprs

        if kernel["ProblemType"]["DataType"].isHalf():
          # only do an even number of halves
          numElementsPerBatch = int(numElementsPerBatch/2)*2
          assert(numElementsPerBatch > 0)


        # if no atomics and no edge, then write whole vectors
        #if not atomic and not edge:
        #  numVectorsPerBatch = numElementsPerBatch / kernel["GlobalWriteVectorWidth"]
        #  #print "  NumVectorsPerBatch", numVectorsPerBatch
        #  numElementsPerBatch = numVectorsPerBatch * kernel["GlobalWriteVectorWidth"]
        numBatches = max(1, (len(elements[edgeI])+numElementsPerBatch-1) / numElementsPerBatch)
        #print "NumBatches", numBatches, "NumElementsPerBatch", numElementsPerBatch, "numVgprsPerElement", numVgprsPerElement
        self.lastCoordOffset1 = -1
        for batchIdx in range(0, numBatches):
          elementStartIdx = batchIdx * numElementsPerBatch
          elementStopIdx = min( elementStartIdx + numElementsPerBatch, len(elements[edgeI]) )
          elementsThisBatch = elements[edgeI][elementStartIdx:elementStopIdx]
          #print "BATCH[%u/%u]: elements[edgeI][%u:%u] VGPRs=%u" % (batchIdx, numBatches, elementStartIdx, elementStopIdx )
          # elementVgprs can be large and should be perfectly tuned to the number of available
          # VGPRS.  We do not want to accidentally overflow and grow the pool here:
          kStr += self.globalWriteBatch(kernel, beta, edge, lsu, atomic, gwvw, atomicW, \
              elementsThisBatch, self.coord0, self.coord1, self.addrD, self.addrC, \
              numVgprsPerAddr, numVgprsPerDataPerVI, halfDataRegPerVI, tmpVgpr, \
              elementSgprs, numSgprsPerElement, tmpSgpr)

        kStr += inst("s_branch", "label_%04u"%endLabel, "jump to end")

    # End label
    kStr += "label_%04u:%s"%(endLabel, self.endLine)
    self.vgprPool.checkIn(tmpVgpr)
    return kStr


  ##############################################################################
  # chooseGlobalRead :
  # create the load instruction for requested vector width and other parms
  # return an Inst class
  #
  # bpl = bytes per load op
  ##############################################################################
  def chooseGlobalRead(self, useBuffer, bpl, destVgpr, \
                       addr0, addr1, soffset, offset, extraFields, hi16=0, comment="load C"):

  # rpv = regs per vector
    rpv = bpl/4.0

    if useBuffer:
      tailFields = "offen offset:%u"%offset
      if extraFields != "":
        tailFields += ", %s"% extraFields
      if bpl==2 and hi16:
        return Code.GlobalReadInst("buffer_load_short_d16_hi", vgpr(destVgpr, rpv*2), addr0, \
                  addr1, soffset, tailFields, comment)
      elif bpl==2 and not hi16:
        return Code.GlobalReadInst("buffer_load_short_d16", vgpr(destVgpr, rpv*2), addr0, \
                  addr1, soffset, tailFields, comment)
      elif bpl==4:
        return Code.GlobalReadInst("buffer_load_dword", vgpr(destVgpr, rpv), addr0, \
                  addr1, soffset, tailFields, comment)
      elif bpl==8:
        return Code.GlobalReadInst("buffer_load_dwordx2", vgpr(destVgpr, rpv), addr0, \
                  addr1, soffset, tailFields, comment)
      elif bpl==16:
        return Code.GlobalReadInst("buffer_load_dwordx4", vgpr(destVgpr, rpv), addr0, \
                  addr1, soffset, tailFields, comment)
      else:
        assert ("chooseGlobalRead: bad bpl")

    else:
      if bpl==2 and hi16:
        return Code.GlobalReadInst("flat_load_short_d16_hi", vgpr(destVgpr, rpv*2), addr0, extraFields, comment )
      elif bpl==2 and not hi16:
        return Code.GlobalReadInst("flat_load_short_d16", vgpr(destVgpr, rpv*2), addr0, extraFields, comment )
      elif bpl==4:
        return Code.GlobalReadInst("flat_load_dword", vgpr(destVgpr, rpv), addr0, extraFields, comment )
      elif bpl==8:
        return Code.GlobalReadInst("flat_load_dwordx2", vgpr(destVgpr, rpv), addr0, extraFields, comment )
      elif bpl==16:
        return Code.GlobalReadInst("flat_load_dwordx4", vgpr(destVgpr, rpv), addr0, extraFields, comment )
      else:
        assert ("chooseGlobalRead: bad bpl")

  # create the store instruction for requested vector width and other parms
  #
  # rpv = regs per vector
  ##############################################################################
  def chooseGlobalWrite(self, useBuffer, bps, srcVgpr, rpv, \
                        addr0, addr1, offset, extraFields, hi16=0):
    kStr = ""

    if useBuffer:
      if bps==2 and hi16:
        kStr += inst("buffer_store_short_d16_hi", vgpr(srcVgpr, rpv*2), addr0, \
                  addr1, 0, "offen", "offset:%u"%offset, extraFields, "store D")
      elif bps==2 and not hi16:
        kStr += inst("buffer_store_short", vgpr(srcVgpr, rpv*2), addr0, \
                  addr1, 0, "offen", "offset:%u"%offset, extraFields, "store D")
      elif bps==4:
        kStr += inst("buffer_store_dword", vgpr(srcVgpr, rpv), addr0, \
                  addr1, 0, "offen", "offset:%u"%offset, extraFields, "store D")
      elif bps==8:
        kStr += inst("buffer_store_dwordx2", vgpr(srcVgpr, rpv), addr0, \
                  addr1, 0, "offen", "offset:%u"%offset, extraFields, "store D")
      elif bps==16:
        kStr += inst("buffer_store_dwordx4", vgpr(srcVgpr, rpv), addr0, \
                  addr1, 0, "offen", "offset:%u"%offset, extraFields, "store D")
      else:
        assert ("bad bps")
    else:
      if bps==2 and hi16:
        kStr += inst("flat_store_short_d16_hi", addr0, vgpr(srcVgpr*2), extraFields, "store D" )
      elif bps==2 and not hi16:
        kStr += inst("flat_store_short", addr0, vgpr(srcVgpr, rpv*2), extraFields, "store D" )
      elif bps==4:
        kStr += inst("flat_store_dword", addr0, vgpr(srcVgpr, rpv), extraFields, "store D" )
      elif bps==8:
        kStr += inst("flat_store_dwordx2", addr0, vgpr(srcVgpr, rpv), extraFields, "store D" )
      elif bps==16:
        kStr += inst("flat_store_dwordx4", addr0, vgpr(srcVgpr, rpv), extraFields, "store D" )
      else:
         assert ("bad bps")

    return kStr


  ##############################################################################
  # choose the ADD instruction for combining external C with internal C
  # used in atomic=1 case to compute expected external data
  ##############################################################################
  def chooseAddForAtomic(self, kernel, dst, src0, src1, comment):
    kStr = ""
    if kernel["ProblemType"]["DataType"].isHalf():
      if kernel["ProblemType"]["HighPrecisionAccumulate"]:
        kStr += inst("v_mad_mix need madmix bozo", \
                  dst, src0, src1, \
                  comment)
      else:
        kStr += inst("v_pk_add_f16", \
                  dst, src0, src1, \
                  comment)
    elif kernel["ProblemType"]["DataType"].isInt8x4():
      # assume v_add_i32 can be used in place of v_add_f32
      # need to add saturation directive to v_add_i32 instruction to clamp integer arithmetic
      kStr += inst("v_add_i32", \
                dst, src0, src1, \
                comment)
    elif kernel["ProblemType"]["DataType"].isSingle():
      kStr += inst("v_add_f32", \
                dst, src0, src1, \
                comment)
    else:
      assert(0) # no double GSU yet

    return kStr


##############################################################################
  # Global Write Batch
  # numVgprsPerDataPerVI : Uses bpeCinternal
  ##############################################################################
  def globalWriteBatch(self, kernel, beta, edge, lsu, atomic, gwvw, atomicW, \
      batchElements, coord0, coord1, addrD, addrC,  \
      numVgprsPerAddr, numVgprsPerDataPerVI, halfDataRegPerVI, tmpVgpr, \
      batchElementSgprs, numSgprsPerElement, tmpSgpr):
    kStr = ""

    if atomic:
      # all kinds of code relies on this assumption:
      assert(atomicW <= gwvw)
      if kernel["ProblemType"]["DataType"].isHalf():
        assert(atomicW >= 2)

    # comment tt1, tt0, vc1, vc0
    # tt = trhead tile, vc=vector component
    commentStr = "Global Write%s%s Batch:" \
        % (" Beta" if beta else "", " Edge" if edge else "")
    for elementIdx in range(0, len(batchElements)):
      element = batchElements[elementIdx]
      commentStr += "(%u,%u,%u,%u:vw%u%s)" % \
        (element[0], element[1], element[2], element[3], gwvw, 
         ":vaw:%u"%atomicW if atomic else "")
      if elementIdx < len(batchElements)-1:
        commentStr += "; "
    kStr += self.comment3(commentStr)

    ########################################
    # allocate per-element resources
    #numVgprsPerData = numVgprsPerElement - numVgprsPerAddr # might be decimal for half
    elementAddr = []
    elementData = []
    elementMask = []
    elementSumIdx = []
    lastData = None
    for elementIdx in range(0, len(batchElements)):
      # gpr assignments for element
      addr = self.vgprPool.checkOut(numVgprsPerAddr, "writeBatch-addr for ei=%u"%(elementIdx), preventOverflow=True)
      elementAddr.append(addr)
      # if numVgprsPerDataPerVI == 0.5, then two consecutive elements
      # should have same data pointer, next should move.

      if numVgprsPerDataPerVI > 0:
        if halfDataRegPerVI:
          if elementIdx%2 == 0:
            # allocate for two elements:
            data = self.vgprPool.checkOut(int(2*numVgprsPerDataPerVI*gwvw), \
                    "writeBatch-data for ei=%u and ei=%u"%(elementIdx,elementIdx+1), preventOverflow=True)
            lastData = data
          else:
            data = lastData
            del lastData
        else:
          data = self.vgprPool.checkOut(int(numVgprsPerDataPerVI*gwvw), \
                "writeBatch-data for ei=%u"%elementIdx, preventOverflow=False)
      else:
        data = None

      elementData.append(data)
      mask = batchElementSgprs + elementIdx * numSgprsPerElement # elementSgprs+0
      elementMask.append(mask)

      element = batchElements[elementIdx]
      d1 = element[0]
      d0 = element[1]
      vc1 = element[2]
      vc0 = element[3]
      #print "Edge=", edge, element
      if lsu:
        sumIdx = self.startVgprValuC + vc0 + d1*kernel["VectorWidth"]
      else:
        sumIdx = self.startVgprValuC + vc0 + d0*kernel["VectorWidth"] + vc1*kernel["ThreadTile0"] + d1*kernel["VectorWidth"]*kernel["ThreadTile0"]
      elementSumIdx.append(sumIdx) # sumIdx is an element idx, need to div/2 for half

    tmpS01 = tmpSgpr # scratch sgprs
    tmpS23 = tmpS01+2

    ########################################
    # calculate addr and masks
    kStr += self.comment("calc coords, apply mask, and issue loads (if necessary)")
    # On input, coord0 and coord1 are VGPRs computed in the pre-batch code, based
    # on the thread and tid number.  These are ELEMENT offsets from start of tensor C
    # for the top-left corner this thread will write.  These are not changed
    # across all the store loop iters.
    if self.db["ConservativeWaitCnt"] & 0x10:
      kStr += "s_barrier // debug\n"
      kStr += inst("s_waitcnt", "vmcnt(0)", "ConservativeWaitCnt" )
      kStr += "s_barrier // debug\n"
    if not edge and self.db["ForceEdgeStores"]>=2:
      kStr += self.bomb() # should not get here
    if edge and self.db["AssertNoEdge"]:
      kStr += self.bomb() # should not get here
    for elementIdx in range(0, len(batchElements)):
      element = batchElements[elementIdx]
      addr = elementAddr[elementIdx]
      data = elementData[elementIdx]
      mask = elementMask[elementIdx]
      sumIdx = elementSumIdx[elementIdx]
      d1 = element[0]
      d0 = element[1]
      vc1 = element[2]
      vc0 = element[3]

      #d0 always equals 0 for lsu
      #strideD0 = 0 # never used for lsu
      strideD1 = (kernel["NumThreads"]*kernel["VectorWidth"]/kernel["MacroTile0"]) if lsu else (kernel["SubGroup1"]*kernel["VectorWidth"])

      # Compute scaled offset requires 2 SGPR

      coordOffset0 = d0 * kernel["SubGroup0"]*kernel["VectorWidth"] + vc0
      coordOffset1 = d1*strideD1 + vc1


      # TODO-packed
      # Create a new vgpr to hold per-item memory offset in '0' dimension from left of tensor
      # approx psuedocode, probably not quite right:
      # tmp0 = coord0
      # memOffset0 = 0
      # Y = "I'
      # for X in kernel["PackedC0Indices"]:
      #   tmp1 = MAGIC_DIV ( globalX = tmp0 / sizeY) ;; extract idx from coord0 using
      #   memOffset0 +=  (tmp1*strideX)
      #   tmp0 %= sizeY
      #   Y = X
      # Then use memOffset instead of scaled coord0 below, in appropriate places:
      # Note still need coord0 for edge comparison - so will need more vgpr here.
      kStr += self.comment1("(d1,vc1,d0,vc0)=(%u,%u,%u,%u) coordOffset1=%u coordOffset0=%u"%(d1,vc1,d0,vc0, coordOffset1, coordOffset0))
      if coordOffset0 == 0:
        # This is reset to new row:
        # just use coord0 directly
        coordVgpr0 = coord0
        kStr += self.comment1("  coordOffset=0, use coord0=v%u directly"%coordVgpr0)
      elif coordOffset0 <= 64:
        # coordOffset0 fits in instruction:
        kStr += inst("_v_add_co_u32", vgpr(tmpVgpr+0), "vcc", vgpr(coord0), coordOffset0, \
            "coord0 += d0*sg0*VW + vc0")
        coordVgpr0 = tmpVgpr+0
      else:
        kStr += inst("s_mov_b32", sgpr(tmpS01), coordOffset0, "coord0Offset d0=%u vc0=%u"%(d0, vc0))
        kStr += inst("_v_add_co_u32", vgpr(tmpVgpr+0), "vcc", vgpr(coord0), sgpr(tmpS01), \
            "coord0 += d0*sg0*VW + vc0")
        coordVgpr0 = tmpVgpr+0

      if coordOffset1 != self.lastCoordOffset1:
        kStr += self.comment1("  new coordOffset1=%u: d1=%u vc1=%u" % (coordOffset1, d1, vc1))
        #print ("d1=",d1, "vc1=", vc1, "coord1=", coordOffset1, self.lastCoordOffset1)

        self.coordVgpr1 = None

        if not kernel["BufferStore"] or edge:
          if coordOffset1 == 0:
            # just use coord1 directly
            self.coordVgpr1 = coord1
            kStr += self.comment1("coordOffset1=0, use coordVgpr1=v%u directly"%self.coordVgpr1)
          elif coordOffset1 <= 64:
            # coordOffset1 fits in instruction:
            kStr += inst("_v_add_co_u32", vgpr(tmpVgpr+1), "vcc", vgpr(coord1), coordOffset1, \
                "coord1 += d1*sg1*VW + vc1")
            self.coordVgpr1 = tmpVgpr+1
          else:
            kStr += inst("s_mov_b32", sgpr(tmpS01), coordOffset1, "coordOffset1 d1=%u vc1=%u"%(d0, vc0))
            kStr += inst("_v_add_co_u32", vgpr(tmpVgpr+1), "vcc", vgpr(coord1), sgpr(tmpS01), \
                "coord1 += d1*sg1*VW + vc1")
            self.coordVgpr1 = tmpVgpr+1

        if kernel["BufferStore"]:
          # TODO-packed - do these need a different stride accounting for packed dims?
          if coordOffset1 == 0:
            kStr += inst("v_mov_b32", vgpr(self.cinRowPtr), vgpr(self.cinRowStart), "rowPtr <- rowStart (first row)")
            kStr += inst("v_mov_b32", vgpr(self.coutRowPtr), vgpr(self.coutRowStart), "rowPtr <- rowStart (first row)")
          elif coordOffset1 == self.lastCoordOffset1 + 1:
            kStr += inst("_v_add_co_u32", vgpr(self.cinRowPtr), "vcc", vgpr(self.cinRowPtr), \
                      sgpr("StridesC+0"), "rowPtr <- move to start of new row")
            kStr += inst("_v_add_co_u32", vgpr(self.coutRowPtr), "vcc", vgpr(self.coutRowPtr), \
                      sgpr("StridesD+0"), "rowPtr <- move to start of new row")
          else:
            kStr += inst("s_mul_i32", sgpr(tmpS01), sgpr("StridesC+0"), coordOffset1, \
                "scale StrideC *= coordOffset1(%u)"%coordOffset1)
            kStr += inst("_v_add_co_u32", vgpr(self.cinRowPtr), "vcc", vgpr(self.cinRowStart), \
                      sgpr(tmpS01), "rowPtr <- inc for non-0 (tt1+vc1))")
            kStr += inst("s_mul_i32", sgpr(tmpS01), sgpr("StridesD+0"), coordOffset1, \
                "scale StrideD *= coordOffset1(%u)"%coordOffset1)
            kStr += inst("_v_add_co_u32", vgpr(self.coutRowPtr), "vcc", vgpr(self.coutRowStart), \
                      sgpr(tmpS01), "rowPtr <- inc for non-0 (tt1+vc1))")

        self.lastCoordOffset1 = coordOffset1

      if kernel["BufferStore"]:
        kStr += inst("_v_add_lshl_u32", \
            vgpr(addr), \
            vgpr(self.cinRowPtr), \
            vgpr(coordVgpr0), \
            hex(log2(self.bpeCexternal)), \
            "accumulate d0 lower and *= bpe into addr")
        #kStr += inst("v_mov_b32", vgpr(addr), 0x0, "bozo")
        if edge:
          # Set address to -1 if OOB on either dimension
          # TODO - for PreciseBoundsCheckStore we could set bounds on C to tile dim
          # and only check the x/coord0 index here, save a couple inst
          # TODO-packed:
          # compare against product-of-packed sizes, see other code
          # May eventually want to save that product in a defined sgpr - it is guranteed to fit in 32-bit
          #--
          kStr += self.comment1("TODO-packed: compare against product of packed sizes")
          kStr += inst("v_cmp_lt_u32",  sgpr(tmpS01,2), vgpr(     coordVgpr0), sgpr("SizesFree+0"), "coord0 < size0" )
          kStr += inst("v_cmp_lt_u32",  sgpr(tmpS23,2), vgpr(self.coordVgpr1), sgpr("SizesFree+1"), "coord1 < size1" )
          kStr += inst("s_and_b64",  sgpr(mask,2), sgpr(tmpS01,2), sgpr(tmpS23,2), "in0 && in1")
          kStr += inst("v_cndmask_b32", vgpr(addr), -1, vgpr(addr), sgpr(mask,2), "clip if OOB. offset")
      else:
        # flat: in-bounds exec mask
        if edge:
          kStr += inst("v_cmp_lt_u32",  sgpr(tmpS01,2), vgpr(     coordVgpr0), sgpr("SizesFree+0"), "coord0 < size0" )
          kStr += inst("v_cmp_lt_u32",  sgpr(tmpS23,2), vgpr(self.coordVgpr1), sgpr("SizesFree+1"), "coord1 < size1" )
          kStr += inst("s_and_b64",  sgpr(mask,2), sgpr(tmpS01,2), sgpr(tmpS23,2), "in0 && in1" )

          if (beta or atomic):
            kStr += inst("s_mov_b64", "exec", sgpr(mask,2), "sgprs -> exec" )  # fixme, do we need this for atomic? BOZO

        # global offset macro (requires 3 tmpVgpr)
        # final address = C + index*bytes
        kStr += "GLOBAL_OFFSET_C %u" % addr
        for i in range(0, kernel["ProblemType"]["NumIndicesC"]):
          if i == kernel["ProblemType"]["Index0"]:
            kStr += ", %s" % (coordVgpr0)
          elif i == kernel["ProblemType"]["Index1"]:
            kStr += ", %s" % (self.coordVgpr1)
          else: # just a group index
            kStr += ", sgprWorkGroup%u"%i
        kStr += ", %s%s" % ((tmpVgpr+2), self.endLine)

        # store a copy of the offset in 2 of the tmpVgpr for D
        if beta:
          kStr += inst("v_mov_b32", vgpr(tmpVgpr+2), vgpr(addr+0), "temp store offset 0")
          kStr += inst("v_mov_b32", vgpr(tmpVgpr+3), vgpr(addr+1), "temp store offset 1")

      if not kernel["BufferStore"] and beta:
        kStr += inst("_v_add_co_u32",  vgpr(addr+0), "vcc", vgpr(addrC+0), \
            vgpr(addr+0), "addr = C + index*bytes (lo)" )
        kStr += inst("_v_addc_co_u32", vgpr(addr+1), "vcc", vgpr(addrC+1), \
            vgpr(addr+1), "vcc", "addr = C + index*bytes (hi)")

      if atomic:
        # load c into data+1 because of CAS structure
        # TODO - Fix for double here, would need bigger load
        # FIME
        bps = kernel["ProblemType"]["DataType"].numBytes()
        # gwvw is the number of elements in the batch
        # iterate over number of atomic operations to perform, each of width atomicW
        for avi in range(0, gwvw/atomicW):
          dataV = elementData[elementIdx] + int(avi*numVgprsPerDataPerVI)
          bpm = self.bpeCexternal * atomicW
          useBuffer = kernel["BufferStore"]
          if kernel["BufferStore"]: # yes, BufferStore here - use same addressing regs for this load
            addr0 = vgpr(addr)
            addr1 = sgpr("SrdC", 4)
          else:
            addr0 = vgpr(addr,2)
            addr1 = ""
          kStr += self.chooseGlobalRead(useBuffer, bpm, dataV+1, \
                    addr0, addr1, soffset=0, offset=avi*bpm, extraFields="",
                    comment="load C (atomic) bpm=%u vaw=%u"%(bpm,atomicW)).toStr()
      elif beta:
        bps = kernel["ProblemType"]["DataType"].numBytes() * gwvw
        useBuffer = kernel["BufferStore"]
        if kernel["BufferStore"]:
          addr0 = vgpr(addr)
          addr1 = sgpr("SrdC", 4)
        else:
          addr0 = vgpr(addr,2)
          addr1 = ""
        extraFields = ""
        if kernel["ProblemType"]["DataType"].isHalf():
          kStr += self.chooseGlobalRead(useBuffer, bps, data, \
                    addr0, addr1, 0, 0, extraFields, hi16=sumIdx%2,
                    comment="load C for beta calc").toStr()
        elif kernel["ProblemType"]["DataType"].isInt8x4() or \
             kernel["ProblemType"]["DataType"].isSingle() or \
             kernel["ProblemType"]["DataType"].isDouble():
          kStr += self.chooseGlobalRead(useBuffer, bps, data, \
                    addr0, addr1, 0, 0, extraFields,
                    comment="load C for beta calc").toStr()

      # Set write address to D
      if not kernel["BufferStore"]:
        offsetSrc = (tmpVgpr+2) if beta else addr

        kStr += inst("_v_add_co_u32",  vgpr(addr+0), "vcc", vgpr(addrD+0), \
            vgpr(offsetSrc+0), "addr = D + index*bytes (lo)" )
        kStr += inst("_v_addc_co_u32", vgpr(addr+1), "vcc", vgpr(addrD+1), \
            vgpr(offsetSrc+1), "vcc", "addr = D + index*bytes (hi)")

      # reset address to D
      if kernel["BufferStore"]:
        kStr += inst("_v_add_lshl_u32", \
            vgpr(addr), \
            vgpr(self.coutRowPtr), \
            vgpr(coordVgpr0), \
            hex(log2(self.bpeCexternal)), \
            "accumulate d0 lower and *= bpe into addr")

        if edge:
          kStr += inst("v_cndmask_b32", vgpr(addr), -1, vgpr(addr), sgpr(mask,2), "clip if OOB. offset")

      # restore full exec mask for calculating addr of next element
      if not kernel["BufferStore"] and edge and (beta or atomic):
        kStr += inst("s_mov_b64", "exec", -1, "full mask -1 -> exec" )

    ########################################
    # rC *= alpha
    if self.do["ApplyAlpha"]:
      kStr += self.comment("rC *= alpha batchEements=%s"%batchElements)
      for elementIdx in range(0, len(batchElements)):
        for vi in range(0, gwvw):
          sumIdxV = elementSumIdx[elementIdx] + vi
          if kernel["ProblemType"]["DataType"].isHalf():
            if not kernel["ProblemType"]["HighPrecisionAccumulate"]:
              if sumIdxV%2:
                kStr += inst("v_pk_mul_f16", vgpr("ValuC+%u"%(sumIdxV/2)), sgpr("Alpha"), vgpr("ValuC+%u"%(sumIdxV/2)), "*= alpha sumIdx=%u vi=%u"%(elementSumIdx[elementIdx], vi))
            else: # HPA
              kStr += inst("v_mul_f32", vgpr("ValuC+%u"%sumIdxV), sgpr("Alpha"), vgpr("ValuC+%u"%sumIdxV), "*= alpha")

          elif kernel["ProblemType"]["DataType"].isInt8x4():
            # below assume we use v_mul_lo_u32. Could also use v_mul_i32_i24.
#           kStr += inst("v_mul_i32_i24", vgpr("ValuC+%u"%sumIdxV), sgpr("Alpha"), vgpr("ValuC+%u"%sumIdxV), "*= alpha" )
            kStr += inst("v_mul_lo_u32", vgpr("ValuC+%u"%sumIdxV), sgpr("Alpha"), vgpr("ValuC+%u"%sumIdxV), "*= alpha" )

          elif kernel["ProblemType"]["DataType"].isSingle():
            kStr += inst("v_mul_f32", vgpr("ValuC+%u"%sumIdxV), sgpr("Alpha"), vgpr("ValuC+%u"%sumIdxV), "*= alpha" )
            if self.db["CheckValueC"]:
              kStr += inst("s_mov_b32", sgpr(tmpS01), self.db["CheckValueCExpectedValue"], "Move expected value")
              kStr += self.assert_eq(vgpr("ValuC+%u"%sumIdxV), sgpr(tmpS01))

          elif kernel["ProblemType"]["DataType"].isDouble():
            kStr += inst("v_mul_f64", vgpr("ValuC+%u"%(sumIdxV*2),2), sgpr("Alpha",2), vgpr("ValuC+%u"%(sumIdxV*2),2), "*= alpha")

    ########################################
    # Atomic
    ########################################
    # flat_atomic_cmpswap tmp addr data:
    #   tmp = mem[addr]
    #   src = data[vi*numVgprsPerDataPerVI][0] new C
    #   cmp = data[vi*numVgprsPerDataPerVI][1] original C
    #   mem[addr] = (tmp==cmp) ? src : tmp
    #   addr = vgpr(addr,2)
    #   data = vgpr(tmpVgpr,2)
    #   tmp = vgpr(tmpVgpr+4)

    # buffer_atomic_cmpswap:
    #   dest is 64 bits, two consec VGPR:
    #     - lower is desired swap value (computed new value) "src"
    #       src = data[vi*numVgprsPerDataPerVI][0] new C
    #     - upper is expected value in memory (from prev load).  "cmp".
    #       cmp = data[vi*numVgprsPerDataPerVI][1] original C
    #   src0 is address offset from SRD
    #
    # After buffer_atomic_cmpswap:
    #   dest =
    #       - data[vi*numVgprsPerDataPerVI][0] C loaded from memory, overwrites src
    if atomic:
      del tmpVgpr # catch bugs
      # TODO for atomic GWVW:
      #  - Use vi to compute addresses, sumIdx.
      #  - Need a solution for the mask.  Can move to all buffer or can fix?

      # atomic loop label
      element = batchElements[0]
      d1 = element[0]
      d0 = element[1]
      vc1 = element[2]
      vc0 = element[3]
      labelString = "Global_Write%s%s_vc=%u,%u_d=%u,%u" \
        % (" Beta" if beta else "", " Edge" if edge else "", vc0, vc1, d0, d1 )
      label = self.getLabel(labelString)
      labelString += "EarlyExit"
      labelAfterAtomicLoop = self.getLabel(labelString)

      ########################################
      # wait for batched load
      # TODO - we are always atomic here?
      assert(beta or atomic) # bozo, remove this assert
      kStr += inst("s_waitcnt", "vmcnt(0)", "wait C" )

      ########################################
      # first attempt write
      kStr += self.comment("issue first atomic writes")
      for elementIdx in range(0, len(batchElements)):
        element = batchElements[elementIdx]
        addr = elementAddr[elementIdx]
        mask = elementMask[elementIdx]
        d1 = element[0]
        d0 = element[1]
        vc1 = element[2]
        vc0 = element[3]

        # apply in-bounds exec mask
        if edge:
          kStr += inst("s_mov_b64", "exec", sgpr(mask,2), "sgprs -> exec (before atomic)" )

        for avi in range(0, gwvw/atomicW):
          dataV = elementData[elementIdx] + int(avi*numVgprsPerDataPerVI)
          sumIdxV = elementSumIdx[elementIdx] + avi
          if kernel["ProblemType"]["DataType"].isHalf():  sumIdxV /= 2
          # for atomic, data[1] = original c, data[0] = new c
          kStr += self.chooseAddForAtomic(kernel, \
                    vgpr(dataV+0), vgpr(dataV+1), vgpr("ValuC+%u"%sumIdxV), \
                    "desired value avi=%u"%avi)

          # attempt write
          atomicDestVgpr = dataV if kernel["BufferStore"] else dataV+2
          if self.do["GlobalWrite"]:
            bps = kernel["ProblemType"]["DataType"].numBytes()
            if kernel["BufferStore"]:
              kStr += "buffer_atomic_cmpswap %s, %s, %s %s    // %s%s" % \
                  (vgpr(dataV,2), \
                   vgpr(addr,1), \
                   sgpr("SrdD", 4),  \
                   "0 offen offset:%u glc" % (avi*bps), \
                   "attempt write avi=%u"%(avi), self.endLine )
            else:
              kStr += "flat_atomic_cmpswap %s, %s, %s %s    // %s%s" % \
                  (vgpr(atomicDestVgpr), vgpr(addr,2), \
                  vgpr(dataV,2), "glc", "attempt write", self.endLine )
          else:
             kStr += inst("v_mov_b32", vgpr(atomicDestVgpr), vgpr(dataV+1), "Fake successful CAS" )
             # Fake successful CAS swap:

      ########################################
      # wait for first attempt write
      kStr += inst("s_waitcnt vmcnt(0)", "wait for atomic writes" )

      ########################################
      # check first attempt
      kStr += self.comment("check success of writes, update masks")
      for elementIdx in range(0, len(batchElements)):
        element = batchElements[elementIdx]
        addr = elementAddr[elementIdx]
        mask = elementMask[elementIdx]
        d1 = element[0]
        d0 = element[1]
        vc1 = element[2]
        vc0 = element[3]

        # calculate new masks
        if edge:
          kStr += inst("s_mov_b64", "exec", sgpr(mask,2), "sgprs -> exec" )
          for avi in range(0, gwvw/atomicW):
            dataV = elementData[elementIdx] + int(avi*numVgprsPerDataPerVI)
            atomicDestVgpr = dataV if kernel["BufferStore"] else dataV+2 
            # need to apply element mask before comparison
            # so that all valid lanes are doing the cmp
            if avi == 0:
              kStr += inst("v_cmp_ne_u32", sgpr(tmpS01,2), vgpr(atomicDestVgpr), \
                  vgpr(dataV+1), "c read during atomic == c read during prior load (avi=%u, first)"%avi )
            else:
              kStr += inst("v_cmp_ne_u32", sgpr(tmpS23,2), vgpr(atomicDestVgpr), \
                  vgpr(dataV+1), "c read during atomic == c read during prior load (avi=%u)"%avi )
              kStr += inst("s_or_b64", sgpr(tmpS01,2), sgpr(tmpS01,2), sgpr(tmpS23,2), "combine with tmp mask")

          kStr += inst("s_and_b64",  sgpr(mask,2), sgpr(tmpS01,2), sgpr(mask,2), "inBounds & must try again" )
        else:
          for avi in range(0, gwvw/atomicW):
            dataV = elementData[elementIdx] + int(avi*numVgprsPerDataPerVI)
            atomicDestVgpr = dataV if kernel["BufferStore"] else dataV+2
            kStr += inst("v_cmp_ne_u32", sgpr(mask,2), vgpr(atomicDestVgpr), \
                vgpr(dataV+1), "c read during atomic != c read during prior load" )

      # or masks together to check early exit
      kStr += self.comment("or masks to check for exit")
      kStr += inst("s_mov_b64", sgpr(tmpS01,2), hex(0), "empty mask" )
      for elementIdx in range(0, len(batchElements)):
        mask = elementMask[elementIdx]
        kStr += inst("s_or_b64", sgpr(tmpS01,2), sgpr(mask,2), sgpr(tmpS01,2), "or to add threads" )
      kStr += inst("s_or_saveexec_b64", sgpr(tmpS23,2), sgpr(tmpS01,2), "apply combined mask" )
      kStr += inst("s_cbranch_execz", "label_%04u" % labelAfterAtomicLoop, "if exec is zero skip loop" )

      # begin atomic loop
      kStr += self.comment("atomic CAS loop")
      kStr += "label_%04u:%s" % (label, self.endLine)

      kStr += self.comment("apply updated masks and issue writes again")
      for elementIdx in range(0, len(batchElements)):
        element = batchElements[elementIdx]
        addr = elementAddr[elementIdx]
        mask = elementMask[elementIdx]
        bps = kernel["ProblemType"]["DataType"].numBytes()

        for avi in range(0, gwvw/atomicW):
          dataV = elementData[elementIdx] + int(avi*numVgprsPerDataPerVI)
          atomicDestVgpr = dataV if kernel["BufferStore"] else dataV+2
          sumIdxV = elementSumIdx[elementIdx] + avi
          if kernel["ProblemType"]["DataType"].isHalf():  sumIdxV /= 2

          # apply mask for element
          kStr += inst("s_mov_b64", "exec", sgpr(mask,2), "must try again" )
          kStr += inst("v_mov_b32", vgpr(dataV+1), vgpr(atomicDestVgpr), "dataV+1 = tmp (new original C)" )
          kStr += self.chooseAddForAtomic(kernel, \
                    vgpr(dataV+0), vgpr(dataV+1), vgpr("ValuC+%u"%sumIdxV), \
                    "newC = rC + originalC")
          if self.do["GlobalWrite"]:
            if kernel["BufferStore"]:
              # Using no-ret version here?
              kStr += "buffer_atomic_cmpswap %s, %s, %s %s    // %s%s" % \
                  (vgpr(dataV,2), \
                   vgpr(addr,1), \
                   sgpr("SrdD", 4), \
                   "0 offen offset:%u glc" % (avi*bps), \
                   "try again", self.endLine )
            else:
              kStr += "flat_atomic_cmpswap %s, %s, %s %s    // %s%s" % ( vgpr(atomicDestVgpr), \
                  vgpr(addr,2), vgpr(dataV,2), "glc", "try again", self.endLine)

      # wait for batched write
      kStr += inst("s_waitcnt vmcnt(0)", "wait for atomic writes" )

      # check batched write success
      kStr += self.comment("apply masks and check for success")
      for elementIdx in range(0, len(batchElements)):
        element = batchElements[elementIdx]
        addr = elementAddr[elementIdx]
        data = elementData[elementIdx]
        mask = elementMask[elementIdx]
        for avi in range(0, gwvw/atomicW):
          dataV = elementData[elementIdx] + int(avi*numVgprsPerDataPerVI)
          atomicDestVgpr = dataV if kernel["BufferStore"] else dataV+2

          # apply mask for element
          kStr += inst("s_mov_b64", "exec", sgpr(mask,2), "must try again" )

          # compare success
          kStr += inst("v_cmp_ne_u32", sgpr(tmpS01,2), vgpr(data+1), vgpr(atomicDestVgpr), \
              "c read during atomic == c read during prior load" )
          # update element mask
          kStr += inst("s_and_b64",  sgpr(mask,2), sgpr(tmpS01,2), sgpr(mask,2), "inBounds & must try again" )

      # or masks together
      kStr += self.comment("or masks to check for exit")
      kStr += inst("s_mov_b64", sgpr(tmpS01,2), hex(0), "empty mask" )
      for elementIdx in range(0, len(batchElements)):
        mask = elementMask[elementIdx]
        kStr += inst("s_or_b64", sgpr(tmpS01,2), sgpr(mask,2), sgpr(tmpS01,2), "or to add threads" )

      # apply combined masks and exit
      kStr += inst("s_or_saveexec_b64", sgpr(tmpS23,2), sgpr(tmpS01,2), "apply combined mask" )
      kStr += inst("s_cbranch_execnz", "label_%04u" % label, "try again if not complete" )
      kStr += "label_%04u:%s" % (labelAfterAtomicLoop, self.endLine)
      kStr += inst("s_mov_b64", "exec", -1, "full mask -> exec" )

      #  kStr += inst("s_mov_b64", "exec", sgpr(mask,2), "apply new mask" )
      #  #kStr += inst("s_and_saveexec_b64", sgpr(tmpS45,2), "vcc", "apply new mask" )
      #  kStr += inst("s_cbranch_execnz", "label_%04u" % labelIdx, "try again if not complete" )
      #  kStr += inst("s_mov_b64", "exec", sgpr(fullExecMaskSgpr,2), "full mask -> exec" )


    ########################################
    # Not Atomic
    ########################################
    else:

      ########################################
      # wait for batched load
      if beta: # FIXME can this be moved to below or do flat instructions return out of order
        kStr += inst("s_waitcnt", "vmcnt(0)", "wait C" )

      kStr += self.comment("apply mask, calc new C and issue write")
      for elementIdx in range(0, len(batchElements)):
        element = batchElements[elementIdx]
        addr = elementAddr[elementIdx]
        mask = elementMask[elementIdx]
        d1 = element[0]
        d0 = element[1]
        vc1 = element[2]
        vc0 = element[3]
        sumIdx = elementSumIdx[elementIdx]

        #if beta: # FIXME kept above since flat instruction may return out of order
        #  kStr += inst("s_waitcnt", "vmcnt(%u)"%(len(batchElements)-1), "wait C")

        # apply in-bounds exec mask
        if edge and not kernel["BufferStore"]:
          kStr += inst("s_mov_b64", "exec", sgpr(mask,2), "sgprs -> exec" )

        if beta:
          # if GWVW=1 the half path still assumes we have
          # at least two stores so does some combining across VI -
          # for example assuming we can have two elements and can use pk_mul
          # here:
          for vi in range(0, gwvw):
            dataV = elementData[elementIdx] + int(vi*numVgprsPerDataPerVI)
            sumIdxV = elementSumIdx[elementIdx] + vi
            if kernel["ProblemType"]["DataType"].isHalf():
              if not kernel["ProblemType"]["HighPrecisionAccumulate"]:
                if sumIdxV%2==0:
                  # dataV+0 = new c = old c*beta
                  kStr += inst("v_pk_mul_f16", vgpr(dataV), sgpr("Beta"), vgpr(dataV+0), \
                      "%s = C*beta ei=%u vi=%u"%(vgpr(dataV),elementIdx, vi))
                  # dataV+0 = new c = old c*beta + rC
                  kStr += inst("v_pk_add_f16", vgpr("ValuC+%u"%(sumIdxV/2)), vgpr(dataV), vgpr("ValuC+%u"%(sumIdxV/2)), \
                      "sum*alpha + C*beta")
                else:
                  pass # add will have been done previously
              else: # HPA
                # dataV+0 = new c = old c*beta + rC
                # src0 = beta = f32 = opsel 00
                # src1 = dataV = f16.lo = opsel 10 or 11 depending on even/odd
                # src2 = sumIdxV = f32 = opsel 00
                dataCExternal = elementData[elementIdx] + vi/2
                hi16 = sumIdxV%2
                kStr += inst(self.mixinst, vgpr("ValuC+%u"%sumIdxV), sgpr("Beta"), \
                    vgpr(dataCExternal), vgpr("ValuC+%u"%sumIdxV), \
                    "op_sel:[0,%u,0] op_sel_hi:[0,1,0]" % (hi16), \
                    "//C*=beta")
            elif kernel["ProblemType"]["DataType"].isSingle():
              kStr += inst("v_mac_f32", vgpr("ValuC+%u"%sumIdxV), vgpr(dataV+0), sgpr("Beta"), \
                  "finalSum = sum*alpha + C*beta")

            elif kernel["ProblemType"]["DataType"].isInt8x4():
              # assume we will need to replace v_mac_f32 with v_add_u32 and s_mul_lo_i32, could also use 
              # v_mad_i32_i24
#             kStr += inst("v_mad_i32_i24", vgpr("ValuC+%u"%sumIdxV), vgpr(dataV+0), sgpr("Beta"), vgpr("ValuC+%u"%sumIdxV), \
#                 "finalSum = sum*alpha + C*beta")
              kStr += inst("v_mul_lo_i32", vgpr(dataV+0), sgpr("Beta"), vgpr(dataV+0), \
                  "C = C*beta")
              kStr += inst("v_add_u32", vgpr("ValuC+%u"%sumIdxV), vgpr(dataV+0), vgpr("ValuC+%u"%sumIdxV), \
                  "finalSum = sum*alpha + C*beta")
              kStr += " " 

            elif kernel["ProblemType"]["DataType"].isDouble():
              # dataV+0 = new c = old c*beta
              kStr += inst("v_fma_f64", vgpr("ValuC+%u"%(sumIdxV*2),2), vgpr(dataV+0,2), sgpr("Beta",2), vgpr("ValuC+%u"%(sumIdxV*2),2), \
                  "finalSum = sum*alpha + C*beta")


       # pack stores:
        for vi in range(0, gwvw):
          sumIdxV = elementSumIdx[elementIdx] + vi
          if kernel["ProblemType"]["DataType"].isHalf():
            if kernel["ProblemType"]["HighPrecisionAccumulate"]:
              kStr += inst("v_cvt_f16_f32", vgpr("ValuC+%u"%sumIdxV), vgpr("ValuC+%u"%sumIdxV), "convert C to fp16" )
              if vi%2 == 1:
                assert (gwvw % 2 == 0)
                d = elementSumIdx[elementIdx] + vi/2
                kStr += inst("v_pack_b32_f16", vgpr(d), vgpr("ValuC+%u"%(sumIdxV-1)), vgpr("ValuC+%u"%sumIdxV), "Pack with neighbor" )

        if self.do["GlobalWrite"]:
          # perform vector stores here, so no VI indexing.
          # if GWVW > Vw, might need to support loops to
          # implement wider stores
          ntStr = ""
          if kernel["NonTemporalC"]%2==1:
            ntStr += " glc"
          if kernel["NonTemporalC"]/2==1:
            ntStr += " slc"

          bps = kernel["ProblemType"]["DataType"].numBytes() * gwvw
          rpv = kernel["ProblemType"]["DataType"].numRegisters() * gwvw
          if kernel["BufferStore"]:
            addr0 = vgpr(addr)
            addr1 = sgpr("SrdD", 4)
          else:
            addr0 = vgpr(addr,2)
            addr1 = ""

          useBuffer = kernel["BufferStore"]

          if kernel["ProblemType"]["DataType"].isHalf():
            if not kernel["ProblemType"]["HighPrecisionAccumulate"]:
              kStr += self.chooseGlobalWrite(useBuffer, bps, sumIdx/2, rpv, \
                        addr0, addr1, 0, ntStr, hi16=sumIdx%2)
            else:
              kStr += self.chooseGlobalWrite(useBuffer, bps, sumIdx, rpv, \
                        addr0, addr1, 0, ntStr, hi16=0)
          elif kernel["ProblemType"]["DataType"].isInt8x4() or kernel["ProblemType"]["DataType"].isSingle():
            kStr += self.chooseGlobalWrite(useBuffer, bps, sumIdx, rpv, \
                      addr0, addr1, 0, ntStr)
          elif kernel["ProblemType"]["DataType"].isDouble():
            kStr += self.chooseGlobalWrite(useBuffer, bps, sumIdx*2, rpv, \
                      addr0, addr1, 0, ntStr)

          #kStr += self.bomb(5)
      if self.db["CheckStoreC"]>=0:
        # Note - CheckStoreC won't work for EDGE store cases since they load 0 for OOB, would need more sophisticated check
        kStr += inst("s_waitcnt", "vmcnt(0)", "CheckStoreC, wait for stores to complete" )
        for elementIdx in range(0, len(batchElements)):
          addr = elementAddr[elementIdx]
          sumIdx = elementSumIdx[elementIdx]

          bps = kernel["ProblemType"]["DataType"].numBytes() * gwvw
          if kernel["BufferStore"]:
            addr0 = vgpr(addr)
            addr1 = sgpr("SrdC", 4)
          else:
            addr0 = vgpr(addr,2)
            addr1 = ""

          if kernel["ProblemType"]["DataType"].isHalf():
            if not kernel["ProblemType"]["HighPrecisionAccumulate"]:
              kStr += self.chooseGlobalRead(useBuffer, bps, sumIdx/2, \
                        addr0, addr1, soffset=0, offset=0, extraFields="", hi16=sumIdx%2).toStr()
            else:
              kStr += self.chooseGlobalRead(useBuffer, bps, sumIdx, \
                        addr0, addr1, soffset=0, offset=0, extraFields="", hi16=0).toStr()
          elif kernel["ProblemType"]["DataType"].isInt8x4() or kernel["ProblemType"]["DataType"].isSingle():
            kStr += self.chooseGlobalRead(useBuffer, bps, sumIdx, \
                      addr0, addr1, soffset=0, offset=0, extraFields="").toStr()
          elif kernel["ProblemType"]["DataType"].isDouble():
            kStr += self.chooseGlobalRead(useBuffer, bps, sumIdx*2, \
                      addr0, addr1, soffset=0, offset=0, extraFields="").toStr()
        kStr += inst("s_waitcnt", "vmcnt(0)", "CheckStoreC, wait for stores to complete" )

        # Add checks for expected values:
        kStr += inst("s_mov_b32", sgpr(tmpS01), self.db["CheckStoreC"], "expected value")
        for elementIdx in range(0, len(batchElements)):
          sumIdx = elementSumIdx[elementIdx]
          # Need to fix for other types:
          assert (kernel["ProblemType"]["DataType"].isSingle())
          kStr += self.assert_eq(vgpr(sumIdx), sgpr(tmpS01))


      if edge and (atomic or not kernel["BufferStore"]):
        # subsequent batch must start with full exec mask
        # BufferStore doesn't need exec since it used buffer range checking when
        # possible
        kStr += inst("s_mov_b64", "exec", -1, "full mask -> exec" )

      if self.db["ConservativeWaitCnt"] & 0x40:
        kStr += "s_barrier // debug\n"
        kStr += inst("s_waitcnt", "vmcnt(0)", "ConservativeWaitCnt" )
        kStr += "s_barrier // debug\n"

    # return registers to pool:
    lastData = -1
    for elementIdx in range(0, len(batchElements)):
      addr = elementAddr[elementIdx]
      self.vgprPool.checkIn(addr,"writeBatch addr ei:%d"%elementIdx)

      data = elementData[elementIdx]
      if data != None:
        if data != lastData:
          self.vgprPool.checkIn(data,"writeBatch data ei:%d"%elementIdx)
        lastData = data

    return kStr

  ##############################################################################
  # Function End
  ##############################################################################
  def functionEnd(self, kernel):
    return inst("s_endpgm", "End Kernel")

  ##############################################################################
  # Function Suffix
  ##############################################################################
  def functionSuffix(self, kernel):
    kStr = ""
    if self.vgprPool.size() > self.maxVgprs or \
       self.sgprPool.size() > self.maxSgprs:
      self.overflowedResources = True
    if self.overflowedResources:
      kStr += ".endif // too many gprs\n"

    self.vgprPool.checkFinalState()
    return kStr

  ##############################################################################
  # Kernel Body Prefix
  ##############################################################################
  def kernelBodyPrefix(self, kernel, tPA, tPB ):
    return ""

  ##############################################################################
  # Kernel Body Suffix
  ##############################################################################
  def kernelBodySuffix(self, kernel, tPA, tPB ):
    return ""

  ##############################################################################
  # Open String
  ##############################################################################
  def openString(self, kernel):
    return ""

  ##############################################################################
  # Close String
  ##############################################################################
  def closeString(self, kernel):
    return ""

  ##############################################################################
  # WaitCnt- DONE
  # 3 components can contribute to the waitcnt:
  #   - Pending global reads.  (skipGlobalRead)
  #   - Pending local write.  (skipLocalWrite)
  #   - Pending local reads (skipLocalRead)
  # If a skip* arg is -1, the associated component does not contribute to
  # the expected lgkmcnt or vmcnt
  ##############################################################################
  def wait(self, kernel, tPA, tPB, skipGlobalRead, skipLocalWrite, \
      skipLocalRead, comment):
    if not self.do["Wait"]: return ""
    # skip = -1 -> ignore
    # skip =  n -> waitcnt(n*num)

    lgkmcnt = 0 if skipLocalWrite > -1 or skipLocalRead > -1 else -1

    if skipLocalWrite > -1 or skipLocalRead > -1:
      if skipLocalWrite > -1:
        numA = 0 if kernel["DirectToLdsA"] \
               else tPA["nrp"]*tPA["nrc"]*max(tPA["nwcv"],tPA["nwpv"])/tPA["nwcvpi"]
        numB = 0 if kernel["DirectToLdsB"] \
               else tPB["nrp"]*tPB["nrc"]*max(tPB["nwcv"],tPB["nwpv"])/tPB["nwcvpi"]
        lgkmcnt += skipLocalWrite * (numA + numB)
      if skipLocalRead > -1:
        numA = kernel["InnerUnroll"]*(kernel["ThreadTile0"] / kernel["VectorWidth"]) \
            / self.localReadInstructionA.numOffsets
        numB = kernel["InnerUnroll"]*(kernel["ThreadTile1"] / kernel["VectorWidth"]) \
            / self.localReadInstructionB.numOffsets
        lgkmcnt += skipLocalRead * (numA + numB)

    vmcnt = 0 if skipGlobalRead > -1 else -1
    if skipGlobalRead > -1:
      numA = kernel["NumLoadsPerpendicularA"] * kernel["NumLoadsCoalescedA"] \
          * self.numReadVectorComponentsA
      numB = kernel["NumLoadsPerpendicularB"] * kernel["NumLoadsCoalescedB"] \
          * self.numReadVectorComponentsB
      vmcnt += skipGlobalRead * (numA + numB)

      # Unlike flat loads, BufferLoad do not increment the outstanding
      # lgkmcnt
      if lgkmcnt > -1 and not kernel["BufferLoad"]:
        lgkmcnt += skipGlobalRead * (numA + numB)

    if (self.db["ConservativeWaitCnt"] & 0x2) and skipGlobalRead != -1 or \
       (self.db["ConservativeWaitCnt"] & 0x4) and skipLocalWrite != -1 or \
       (self.db["ConservativeWaitCnt"] & 0x8) and skipLocalRead  != -1:
        imod = Code.Module("ConservativeWaitCnt")
        imod.addInst("s_waitcnt", "lgkmcnt(0) & vmcnt(0)", "debug %s"%comment )
        imod.addInst("s_barrier", "debug" )
        return imod

    lgkmcnt = min(lgkmcnt, 15)
    if lgkmcnt >= 0 and vmcnt >= 0:
      vmcnt = -1 # preserve prior behavior of removing vmcnt here?
    maxVmcnt = globalParameters["AsmCaps"][self.version]["MaxVmcnt"]
    vmcnt = min(vmcnt, maxVmcnt)

    waitcnt = Code.WaitCnt(lgkmcnt,vmcnt,comment)
    return waitcnt

  ##############################################################################
  # SyncThreads
  ##############################################################################
  def syncThreads(self, kernel, comment=""):
    if kernel["NumThreads"] > 64 and self.do["Sync"]:
      return self.indent + self.syncStr + " //" + comment + self.endLine
    else:
      return "// Skip barrier: NumThreads=%s"%(kernel["NumThreads"]) + \
              comment + self.endLine

  ########################################
  # dump lds state
  ########################################
  def dumpLds(self, kernel, startU, numU):
    kStr = ""
    if globalParameters["DebugKernel"]:
      kStr += self.comment("dump lds state")
      kStr += inst("s_waitcnt", "lgkmcnt(0) & vmcnt(0)", "" )
      kStr += inst("s_barrier", "dump LDS" )
      tmp = self.vgprPool.checkOut(1)
      tmpAddr = self.vgprPool.checkOut(1)
      kStr += inst("v_lshlrev_b32", \
          vgpr(tmpAddr), \
          hex(log2(self.bpeAB)), \
          vgpr("Serial"), \
          "dump lds")
      for i in range(startU, startU+numU):
        kStr += inst("ds_read_b32", vgpr(tmp), \
            vgpr(tmpAddr) + " offset:%u"%(i*kernel["NumThreads"]*4), "dump lds")
        kStr += inst("s_waitcnt", "lgkmcnt(0) & vmcnt(0)", "dump" )
        kStr += self.dump(vgpr(tmp))
      self.vgprPool.checkIn(tmp)
      self.vgprPool.checkIn(tmpAddr)
    return kStr


  ########################################
  # init lds state
  ########################################
  def initLds(self, kernel, value):
    kStr = ""
    kStr += self.comment("init lds state")
    kStr += inst("s_waitcnt", "lgkmcnt(0) & vmcnt(0)", "" )
    kStr += inst("s_barrier", "init LDS" )
    tmp = self.vgprPool.checkOut(1)
    tmpAddr = self.vgprPool.checkOut(1)
    kStr += inst("v_mov_b32", vgpr(tmp), hex(value), "Init value")
    numBytesPerElement = kernel["ProblemType"]["DataType"].numBytes()
    writesPerThread = ((kernel["LdsNumElements"]*numBytesPerElement-1)/kernel["NumThreads"]/4) + 1
    kStr += inst("v_lshlrev_b32", \
        vgpr(tmpAddr), \
        2,
        vgpr("Serial"), \
        "set per-thread address to init LDS")
    for i in range(0, writesPerThread):
      kStr += "ds_write_b32 %s, %s offset:%u %s" \
          %( vgpr(tmpAddr), vgpr(tmp), (i*kernel["NumThreads"]*4), \
          "//init lds" + self.endLine)

    kStr += inst("s_waitcnt", "lgkmcnt(0) & vmcnt(0)", "wait for LDS init to complete" )
    kStr += inst("s_barrier", "init LDS exit" )
    self.vgprPool.checkIn(tmp)
    self.vgprPool.checkIn(tmpAddr)
    return kStr

  ##############################################################################
  #
  #   Beta-Only Kernel
  #
  ##############################################################################

  ##############################################################################
  # Function Signature
  ##############################################################################
  def functionSignatureBetaOnly(self, kernel):
    kStr = ""
    return kStr

  ##############################################################################
  # Kernel Body Beta-Only
  ##############################################################################
  def kernelBodyBetaOnly(self, kernel):
    kStr = ""
    return kStr


  # Perform 32-bit scalar mul and save u64 result in two SGPR
  # src0 and src1 are 32-bit unsigned ints in scalar sgpr or small int constants (<64?))
  # return retuns in dst0:dest (lower 32-bit in dst0, high 64-bit in dst1))
  def s_mul_u64_u32 (self, dst0, dst1,  src0, src1, comment):
    kStr = ""
    assert(dst1 != src0) # no worky since dst1 overwritten by first mul operations
    assert(dst1 != src1) # no worky since dst1 overwritten by first mul operations
    # the else path below has less restrictions but prefer consistency
    if globalParameters["AsmCaps"][self.version]["HasSMulHi"]:
      kStr += inst("s_mul_hi_u32", dst1, src0, src1, comment)
      kStr += inst("s_mul_i32", dst0, src0, src1, comment)
    else:
      if type(src1) != 'str' or not src1.startswith("s"):
        # Swap operands, need a scalar sgpr in src1 (not a constant)
        t = src0
        src0 = src1
        src1 = t
      vtmp0 = self.vgprPool.checkOut(2)
      vtmp1 = vtmp0+1
      kStr += inst("v_mov_b32", vgpr(vtmp0), src0, comment)
      kStr += inst("v_mul_hi_u32", vgpr(vtmp1), vgpr(vtmp0), src1, comment)
      kStr += inst("v_readfirstlane_b32", dst1, vgpr(vtmp1), comment)
      kStr += inst("v_mul_lo_u32", vgpr(vtmp1), vgpr(vtmp0), src1, comment)
      kStr += inst("v_readfirstlane_b32", dst0, vgpr(vtmp1), comment)
      self.vgprPool.checkIn(vtmp0)
    return kStr


  # Perform 32-bit scalar mul and save u64 result in two SGPR
  # src0 and src1 are 32-bit unsigned ints in scalar sgpr or small int constants (<64?))
  # return retuns in dst0:dest (lower 32-bit in dst0, high 64-bit in dst1))
  def s_mul_i64_i32 (self, dst0, dst1,  src0, src1, comment):
    kStr = ""
    assert(dst1 != src0) # no worky since dst1 overwritten by first mul operations
    assert(dst1 != src1) # no worky since dst1 overwritten by first mul operations
    # the else path below has less restrictions but prefer consistency
    if globalParameters["AsmCaps"][self.version]["HasSMulHi"]:
      kStr += inst("s_mul_hi_i32", dst1, src0, src1, comment)
      kStr += inst("s_mul_i32", dst0, src0, src1, comment)
    else:
      if type(src1) != 'str' or not src1.startswith("s"):
        # Swap operands, need a scalar sgpr in src1 (not a constant)
        t = src0
        src0 = src1
        src1 = t
      vtmp0 = self.vgprPool.checkOut(2)
      vtmp1 = vtmp0+1
      kStr += inst("v_mov_b32", vgpr(vtmp0), src0, comment)
      kStr += inst("v_mul_hi_i32", vgpr(vtmp1), vgpr(vtmp0), src1, comment)
      kStr += inst("v_readfirstlane_b32", dst1, vgpr(vtmp1), comment)
      kStr += inst("v_mul_lo_u32", vgpr(vtmp1), vgpr(vtmp0), src1, comment)
      kStr += inst("v_readfirstlane_b32", dst0, vgpr(vtmp1), comment)
      self.vgprPool.checkIn(vtmp0)
    return kStr



  ##############################################################################
  # Cause a GPUVM fault.
  # Instruction after the bomb will write the cookie to SGPR0, so you can see the cookie in the 
  # backtrace. Useful for locating which spot in code generated the bomb
  # vgprAddr controls which vgpr to overwrite with the null pointer address
  ##############################################################################
  def bomb(self,cookie=None,scratchVgpr=-1):
      kStr =""
      if scratchVgpr==-1:
        vgprAddr = self.vgprPool.checkOut(2)
      else:
        vgprAddr = scratchVgpr
      if cookie != None:
        if cookie < 0:
          kStr += "bomb_neg%u:\n" % abs(cookie)
        else:
          kStr += "bomb_%u:\n" % abs(cookie)
      kStr += inst("v_mov_b32", vgpr(vgprAddr+0), 0, "")
      kStr += inst("v_mov_b32", vgpr(vgprAddr+1), 0, "")
      #kStr += inst("s_trap",1,  "")
      kStr += inst("flat_load_dword", vgpr(vgprAddr), vgpr(vgprAddr,2), "bomb - force fault" )

      # This move does not execute but appears in the instruction stream immediately following
      # the faulting load:
      if cookie != None:
        kStr += inst("s_mov_b32", sgpr(0), cookie, "bomb cookie=%d(0x%x)"%(cookie,cookie&0xffffffff))

      if scratchVgpr == -1:
        self.vgprPool.checkIn(vgprAddr)
      return kStr


  ##############################################################################
  # assertCommon : Common routine for all assert functions.
  # On entry, we have already set the exec-mask so any enabled lanes should bomb
  ##############################################################################
  def assertCommon(self, cookie=-1):
    kStr = ""
    if self.db["EnableAsserts"]:
      self.printedAssertCnt += 1

      # Default cookie for asserts is negative of printed #asserts
      # Can be used to roughly identify which assert in the code is firing
      kStr += self.bomb(cookie if cookie != -1 else -self.printedAssertCnt)

    return kStr

  ##############################################################################
  # assertCmpCommon : Common routine for all assert comparison functions
  ##############################################################################
  def assertCmpCommon(self, cond, val0, val1, cookie=-1):
    kStr = ""
    if self.db["EnableAsserts"]:
      kStr += inst("s_or_saveexec_b64", sgpr("SaveExecMask",2), 0, \
          "assert: saved execmask")

      kStr += inst("v_cmpx_%s"%cond, "vcc", val0, val1, "v_cmp" )

      kStr += self.assertCommon(cookie)

      kStr += inst("s_or_saveexec_b64", "vcc", sgpr("SaveExecMask",2), \
          "assert: restore execmask")

    return kStr

  ##############################################################################
  # Handle different conditions for the asserts:
  # These support uin32 compare, float could be added later
  # Asserts currently modify vcc
  ##############################################################################
  def assert_eq(self, val0, val1, cookie=-1):
    return self.assertCmpCommon("ne_u32", val0, val1, cookie)

  def assert_ne(self, val0, val1, cookie=-1):
    return self.assertCmpCommon("eq_u32", val0, val1, cookie)

  def assert_lt_u32(self, val0, val1, cookie=-1):
    return self.assertCmpCommon("ge_u32", val0, val1, cookie)

  def assert_gt_u32(self, val0, val1, cookie=-1):
    return self.assertCmpCommon("le_u32", val0, val1, cookie)

  def assert_le_u32(self, val0, val1, cookie=-1):
    return self.assertCmpCommon("gt_u32", val0, val1, cookie)

  def assert_ge_u32(self, val0, val1, cookie=-1):
    return self.assertCmpCommon("lt_u32", val0, val1, cookie)

  def assert_ge_i32(self, val0, val1, cookie=-1):
    return self.assertCmpCommon("lt_i32", val0, val1, cookie)

  # can left shift w/o losing non-zero bits:
  def assert_no_shift_of(self, val0, shift, stmp, cookie=-1):
    kStr = ""
    # TODO - use BFE here:
    kStr += inst ("s_mov_b32", stmp, hex((shift-1) << (32-log2(shift))), "assert_no_shift_of - compute mask")
    kStr += inst ("s_and_b32", stmp, stmp, val0, "assert_no_shift_of")
    kStr += self.assert_eq(stmp, 0, cookie)
    return kStr


  def bomb_at_wg3d(self, wg0, wg1, wg2, cookie=-1):
    kStr = ""
    tmp0 = sgpr("SaveExecMask")
    tmp1 = sgpr("SaveExecMask"+1)
    kStr += inst("s_cmp_u32", tmp0, sgpr("WorkGroup0"), wg0)
    kStr += inst("s_cmp_u32", tmp1, sgpr("WorkGroup1"), wg1)
    kStr += inst("s_or_b32", tmp0, tmp0, tmp1, "")
    kStr += inst("s_cmp_u32", tmp1, sgpr("WorkGroup2"), wg2)
    kStr += inst("s_or_b32", tmp0, tmp0, tmp1, "")
    kStr += "WIP"



  # asserts if val0 is not an integer multiple of multiple2
  # multiple2 must be a constant and power of 2
  # for example assert_multiple(A, 8) will assert if A is not multiple of 8
  def assert_multiple_b32(self, sval, multiple2, cookie=-1):
    kStr = ""
    if self.db["EnableAsserts"]:

      stmp = sgpr("SaveExecMask") # repurpose to get a tmp sgpr

      kStr += inst("s_and_b32", stmp, sval, multiple2-1, "mask" )
      kStr += inst("s_cmp_eq_u32", stmp, 0, "if maskedBits==0 then SCC=1 == no fault" )
      kStr += inst("s_mov_b64", sgpr("SaveExecMask",2), -1, "")
      kStr += inst("s_cmov_b64", sgpr("SaveExecMask", 2),  0, "Clear exec mask")

      kStr += inst("s_and_saveexec_b64", sgpr("SaveExecMask",2), sgpr("SaveExecMask",2), \
          "assert: saved execmask")

      kStr += self.assertCommon(cookie)

      kStr += inst("s_or_saveexec_b64", "vcc", sgpr("SaveExecMask",2), \
          "assert: restore execmask")

    return kStr


  def assert_scc_is_1(self, cookie=-1):
    kStr = ""
    if self.db["EnableAsserts"]:
      kStr += inst("s_and_saveexec_b64", sgpr("SaveExecMask",2), sgpr("SaveExecMask",2), \
          "assert: saved execmask")

      kStr += inst("s_mov_b64", sgpr("SaveExecMask",2), -1, "")
      kStr += inst("s_cmov_b64", sgpr("SaveExecMask", 2),  0, "No assert if SCC=1")

      kStr += self.assertCommon(cookie)
      kStr += inst("s_or_saveexec_b64", "vcc", sgpr("SaveExecMask",2), \
          "assert: restore execmask")

      return kStr

  def assert_scc_is_0(self, cookie=-1):
    kStr = ""
    if self.db["EnableAsserts"]:
      kStr += inst("s_and_saveexec_b64", sgpr("SaveExecMask",2), sgpr("SaveExecMask",2), \
          "assert: saved execmask")

      kStr += inst("s_mov_b64", sgpr("SaveExecMask",2), -1, "")
      kStr += inst("s_cmov_b64", sgpr("SaveExecMask", 2),  0, "")
      kStr += inst("s_not_b64", sgpr("SaveExecMask",2), sgpr("SaveExecMask", 2), "Assert if SCC==1")

      kStr += self.assertCommon(cookie)
      kStr += inst("s_or_saveexec_b64", "vcc", sgpr("SaveExecMask",2), \
          "assert: restore execmask")

      return kStr

  # Assert that all bits in vcc are true, or assert/bomb otherwise
  def assert_vcc_all_true(self, cookie=-1):
    kStr = ""
    if self.db["EnableAsserts"]:
      kStr += inst("s_or_saveexec_b64", sgpr("SaveExecMask",2), 0, \
          "assert: saved execmask")
      kStr += inst("s_mov_b64", "exec", "vcc", "Predicate based on VCC")
      kStr += self.assertCommon(cookie)
      kStr += inst("s_or_saveexec_b64", "vcc", sgpr("SaveExecMask",2), \
          "assert: restore execmask")
    return kStr

  # Assert that all bits in vcc are false, or assert/bomb otherwise
  def assert_vcc_all_false(self, cookie=-1):
    kStr = ""
    if self.db["EnableAsserts"]:
      kStr += inst("s_or_saveexec_b64", sgpr("SaveExecMask",2), 0, \
          "assert: saved execmask")
      kStr += inst("s_not_b64", "exec", "vcc", "Predicate based on !VCC")
      kStr += self.assertCommon(cookie)
      kStr += inst("s_or_saveexec_b64", "vcc", sgpr("SaveExecMask",2), \
          "assert: restore execmask")
    return kStr

  # assert v0 + expectedScalarDiff == v1
  # Verify that each element in v1 is scalar offset from v0
  def assert_vector_diff(self, v0, v1, expectedScalarDiff, cookie=-1):
    kStr = ""
    cmpVgpr = self.vgprPool.checkOut(1)
    kStr += inst("_v_add_co_u32", \
                 vgpr(cmpVgpr), "vcc", \
                 expectedScalarDiff, \
                 v0, \
                 "assert_vector_diff add expectedScalarDiff")
    kStr += self.assert_eq(vgpr(cmpVgpr), v1, cookie)
    self.vgprPool.checkIn(cmpVgpr)
    return kStr


  ########################################
  # Store to Debug Buffer
  ########################################
  def dump(self, vgprStore):
    kStr = ""
    if globalParameters["DebugKernel"]:
      afterDump = -1
      if self.db["DebugKernelMaxItems"] != -1:
        afterDump = self.getUniqLabel()
        kStr += inst("s_cmp_lt_u32", sgpr("DebugKernelItems"), 16,  "")
        kStr += inst("s_cbranch_scc0", "label_%04u"%afterDump, \
                     "skip if already wrote enough work-items" )
        kStr += inst("s_add_u32", sgpr("DebugKernelItems"), \
                     sgpr("DebugKernelItems"), \
                     hex(1), "inc items written" )

      kStr += inst("flat_store_dword", vgpr("AddressDbg", 2), \
          vgprStore, "debug dump store" )
      kStr += inst("_v_add_co_u32", vgpr("AddressDbg"), "vcc", vgpr("AddressDbg"), \
          hex(4), "debug dump inc" )

      if self.db["DebugKernelMaxItems"] != -1:
        kStr += "label_%04u:%s  %s" % (afterDump, "// skip debug target", self.endLine)

    return kStr

################################################################################
# Helper Functions
################################################################################

########################################
# Format Instruction
#######################################
def inst(*args):
  params = args[0:len(args)-1]
  comment = args[len(args)-1]
  formatting = "%s"
  if len(params) > 1:
    formatting += " %s"
  for i in range(0, len(params)-2):
    formatting += ", %s"
  instStr = formatting % (params)
  line = "%-50s // %s\n" % (instStr, comment)
  return line

########################################
# Format GPRs
########################################
def gpr(*args):
  gprType = args[0]
  args = args[1]
  if isinstance(args[0], int):
    if len(args) == 1:
      return "%s%u"%(gprType, args[0])
    elif len(args) == 2:
      if args[1] == 1:
        return "%s%u"%(gprType, args[0])
      else:
        return "%s[%u:%u]"%(gprType, args[0], args[0]+args[1]-1)
  if isinstance(args[0], str):
    if len(args) == 1:
      return "%s[%sgpr%s]"%(gprType, gprType, args[0])
    elif len(args) == 2:
      if args[1] == 1:
        return "%s[%sgpr%s]"%(gprType, gprType, args[0])
      else:
        return "%s[%sgpr%s:%sgpr%s+%u]"%(gprType, gprType, args[0], \
            gprType, args[0], args[1]-1)
def vgpr(*args):
  return gpr("v", args)
def sgpr(*args):
  return gpr("s", args)

########################################
# Log 2
########################################
def log2(x):
  return int(log(x, 2) + 0.5)

########################################
# Divide & Remainder
# quotient register, remainder register, dividend register, divisor, tmpVgprx2, tmpSgpr
########################################
def vectorStaticDivideAndRemainder(qReg, rReg, dReg, divisor, tmpVgpr, tmpSgpr, \
    doRemainder=True):
  kStr = ""
  if ((divisor & (divisor - 1)) == 0): # pow of 2
    divisor_log2 = log2(divisor)
    kStr += inst("v_lshrrev_b32", vgpr(qReg), divisor_log2, vgpr(dReg), \
        "vectorStaticDiv: %s = %s / %u"%(vgpr(qReg), vgpr(dReg), divisor) )
    if doRemainder:
      kStr += inst("v_and_b32", vgpr(rReg), (divisor-1), vgpr(dReg), \
          "vectorStaticDiv: %s = %s %% %u"%(vgpr(rReg), vgpr(dReg), divisor) )
  else:
    """
    if divisor == 30:
      shift = 32+2
    elif divisor >= 14:
      shift = 32+4
    elif divisor >= 7:
      shift = 32+3
    elif divisor >= 6:
      shift = 32+2 # this was 32+3 but divisor hex didn't fit into 32 bits
    elif divisor >= 5:
      shift = 32+2
    elif divisor >= 3:
      shift = 32+1
    """
    shift = 32+1
    magic = ((2**shift) / divisor) + 1
    kStr += inst("s_mov_b32", sgpr(tmpSgpr), hex(magic), "")
    kStr += inst("v_mul_hi_u32", vgpr(tmpVgpr+1), vgpr(dReg), sgpr(tmpSgpr), "")
    kStr += inst("v_mul_lo_u32", vgpr(tmpVgpr+0), vgpr(dReg), sgpr(tmpSgpr), "")
    kStr += inst("s_mov_b32", sgpr(tmpSgpr), hex(shift), "")
    kStr += inst("v_lshrrev_b64", vgpr(tmpVgpr,2), sgpr(tmpSgpr), vgpr(tmpVgpr,2), "")
    kStr += inst("v_mov_b32", vgpr(qReg), vgpr(tmpVgpr), "vectorStaticDiv: quotient")
    if doRemainder:
      kStr += inst("s_mov_b32", sgpr(tmpSgpr), hex(divisor), "divisor")
      kStr += inst("v_mul_lo_u32", vgpr(tmpVgpr), vgpr(qReg), sgpr(tmpSgpr), "vectorStaticDiv: product = quotient * divisor")
      kStr += inst("_v_sub_co_u32", vgpr(rReg), "vcc", vgpr(dReg), vgpr(tmpVgpr), "vectorStaticDiv: remainder = dividend - product")
  return kStr

def vectorStaticDivide(qReg, dReg, divisor, tmpVgpr, tmpSgpr):
  rReg = -1 # unused
  kStr = vectorStaticDivideAndRemainder(qReg, rReg, dReg, divisor, tmpVgpr, tmpSgpr, False)
  return kStr

def vectorStaticRemainder(qReg, rReg, dReg, divisor, tmpVgpr, tmpSgpr):
  kStr = ""
  if ((divisor & (divisor - 1)) == 0): # pow of 2
    kStr += inst("v_and_b32", vgpr(rReg), (divisor-1), vgpr(dReg), \
        "vectorStaticDiv: %s = %s %% %u"%(vgpr(rReg), vgpr(dReg), divisor) )
  else:
    """
    if divisor == 30:
      shift = 32+2
    elif divisor >= 14:
      shift = 32+4
    elif divisor >= 7:
      shift = 32+3
    elif divisor >= 6:
      shift = 32+2 # this was 32+3 but divisor hex didn't fit into 32 bits
    elif divisor >= 5:
      shift = 32+2
    elif divisor >= 3:
      shift = 32+1
    """
    shift = 32+1
    magic = ((2**shift) / divisor) + 1
    kStr += inst("s_mov_b32", sgpr(tmpSgpr), hex(magic), "")
    kStr += inst("v_mul_hi_u32", vgpr(tmpVgpr+1), vgpr(dReg), sgpr(tmpSgpr), "")
    kStr += inst("v_mul_lo_u32", vgpr(tmpVgpr+0), vgpr(dReg), sgpr(tmpSgpr), "")
    kStr += inst("s_mov_b32", sgpr(tmpSgpr), hex(shift), "")
    kStr += inst("v_lshrrev_b64", vgpr(tmpVgpr,2), sgpr(tmpSgpr), vgpr(tmpVgpr,2), "")
    kStr += inst("v_mov_b32", vgpr(qReg), vgpr(tmpVgpr), "vectorStaticDiv: quotient")
    kStr += inst("s_mov_b32", sgpr(tmpSgpr), hex(divisor), "divisor")
    kStr += inst("v_mul_lo_u32", vgpr(tmpVgpr), vgpr(qReg), sgpr(tmpSgpr), "vectorStaticDiv: product = quotient * divisor")
    kStr += inst("_v_sub_co_u32", vgpr(rReg), "vcc", vgpr(dReg), vgpr(tmpVgpr), "vectorStaticDiv: remainder = dividend - product")
  return kStr

# only used for loop unroll and GlobalSplitU
def scalarStaticDivideAndRemainder(qReg, rReg, dReg, divisor, tmpSgpr, \
    doRemainder=True):

  assert (qReg != tmpSgpr)

  kStr = ""
  if ((divisor & (divisor - 1)) == 0): # pow of 2
    divisor_log2 = log2(divisor)
    kStr += inst("s_lshr_b32", sgpr(qReg), sgpr(dReg), divisor_log2, \
        "%s = %s / %u"%(sgpr(qReg), sgpr(dReg), divisor) )
    if doRemainder:
      kStr += inst("s_and_b32", sgpr(rReg), (divisor-1), sgpr(dReg), \
          "%s = %s %% %u"%(sgpr(rReg), sgpr(dReg), divisor) )
  else:
    """
    if divisor == 30:
      shift = 32+2
    elif divisor >= 14:
      shift = 32+4
    elif divisor >= 6:
      shift = 32+3
    elif divisor >= 5:
      shift = 32+2
    elif divisor >= 3:
      shift = 32+1
    """
    shift = 32+1
    magic = ((2**shift) / divisor) + 1
    magicHi = magic / (2**16)
    magicLo = magic & (2**16-1)

    kStr += inst("s_mov_b32", sgpr(tmpSgpr+1), hex(0), "STATIC_DIV: divisior=%s"%divisor)
    kStr += inst("s_mul_i32", sgpr(tmpSgpr+0), hex(magicHi), sgpr(dReg), "tmp1 = dividend * magic hi")
    kStr += inst("s_lshl_b64", sgpr(tmpSgpr,2), sgpr(tmpSgpr,2), hex(16), "left shift 16 bits")
    kStr += inst("s_mul_i32", sgpr(qReg), sgpr(dReg), hex(magicLo), "tmp0 = dividend * magic lo")
    kStr += inst("s_add_u32", sgpr(tmpSgpr+0), sgpr(qReg), sgpr(tmpSgpr+0), "add lo")
    kStr += inst("s_addc_u32", sgpr(tmpSgpr+1), sgpr(tmpSgpr+1), hex(0), "add hi")
    kStr += inst("s_lshr_b64", sgpr(tmpSgpr,2), sgpr(tmpSgpr,2), hex(shift), "tmp1 = (dividend * magic) << shift")
    kStr += inst("s_mov_b32", sgpr(qReg), sgpr(tmpSgpr), "quotient")
    if doRemainder:
      kStr += inst("s_mul_i32", sgpr(tmpSgpr), sgpr(qReg), hex(divisor), "quotient*divisor")
      kStr += inst("s_sub_u32", sgpr(rReg), sgpr(dReg), sgpr(tmpSgpr), "rReg = dividend - quotient*divisor")
  return kStr

########################################
# Multiply
# product register, operand register, multiplier
########################################
def staticMultiply(product, operand, multiplier, tmpSgpr=None):
  if ((multiplier & (multiplier - 1)) == 0): # pow of 2
    multiplier_log2 = log2(multiplier)
    if multiplier_log2==0 and product == operand:
      return ""
    else:
      return inst("v_lshlrev_b32", product, multiplier_log2, operand, \
          "staticMultiply: %s = %s * %u"%(product, operand, multiplier) )
  else:
    kStr = ""
    if product == operand:
      kStr += inst("s_mov_b32", tmpSgpr, hex(multiplier), \
          "staticMultiply: %s = %u"%(tmpSgpr, multiplier) )
      kStr += inst("v_mul_lo_u32", product, tmpSgpr, operand, \
          "staticMultiply: %s *= %s"%(product, operand) )
    else:
      kStr += inst("v_mov_b32", product, hex(multiplier), \
          "staticMultiply: %s = %u"%(product, multiplier) )
      kStr += inst("v_mul_lo_u32", product, product, operand, \
          "staticMultiply: %s *= %s"%(product, operand) )
    return kStr

<|MERGE_RESOLUTION|>--- conflicted
+++ resolved
@@ -1313,13 +1313,8 @@
       self.defineSgpr("ShadowLimitB", 2, 2)
     if self.staggerU:
       self.defineSgpr("StaggerUIter", 1)  # stagger loop iterations, used for various iter counts in the code
-<<<<<<< HEAD
-      self.defineSgpr("WrapUA", 1)  # Bytes to add to SrdA to reset address from N-1 iter to AddressA
-      self.defineSgpr("WrapUB", 1)  # Bytes to add to SrdB to reset address from N-1 iter to AddressB
-=======
       self.defineSgpr("WrapUA", 2)  # Bytes to add to SrdA to reset address from N-1 iter to AddressA
       self.defineSgpr("WrapUB", 2)  # Bytes to add to SrdB to reset address from N-1 iter to AddressB
->>>>>>> a44677b1
 
     self.defineSgpr("GlobalReadIncsA", numSgprGlobalReadIncsA)
     self.defineSgpr("GlobalReadIncsB", numSgprGlobalReadIncsB)
@@ -2253,13 +2248,10 @@
           kStr += inst("s_load_dword", sgpr("Beta+1"), \
               sgpr("KernArgAddress",2), hex(kernArgOffset+4), "load beta" )
         kernArgOffset += 1*max(4,self.bpeCexternal)
-<<<<<<< HEAD
       for i in range(0, self.numSgprStridesD):
         kStr += inst("s_load_dword", sgpr("StridesD+%u"%i), \
             sgpr("KernArgAddress",2), hex(kernArgOffset), "load stride d %u"%i )
         kernArgOffset += 1*4
-=======
->>>>>>> a44677b1
       for i in range(0, self.numSgprStridesC):
         kStr += inst("s_load_dword", sgpr("StridesC+%u"%i), \
             sgpr("KernArgAddress",2), hex(kernArgOffset), "load stride c %u"%i )
@@ -5671,8 +5663,6 @@
           #kStr += assert_no_shift_of(tmpS1, log2(self.bpeCexternal), "Need temp")
           kStr += inst("s_lshl_b64", sgpr(tmpS0,2), sgpr(tmpS0,2), log2(self.bpeCexternal), "scale by bpe")
 
-          kStr += inst("s_add_u32",  sgpr("SrdD+0"), sgpr("SrdD+0"), sgpr(tmpS0), "add lo to SRD")
-          kStr += inst("s_addc_u32", sgpr("SrdD+1"), sgpr("SrdD+1"), sgpr(tmpS1), "add hi to SRD")
           kStr += inst("s_add_u32",  sgpr("SrdC+0"), sgpr("SrdC+0"), sgpr(tmpS0), "add lo to SRD")
           kStr += inst("s_addc_u32", sgpr("SrdC+1"), sgpr("SrdC+1"), sgpr(tmpS1), "add hi to SRD")
           kStr += "\n"
