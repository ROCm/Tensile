--- conflicted
+++ resolved
@@ -5592,13 +5592,6 @@
         sgpr("WorkGroup1"), \
         "<- wg1*MT1")
 
-<<<<<<< HEAD
-    if kernel["BufferStore"]:
-      self.cinRowStart  = self.vgprPool.checkOut(1, "cinRowStart")
-      self.cinRowPtr    = self.vgprPool.checkOut(1, "cinRowPtr")  # running pointer to start of batch
-      self.coutRowStart = self.vgprPool.checkOut(1, "coutRowStart")
-      self.coutRowPtr   = self.vgprPool.checkOut(1, "coutRowPtr")  # running pointer to start of batch
-=======
     # Overall strategy is to set the SRD to the start of the row that contains the output tile.
     # TT offsets are from this base (and include the column)
 
@@ -5646,7 +5639,6 @@
         kStr += inst("s_add_u32",  sgpr("SrdC+0"), sgpr("SrdC+0"), sgpr(tmpS0), "add lo to SRD")
         kStr += inst("s_addc_u32", sgpr("SrdC+1"), sgpr("SrdC+1"), sgpr(tmpS1), "add hi to SRD")
         kStr += "\n"
->>>>>>> 88605405
 
     return kStr
 
@@ -5669,29 +5661,10 @@
     tid1 = self.vgprPool.checkOut(1)
 
     if kernel["BufferStore"]:
+      self.cinRowStart  = self.vgprPool.checkOut(1, "cinRowStart")
+      self.cinRowPtr    = self.vgprPool.checkOut(1, "cinRowPtr")   # running pointer to start of batch
       self.coutRowStart = self.vgprPool.checkOut(1, "coutRowStart")
       self.coutRowPtr   = self.vgprPool.checkOut(1, "coutRowPtr")  # running pointer to start of batch
-
-<<<<<<< HEAD
-        if addToSrd:
-          # These are constant across all workitems, just add to the SRD:
-          kStr += self.s_mul_u64_u32(sgpr(tmpS0), sgpr(tmpS1), coord, sgpr("StridesD+%u"%(i-1)), "Scale %s by Stride"%coord)
-          #kStr += assert_no_shift_of(tmpS1, log2(self.bpeCexternal), "Need temp")
-          kStr += inst("s_lshl_b64", sgpr(tmpS0,2), sgpr(tmpS0,2), log2(self.bpeCexternal), "scale by bpe")
-
-          kStr += inst("s_add_u32",  sgpr("SrdD+0"), sgpr("SrdD+0"), sgpr(tmpS0), "add lo to SRD")
-          kStr += inst("s_addc_u32", sgpr("SrdD+1"), sgpr("SrdD+1"), sgpr(tmpS1), "add hi to SRD")
-          kStr += "\n"
-
-          # These are constant across all workitems, just add to the SRD:
-          kStr += self.s_mul_u64_u32(sgpr(tmpS0), sgpr(tmpS1), coord, sgpr("StridesC+%u"%(i-1)), "Scale %s by Stride"%coord)
-          #kStr += assert_no_shift_of(tmpS1, log2(self.bpeCexternal), "Need temp")
-          kStr += inst("s_lshl_b64", sgpr(tmpS0,2), sgpr(tmpS0,2), log2(self.bpeCexternal), "scale by bpe")
-
-          kStr += inst("s_add_u32",  sgpr("SrdC+0"), sgpr("SrdC+0"), sgpr(tmpS0), "add lo to SRD")
-          kStr += inst("s_addc_u32", sgpr("SrdC+1"), sgpr("SrdC+1"), sgpr(tmpS1), "add hi to SRD")
-          kStr += "\n"
-=======
 
     tmpV0 = self.vgprPool.checkOut(2)
     kStr += vectorStaticDivideAndRemainder(tid1, tid0, "Serial", divisor, \
@@ -5700,8 +5673,6 @@
     if tid1Scale != 1:
       kStr += staticMultiply(vgpr(tid1), vgpr(tid1), tid1Scale, sgpr(tmpS1))
     self.vgprPool.checkIn(tmpV0)
->>>>>>> 88605405
-
 
     if kernel["BufferStore"]:
       # Save the start of the row - this is just tid1 scaled by appropriate stride.
