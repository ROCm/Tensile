--- conflicted
+++ resolved
@@ -31,10 +31,7 @@
     * :ref:`cli-reference`
     * :ref:`api-reference`
     * :ref:`environment-variables`
-<<<<<<< HEAD
-=======
     * :ref:`experimental-kernel-selection`
->>>>>>> 43343041
 
   .. grid-item-card:: Guides
 
