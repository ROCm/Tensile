--- conflicted
+++ resolved
@@ -437,11 +437,7 @@
     {
         auto library = LoadLibraryFile<ContractionProblem>(TestData::Instance().file("tile_aware_selection/library/TensileLibrary.yaml").native());
 
-<<<<<<< HEAD
-        auto adapter = std::make_shared<hip::SolutionAdapter>(debug);
-=======
         auto adapter = std::make_shared<hip::SolutionAdapter>(debug, "tile_aware_selection");
->>>>>>> 38b62893
         for(auto file: TestData::Instance().glob("tile_aware_selection/library/*.*co"))
             adapter->loadCodeObjectFile(file.native());
 
