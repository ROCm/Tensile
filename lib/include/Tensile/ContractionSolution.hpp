--- conflicted
+++ resolved
@@ -47,11 +47,9 @@
         virtual std::string name() const { return kernelName; }
         virtual std::string description() const { return kernelName; }
 
-<<<<<<< HEAD
         bool isSourceKernel() const;
-=======
+
         virtual double projectedPerformance(Problem const& problem) const;
->>>>>>> feff98a4
 
         bool solves(Problem const& problem,
                     Problem  const& inputs,
